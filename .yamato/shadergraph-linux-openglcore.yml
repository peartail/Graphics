
# This file is generated by .yamato/ruamel/build.py. Don't edit this file manually.
# Introduce any changes under .yamato/config/*.metafile files (for most cases) or under .yamato/ruamel/* within Python (more elaborate cases), and rerun build.py to regenerate all .yml files.
# Read more under .yamato/docs/readme.md

{% metadata_file .yamato/_cache_config.metafile -%}
{% metadata_file .yamato/_latest_editor_versions_2021.2.metafile -%}
{% metadata_file .yamato/_latest_editor_versions_trunk.metafile -%}

---

ShaderGraph_Linux_OpenGLCore_playmode_mono_Linear_trunk:
    name: ShaderGraph on Linux_OpenGLCore_playmode_mono_Linear on version trunk
    agent:
        type: Unity::VM::GPU
        image: package-ci/ubuntu:stable
        flavor: b1.large
    variables:
        UPM_REGISTRY: https://artifactory-slo.bf.unity3d.com/artifactory/api/npm/upm-candidates
        CUSTOM_REVISION: '{{trunk.changeset.id}}'
        CACHE_ARGS: '{{cache.flags}}'
        UTR_VERSION: "current"
        TEST_FILTER: .*
    commands:
<<<<<<< HEAD
      -  curl -s https://artifactory.prd.it.unity3d.com/artifactory/unity-tools-local/utr-standalone/utr --output utr
      -  chmod +x utr
      -  sudo rm -f /etc/apt/sources.list /etc/apt/sources.list.d/{nodesource,teamviewer,deadsnakes-ubuntu-ppa-}*
      -  curl -L https://artifactory.prd.it.unity3d.com/artifactory/api/gpg/key/public | sudo apt-key add -
      -  sudo sh -c "echo 'deb https://artifactory.prd.it.unity3d.com/artifactory/unity-apt-local bionic main' > /etc/apt/sources.list.d/unity.list"
      -  sudo apt update
      -  sudo apt install unity-downloader-cli
      -  sudo unity-downloader-cli --source-file unity_revision.txt -c editor -c il2cpp  --wait --published-only
=======
      -  command: curl -s https://artifactory.prd.it.unity3d.com/artifactory/unity-tools-local/utr-standalone/utr --output utr
         retries: 2
      -  command: chmod +x utr
      -  command: sudo rm -f /etc/apt/sources.list /etc/apt/sources.list.d/{nodesource,teamviewer,deadsnakes-ubuntu-ppa-}*
      -  command: curl -L https://artifactory.prd.it.unity3d.com/artifactory/api/gpg/key/public | sudo apt-key add -
      -  command: sudo sh -c "echo 'deb https://artifactory.prd.it.unity3d.com/artifactory/unity-apt-local bionic main' > /etc/apt/sources.list.d/unity.list"
      -  command: sudo apt update
      -  command: sudo apt install unity-downloader-cli
         retries: 2
      -  command: sudo unity-downloader-cli --source-file unity_revision.txt -c editor -c il2cpp  --wait --published-only
         retries: 2
      -  command: DISPLAY=:0.0 ./utr $CACHE_ARGS --artifacts_path=TestProjects/ShaderGraph/test-results --editor-location=.Editor --extra-editor-arg="-colorspace=Linear" --extra-editor-arg="-force-glcore" --scripting-backend=Mono2x --suite=playmode --testfilter=$TEST_FILTER --testproject=./TestProjects/ShaderGraph --zero-tests-are-ok=1
>>>>>>> d86d7a54
    artifacts:
        logs:
            paths:
              -  "**/test-results/**"
              -  "TestProjects/ShaderGraph/Logs/*.log"
    dependencies:
      -  path: .yamato/_editor_priming.yml#editor:priming:trunk:Linux
         rerun: on_new_revision
ShaderGraph_Linux_OpenGLCore_editmode_mono_Linear_trunk:
    name: ShaderGraph on Linux_OpenGLCore_editmode_mono_Linear on version trunk
    agent:
        type: Unity::VM
        image: package-ci/ubuntu:stable
        flavor: b1.large
    variables:
        UPM_REGISTRY: https://artifactory-slo.bf.unity3d.com/artifactory/api/npm/upm-candidates
        CUSTOM_REVISION: '{{trunk.changeset.id}}'
        CACHE_ARGS: '{{cache.flags}}'
        UTR_VERSION: "current"
        TEST_FILTER: .*
    commands:
<<<<<<< HEAD
      -  curl -s https://artifactory.prd.it.unity3d.com/artifactory/unity-tools-local/utr-standalone/utr --output utr
      -  chmod +x utr
      -  sudo rm -f /etc/apt/sources.list /etc/apt/sources.list.d/{nodesource,teamviewer,deadsnakes-ubuntu-ppa-}*
      -  curl -L https://artifactory.prd.it.unity3d.com/artifactory/api/gpg/key/public | sudo apt-key add -
      -  sudo sh -c "echo 'deb https://artifactory.prd.it.unity3d.com/artifactory/unity-apt-local bionic main' > /etc/apt/sources.list.d/unity.list"
      -  sudo apt update
      -  sudo apt install unity-downloader-cli
      -  sudo unity-downloader-cli --source-file unity_revision.txt -c editor -c il2cpp  --wait --published-only
=======
      -  command: curl -s https://artifactory.prd.it.unity3d.com/artifactory/unity-tools-local/utr-standalone/utr --output utr
         retries: 2
      -  command: chmod +x utr
      -  command: sudo rm -f /etc/apt/sources.list /etc/apt/sources.list.d/{nodesource,teamviewer,deadsnakes-ubuntu-ppa-}*
      -  command: curl -L https://artifactory.prd.it.unity3d.com/artifactory/api/gpg/key/public | sudo apt-key add -
      -  command: sudo sh -c "echo 'deb https://artifactory.prd.it.unity3d.com/artifactory/unity-apt-local bionic main' > /etc/apt/sources.list.d/unity.list"
      -  command: sudo apt update
      -  command: sudo apt install unity-downloader-cli
         retries: 2
      -  command: sudo unity-downloader-cli --source-file unity_revision.txt -c editor -c il2cpp  --wait --published-only
         retries: 2
      -  command: DISPLAY=:0.0 ./utr --artifacts_path=TestProjects/ShaderGraph/test-results --editor-location=.Editor --extra-editor-arg="-colorspace=Linear" --extra-editor-arg="-force-glcore" --platform=editmode --scripting-backend=Mono2x --suite=editor --testfilter=$TEST_FILTER --testproject=./TestProjects/ShaderGraph --zero-tests-are-ok=1
>>>>>>> d86d7a54
    artifacts:
        logs:
            paths:
              -  "**/test-results/**"
              -  "TestProjects/ShaderGraph/Logs/*.log"
    dependencies:
      -  path: .yamato/_editor_priming.yml#editor:priming:trunk:Linux
         rerun: on_new_revision
ShaderGraph_Linux_OpenGLCore_playmode_mono_Linear_2021.2:
    name: ShaderGraph on Linux_OpenGLCore_playmode_mono_Linear on version 2021.2
    agent:
        type: Unity::VM::GPU
        image: package-ci/ubuntu:stable
        flavor: b1.large
    variables:
        UPM_REGISTRY: https://artifactory-slo.bf.unity3d.com/artifactory/api/npm/upm-candidates
        CUSTOM_REVISION: '{{2021_2.changeset.id}}'
        CACHE_ARGS: '{{cache.flags}}'
        UTR_VERSION: "current"
        TEST_FILTER: .*
    commands:
<<<<<<< HEAD
      -  curl -s https://artifactory.prd.it.unity3d.com/artifactory/unity-tools-local/utr-standalone/utr --output utr
      -  chmod +x utr
      -  sudo rm -f /etc/apt/sources.list /etc/apt/sources.list.d/{nodesource,teamviewer,deadsnakes-ubuntu-ppa-}*
      -  curl -L https://artifactory.prd.it.unity3d.com/artifactory/api/gpg/key/public | sudo apt-key add -
      -  sudo sh -c "echo 'deb https://artifactory.prd.it.unity3d.com/artifactory/unity-apt-local bionic main' > /etc/apt/sources.list.d/unity.list"
      -  sudo apt update
      -  sudo apt install unity-downloader-cli
      -  sudo unity-downloader-cli --source-file unity_revision.txt -c editor -c il2cpp  --wait --published-only
=======
      -  command: curl -s https://artifactory.prd.it.unity3d.com/artifactory/unity-tools-local/utr-standalone/utr --output utr
         retries: 2
      -  command: chmod +x utr
      -  command: sudo rm -f /etc/apt/sources.list /etc/apt/sources.list.d/{nodesource,teamviewer,deadsnakes-ubuntu-ppa-}*
      -  command: curl -L https://artifactory.prd.it.unity3d.com/artifactory/api/gpg/key/public | sudo apt-key add -
      -  command: sudo sh -c "echo 'deb https://artifactory.prd.it.unity3d.com/artifactory/unity-apt-local bionic main' > /etc/apt/sources.list.d/unity.list"
      -  command: sudo apt update
      -  command: sudo apt install unity-downloader-cli
         retries: 2
      -  command: sudo unity-downloader-cli --source-file unity_revision.txt -c editor -c il2cpp  --wait --published-only
         retries: 2
      -  command: DISPLAY=:0.0 ./utr $CACHE_ARGS --artifacts_path=TestProjects/ShaderGraph/test-results --editor-location=.Editor --extra-editor-arg="-colorspace=Linear" --extra-editor-arg="-force-glcore" --scripting-backend=Mono2x --suite=playmode --testfilter=$TEST_FILTER --testproject=./TestProjects/ShaderGraph --zero-tests-are-ok=1
>>>>>>> d86d7a54
    artifacts:
        logs:
            paths:
              -  "**/test-results/**"
              -  "TestProjects/ShaderGraph/Logs/*.log"
    dependencies:
      -  path: .yamato/_editor_priming.yml#editor:priming:2021.2:Linux
         rerun: on_new_revision
ShaderGraph_Linux_OpenGLCore_editmode_mono_Linear_2021.2:
    name: ShaderGraph on Linux_OpenGLCore_editmode_mono_Linear on version 2021.2
    agent:
        type: Unity::VM
        image: package-ci/ubuntu:stable
        flavor: b1.large
    variables:
        UPM_REGISTRY: https://artifactory-slo.bf.unity3d.com/artifactory/api/npm/upm-candidates
        CUSTOM_REVISION: '{{2021_2.changeset.id}}'
        CACHE_ARGS: '{{cache.flags}}'
        UTR_VERSION: "current"
        TEST_FILTER: .*
    commands:
<<<<<<< HEAD
      -  curl -s https://artifactory.prd.it.unity3d.com/artifactory/unity-tools-local/utr-standalone/utr --output utr
      -  chmod +x utr
      -  sudo rm -f /etc/apt/sources.list /etc/apt/sources.list.d/{nodesource,teamviewer,deadsnakes-ubuntu-ppa-}*
      -  curl -L https://artifactory.prd.it.unity3d.com/artifactory/api/gpg/key/public | sudo apt-key add -
      -  sudo sh -c "echo 'deb https://artifactory.prd.it.unity3d.com/artifactory/unity-apt-local bionic main' > /etc/apt/sources.list.d/unity.list"
      -  sudo apt update
      -  sudo apt install unity-downloader-cli
      -  sudo unity-downloader-cli --source-file unity_revision.txt -c editor -c il2cpp  --wait --published-only
=======
      -  command: curl -s https://artifactory.prd.it.unity3d.com/artifactory/unity-tools-local/utr-standalone/utr --output utr
         retries: 2
      -  command: chmod +x utr
      -  command: sudo rm -f /etc/apt/sources.list /etc/apt/sources.list.d/{nodesource,teamviewer,deadsnakes-ubuntu-ppa-}*
      -  command: curl -L https://artifactory.prd.it.unity3d.com/artifactory/api/gpg/key/public | sudo apt-key add -
      -  command: sudo sh -c "echo 'deb https://artifactory.prd.it.unity3d.com/artifactory/unity-apt-local bionic main' > /etc/apt/sources.list.d/unity.list"
      -  command: sudo apt update
      -  command: sudo apt install unity-downloader-cli
         retries: 2
      -  command: sudo unity-downloader-cli --source-file unity_revision.txt -c editor -c il2cpp  --wait --published-only
         retries: 2
      -  command: DISPLAY=:0.0 ./utr --artifacts_path=TestProjects/ShaderGraph/test-results --editor-location=.Editor --extra-editor-arg="-colorspace=Linear" --extra-editor-arg="-force-glcore" --platform=editmode --scripting-backend=Mono2x --suite=editor --testfilter=$TEST_FILTER --testproject=./TestProjects/ShaderGraph --zero-tests-are-ok=1
>>>>>>> d86d7a54
    artifacts:
        logs:
            paths:
              -  "**/test-results/**"
              -  "TestProjects/ShaderGraph/Logs/*.log"
    dependencies:
      -  path: .yamato/_editor_priming.yml#editor:priming:2021.2:Linux
         rerun: on_new_revision
ShaderGraph_Linux_OpenGLCore_playmode_mono_Linear_CUSTOM-REVISION:
    name: ShaderGraph on Linux_OpenGLCore_playmode_mono_Linear on version CUSTOM-REVISION
    agent:
        type: Unity::VM::GPU
        image: package-ci/ubuntu:stable
        flavor: b1.large
    variables:
        UPM_REGISTRY: https://artifactory-slo.bf.unity3d.com/artifactory/api/npm/upm-candidates
        CUSTOM_REVISION: custom_revision_not_set
        CACHE_ARGS: '{{cache.flags}}'
        UTR_VERSION: "current"
        TEST_FILTER: .*
    commands:
<<<<<<< HEAD
      -  curl -s https://artifactory.prd.it.unity3d.com/artifactory/unity-tools-local/utr-standalone/utr --output utr
      -  chmod +x utr
      -  sudo rm -f /etc/apt/sources.list /etc/apt/sources.list.d/{nodesource,teamviewer,deadsnakes-ubuntu-ppa-}*
      -  curl -L https://artifactory.prd.it.unity3d.com/artifactory/api/gpg/key/public | sudo apt-key add -
      -  sudo sh -c "echo 'deb https://artifactory.prd.it.unity3d.com/artifactory/unity-apt-local bionic main' > /etc/apt/sources.list.d/unity.list"
      -  sudo apt update
      -  sudo apt install unity-downloader-cli
      -  sudo unity-downloader-cli --source-file unity_revision.txt -c editor -c il2cpp  --wait --published-only
=======
      -  command: curl -s https://artifactory.prd.it.unity3d.com/artifactory/unity-tools-local/utr-standalone/utr --output utr
         retries: 2
      -  command: chmod +x utr
      -  command: sudo rm -f /etc/apt/sources.list /etc/apt/sources.list.d/{nodesource,teamviewer,deadsnakes-ubuntu-ppa-}*
      -  command: curl -L https://artifactory.prd.it.unity3d.com/artifactory/api/gpg/key/public | sudo apt-key add -
      -  command: sudo sh -c "echo 'deb https://artifactory.prd.it.unity3d.com/artifactory/unity-apt-local bionic main' > /etc/apt/sources.list.d/unity.list"
      -  command: sudo apt update
      -  command: sudo apt install unity-downloader-cli
         retries: 2
      -  command: sudo unity-downloader-cli --source-file unity_revision.txt -c editor -c il2cpp  --wait --published-only
         retries: 2
      -  command: DISPLAY=:0.0 ./utr $CACHE_ARGS --artifacts_path=TestProjects/ShaderGraph/test-results --editor-location=.Editor --extra-editor-arg="-colorspace=Linear" --extra-editor-arg="-force-glcore" --scripting-backend=Mono2x --suite=playmode --testfilter=$TEST_FILTER --testproject=./TestProjects/ShaderGraph --zero-tests-are-ok=1
>>>>>>> d86d7a54
    artifacts:
        logs:
            paths:
              -  "**/test-results/**"
              -  "TestProjects/ShaderGraph/Logs/*.log"
    dependencies:
      -  path: .yamato/_editor_priming.yml#editor:priming:CUSTOM-REVISION:Linux
         rerun: on_new_revision
ShaderGraph_Linux_OpenGLCore_editmode_mono_Linear_CUSTOM-REVISION:
    name: ShaderGraph on Linux_OpenGLCore_editmode_mono_Linear on version CUSTOM-REVISION
    agent:
        type: Unity::VM
        image: package-ci/ubuntu:stable
        flavor: b1.large
    variables:
        UPM_REGISTRY: https://artifactory-slo.bf.unity3d.com/artifactory/api/npm/upm-candidates
        CUSTOM_REVISION: custom_revision_not_set
        CACHE_ARGS: '{{cache.flags}}'
        UTR_VERSION: "current"
        TEST_FILTER: .*
    commands:
<<<<<<< HEAD
      -  curl -s https://artifactory.prd.it.unity3d.com/artifactory/unity-tools-local/utr-standalone/utr --output utr
      -  chmod +x utr
      -  sudo rm -f /etc/apt/sources.list /etc/apt/sources.list.d/{nodesource,teamviewer,deadsnakes-ubuntu-ppa-}*
      -  curl -L https://artifactory.prd.it.unity3d.com/artifactory/api/gpg/key/public | sudo apt-key add -
      -  sudo sh -c "echo 'deb https://artifactory.prd.it.unity3d.com/artifactory/unity-apt-local bionic main' > /etc/apt/sources.list.d/unity.list"
      -  sudo apt update
      -  sudo apt install unity-downloader-cli
      -  sudo unity-downloader-cli --source-file unity_revision.txt -c editor -c il2cpp  --wait --published-only
=======
      -  command: curl -s https://artifactory.prd.it.unity3d.com/artifactory/unity-tools-local/utr-standalone/utr --output utr
         retries: 2
      -  command: chmod +x utr
      -  command: sudo rm -f /etc/apt/sources.list /etc/apt/sources.list.d/{nodesource,teamviewer,deadsnakes-ubuntu-ppa-}*
      -  command: curl -L https://artifactory.prd.it.unity3d.com/artifactory/api/gpg/key/public | sudo apt-key add -
      -  command: sudo sh -c "echo 'deb https://artifactory.prd.it.unity3d.com/artifactory/unity-apt-local bionic main' > /etc/apt/sources.list.d/unity.list"
      -  command: sudo apt update
      -  command: sudo apt install unity-downloader-cli
         retries: 2
      -  command: sudo unity-downloader-cli --source-file unity_revision.txt -c editor -c il2cpp  --wait --published-only
         retries: 2
      -  command: DISPLAY=:0.0 ./utr --artifacts_path=TestProjects/ShaderGraph/test-results --editor-location=.Editor --extra-editor-arg="-colorspace=Linear" --extra-editor-arg="-force-glcore" --platform=editmode --scripting-backend=Mono2x --suite=editor --testfilter=$TEST_FILTER --testproject=./TestProjects/ShaderGraph --zero-tests-are-ok=1
>>>>>>> d86d7a54
    artifacts:
        logs:
            paths:
              -  "**/test-results/**"
              -  "TestProjects/ShaderGraph/Logs/*.log"
    dependencies:
      -  path: .yamato/_editor_priming.yml#editor:priming:CUSTOM-REVISION:Linux
         rerun: on_new_revision<|MERGE_RESOLUTION|>--- conflicted
+++ resolved
@@ -22,16 +22,6 @@
         UTR_VERSION: "current"
         TEST_FILTER: .*
     commands:
-<<<<<<< HEAD
-      -  curl -s https://artifactory.prd.it.unity3d.com/artifactory/unity-tools-local/utr-standalone/utr --output utr
-      -  chmod +x utr
-      -  sudo rm -f /etc/apt/sources.list /etc/apt/sources.list.d/{nodesource,teamviewer,deadsnakes-ubuntu-ppa-}*
-      -  curl -L https://artifactory.prd.it.unity3d.com/artifactory/api/gpg/key/public | sudo apt-key add -
-      -  sudo sh -c "echo 'deb https://artifactory.prd.it.unity3d.com/artifactory/unity-apt-local bionic main' > /etc/apt/sources.list.d/unity.list"
-      -  sudo apt update
-      -  sudo apt install unity-downloader-cli
-      -  sudo unity-downloader-cli --source-file unity_revision.txt -c editor -c il2cpp  --wait --published-only
-=======
       -  command: curl -s https://artifactory.prd.it.unity3d.com/artifactory/unity-tools-local/utr-standalone/utr --output utr
          retries: 2
       -  command: chmod +x utr
@@ -44,7 +34,6 @@
       -  command: sudo unity-downloader-cli --source-file unity_revision.txt -c editor -c il2cpp  --wait --published-only
          retries: 2
       -  command: DISPLAY=:0.0 ./utr $CACHE_ARGS --artifacts_path=TestProjects/ShaderGraph/test-results --editor-location=.Editor --extra-editor-arg="-colorspace=Linear" --extra-editor-arg="-force-glcore" --scripting-backend=Mono2x --suite=playmode --testfilter=$TEST_FILTER --testproject=./TestProjects/ShaderGraph --zero-tests-are-ok=1
->>>>>>> d86d7a54
     artifacts:
         logs:
             paths:
@@ -66,16 +55,6 @@
         UTR_VERSION: "current"
         TEST_FILTER: .*
     commands:
-<<<<<<< HEAD
-      -  curl -s https://artifactory.prd.it.unity3d.com/artifactory/unity-tools-local/utr-standalone/utr --output utr
-      -  chmod +x utr
-      -  sudo rm -f /etc/apt/sources.list /etc/apt/sources.list.d/{nodesource,teamviewer,deadsnakes-ubuntu-ppa-}*
-      -  curl -L https://artifactory.prd.it.unity3d.com/artifactory/api/gpg/key/public | sudo apt-key add -
-      -  sudo sh -c "echo 'deb https://artifactory.prd.it.unity3d.com/artifactory/unity-apt-local bionic main' > /etc/apt/sources.list.d/unity.list"
-      -  sudo apt update
-      -  sudo apt install unity-downloader-cli
-      -  sudo unity-downloader-cli --source-file unity_revision.txt -c editor -c il2cpp  --wait --published-only
-=======
       -  command: curl -s https://artifactory.prd.it.unity3d.com/artifactory/unity-tools-local/utr-standalone/utr --output utr
          retries: 2
       -  command: chmod +x utr
@@ -88,7 +67,6 @@
       -  command: sudo unity-downloader-cli --source-file unity_revision.txt -c editor -c il2cpp  --wait --published-only
          retries: 2
       -  command: DISPLAY=:0.0 ./utr --artifacts_path=TestProjects/ShaderGraph/test-results --editor-location=.Editor --extra-editor-arg="-colorspace=Linear" --extra-editor-arg="-force-glcore" --platform=editmode --scripting-backend=Mono2x --suite=editor --testfilter=$TEST_FILTER --testproject=./TestProjects/ShaderGraph --zero-tests-are-ok=1
->>>>>>> d86d7a54
     artifacts:
         logs:
             paths:
@@ -110,16 +88,6 @@
         UTR_VERSION: "current"
         TEST_FILTER: .*
     commands:
-<<<<<<< HEAD
-      -  curl -s https://artifactory.prd.it.unity3d.com/artifactory/unity-tools-local/utr-standalone/utr --output utr
-      -  chmod +x utr
-      -  sudo rm -f /etc/apt/sources.list /etc/apt/sources.list.d/{nodesource,teamviewer,deadsnakes-ubuntu-ppa-}*
-      -  curl -L https://artifactory.prd.it.unity3d.com/artifactory/api/gpg/key/public | sudo apt-key add -
-      -  sudo sh -c "echo 'deb https://artifactory.prd.it.unity3d.com/artifactory/unity-apt-local bionic main' > /etc/apt/sources.list.d/unity.list"
-      -  sudo apt update
-      -  sudo apt install unity-downloader-cli
-      -  sudo unity-downloader-cli --source-file unity_revision.txt -c editor -c il2cpp  --wait --published-only
-=======
       -  command: curl -s https://artifactory.prd.it.unity3d.com/artifactory/unity-tools-local/utr-standalone/utr --output utr
          retries: 2
       -  command: chmod +x utr
@@ -132,7 +100,6 @@
       -  command: sudo unity-downloader-cli --source-file unity_revision.txt -c editor -c il2cpp  --wait --published-only
          retries: 2
       -  command: DISPLAY=:0.0 ./utr $CACHE_ARGS --artifacts_path=TestProjects/ShaderGraph/test-results --editor-location=.Editor --extra-editor-arg="-colorspace=Linear" --extra-editor-arg="-force-glcore" --scripting-backend=Mono2x --suite=playmode --testfilter=$TEST_FILTER --testproject=./TestProjects/ShaderGraph --zero-tests-are-ok=1
->>>>>>> d86d7a54
     artifacts:
         logs:
             paths:
@@ -154,16 +121,6 @@
         UTR_VERSION: "current"
         TEST_FILTER: .*
     commands:
-<<<<<<< HEAD
-      -  curl -s https://artifactory.prd.it.unity3d.com/artifactory/unity-tools-local/utr-standalone/utr --output utr
-      -  chmod +x utr
-      -  sudo rm -f /etc/apt/sources.list /etc/apt/sources.list.d/{nodesource,teamviewer,deadsnakes-ubuntu-ppa-}*
-      -  curl -L https://artifactory.prd.it.unity3d.com/artifactory/api/gpg/key/public | sudo apt-key add -
-      -  sudo sh -c "echo 'deb https://artifactory.prd.it.unity3d.com/artifactory/unity-apt-local bionic main' > /etc/apt/sources.list.d/unity.list"
-      -  sudo apt update
-      -  sudo apt install unity-downloader-cli
-      -  sudo unity-downloader-cli --source-file unity_revision.txt -c editor -c il2cpp  --wait --published-only
-=======
       -  command: curl -s https://artifactory.prd.it.unity3d.com/artifactory/unity-tools-local/utr-standalone/utr --output utr
          retries: 2
       -  command: chmod +x utr
@@ -176,7 +133,6 @@
       -  command: sudo unity-downloader-cli --source-file unity_revision.txt -c editor -c il2cpp  --wait --published-only
          retries: 2
       -  command: DISPLAY=:0.0 ./utr --artifacts_path=TestProjects/ShaderGraph/test-results --editor-location=.Editor --extra-editor-arg="-colorspace=Linear" --extra-editor-arg="-force-glcore" --platform=editmode --scripting-backend=Mono2x --suite=editor --testfilter=$TEST_FILTER --testproject=./TestProjects/ShaderGraph --zero-tests-are-ok=1
->>>>>>> d86d7a54
     artifacts:
         logs:
             paths:
@@ -198,16 +154,6 @@
         UTR_VERSION: "current"
         TEST_FILTER: .*
     commands:
-<<<<<<< HEAD
-      -  curl -s https://artifactory.prd.it.unity3d.com/artifactory/unity-tools-local/utr-standalone/utr --output utr
-      -  chmod +x utr
-      -  sudo rm -f /etc/apt/sources.list /etc/apt/sources.list.d/{nodesource,teamviewer,deadsnakes-ubuntu-ppa-}*
-      -  curl -L https://artifactory.prd.it.unity3d.com/artifactory/api/gpg/key/public | sudo apt-key add -
-      -  sudo sh -c "echo 'deb https://artifactory.prd.it.unity3d.com/artifactory/unity-apt-local bionic main' > /etc/apt/sources.list.d/unity.list"
-      -  sudo apt update
-      -  sudo apt install unity-downloader-cli
-      -  sudo unity-downloader-cli --source-file unity_revision.txt -c editor -c il2cpp  --wait --published-only
-=======
       -  command: curl -s https://artifactory.prd.it.unity3d.com/artifactory/unity-tools-local/utr-standalone/utr --output utr
          retries: 2
       -  command: chmod +x utr
@@ -220,7 +166,6 @@
       -  command: sudo unity-downloader-cli --source-file unity_revision.txt -c editor -c il2cpp  --wait --published-only
          retries: 2
       -  command: DISPLAY=:0.0 ./utr $CACHE_ARGS --artifacts_path=TestProjects/ShaderGraph/test-results --editor-location=.Editor --extra-editor-arg="-colorspace=Linear" --extra-editor-arg="-force-glcore" --scripting-backend=Mono2x --suite=playmode --testfilter=$TEST_FILTER --testproject=./TestProjects/ShaderGraph --zero-tests-are-ok=1
->>>>>>> d86d7a54
     artifacts:
         logs:
             paths:
@@ -242,16 +187,6 @@
         UTR_VERSION: "current"
         TEST_FILTER: .*
     commands:
-<<<<<<< HEAD
-      -  curl -s https://artifactory.prd.it.unity3d.com/artifactory/unity-tools-local/utr-standalone/utr --output utr
-      -  chmod +x utr
-      -  sudo rm -f /etc/apt/sources.list /etc/apt/sources.list.d/{nodesource,teamviewer,deadsnakes-ubuntu-ppa-}*
-      -  curl -L https://artifactory.prd.it.unity3d.com/artifactory/api/gpg/key/public | sudo apt-key add -
-      -  sudo sh -c "echo 'deb https://artifactory.prd.it.unity3d.com/artifactory/unity-apt-local bionic main' > /etc/apt/sources.list.d/unity.list"
-      -  sudo apt update
-      -  sudo apt install unity-downloader-cli
-      -  sudo unity-downloader-cli --source-file unity_revision.txt -c editor -c il2cpp  --wait --published-only
-=======
       -  command: curl -s https://artifactory.prd.it.unity3d.com/artifactory/unity-tools-local/utr-standalone/utr --output utr
          retries: 2
       -  command: chmod +x utr
@@ -264,7 +199,6 @@
       -  command: sudo unity-downloader-cli --source-file unity_revision.txt -c editor -c il2cpp  --wait --published-only
          retries: 2
       -  command: DISPLAY=:0.0 ./utr --artifacts_path=TestProjects/ShaderGraph/test-results --editor-location=.Editor --extra-editor-arg="-colorspace=Linear" --extra-editor-arg="-force-glcore" --platform=editmode --scripting-backend=Mono2x --suite=editor --testfilter=$TEST_FILTER --testproject=./TestProjects/ShaderGraph --zero-tests-are-ok=1
->>>>>>> d86d7a54
     artifacts:
         logs:
             paths:
