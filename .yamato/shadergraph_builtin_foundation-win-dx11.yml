
# This file is generated by .yamato/ruamel/build.py. Don't edit this file manually.
# Introduce any changes under .yamato/config/*.metafile files (for most cases) or under .yamato/ruamel/* within Python (more elaborate cases), and rerun build.py to regenerate all .yml files.
# Read more under .yamato/docs/readme.md

{% metadata_file .yamato/_cache_config.metafile -%}
{% metadata_file .yamato/_latest_editor_versions_trunk.metafile -%}

---

ShaderGraph_BuiltIn_Foundation_Win_DX11_playmode_mono_Linear_trunk:
    name: ShaderGraph_BuiltIn_Foundation on Win_DX11_playmode_mono_Linear on version trunk
    agent:
        type: Unity::VM::GPU
        image: sdet/gamecode_win10:stable
        flavor: b1.xlarge
        model: rtx2080
    variables:
        UPM_REGISTRY: https://artifactory-slo.bf.unity3d.com/artifactory/api/npm/upm-candidates
        CUSTOM_REVISION: '{{trunk.changeset.id}}'
        CACHE_ARGS: '{{cache.flags}}'
        UTR_VERSION: "current"
        TEST_FILTER: .*
    commands:
      -  command: NetSh Advfirewall set allprofiles state off
      -  command: curl -s https://artifactory.prd.it.unity3d.com/artifactory/unity-tools-local/utr-standalone/utr.bat --output utr.bat
         retries: 2
      -  command: choco install unity-downloader-cli -y -s https://artifactory.prd.it.unity3d.com/artifactory/api/nuget/unity-choco-local
         retries: 2
      -  command: unity-downloader-cli --source-file unity_revision.txt -c editor -c il2cpp  --wait --published-only
         retries: 2
      -  command: |5-
                git rev-parse HEAD | git show -s --format=%%cI > revdate.tmp
                set /p GIT_REVISIONDATE=<revdate.tmp
                echo %GIT_REVISIONDATE%
                del revdate.tmp
                utr %CACHE_ARGS% --artifacts_path=TestProjects/BuiltInGraphicsTest_Foundation/test-results --editor-location=.Editor --extra-editor-arg="-colorspace=Linear" --extra-editor-arg="-force-d3d11" --scripting-backend=Mono2x --suite=playmode --testfilter=%TEST_FILTER% --testproject=./TestProjects/BuiltInGraphicsTest_Foundation
    artifacts:
        logs:
            paths:
              -  "**/test-results/**"
              -  "TestProjects/BuiltInGraphicsTest_Foundation/Logs/*.log"
    dependencies:
      -  path: .yamato/_editor_priming.yml#editor:priming:trunk:Win
         rerun: on_new_revision
<<<<<<< HEAD
ShaderGraph_BuiltIn_Foundation_Win_DX11_playmode_mono_Linear_2021.2:
    name: ShaderGraph_BuiltIn_Foundation on Win_DX11_playmode_mono_Linear on version 2021.2
    agent:
        type: Unity::VM::GPU
        image: sdet/gamecode_win10:stable
        flavor: b1.xlarge
        model: rtx2080
    variables:
        UPM_REGISTRY: https://artifactory-slo.bf.unity3d.com/artifactory/api/npm/upm-candidates
        CUSTOM_REVISION: '{{2021_2.changeset.id}}'
        CACHE_ARGS: '{{cache.flags}}'
        UTR_VERSION: "current"
        TEST_FILTER: .*
    commands:
      -  command: NetSh Advfirewall set allprofiles state off
      -  command: curl -s https://artifactory.prd.it.unity3d.com/artifactory/unity-tools-local/utr-standalone/utr.bat --output utr.bat
         retries: 2
      -  command: choco install unity-downloader-cli -y -s https://artifactory.prd.it.unity3d.com/artifactory/api/nuget/unity-choco-local
         retries: 2
      -  command: unity-downloader-cli --source-file unity_revision.txt -c editor -c il2cpp  --wait --published-only
         retries: 2
      -  command: |5-
                git rev-parse HEAD | git show -s --format=%%cI > revdate.tmp
                set /p GIT_REVISIONDATE=<revdate.tmp
                echo %GIT_REVISIONDATE%
                del revdate.tmp
                utr %CACHE_ARGS% --artifacts_path=TestProjects/BuiltInGraphicsTest_Foundation/test-results --editor-location=.Editor --extra-editor-arg="-colorspace=Linear" --extra-editor-arg="-force-d3d11" --scripting-backend=Mono2x --suite=playmode --testfilter=%TEST_FILTER% --testproject=./TestProjects/BuiltInGraphicsTest_Foundation
    artifacts:
        logs:
            paths:
              -  "**/test-results/**"
              -  "TestProjects/BuiltInGraphicsTest_Foundation/Logs/*.log"
    dependencies:
      -  path: .yamato/_editor_priming.yml#editor:priming:2021.2:Win
         rerun: on_new_revision
=======
>>>>>>> 2a6f9af4
ShaderGraph_BuiltIn_Foundation_Win_DX11_playmode_mono_Linear_CUSTOM-REVISION:
    name: ShaderGraph_BuiltIn_Foundation on Win_DX11_playmode_mono_Linear on version CUSTOM-REVISION
    agent:
        type: Unity::VM::GPU
        image: sdet/gamecode_win10:stable
        flavor: b1.xlarge
        model: rtx2080
    variables:
        UPM_REGISTRY: https://artifactory-slo.bf.unity3d.com/artifactory/api/npm/upm-candidates
        CUSTOM_REVISION: custom_revision_not_set
        CACHE_ARGS: '{{cache.flags}}'
        UTR_VERSION: "current"
        TEST_FILTER: .*
    commands:
      -  command: NetSh Advfirewall set allprofiles state off
      -  command: curl -s https://artifactory.prd.it.unity3d.com/artifactory/unity-tools-local/utr-standalone/utr.bat --output utr.bat
         retries: 2
      -  command: choco install unity-downloader-cli -y -s https://artifactory.prd.it.unity3d.com/artifactory/api/nuget/unity-choco-local
         retries: 2
      -  command: unity-downloader-cli --source-file unity_revision.txt -c editor -c il2cpp  --wait --published-only
         retries: 2
      -  command: |5-
                git rev-parse HEAD | git show -s --format=%%cI > revdate.tmp
                set /p GIT_REVISIONDATE=<revdate.tmp
                echo %GIT_REVISIONDATE%
                del revdate.tmp
                utr %CACHE_ARGS% --artifacts_path=TestProjects/BuiltInGraphicsTest_Foundation/test-results --editor-location=.Editor --extra-editor-arg="-colorspace=Linear" --extra-editor-arg="-force-d3d11" --scripting-backend=Mono2x --suite=playmode --testfilter=%TEST_FILTER% --testproject=./TestProjects/BuiltInGraphicsTest_Foundation
    artifacts:
        logs:
            paths:
              -  "**/test-results/**"
              -  "TestProjects/BuiltInGraphicsTest_Foundation/Logs/*.log"
    dependencies:
      -  path: .yamato/_editor_priming.yml#editor:priming:CUSTOM-REVISION:Win
         rerun: on_new_revision<|MERGE_RESOLUTION|>--- conflicted
+++ resolved
@@ -43,44 +43,6 @@
     dependencies:
       -  path: .yamato/_editor_priming.yml#editor:priming:trunk:Win
          rerun: on_new_revision
-<<<<<<< HEAD
-ShaderGraph_BuiltIn_Foundation_Win_DX11_playmode_mono_Linear_2021.2:
-    name: ShaderGraph_BuiltIn_Foundation on Win_DX11_playmode_mono_Linear on version 2021.2
-    agent:
-        type: Unity::VM::GPU
-        image: sdet/gamecode_win10:stable
-        flavor: b1.xlarge
-        model: rtx2080
-    variables:
-        UPM_REGISTRY: https://artifactory-slo.bf.unity3d.com/artifactory/api/npm/upm-candidates
-        CUSTOM_REVISION: '{{2021_2.changeset.id}}'
-        CACHE_ARGS: '{{cache.flags}}'
-        UTR_VERSION: "current"
-        TEST_FILTER: .*
-    commands:
-      -  command: NetSh Advfirewall set allprofiles state off
-      -  command: curl -s https://artifactory.prd.it.unity3d.com/artifactory/unity-tools-local/utr-standalone/utr.bat --output utr.bat
-         retries: 2
-      -  command: choco install unity-downloader-cli -y -s https://artifactory.prd.it.unity3d.com/artifactory/api/nuget/unity-choco-local
-         retries: 2
-      -  command: unity-downloader-cli --source-file unity_revision.txt -c editor -c il2cpp  --wait --published-only
-         retries: 2
-      -  command: |5-
-                git rev-parse HEAD | git show -s --format=%%cI > revdate.tmp
-                set /p GIT_REVISIONDATE=<revdate.tmp
-                echo %GIT_REVISIONDATE%
-                del revdate.tmp
-                utr %CACHE_ARGS% --artifacts_path=TestProjects/BuiltInGraphicsTest_Foundation/test-results --editor-location=.Editor --extra-editor-arg="-colorspace=Linear" --extra-editor-arg="-force-d3d11" --scripting-backend=Mono2x --suite=playmode --testfilter=%TEST_FILTER% --testproject=./TestProjects/BuiltInGraphicsTest_Foundation
-    artifacts:
-        logs:
-            paths:
-              -  "**/test-results/**"
-              -  "TestProjects/BuiltInGraphicsTest_Foundation/Logs/*.log"
-    dependencies:
-      -  path: .yamato/_editor_priming.yml#editor:priming:2021.2:Win
-         rerun: on_new_revision
-=======
->>>>>>> 2a6f9af4
 ShaderGraph_BuiltIn_Foundation_Win_DX11_playmode_mono_Linear_CUSTOM-REVISION:
     name: ShaderGraph_BuiltIn_Foundation on Win_DX11_playmode_mono_Linear on version CUSTOM-REVISION
     agent:
