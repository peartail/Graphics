 
# This file is generated by .yamato/ruamel/build.py. Don't edit this file manually. 
# Introduce any changes under .yamato/config/*.metafile files (for most cases) or under .yamato/ruamel/* within Python (more elaborate cases), and rerun build.py to regenerate all .yml files. 
# Read more under .yamato/docs/readme.md 

{% metadata_file .yamato/_latest_editor_versions_trunk.metafile -%}

---

HDRP_Hybrid_Win_Vulkan_playmode_mono_Linear_trunk:
    name: HDRP_Hybrid on Win_Vulkan_playmode_mono_Linear on version trunk
    agent:
        type: Unity::VM::GPU
        image: sdet/gamecode_win10:stable
        flavor: b1.large
    variables:
        UPM_REGISTRY: https://artifactory-slo.bf.unity3d.com/artifactory/api/npm/upm-candidates
        UTR_VERSION: "current"
        TEST_FILTER: .*
    commands:
      -  curl -s https://artifactory.internal.unity3d.com/core-automation/tools/utr-standalone/utr.bat --output TestProjects/HDRP_HybridTests/utr.bat
      -  pip install unity-downloader-cli --index-url https://artifactory.prd.it.unity3d.com/artifactory/api/pypi/pypi/simple --upgrade
      -  cd TestProjects/HDRP_HybridTests && unity-downloader-cli -u {{editor_versions.trunk_latest_internal.windows.revision}} -c editor -c il2cpp  --wait --published-only
      -  |5-

                  git rev-parse HEAD | git show -s --format=%%cI > revdate.tmp
                  set /p GIT_REVISIONDATE=<revdate.tmp
                  echo %GIT_REVISIONDATE%
                  del revdate.tmp
                  cd TestProjects/HDRP_HybridTests && utr --artifacts_path=test-results --compilation-errors-as-warnings --editor-location=.Editor --extra-editor-arg="-colorspace=Linear" --extra-editor-arg="-force-vulkan" --reruncount=2 --scripting-backend=Mono2x --suite=playmode --testfilter=%TEST_FILTER% --testproject=. --zero-tests-are-ok=1
    artifacts:
        logs:
            paths:
              -  "**/test-results/**"
              -  "TestProjects/HDRP_HybridTests/Logs/*.log"
HDRP_Hybrid_Win_Vulkan_playmode_XR_mono_Linear_trunk:
    name: HDRP_Hybrid on Win_Vulkan_playmode_XR_mono_Linear on version trunk
    agent:
        type: Unity::VM::GPU
        image: sdet/gamecode_win10:stable
        flavor: b1.large
    variables:
        UPM_REGISTRY: https://artifactory-slo.bf.unity3d.com/artifactory/api/npm/upm-candidates
        UTR_VERSION: "current"
        TEST_FILTER: .*
    commands:
      -  curl -s https://artifactory.internal.unity3d.com/core-automation/tools/utr-standalone/utr.bat --output TestProjects/HDRP_HybridTests/utr.bat
      -  pip install unity-downloader-cli --index-url https://artifactory.prd.it.unity3d.com/artifactory/api/pypi/pypi/simple --upgrade
      -  cd TestProjects/HDRP_HybridTests && unity-downloader-cli -u {{editor_versions.trunk_latest_internal.windows.revision}} -c editor -c il2cpp  --wait --published-only
      -  |5-

                  git rev-parse HEAD | git show -s --format=%%cI > revdate.tmp
                  set /p GIT_REVISIONDATE=<revdate.tmp
                  echo %GIT_REVISIONDATE%
                  del revdate.tmp
                  cd TestProjects/HDRP_HybridTests && utr --artifacts_path=test-results --compilation-errors-as-warnings --editor-location=.Editor --extra-editor-arg="-colorspace=Linear" --extra-editor-arg="-force-vulkan" --extra-editor-arg="-xr-tests" --reruncount=2 --scripting-backend=Mono2x --suite=playmode --testfilter=%TEST_FILTER% --testproject=. --zero-tests-are-ok=1
    artifacts:
        logs:
            paths:
              -  "**/test-results/**"
              -  "TestProjects/HDRP_HybridTests/Logs/*.log"
HDRP_Hybrid_Win_Vulkan_Standalone_mono_Linear_trunk:
    name: HDRP_Hybrid on Win_Vulkan_Standalone_mono_Linear on version trunk
    agent:
        type: Unity::VM::GPU
        image: sdet/gamecode_win10:stable
        flavor: b1.large
    variables:
        UPM_REGISTRY: https://artifactory-slo.bf.unity3d.com/artifactory/api/npm/upm-candidates
        UTR_VERSION: "current"
        TEST_FILTER: .*
    commands:
      -  curl -s https://artifactory.internal.unity3d.com/core-automation/tools/utr-standalone/utr.bat --output TestProjects/HDRP_HybridTests/utr.bat
      -  cd TestProjects/HDRP_HybridTests && utr --artifacts_path=test-results --compilation-errors-as-warnings --platform=StandaloneWindows64 --player-connection-ip=auto --player-load-path=../../players --reruncount=2 --suite=playmode --timeout=1200 --zero-tests-are-ok=1
    artifacts:
        logs:
            paths:
              -  "**/test-results/**"
              -  "TestProjects/HDRP_HybridTests/Logs/*.log"
    dependencies:
<<<<<<< HEAD
      -  path: .yamato/hdrp_hybrid-win-vulkan.yml#Build_HDRP_Hybrid_Win_Vulkan_Standalone_Player_mono_apiNet2_Linear_trunk
         rerun: on-new-revision
Build_HDRP_Hybrid_Win_Vulkan_Standalone_Player_mono_apiNet2_Linear_trunk:
    name: Build HDRP_Hybrid on Win_Vulkan_mono_apiNet2_Linear_Standalone_build_Player on version trunk
=======
      -  path: .yamato/hdrp_hybrid-win-vulkan.yml#Build_HDRP_Hybrid_Win_Vulkan_Standalone_mono_Linear_trunk
         rerun: on-new-revision
Build_HDRP_Hybrid_Win_Vulkan_Standalone_mono_Linear_trunk:
    name: Build HDRP_Hybrid on Win_Vulkan_mono_Linear_Standalone_build_Player on version trunk
>>>>>>> 7d5b400e
    agent:
        type: Unity::VM
        image: sdet/gamecode_win10:stable
        flavor: b1.xlarge
    variables:
        UPM_REGISTRY: https://artifactory-slo.bf.unity3d.com/artifactory/api/npm/upm-candidates
        UTR_VERSION: "current"
        TEST_FILTER: .*
    commands:
      -  curl -s https://artifactory.internal.unity3d.com/core-automation/tools/utr-standalone/utr.bat --output TestProjects/HDRP_HybridTests/utr.bat
      -  pip install unity-downloader-cli --index-url https://artifactory.prd.it.unity3d.com/artifactory/api/pypi/pypi/simple --upgrade
      -  cd TestProjects/HDRP_HybridTests && unity-downloader-cli -u {{editor_versions.trunk_latest_internal.windows.revision}} -c editor -c il2cpp  --wait --published-only
      -  |5-

                  git rev-parse HEAD | git show -s --format=%%cI > revdate.tmp
                  set /p GIT_REVISIONDATE=<revdate.tmp
                  echo %GIT_REVISIONDATE%
                  del revdate.tmp
                  cd TestProjects/HDRP_HybridTests && utr --artifacts_path=test-results --build-only --compilation-errors-as-warnings --editor-location=.Editor --extra-editor-arg="-colorspace=Linear" --extra-editor-arg="-executemethod" --extra-editor-arg="SetupProject.ApplySettings" --extra-editor-arg="vulkan" --extra-editor-arg="Linear" --extra-editor-arg="-playergraphicsapi=Vulkan" --platform=StandaloneWindows64 --player-save-path=../../players --scripting-backend=Mono2x --suite=playmode --testfilter=%TEST_FILTER% --testproject=. --timeout=1200
    artifacts:
        logs:
            paths:
              -  "**/test-results/**"
              -  "TestProjects/HDRP_HybridTests/Logs/*.log"
        players:
            paths:
              -  "players/**"
HDRP_Hybrid_Win_Vulkan_playmode_mono_Linear_CUSTOM-REVISION:
    name: HDRP_Hybrid on Win_Vulkan_playmode_mono_Linear on version CUSTOM-REVISION
    agent:
        type: Unity::VM::GPU
        image: sdet/gamecode_win10:stable
        flavor: b1.large
    variables:
        UPM_REGISTRY: https://artifactory-slo.bf.unity3d.com/artifactory/api/npm/upm-candidates
        CUSTOM_REVISION: custom_revision_not_set
        UTR_VERSION: "current"
        TEST_FILTER: .*
    commands:
      -  curl -s https://artifactory.internal.unity3d.com/core-automation/tools/utr-standalone/utr.bat --output TestProjects/HDRP_HybridTests/utr.bat
      -  pip install unity-downloader-cli --index-url https://artifactory.prd.it.unity3d.com/artifactory/api/pypi/pypi/simple --upgrade
      -  cd TestProjects/HDRP_HybridTests && unity-downloader-cli --source-file ../../unity_revision.txt -c editor -c il2cpp  --wait --published-only
      -  |5-

                  git rev-parse HEAD | git show -s --format=%%cI > revdate.tmp
                  set /p GIT_REVISIONDATE=<revdate.tmp
                  echo %GIT_REVISIONDATE%
                  del revdate.tmp
                  cd TestProjects/HDRP_HybridTests && utr --artifacts_path=test-results --compilation-errors-as-warnings --editor-location=.Editor --extra-editor-arg="-colorspace=Linear" --extra-editor-arg="-force-vulkan" --reruncount=2 --scripting-backend=Mono2x --suite=playmode --testfilter=%TEST_FILTER% --testproject=. --zero-tests-are-ok=1
    artifacts:
        logs:
            paths:
              -  "**/test-results/**"
              -  "TestProjects/HDRP_HybridTests/Logs/*.log"
    dependencies:
      -  path: .yamato/_editor_priming.yml#editor:priming:CUSTOM-REVISION:windows
         rerun: always
HDRP_Hybrid_Win_Vulkan_playmode_XR_mono_Linear_CUSTOM-REVISION:
    name: HDRP_Hybrid on Win_Vulkan_playmode_XR_mono_Linear on version CUSTOM-REVISION
    agent:
        type: Unity::VM::GPU
        image: sdet/gamecode_win10:stable
        flavor: b1.large
    variables:
        UPM_REGISTRY: https://artifactory-slo.bf.unity3d.com/artifactory/api/npm/upm-candidates
        CUSTOM_REVISION: custom_revision_not_set
        UTR_VERSION: "current"
        TEST_FILTER: .*
    commands:
      -  curl -s https://artifactory.internal.unity3d.com/core-automation/tools/utr-standalone/utr.bat --output TestProjects/HDRP_HybridTests/utr.bat
      -  pip install unity-downloader-cli --index-url https://artifactory.prd.it.unity3d.com/artifactory/api/pypi/pypi/simple --upgrade
      -  cd TestProjects/HDRP_HybridTests && unity-downloader-cli --source-file ../../unity_revision.txt -c editor -c il2cpp  --wait --published-only
      -  |5-

                  git rev-parse HEAD | git show -s --format=%%cI > revdate.tmp
                  set /p GIT_REVISIONDATE=<revdate.tmp
                  echo %GIT_REVISIONDATE%
                  del revdate.tmp
                  cd TestProjects/HDRP_HybridTests && utr --artifacts_path=test-results --compilation-errors-as-warnings --editor-location=.Editor --extra-editor-arg="-colorspace=Linear" --extra-editor-arg="-force-vulkan" --extra-editor-arg="-xr-tests" --reruncount=2 --scripting-backend=Mono2x --suite=playmode --testfilter=%TEST_FILTER% --testproject=. --zero-tests-are-ok=1
    artifacts:
        logs:
            paths:
              -  "**/test-results/**"
              -  "TestProjects/HDRP_HybridTests/Logs/*.log"
    dependencies:
      -  path: .yamato/_editor_priming.yml#editor:priming:CUSTOM-REVISION:windows
         rerun: always
HDRP_Hybrid_Win_Vulkan_Standalone_mono_Linear_CUSTOM-REVISION:
    name: HDRP_Hybrid on Win_Vulkan_Standalone_mono_Linear on version CUSTOM-REVISION
    agent:
        type: Unity::VM::GPU
        image: sdet/gamecode_win10:stable
        flavor: b1.large
    variables:
        UPM_REGISTRY: https://artifactory-slo.bf.unity3d.com/artifactory/api/npm/upm-candidates
        CUSTOM_REVISION: custom_revision_not_set
        UTR_VERSION: "current"
        TEST_FILTER: .*
    commands:
      -  curl -s https://artifactory.internal.unity3d.com/core-automation/tools/utr-standalone/utr.bat --output TestProjects/HDRP_HybridTests/utr.bat
      -  cd TestProjects/HDRP_HybridTests && utr --artifacts_path=test-results --compilation-errors-as-warnings --platform=StandaloneWindows64 --player-connection-ip=auto --player-load-path=../../players --reruncount=2 --suite=playmode --timeout=1200 --zero-tests-are-ok=1
    artifacts:
        logs:
            paths:
              -  "**/test-results/**"
              -  "TestProjects/HDRP_HybridTests/Logs/*.log"
    dependencies:
      -  path: .yamato/_editor_priming.yml#editor:priming:CUSTOM-REVISION:windows
         rerun: always
<<<<<<< HEAD
      -  path: .yamato/hdrp_hybrid-win-vulkan.yml#Build_HDRP_Hybrid_Win_Vulkan_Standalone_Player_mono_apiNet2_Linear_CUSTOM-REVISION
         rerun: always
Build_HDRP_Hybrid_Win_Vulkan_Standalone_Player_mono_apiNet2_Linear_CUSTOM-REVISION:
    name: Build HDRP_Hybrid on Win_Vulkan_mono_apiNet2_Linear_Standalone_build_Player on version CUSTOM-REVISION
=======
      -  path: .yamato/hdrp_hybrid-win-vulkan.yml#Build_HDRP_Hybrid_Win_Vulkan_Standalone_mono_Linear_CUSTOM-REVISION
         rerun: always
Build_HDRP_Hybrid_Win_Vulkan_Standalone_mono_Linear_CUSTOM-REVISION:
    name: Build HDRP_Hybrid on Win_Vulkan_mono_Linear_Standalone_build_Player on version CUSTOM-REVISION
>>>>>>> 7d5b400e
    agent:
        type: Unity::VM
        image: sdet/gamecode_win10:stable
        flavor: b1.xlarge
    variables:
        UPM_REGISTRY: https://artifactory-slo.bf.unity3d.com/artifactory/api/npm/upm-candidates
        CUSTOM_REVISION: custom_revision_not_set
        UTR_VERSION: "current"
        TEST_FILTER: .*
    commands:
      -  curl -s https://artifactory.internal.unity3d.com/core-automation/tools/utr-standalone/utr.bat --output TestProjects/HDRP_HybridTests/utr.bat
      -  pip install unity-downloader-cli --index-url https://artifactory.prd.it.unity3d.com/artifactory/api/pypi/pypi/simple --upgrade
      -  cd TestProjects/HDRP_HybridTests && unity-downloader-cli --source-file ../../unity_revision.txt -c editor -c il2cpp  --wait --published-only
      -  |5-

                  git rev-parse HEAD | git show -s --format=%%cI > revdate.tmp
                  set /p GIT_REVISIONDATE=<revdate.tmp
                  echo %GIT_REVISIONDATE%
                  del revdate.tmp
                  cd TestProjects/HDRP_HybridTests && utr --artifacts_path=test-results --build-only --compilation-errors-as-warnings --editor-location=.Editor --extra-editor-arg="-colorspace=Linear" --extra-editor-arg="-executemethod" --extra-editor-arg="SetupProject.ApplySettings" --extra-editor-arg="vulkan" --extra-editor-arg="Linear" --extra-editor-arg="-playergraphicsapi=Vulkan" --platform=StandaloneWindows64 --player-save-path=../../players --scripting-backend=Mono2x --suite=playmode --testfilter=%TEST_FILTER% --testproject=. --timeout=1200
    artifacts:
        logs:
            paths:
              -  "**/test-results/**"
              -  "TestProjects/HDRP_HybridTests/Logs/*.log"
        players:
            paths:
              -  "players/**"
    dependencies:
      -  path: .yamato/_editor_priming.yml#editor:priming:CUSTOM-REVISION:windows
         rerun: always<|MERGE_RESOLUTION|>--- conflicted
+++ resolved
@@ -78,17 +78,10 @@
               -  "**/test-results/**"
               -  "TestProjects/HDRP_HybridTests/Logs/*.log"
     dependencies:
-<<<<<<< HEAD
-      -  path: .yamato/hdrp_hybrid-win-vulkan.yml#Build_HDRP_Hybrid_Win_Vulkan_Standalone_Player_mono_apiNet2_Linear_trunk
-         rerun: on-new-revision
-Build_HDRP_Hybrid_Win_Vulkan_Standalone_Player_mono_apiNet2_Linear_trunk:
-    name: Build HDRP_Hybrid on Win_Vulkan_mono_apiNet2_Linear_Standalone_build_Player on version trunk
-=======
       -  path: .yamato/hdrp_hybrid-win-vulkan.yml#Build_HDRP_Hybrid_Win_Vulkan_Standalone_mono_Linear_trunk
          rerun: on-new-revision
 Build_HDRP_Hybrid_Win_Vulkan_Standalone_mono_Linear_trunk:
     name: Build HDRP_Hybrid on Win_Vulkan_mono_Linear_Standalone_build_Player on version trunk
->>>>>>> 7d5b400e
     agent:
         type: Unity::VM
         image: sdet/gamecode_win10:stable
@@ -198,17 +191,10 @@
     dependencies:
       -  path: .yamato/_editor_priming.yml#editor:priming:CUSTOM-REVISION:windows
          rerun: always
-<<<<<<< HEAD
-      -  path: .yamato/hdrp_hybrid-win-vulkan.yml#Build_HDRP_Hybrid_Win_Vulkan_Standalone_Player_mono_apiNet2_Linear_CUSTOM-REVISION
-         rerun: always
-Build_HDRP_Hybrid_Win_Vulkan_Standalone_Player_mono_apiNet2_Linear_CUSTOM-REVISION:
-    name: Build HDRP_Hybrid on Win_Vulkan_mono_apiNet2_Linear_Standalone_build_Player on version CUSTOM-REVISION
-=======
       -  path: .yamato/hdrp_hybrid-win-vulkan.yml#Build_HDRP_Hybrid_Win_Vulkan_Standalone_mono_Linear_CUSTOM-REVISION
          rerun: always
 Build_HDRP_Hybrid_Win_Vulkan_Standalone_mono_Linear_CUSTOM-REVISION:
     name: Build HDRP_Hybrid on Win_Vulkan_mono_Linear_Standalone_build_Player on version CUSTOM-REVISION
->>>>>>> 7d5b400e
     agent:
         type: Unity::VM
         image: sdet/gamecode_win10:stable
