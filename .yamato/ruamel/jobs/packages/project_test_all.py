--- conflicted
+++ resolved
@@ -16,15 +16,10 @@
         # define dependencies
         dependencies = []
         for platform in platforms:
-<<<<<<< HEAD
-            dependencies.append(f'{projectcontext_filepath()}#{projectcontext_job_id_test(platform["os"],editor["version"])}')
-                #dependencies.append(f'{packages_filepath()}#{package_job_id_test_dependencies(package["id"],platform["os"],editor["version"])}')
-=======
             dependencies.append(f'{projectcontext_filepath()}#{projectcontext_job_id_test(platform["os"],editor["track"])}')
             if editor["track"].lower() == "trunk":
                 dependencies.append(f'{projectcontext_filepath()}#{projectcontext_job_id_test_min_editor(platform["os"])}')
                 #dependencies.append(f'{packages_filepath()}#{package_job_id_test_dependencies(package["id"],platform["os"],editor["track"])}')
->>>>>>> 1cbbc6df
         
         # construct job
         job = YMLJob()
