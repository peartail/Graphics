from ruamel import yaml
from ruamel.yaml.scalarstring import DoubleQuotedScalarString as dss
from ruamel.yaml.scalarstring import PlainScalarString as pss
from .commands._cmd_mapper import get_cmd
from ..shared.namer import *
from ..shared.yml_job import YMLJob

def _job(project, test_platform_name, editor, platform, api, cmd):

    # define name
<<<<<<< HEAD
    if test_platform_name.lower().endswith('_build'):
        job_name = f'Build {project["name"]} on {platform["name"]}_{api["name"]}_{test_platform_name}_Player on version {editor["track"]}'
=======
    if test_platform_name.lower() == 'standalone_build':
        job_name = f'Build {project["name"]} on {platform["name"]}_{api["name"]}_Player on version {editor["name"]}'
>>>>>>> 5218dacd
    else:
        job_name = f'{project["name"]} on {platform["name"]}_{api["name"]}_{test_platform_name} on version {editor["name"]}'

    # define agent
    platform_agents_project = platform.get(f'agents_project_{api["name"]}', platform.get('agents_project'))
    agent = platform_agents_project.get(f'{test_platform_name.lower()}', platform_agents_project['default']) # replace(" ","_") called for playmode_XR

    # construct job
    job = YMLJob()
    job.set_name(job_name)
    job.set_agent(agent)
    job.add_var_upm_registry()
    job.add_var_custom_revision(editor["track"])
    job.add_commands(cmd)
    job.add_artifacts_test_results()

    if test_platform_name.lower()=='standalone':
        job.add_artifacts_project_logs(project.get("folder_standalone", project["folder"]))
    else:
        job.add_artifacts_project_logs(project["folder"])
        


    if not editor['editor_pinning']:
        job.add_dependencies([{
                'path' : f'{editor_priming_filepath()}#{editor_job_id(editor["name"], platform["os"])}',
                'rerun' : editor["rerun_strategy"]}])

    return job<|MERGE_RESOLUTION|>--- conflicted
+++ resolved
@@ -8,13 +8,8 @@
 def _job(project, test_platform_name, editor, platform, api, cmd):
 
     # define name
-<<<<<<< HEAD
     if test_platform_name.lower().endswith('_build'):
         job_name = f'Build {project["name"]} on {platform["name"]}_{api["name"]}_{test_platform_name}_Player on version {editor["track"]}'
-=======
-    if test_platform_name.lower() == 'standalone_build':
-        job_name = f'Build {project["name"]} on {platform["name"]}_{api["name"]}_Player on version {editor["name"]}'
->>>>>>> 5218dacd
     else:
         job_name = f'{project["name"]} on {platform["name"]}_{api["name"]}_{test_platform_name} on version {editor["name"]}'
 
