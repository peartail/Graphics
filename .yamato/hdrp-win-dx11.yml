 
# This file is generated by .yamato/ruamel/build.py. Don't edit this file manually. 
# Introduce any changes under .yamato/config/*.metafile files (for most cases) or under .yamato/ruamel/* within Python (more elaborate cases), and rerun build.py to regenerate all .yml files. 
# Read more under .yamato/docs/readme.md 

{% metadata_file .yamato/_latest_editor_versions_trunk.metafile -%}

---

HDRP_Win_DX11_playmode_mono_Linear_trunk:
    name: HDRP on Win_DX11_playmode_mono_Linear on version trunk
    agent:
        type: Unity::VM::GPU
        image: graphics-foundation/win10-dxr:stable
        flavor: b1.xlarge
        model: rtx2080
    variables:
        UPM_REGISTRY: https://artifactory-slo.bf.unity3d.com/artifactory/api/npm/upm-candidates
        UTR_VERSION: "current"
        TEST_FILTER: .*
    commands:
      -  curl -s https://artifactory.internal.unity3d.com/core-automation/tools/utr-standalone/utr.bat --output TestProjects/HDRP_Tests/utr.bat
<<<<<<< HEAD
      -  pip install unity-downloader-cli --index-url https://artifactory.prd.it.unity3d.com/artifactory/api/pypi/pypi/simple --upgrade
      -  NetSh Advfirewall set allprofiles state off
=======
      -  choco install unity-downloader-cli -y -s https://artifactory.prd.it.unity3d.com/artifactory/api/nuget/unity-choco-local
>>>>>>> 86354714
      -  cd TestProjects/HDRP_Tests && unity-downloader-cli -u {{editor_versions.trunk_latest_internal.windows.revision}} -c editor -c il2cpp  --wait --published-only
      -  |5-

                  git rev-parse HEAD | git show -s --format=%%cI > revdate.tmp
                  set /p GIT_REVISIONDATE=<revdate.tmp
                  echo %GIT_REVISIONDATE%
                  del revdate.tmp
                  cd TestProjects/HDRP_Tests && utr --artifacts_path=test-results --editor-location=.Editor --extra-editor-arg="-colorspace=Linear" --extra-editor-arg="-force-d3d11" --reruncount=2 --scripting-backend=Mono2x --suite=playmode --testfilter=%TEST_FILTER% --testproject=. --zero-tests-are-ok=1
    artifacts:
        logs:
            paths:
              -  "**/test-results/**"
              -  "TestProjects/HDRP_Tests/Logs/*.log"
HDRP_Win_DX11_playmode_cache_mono_Linear_trunk:
    name: HDRP on Win_DX11_playmode_cache_mono_Linear on version trunk
    agent:
        type: Unity::VM::GPU
        image: graphics-foundation/win10-dxr:stable
        flavor: b1.xlarge
        model: rtx2080
    variables:
        UPM_REGISTRY: https://artifactory-slo.bf.unity3d.com/artifactory/api/npm/upm-candidates
        UTR_VERSION: "current"
        TEST_FILTER: .*
    commands:
      -  curl -s https://artifactory.internal.unity3d.com/core-automation/tools/utr-standalone/utr.bat --output TestProjects/HDRP_Tests/utr.bat
      -  pip install unity-downloader-cli --index-url https://artifactory.prd.it.unity3d.com/artifactory/api/pypi/pypi/simple --upgrade
      -  NetSh Advfirewall set allprofiles state off
      -  cd TestProjects/HDRP_Tests && unity-downloader-cli -u {{editor_versions.trunk_latest_internal.windows.revision}} -c editor -c il2cpp  --wait --published-only
      -  |5-

                  git rev-parse HEAD | git show -s --format=%%cI > revdate.tmp
                  set /p GIT_REVISIONDATE=<revdate.tmp
                  echo %GIT_REVISIONDATE%
                  del revdate.tmp
                  cd TestProjects/HDRP_Tests && utr --artifacts_path=test-results --editor-location=.Editor --extra-editor-arg="-adb2" --extra-editor-arg="-cacheServerEnableDownload true" --extra-editor-arg="-cacheServerEnableUpload true" --extra-editor-arg="-cacheServerEndpoint cacheserver-slo.hq.unity3d.com" --extra-editor-arg="-cacheServerNamespacePrefix SRP" --extra-editor-arg="-colorspace=Linear" --extra-editor-arg="-enableCacheServer" --extra-editor-arg="-force-d3d11" --reruncount=2 --scripting-backend=Mono2x --suite=playmode --testfilter=%TEST_FILTER% --testproject=. --zero-tests-are-ok=1
    artifacts:
        logs:
            paths:
              -  "**/test-results/**"
              -  "TestProjects/HDRP_Tests/Logs/*.log"
HDRP_Win_DX11_playmode_XR_mono_Linear_trunk:
    name: HDRP on Win_DX11_playmode_XR_mono_Linear on version trunk
    agent:
        type: Unity::VM::GPU
        image: graphics-foundation/win10-dxr:stable
        flavor: b1.xlarge
        model: rtx2080
    variables:
        UPM_REGISTRY: https://artifactory-slo.bf.unity3d.com/artifactory/api/npm/upm-candidates
        UTR_VERSION: "current"
        TEST_FILTER: .*
    commands:
      -  curl -s https://artifactory.internal.unity3d.com/core-automation/tools/utr-standalone/utr.bat --output TestProjects/HDRP_Tests/utr.bat
<<<<<<< HEAD
      -  pip install unity-downloader-cli --index-url https://artifactory.prd.it.unity3d.com/artifactory/api/pypi/pypi/simple --upgrade
      -  NetSh Advfirewall set allprofiles state off
=======
      -  choco install unity-downloader-cli -y -s https://artifactory.prd.it.unity3d.com/artifactory/api/nuget/unity-choco-local
>>>>>>> 86354714
      -  cd TestProjects/HDRP_Tests && unity-downloader-cli -u {{editor_versions.trunk_latest_internal.windows.revision}} -c editor -c il2cpp  --wait --published-only
      -  |5-

                  git rev-parse HEAD | git show -s --format=%%cI > revdate.tmp
                  set /p GIT_REVISIONDATE=<revdate.tmp
                  echo %GIT_REVISIONDATE%
                  del revdate.tmp
                  cd TestProjects/HDRP_Tests && utr --artifacts_path=test-results --editor-location=.Editor --extra-editor-arg="-colorspace=Linear" --extra-editor-arg="-force-d3d11" --extra-editor-arg="-xr-tests" --reruncount=2 --scripting-backend=Mono2x --suite=playmode --testfilter=%TEST_FILTER% --testproject=. --zero-tests-are-ok=1
    artifacts:
        logs:
            paths:
              -  "**/test-results/**"
              -  "TestProjects/HDRP_Tests/Logs/*.log"
HDRP_Win_DX11_editmode_mono_Linear_trunk:
    name: HDRP on Win_DX11_editmode_mono_Linear on version trunk
    agent:
        type: Unity::VM
        image: graphics-foundation/win10-dxr:stable
        flavor: b1.xlarge
    variables:
        UPM_REGISTRY: https://artifactory-slo.bf.unity3d.com/artifactory/api/npm/upm-candidates
        UTR_VERSION: "current"
        TEST_FILTER: .*
    commands:
      -  curl -s https://artifactory.internal.unity3d.com/core-automation/tools/utr-standalone/utr.bat --output TestProjects/HDRP_Tests/utr.bat
<<<<<<< HEAD
      -  pip install unity-downloader-cli --index-url https://artifactory.prd.it.unity3d.com/artifactory/api/pypi/pypi/simple --upgrade
      -  NetSh Advfirewall set allprofiles state off
=======
      -  choco install unity-downloader-cli -y -s https://artifactory.prd.it.unity3d.com/artifactory/api/nuget/unity-choco-local
>>>>>>> 86354714
      -  cd TestProjects/HDRP_Tests && unity-downloader-cli -u {{editor_versions.trunk_latest_internal.windows.revision}} -c editor -c il2cpp  --wait --published-only
      -  |5-

                  git rev-parse HEAD | git show -s --format=%%cI > revdate.tmp
                  set /p GIT_REVISIONDATE=<revdate.tmp
                  echo %GIT_REVISIONDATE%
                  del revdate.tmp
                  cd TestProjects/HDRP_Tests && utr --artifacts_path=test-results --editor-location=.Editor --extra-editor-arg="-colorspace=Linear" --extra-editor-arg="-force-d3d11" --extra-editor-arg="-playergraphicsapi=Direct3D11" --platform=editmode --reruncount=2 --scripting-backend=Mono2x --suite=editor --testfilter=%TEST_FILTER% --testproject=. --zero-tests-are-ok=1
    artifacts:
        logs:
            paths:
              -  "**/test-results/**"
              -  "TestProjects/HDRP_Tests/Logs/*.log"
HDRP_Win_DX11_Standalone_mono_Linear_trunk:
    name: HDRP on Win_DX11_Standalone_mono_Linear on version trunk
    agent:
        type: Unity::VM::GPU
        image: graphics-foundation/win10-dxr:stable
        flavor: b1.xlarge
        model: rtx2080
    variables:
        UPM_REGISTRY: https://artifactory-slo.bf.unity3d.com/artifactory/api/npm/upm-candidates
        UTR_VERSION: "current"
        TEST_FILTER: .*
    commands:
      -  curl -s https://artifactory.internal.unity3d.com/core-automation/tools/utr-standalone/utr.bat --output TestProjects/HDRP_RuntimeTests/utr.bat
      -  cd TestProjects/HDRP_RuntimeTests && utr --artifacts_path=test-results --platform=StandaloneWindows64 --player-connection-ip=auto --player-load-path=../../players --reruncount=2 --suite=playmode --timeout=1200 --zero-tests-are-ok=1
    artifacts:
        logs:
            paths:
              -  "**/test-results/**"
              -  "TestProjects/HDRP_RuntimeTests/Logs/*.log"
    dependencies:
      -  path: .yamato/hdrp-win-dx11.yml#Build_HDRP_Win_DX11_Standalone_mono_Linear_trunk
         rerun: on-new-revision
Build_HDRP_Win_DX11_Standalone_mono_Linear_trunk:
    name: Build HDRP on Win_DX11_mono_Linear_Standalone_build_Player on version trunk
    agent:
        type: Unity::VM
        image: graphics-foundation/win10-dxr:stable
        flavor: b1.xlarge
    variables:
        UPM_REGISTRY: https://artifactory-slo.bf.unity3d.com/artifactory/api/npm/upm-candidates
        UTR_VERSION: "current"
        TEST_FILTER: .*
    commands:
      -  curl -s https://artifactory.internal.unity3d.com/core-automation/tools/utr-standalone/utr.bat --output TestProjects/HDRP_RuntimeTests/utr.bat
<<<<<<< HEAD
      -  pip install unity-downloader-cli --index-url https://artifactory.prd.it.unity3d.com/artifactory/api/pypi/pypi/simple --upgrade
      -  NetSh Advfirewall set allprofiles state off
=======
      -  choco install unity-downloader-cli -y -s https://artifactory.prd.it.unity3d.com/artifactory/api/nuget/unity-choco-local
>>>>>>> 86354714
      -  cd TestProjects/HDRP_RuntimeTests && unity-downloader-cli -u {{editor_versions.trunk_latest_internal.windows.revision}} -c editor -c il2cpp  --wait --published-only
      -  |5-

                  git rev-parse HEAD | git show -s --format=%%cI > revdate.tmp
                  set /p GIT_REVISIONDATE=<revdate.tmp
                  echo %GIT_REVISIONDATE%
                  del revdate.tmp
                  cd TestProjects/HDRP_RuntimeTests && utr --artifacts_path=test-results --build-only --editor-location=.Editor --extra-editor-arg="-colorspace=Linear" --extra-editor-arg="-executemethod" --extra-editor-arg="SetupProject.ApplySettings" --extra-editor-arg="d3d11" --extra-editor-arg="Linear" --extra-editor-arg="-playergraphicsapi=Direct3D11" --platform=StandaloneWindows64 --player-save-path=../../players --scripting-backend=Mono2x --suite=playmode --testfilter=%TEST_FILTER% --testproject=. --timeout=1200
    artifacts:
        logs:
            paths:
              -  "**/test-results/**"
              -  "TestProjects/HDRP_Tests/Logs/*.log"
        players:
            paths:
              -  "players/**"
HDRP_Win_DX11_playmode_mono_Linear_CUSTOM-REVISION:
    name: HDRP on Win_DX11_playmode_mono_Linear on version CUSTOM-REVISION
    agent:
        type: Unity::VM::GPU
        image: graphics-foundation/win10-dxr:stable
        flavor: b1.xlarge
        model: rtx2080
    variables:
        UPM_REGISTRY: https://artifactory-slo.bf.unity3d.com/artifactory/api/npm/upm-candidates
        CUSTOM_REVISION: custom_revision_not_set
        UTR_VERSION: "current"
        TEST_FILTER: .*
    commands:
      -  curl -s https://artifactory.internal.unity3d.com/core-automation/tools/utr-standalone/utr.bat --output TestProjects/HDRP_Tests/utr.bat
<<<<<<< HEAD
      -  pip install unity-downloader-cli --index-url https://artifactory.prd.it.unity3d.com/artifactory/api/pypi/pypi/simple --upgrade
      -  NetSh Advfirewall set allprofiles state off
=======
      -  choco install unity-downloader-cli -y -s https://artifactory.prd.it.unity3d.com/artifactory/api/nuget/unity-choco-local
>>>>>>> 86354714
      -  cd TestProjects/HDRP_Tests && unity-downloader-cli --source-file ../../unity_revision.txt -c editor -c il2cpp  --wait --published-only
      -  |5-

                  git rev-parse HEAD | git show -s --format=%%cI > revdate.tmp
                  set /p GIT_REVISIONDATE=<revdate.tmp
                  echo %GIT_REVISIONDATE%
                  del revdate.tmp
                  cd TestProjects/HDRP_Tests && utr --artifacts_path=test-results --editor-location=.Editor --extra-editor-arg="-colorspace=Linear" --extra-editor-arg="-force-d3d11" --reruncount=2 --scripting-backend=Mono2x --suite=playmode --testfilter=%TEST_FILTER% --testproject=. --zero-tests-are-ok=1
    artifacts:
        logs:
            paths:
              -  "**/test-results/**"
              -  "TestProjects/HDRP_Tests/Logs/*.log"
    dependencies:
      -  path: .yamato/_editor_priming.yml#editor:priming:CUSTOM-REVISION:windows
         rerun: always
HDRP_Win_DX11_playmode_cache_mono_Linear_CUSTOM-REVISION:
    name: HDRP on Win_DX11_playmode_cache_mono_Linear on version CUSTOM-REVISION
    agent:
        type: Unity::VM::GPU
        image: graphics-foundation/win10-dxr:stable
        flavor: b1.xlarge
        model: rtx2080
    variables:
        UPM_REGISTRY: https://artifactory-slo.bf.unity3d.com/artifactory/api/npm/upm-candidates
        CUSTOM_REVISION: custom_revision_not_set
        UTR_VERSION: "current"
        TEST_FILTER: .*
    commands:
      -  curl -s https://artifactory.internal.unity3d.com/core-automation/tools/utr-standalone/utr.bat --output TestProjects/HDRP_Tests/utr.bat
      -  pip install unity-downloader-cli --index-url https://artifactory.prd.it.unity3d.com/artifactory/api/pypi/pypi/simple --upgrade
      -  NetSh Advfirewall set allprofiles state off
      -  cd TestProjects/HDRP_Tests && unity-downloader-cli --source-file ../../unity_revision.txt -c editor -c il2cpp  --wait --published-only
      -  |5-

                  git rev-parse HEAD | git show -s --format=%%cI > revdate.tmp
                  set /p GIT_REVISIONDATE=<revdate.tmp
                  echo %GIT_REVISIONDATE%
                  del revdate.tmp
                  cd TestProjects/HDRP_Tests && utr --artifacts_path=test-results --editor-location=.Editor --extra-editor-arg="-adb2" --extra-editor-arg="-cacheServerEnableDownload true" --extra-editor-arg="-cacheServerEnableUpload true" --extra-editor-arg="-cacheServerEndpoint cacheserver-slo.hq.unity3d.com" --extra-editor-arg="-cacheServerNamespacePrefix SRP" --extra-editor-arg="-colorspace=Linear" --extra-editor-arg="-enableCacheServer" --extra-editor-arg="-force-d3d11" --reruncount=2 --scripting-backend=Mono2x --suite=playmode --testfilter=%TEST_FILTER% --testproject=. --zero-tests-are-ok=1
    artifacts:
        logs:
            paths:
              -  "**/test-results/**"
              -  "TestProjects/HDRP_Tests/Logs/*.log"
    dependencies:
      -  path: .yamato/_editor_priming.yml#editor:priming:CUSTOM-REVISION:windows
         rerun: always
HDRP_Win_DX11_playmode_XR_mono_Linear_CUSTOM-REVISION:
    name: HDRP on Win_DX11_playmode_XR_mono_Linear on version CUSTOM-REVISION
    agent:
        type: Unity::VM::GPU
        image: graphics-foundation/win10-dxr:stable
        flavor: b1.xlarge
        model: rtx2080
    variables:
        UPM_REGISTRY: https://artifactory-slo.bf.unity3d.com/artifactory/api/npm/upm-candidates
        CUSTOM_REVISION: custom_revision_not_set
        UTR_VERSION: "current"
        TEST_FILTER: .*
    commands:
      -  curl -s https://artifactory.internal.unity3d.com/core-automation/tools/utr-standalone/utr.bat --output TestProjects/HDRP_Tests/utr.bat
<<<<<<< HEAD
      -  pip install unity-downloader-cli --index-url https://artifactory.prd.it.unity3d.com/artifactory/api/pypi/pypi/simple --upgrade
      -  NetSh Advfirewall set allprofiles state off
=======
      -  choco install unity-downloader-cli -y -s https://artifactory.prd.it.unity3d.com/artifactory/api/nuget/unity-choco-local
>>>>>>> 86354714
      -  cd TestProjects/HDRP_Tests && unity-downloader-cli --source-file ../../unity_revision.txt -c editor -c il2cpp  --wait --published-only
      -  |5-

                  git rev-parse HEAD | git show -s --format=%%cI > revdate.tmp
                  set /p GIT_REVISIONDATE=<revdate.tmp
                  echo %GIT_REVISIONDATE%
                  del revdate.tmp
                  cd TestProjects/HDRP_Tests && utr --artifacts_path=test-results --editor-location=.Editor --extra-editor-arg="-colorspace=Linear" --extra-editor-arg="-force-d3d11" --extra-editor-arg="-xr-tests" --reruncount=2 --scripting-backend=Mono2x --suite=playmode --testfilter=%TEST_FILTER% --testproject=. --zero-tests-are-ok=1
    artifacts:
        logs:
            paths:
              -  "**/test-results/**"
              -  "TestProjects/HDRP_Tests/Logs/*.log"
    dependencies:
      -  path: .yamato/_editor_priming.yml#editor:priming:CUSTOM-REVISION:windows
         rerun: always
HDRP_Win_DX11_editmode_mono_Linear_CUSTOM-REVISION:
    name: HDRP on Win_DX11_editmode_mono_Linear on version CUSTOM-REVISION
    agent:
        type: Unity::VM
        image: graphics-foundation/win10-dxr:stable
        flavor: b1.xlarge
    variables:
        UPM_REGISTRY: https://artifactory-slo.bf.unity3d.com/artifactory/api/npm/upm-candidates
        CUSTOM_REVISION: custom_revision_not_set
        UTR_VERSION: "current"
        TEST_FILTER: .*
    commands:
      -  curl -s https://artifactory.internal.unity3d.com/core-automation/tools/utr-standalone/utr.bat --output TestProjects/HDRP_Tests/utr.bat
<<<<<<< HEAD
      -  pip install unity-downloader-cli --index-url https://artifactory.prd.it.unity3d.com/artifactory/api/pypi/pypi/simple --upgrade
      -  NetSh Advfirewall set allprofiles state off
=======
      -  choco install unity-downloader-cli -y -s https://artifactory.prd.it.unity3d.com/artifactory/api/nuget/unity-choco-local
>>>>>>> 86354714
      -  cd TestProjects/HDRP_Tests && unity-downloader-cli --source-file ../../unity_revision.txt -c editor -c il2cpp  --wait --published-only
      -  |5-

                  git rev-parse HEAD | git show -s --format=%%cI > revdate.tmp
                  set /p GIT_REVISIONDATE=<revdate.tmp
                  echo %GIT_REVISIONDATE%
                  del revdate.tmp
                  cd TestProjects/HDRP_Tests && utr --artifacts_path=test-results --editor-location=.Editor --extra-editor-arg="-colorspace=Linear" --extra-editor-arg="-force-d3d11" --extra-editor-arg="-playergraphicsapi=Direct3D11" --platform=editmode --reruncount=2 --scripting-backend=Mono2x --suite=editor --testfilter=%TEST_FILTER% --testproject=. --zero-tests-are-ok=1
    artifacts:
        logs:
            paths:
              -  "**/test-results/**"
              -  "TestProjects/HDRP_Tests/Logs/*.log"
    dependencies:
      -  path: .yamato/_editor_priming.yml#editor:priming:CUSTOM-REVISION:windows
         rerun: always
HDRP_Win_DX11_Standalone_mono_Linear_CUSTOM-REVISION:
    name: HDRP on Win_DX11_Standalone_mono_Linear on version CUSTOM-REVISION
    agent:
        type: Unity::VM::GPU
        image: graphics-foundation/win10-dxr:stable
        flavor: b1.xlarge
        model: rtx2080
    variables:
        UPM_REGISTRY: https://artifactory-slo.bf.unity3d.com/artifactory/api/npm/upm-candidates
        CUSTOM_REVISION: custom_revision_not_set
        UTR_VERSION: "current"
        TEST_FILTER: .*
    commands:
      -  curl -s https://artifactory.internal.unity3d.com/core-automation/tools/utr-standalone/utr.bat --output TestProjects/HDRP_RuntimeTests/utr.bat
      -  cd TestProjects/HDRP_RuntimeTests && utr --artifacts_path=test-results --platform=StandaloneWindows64 --player-connection-ip=auto --player-load-path=../../players --reruncount=2 --suite=playmode --timeout=1200 --zero-tests-are-ok=1
    artifacts:
        logs:
            paths:
              -  "**/test-results/**"
              -  "TestProjects/HDRP_RuntimeTests/Logs/*.log"
    dependencies:
      -  path: .yamato/_editor_priming.yml#editor:priming:CUSTOM-REVISION:windows
         rerun: always
      -  path: .yamato/hdrp-win-dx11.yml#Build_HDRP_Win_DX11_Standalone_mono_Linear_CUSTOM-REVISION
         rerun: always
Build_HDRP_Win_DX11_Standalone_mono_Linear_CUSTOM-REVISION:
    name: Build HDRP on Win_DX11_mono_Linear_Standalone_build_Player on version CUSTOM-REVISION
    agent:
        type: Unity::VM
        image: graphics-foundation/win10-dxr:stable
        flavor: b1.xlarge
    variables:
        UPM_REGISTRY: https://artifactory-slo.bf.unity3d.com/artifactory/api/npm/upm-candidates
        CUSTOM_REVISION: custom_revision_not_set
        UTR_VERSION: "current"
        TEST_FILTER: .*
    commands:
      -  curl -s https://artifactory.internal.unity3d.com/core-automation/tools/utr-standalone/utr.bat --output TestProjects/HDRP_RuntimeTests/utr.bat
<<<<<<< HEAD
      -  pip install unity-downloader-cli --index-url https://artifactory.prd.it.unity3d.com/artifactory/api/pypi/pypi/simple --upgrade
      -  NetSh Advfirewall set allprofiles state off
=======
      -  choco install unity-downloader-cli -y -s https://artifactory.prd.it.unity3d.com/artifactory/api/nuget/unity-choco-local
>>>>>>> 86354714
      -  cd TestProjects/HDRP_RuntimeTests && unity-downloader-cli --source-file ../../unity_revision.txt -c editor -c il2cpp  --wait --published-only
      -  |5-

                  git rev-parse HEAD | git show -s --format=%%cI > revdate.tmp
                  set /p GIT_REVISIONDATE=<revdate.tmp
                  echo %GIT_REVISIONDATE%
                  del revdate.tmp
                  cd TestProjects/HDRP_RuntimeTests && utr --artifacts_path=test-results --build-only --editor-location=.Editor --extra-editor-arg="-colorspace=Linear" --extra-editor-arg="-executemethod" --extra-editor-arg="SetupProject.ApplySettings" --extra-editor-arg="d3d11" --extra-editor-arg="Linear" --extra-editor-arg="-playergraphicsapi=Direct3D11" --platform=StandaloneWindows64 --player-save-path=../../players --scripting-backend=Mono2x --suite=playmode --testfilter=%TEST_FILTER% --testproject=. --timeout=1200
    artifacts:
        logs:
            paths:
              -  "**/test-results/**"
              -  "TestProjects/HDRP_Tests/Logs/*.log"
        players:
            paths:
              -  "players/**"
    dependencies:
      -  path: .yamato/_editor_priming.yml#editor:priming:CUSTOM-REVISION:windows
         rerun: always<|MERGE_RESOLUTION|>--- conflicted
+++ resolved
@@ -20,12 +20,8 @@
         TEST_FILTER: .*
     commands:
       -  curl -s https://artifactory.internal.unity3d.com/core-automation/tools/utr-standalone/utr.bat --output TestProjects/HDRP_Tests/utr.bat
-<<<<<<< HEAD
-      -  pip install unity-downloader-cli --index-url https://artifactory.prd.it.unity3d.com/artifactory/api/pypi/pypi/simple --upgrade
-      -  NetSh Advfirewall set allprofiles state off
-=======
-      -  choco install unity-downloader-cli -y -s https://artifactory.prd.it.unity3d.com/artifactory/api/nuget/unity-choco-local
->>>>>>> 86354714
+      -  choco install unity-downloader-cli -y -s https://artifactory.prd.it.unity3d.com/artifactory/api/nuget/unity-choco-local
+      -  NetSh Advfirewall set allprofiles state off
       -  cd TestProjects/HDRP_Tests && unity-downloader-cli -u {{editor_versions.trunk_latest_internal.windows.revision}} -c editor -c il2cpp  --wait --published-only
       -  |5-
 
@@ -52,7 +48,7 @@
         TEST_FILTER: .*
     commands:
       -  curl -s https://artifactory.internal.unity3d.com/core-automation/tools/utr-standalone/utr.bat --output TestProjects/HDRP_Tests/utr.bat
-      -  pip install unity-downloader-cli --index-url https://artifactory.prd.it.unity3d.com/artifactory/api/pypi/pypi/simple --upgrade
+      -  choco install unity-downloader-cli -y -s https://artifactory.prd.it.unity3d.com/artifactory/api/nuget/unity-choco-local
       -  NetSh Advfirewall set allprofiles state off
       -  cd TestProjects/HDRP_Tests && unity-downloader-cli -u {{editor_versions.trunk_latest_internal.windows.revision}} -c editor -c il2cpp  --wait --published-only
       -  |5-
@@ -80,12 +76,8 @@
         TEST_FILTER: .*
     commands:
       -  curl -s https://artifactory.internal.unity3d.com/core-automation/tools/utr-standalone/utr.bat --output TestProjects/HDRP_Tests/utr.bat
-<<<<<<< HEAD
-      -  pip install unity-downloader-cli --index-url https://artifactory.prd.it.unity3d.com/artifactory/api/pypi/pypi/simple --upgrade
-      -  NetSh Advfirewall set allprofiles state off
-=======
-      -  choco install unity-downloader-cli -y -s https://artifactory.prd.it.unity3d.com/artifactory/api/nuget/unity-choco-local
->>>>>>> 86354714
+      -  choco install unity-downloader-cli -y -s https://artifactory.prd.it.unity3d.com/artifactory/api/nuget/unity-choco-local
+      -  NetSh Advfirewall set allprofiles state off
       -  cd TestProjects/HDRP_Tests && unity-downloader-cli -u {{editor_versions.trunk_latest_internal.windows.revision}} -c editor -c il2cpp  --wait --published-only
       -  |5-
 
@@ -111,12 +103,8 @@
         TEST_FILTER: .*
     commands:
       -  curl -s https://artifactory.internal.unity3d.com/core-automation/tools/utr-standalone/utr.bat --output TestProjects/HDRP_Tests/utr.bat
-<<<<<<< HEAD
-      -  pip install unity-downloader-cli --index-url https://artifactory.prd.it.unity3d.com/artifactory/api/pypi/pypi/simple --upgrade
-      -  NetSh Advfirewall set allprofiles state off
-=======
-      -  choco install unity-downloader-cli -y -s https://artifactory.prd.it.unity3d.com/artifactory/api/nuget/unity-choco-local
->>>>>>> 86354714
+      -  choco install unity-downloader-cli -y -s https://artifactory.prd.it.unity3d.com/artifactory/api/nuget/unity-choco-local
+      -  NetSh Advfirewall set allprofiles state off
       -  cd TestProjects/HDRP_Tests && unity-downloader-cli -u {{editor_versions.trunk_latest_internal.windows.revision}} -c editor -c il2cpp  --wait --published-only
       -  |5-
 
@@ -164,12 +152,8 @@
         TEST_FILTER: .*
     commands:
       -  curl -s https://artifactory.internal.unity3d.com/core-automation/tools/utr-standalone/utr.bat --output TestProjects/HDRP_RuntimeTests/utr.bat
-<<<<<<< HEAD
-      -  pip install unity-downloader-cli --index-url https://artifactory.prd.it.unity3d.com/artifactory/api/pypi/pypi/simple --upgrade
-      -  NetSh Advfirewall set allprofiles state off
-=======
-      -  choco install unity-downloader-cli -y -s https://artifactory.prd.it.unity3d.com/artifactory/api/nuget/unity-choco-local
->>>>>>> 86354714
+      -  choco install unity-downloader-cli -y -s https://artifactory.prd.it.unity3d.com/artifactory/api/nuget/unity-choco-local
+      -  NetSh Advfirewall set allprofiles state off
       -  cd TestProjects/HDRP_RuntimeTests && unity-downloader-cli -u {{editor_versions.trunk_latest_internal.windows.revision}} -c editor -c il2cpp  --wait --published-only
       -  |5-
 
@@ -200,12 +184,8 @@
         TEST_FILTER: .*
     commands:
       -  curl -s https://artifactory.internal.unity3d.com/core-automation/tools/utr-standalone/utr.bat --output TestProjects/HDRP_Tests/utr.bat
-<<<<<<< HEAD
-      -  pip install unity-downloader-cli --index-url https://artifactory.prd.it.unity3d.com/artifactory/api/pypi/pypi/simple --upgrade
-      -  NetSh Advfirewall set allprofiles state off
-=======
-      -  choco install unity-downloader-cli -y -s https://artifactory.prd.it.unity3d.com/artifactory/api/nuget/unity-choco-local
->>>>>>> 86354714
+      -  choco install unity-downloader-cli -y -s https://artifactory.prd.it.unity3d.com/artifactory/api/nuget/unity-choco-local
+      -  NetSh Advfirewall set allprofiles state off
       -  cd TestProjects/HDRP_Tests && unity-downloader-cli --source-file ../../unity_revision.txt -c editor -c il2cpp  --wait --published-only
       -  |5-
 
@@ -236,7 +216,7 @@
         TEST_FILTER: .*
     commands:
       -  curl -s https://artifactory.internal.unity3d.com/core-automation/tools/utr-standalone/utr.bat --output TestProjects/HDRP_Tests/utr.bat
-      -  pip install unity-downloader-cli --index-url https://artifactory.prd.it.unity3d.com/artifactory/api/pypi/pypi/simple --upgrade
+      -  choco install unity-downloader-cli -y -s https://artifactory.prd.it.unity3d.com/artifactory/api/nuget/unity-choco-local
       -  NetSh Advfirewall set allprofiles state off
       -  cd TestProjects/HDRP_Tests && unity-downloader-cli --source-file ../../unity_revision.txt -c editor -c il2cpp  --wait --published-only
       -  |5-
@@ -268,12 +248,8 @@
         TEST_FILTER: .*
     commands:
       -  curl -s https://artifactory.internal.unity3d.com/core-automation/tools/utr-standalone/utr.bat --output TestProjects/HDRP_Tests/utr.bat
-<<<<<<< HEAD
-      -  pip install unity-downloader-cli --index-url https://artifactory.prd.it.unity3d.com/artifactory/api/pypi/pypi/simple --upgrade
-      -  NetSh Advfirewall set allprofiles state off
-=======
-      -  choco install unity-downloader-cli -y -s https://artifactory.prd.it.unity3d.com/artifactory/api/nuget/unity-choco-local
->>>>>>> 86354714
+      -  choco install unity-downloader-cli -y -s https://artifactory.prd.it.unity3d.com/artifactory/api/nuget/unity-choco-local
+      -  NetSh Advfirewall set allprofiles state off
       -  cd TestProjects/HDRP_Tests && unity-downloader-cli --source-file ../../unity_revision.txt -c editor -c il2cpp  --wait --published-only
       -  |5-
 
@@ -303,12 +279,8 @@
         TEST_FILTER: .*
     commands:
       -  curl -s https://artifactory.internal.unity3d.com/core-automation/tools/utr-standalone/utr.bat --output TestProjects/HDRP_Tests/utr.bat
-<<<<<<< HEAD
-      -  pip install unity-downloader-cli --index-url https://artifactory.prd.it.unity3d.com/artifactory/api/pypi/pypi/simple --upgrade
-      -  NetSh Advfirewall set allprofiles state off
-=======
-      -  choco install unity-downloader-cli -y -s https://artifactory.prd.it.unity3d.com/artifactory/api/nuget/unity-choco-local
->>>>>>> 86354714
+      -  choco install unity-downloader-cli -y -s https://artifactory.prd.it.unity3d.com/artifactory/api/nuget/unity-choco-local
+      -  NetSh Advfirewall set allprofiles state off
       -  cd TestProjects/HDRP_Tests && unity-downloader-cli --source-file ../../unity_revision.txt -c editor -c il2cpp  --wait --published-only
       -  |5-
 
@@ -363,12 +335,8 @@
         TEST_FILTER: .*
     commands:
       -  curl -s https://artifactory.internal.unity3d.com/core-automation/tools/utr-standalone/utr.bat --output TestProjects/HDRP_RuntimeTests/utr.bat
-<<<<<<< HEAD
-      -  pip install unity-downloader-cli --index-url https://artifactory.prd.it.unity3d.com/artifactory/api/pypi/pypi/simple --upgrade
-      -  NetSh Advfirewall set allprofiles state off
-=======
-      -  choco install unity-downloader-cli -y -s https://artifactory.prd.it.unity3d.com/artifactory/api/nuget/unity-choco-local
->>>>>>> 86354714
+      -  choco install unity-downloader-cli -y -s https://artifactory.prd.it.unity3d.com/artifactory/api/nuget/unity-choco-local
+      -  NetSh Advfirewall set allprofiles state off
       -  cd TestProjects/HDRP_RuntimeTests && unity-downloader-cli --source-file ../../unity_revision.txt -c editor -c il2cpp  --wait --published-only
       -  |5-
 
