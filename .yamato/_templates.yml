
# This file is generated by .yamato/ruamel/build.py. Don't edit this file manually.
# Introduce any changes under .yamato/config/*.metafile files (for most cases) or under .yamato/ruamel/* within Python (more elaborate cases), and rerun build.py to regenerate all .yml files.
# Read more under .yamato/docs/readme.md

{% metadata_file .yamato/_cache_config.metafile -%}
{% metadata_file .yamato/_latest_editor_versions_trunk.metafile -%}

---

pre_pack_hdrp_template_Win_trunk:
    name: Pre-Pack HDRP Template Win trunk
    agent:
        type: Unity::VM
        image: package-ci/win10:stable
        flavor: b1.large
    commands:
      -  choco install unity-downloader-cli -y -s https://artifactory.prd.it.unity3d.com/artifactory/api/nuget/unity-choco-local
      -  unity-downloader-cli --source-file unity_revision.txt -c editor --wait --published-only
      -  .Editor\Unity.exe -projectPath com.unity.template-hd -batchmode -quit -logFile ./Editor.log
    dependencies:
      -  .yamato/_editor_priming.yml#editor:priming:trunk:Win
    artifacts:
        primed:
            paths:
              -  "com.unity.template-hd/Library/Artifacts/**"
              -  "com.unity.template-hd/Library/ArtifactDB"
              -  "com.unity.template-hd/Library/SourceAssetDB"
        logs:
            paths:
              -  "Editor.log"
pack_hdrp_template_Win_trunk:
    name: Pack HDRP Template Win trunk
    agent:
        type: Unity::VM
        image: package-ci/win10:stable
        flavor: b1.large
    commands:
      -  npm install upm-ci-utils@stable -g --registry https://artifactory.prd.cds.internal.unity3d.com/artifactory/api/npm/upm-npm
      -  upm-ci template pack --project-path com.unity.template-hd
    dependencies:
      -  .yamato/_templates.yml#pre_pack_hdrp_template_Win_trunk
    artifacts:
        packages:
            paths:
              -  "upm-ci~/packages/**/*"
              -  "upm-ci~/templates/**/*"
test_hdrp_template_Win_trunk:
    name: Test HDRP Template Win trunk
    agent:
        type: Unity::VM
        image: package-ci/win10:stable
        flavor: b1.large
    dependencies:
      -  .yamato/_templates.yml#pack_hdrp_template_Win_trunk
      -  .yamato/_editor_priming.yml#editor:priming:trunk:Win
    commands:
      -  npm install upm-ci-utils@stable -g --registry https://artifactory.prd.cds.internal.unity3d.com/artifactory/api/npm/upm-npm
      -  choco install unity-downloader-cli -y -s https://artifactory.prd.it.unity3d.com/artifactory/api/nuget/unity-choco-local
      -  unity-downloader-cli --source-file unity_revision.txt -c editor --wait --published-only
      -  upm-ci template test -u .\.Editor --project-path com.unity.template-hd
    artifacts:
        logs:
            paths:
              -  "**/test-results/**"
pre_pack_hdrp_template_OSX_trunk:
    name: Pre-Pack HDRP Template OSX trunk
    agent:
        type: Unity::VM::osx
        image: package-ci/mac:stable
        flavor: m1.mac
    commands:
      -  unity-downloader-cli --source-file unity_revision.txt -c editor --wait --published-only
      -  .Editor/Unity.app/Contents/MacOS/Unity -projectPath com.unity.template-hd -batchmode -quit -logFile ./Editor.log
    dependencies:
      -  .yamato/_editor_priming.yml#editor:priming:trunk:OSX
    artifacts:
        primed:
            paths:
              -  "com.unity.template-hd/Library/Artifacts/**"
              -  "com.unity.template-hd/Library/ArtifactDB"
              -  "com.unity.template-hd/Library/SourceAssetDB"
        logs:
            paths:
              -  "Editor.log"
pack_hdrp_template_OSX_trunk:
    name: Pack HDRP Template OSX trunk
    agent:
        type: Unity::VM
        image: package-ci/win10:stable
        flavor: b1.large
    commands:
      -  npm install upm-ci-utils@stable -g --registry https://artifactory.prd.cds.internal.unity3d.com/artifactory/api/npm/upm-npm
      -  upm-ci template pack --project-path com.unity.template-hd
    dependencies:
      -  .yamato/_templates.yml#pre_pack_hdrp_template_OSX_trunk
    artifacts:
        packages:
            paths:
              -  "upm-ci~/packages/**/*"
              -  "upm-ci~/templates/**/*"
test_hdrp_template_OSX_trunk:
    name: Test HDRP Template OSX trunk
    agent:
        type: Unity::VM::osx
        image: package-ci/mac:stable
        flavor: m1.mac
    dependencies:
      -  .yamato/_templates.yml#pack_hdrp_template_OSX_trunk
      -  .yamato/_editor_priming.yml#editor:priming:trunk:OSX
    commands:
      -  npm install upm-ci-utils@stable -g --registry https://artifactory.prd.cds.internal.unity3d.com/artifactory/api/npm/upm-npm
      -  unity-downloader-cli --source-file unity_revision.txt -c editor --wait --published-only
      -  upm-ci template test -u $(pwd)/.Editor/Unity.app/Contents/MacOS/Unity --project-path com.unity.template-hd
    artifacts:
        logs:
            paths:
              -  "**/test-results/**"
publish_hdrp_template_trunk:
    agent:
        type: Unity::VM
        image: package-ci/win10:stable
        flavor: b1.large
    name: Publish HDRP Template trunk
    commands:
      -  npm install upm-ci-utils@stable -g --registry https://artifactory.prd.cds.internal.unity3d.com/artifactory/api/npm/upm-npm
      -  upm-ci template publish --project-path com.unity.template-hd
    dependencies:
      -  .yamato/_templates.yml#test_hdrp_template_Win_trunk
      -  .yamato/_templates.yml#test_hdrp_template_OSX_trunk
      -  .yamato/_templates.yml#pack_hdrp_template_Win_trunk
      -  .yamato/_templates.yml#pack_hdrp_template_OSX_trunk
    artifacts:
        packages:
            paths:
              -  "upm-ci~/packages/**/*"
              -  "upm-ci~/templates/**/*"
publish_hdrp_template_trunk_dry_run:
    agent:
        type: Unity::VM
        image: package-ci/win10:stable
        flavor: b1.large
    name: Publish HDRP Template trunk Dry Run
    commands:
      -  npm install upm-ci-utils@stable -g --registry https://artifactory.prd.cds.internal.unity3d.com/artifactory/api/npm/upm-npm
      -  upm-ci template publish --project-path com.unity.template-hd --dry-run
    dependencies:
      -  .yamato/_templates.yml#test_hdrp_template_Win_trunk
      -  .yamato/_templates.yml#test_hdrp_template_OSX_trunk
      -  .yamato/_templates.yml#pack_hdrp_template_Win_trunk
      -  .yamato/_templates.yml#pack_hdrp_template_OSX_trunk
    artifacts:
        packages:
            paths:
              -  "upm-ci~/packages/**/*"
              -  "upm-ci~/templates/**/*"
<<<<<<< HEAD
pre_pack_hdrp_template_Win_2021.2:
    name: Pre-Pack HDRP Template Win 2021.2
    agent:
        type: Unity::VM
        image: package-ci/win10:stable
        flavor: b1.large
    commands:
      -  choco install unity-downloader-cli -y -s https://artifactory.prd.it.unity3d.com/artifactory/api/nuget/unity-choco-local
      -  unity-downloader-cli --source-file unity_revision.txt -c editor --wait --published-only
      -  .Editor\Unity.exe -projectPath com.unity.template-hd -batchmode -quit -logFile ./Editor.log
    dependencies:
      -  .yamato/_editor_priming.yml#editor:priming:2021.2:Win
    artifacts:
        primed:
            paths:
              -  "com.unity.template-hd/Library/Artifacts/**"
              -  "com.unity.template-hd/Library/ArtifactDB"
              -  "com.unity.template-hd/Library/SourceAssetDB"
        logs:
            paths:
              -  "Editor.log"
pack_hdrp_template_Win_2021.2:
    name: Pack HDRP Template Win 2021.2
    agent:
        type: Unity::VM
        image: package-ci/win10:stable
        flavor: b1.large
    commands:
      -  npm install upm-ci-utils@stable -g --registry https://artifactory.prd.cds.internal.unity3d.com/artifactory/api/npm/upm-npm
      -  upm-ci template pack --project-path com.unity.template-hd
    dependencies:
      -  .yamato/_templates.yml#pre_pack_hdrp_template_Win_2021.2
    artifacts:
        packages:
            paths:
              -  "upm-ci~/packages/**/*"
              -  "upm-ci~/templates/**/*"
test_hdrp_template_Win_2021.2:
    name: Test HDRP Template Win 2021.2
    agent:
        type: Unity::VM
        image: package-ci/win10:stable
        flavor: b1.large
    dependencies:
      -  .yamato/_templates.yml#pack_hdrp_template_Win_2021.2
      -  .yamato/_editor_priming.yml#editor:priming:2021.2:Win
    commands:
      -  npm install upm-ci-utils@stable -g --registry https://artifactory.prd.cds.internal.unity3d.com/artifactory/api/npm/upm-npm
      -  choco install unity-downloader-cli -y -s https://artifactory.prd.it.unity3d.com/artifactory/api/nuget/unity-choco-local
      -  unity-downloader-cli --source-file unity_revision.txt -c editor --wait --published-only
      -  upm-ci template test -u .\.Editor --project-path com.unity.template-hd
    artifacts:
        logs:
            paths:
              -  "**/test-results/**"
pre_pack_hdrp_template_OSX_2021.2:
    name: Pre-Pack HDRP Template OSX 2021.2
    agent:
        type: Unity::VM::osx
        image: package-ci/mac:stable
        flavor: m1.mac
    commands:
      -  unity-downloader-cli --source-file unity_revision.txt -c editor --wait --published-only
      -  .Editor/Unity.app/Contents/MacOS/Unity -projectPath com.unity.template-hd -batchmode -quit -logFile ./Editor.log
    dependencies:
      -  .yamato/_editor_priming.yml#editor:priming:2021.2:OSX
    artifacts:
        primed:
            paths:
              -  "com.unity.template-hd/Library/Artifacts/**"
              -  "com.unity.template-hd/Library/ArtifactDB"
              -  "com.unity.template-hd/Library/SourceAssetDB"
        logs:
            paths:
              -  "Editor.log"
pack_hdrp_template_OSX_2021.2:
    name: Pack HDRP Template OSX 2021.2
    agent:
        type: Unity::VM
        image: package-ci/win10:stable
        flavor: b1.large
    commands:
      -  npm install upm-ci-utils@stable -g --registry https://artifactory.prd.cds.internal.unity3d.com/artifactory/api/npm/upm-npm
      -  upm-ci template pack --project-path com.unity.template-hd
    dependencies:
      -  .yamato/_templates.yml#pre_pack_hdrp_template_OSX_2021.2
    artifacts:
        packages:
            paths:
              -  "upm-ci~/packages/**/*"
              -  "upm-ci~/templates/**/*"
test_hdrp_template_OSX_2021.2:
    name: Test HDRP Template OSX 2021.2
    agent:
        type: Unity::VM::osx
        image: package-ci/mac:stable
        flavor: m1.mac
    dependencies:
      -  .yamato/_templates.yml#pack_hdrp_template_OSX_2021.2
      -  .yamato/_editor_priming.yml#editor:priming:2021.2:OSX
    commands:
      -  npm install upm-ci-utils@stable -g --registry https://artifactory.prd.cds.internal.unity3d.com/artifactory/api/npm/upm-npm
      -  unity-downloader-cli --source-file unity_revision.txt -c editor --wait --published-only
      -  upm-ci template test -u $(pwd)/.Editor/Unity.app/Contents/MacOS/Unity --project-path com.unity.template-hd
    artifacts:
        logs:
            paths:
              -  "**/test-results/**"
publish_hdrp_template_2021.2:
    agent:
        type: Unity::VM
        image: package-ci/win10:stable
        flavor: b1.large
    name: Publish HDRP Template 2021.2
    commands:
      -  npm install upm-ci-utils@stable -g --registry https://artifactory.prd.cds.internal.unity3d.com/artifactory/api/npm/upm-npm
      -  upm-ci template publish --project-path com.unity.template-hd
    dependencies:
      -  .yamato/_templates.yml#test_hdrp_template_Win_2021.2
      -  .yamato/_templates.yml#test_hdrp_template_OSX_2021.2
      -  .yamato/_templates.yml#pack_hdrp_template_Win_2021.2
      -  .yamato/_templates.yml#pack_hdrp_template_OSX_2021.2
    artifacts:
        packages:
            paths:
              -  "upm-ci~/packages/**/*"
              -  "upm-ci~/templates/**/*"
publish_hdrp_template_2021.2_dry_run:
    agent:
        type: Unity::VM
        image: package-ci/win10:stable
        flavor: b1.large
    name: Publish HDRP Template 2021.2 Dry Run
    commands:
      -  npm install upm-ci-utils@stable -g --registry https://artifactory.prd.cds.internal.unity3d.com/artifactory/api/npm/upm-npm
      -  upm-ci template publish --project-path com.unity.template-hd --dry-run
    dependencies:
      -  .yamato/_templates.yml#test_hdrp_template_Win_2021.2
      -  .yamato/_templates.yml#test_hdrp_template_OSX_2021.2
      -  .yamato/_templates.yml#pack_hdrp_template_Win_2021.2
      -  .yamato/_templates.yml#pack_hdrp_template_OSX_2021.2
    artifacts:
        packages:
            paths:
              -  "upm-ci~/packages/**/*"
              -  "upm-ci~/templates/**/*"
=======
>>>>>>> 2a6f9af4
pre_pack_hdrp_template_Win_CUSTOM-REVISION:
    name: Pre-Pack HDRP Template Win CUSTOM-REVISION
    agent:
        type: Unity::VM
        image: package-ci/win10:stable
        flavor: b1.large
    commands:
      -  choco install unity-downloader-cli -y -s https://artifactory.prd.it.unity3d.com/artifactory/api/nuget/unity-choco-local
      -  unity-downloader-cli --source-file unity_revision.txt -c editor --wait --published-only
      -  .Editor\Unity.exe -projectPath com.unity.template-hd -batchmode -quit -logFile ./Editor.log
    dependencies:
      -  .yamato/_editor_priming.yml#editor:priming:CUSTOM-REVISION:Win
    artifacts:
        primed:
            paths:
              -  "com.unity.template-hd/Library/Artifacts/**"
              -  "com.unity.template-hd/Library/ArtifactDB"
              -  "com.unity.template-hd/Library/SourceAssetDB"
        logs:
            paths:
              -  "Editor.log"
pack_hdrp_template_Win_CUSTOM-REVISION:
    name: Pack HDRP Template Win CUSTOM-REVISION
    agent:
        type: Unity::VM
        image: package-ci/win10:stable
        flavor: b1.large
    commands:
      -  npm install upm-ci-utils@stable -g --registry https://artifactory.prd.cds.internal.unity3d.com/artifactory/api/npm/upm-npm
      -  upm-ci template pack --project-path com.unity.template-hd
    dependencies:
      -  .yamato/_templates.yml#pre_pack_hdrp_template_Win_CUSTOM-REVISION
    artifacts:
        packages:
            paths:
              -  "upm-ci~/packages/**/*"
              -  "upm-ci~/templates/**/*"
test_hdrp_template_Win_CUSTOM-REVISION:
    name: Test HDRP Template Win CUSTOM-REVISION
    agent:
        type: Unity::VM
        image: package-ci/win10:stable
        flavor: b1.large
    dependencies:
      -  .yamato/_templates.yml#pack_hdrp_template_Win_CUSTOM-REVISION
      -  .yamato/_editor_priming.yml#editor:priming:CUSTOM-REVISION:Win
    commands:
      -  npm install upm-ci-utils@stable -g --registry https://artifactory.prd.cds.internal.unity3d.com/artifactory/api/npm/upm-npm
      -  choco install unity-downloader-cli -y -s https://artifactory.prd.it.unity3d.com/artifactory/api/nuget/unity-choco-local
      -  unity-downloader-cli --source-file unity_revision.txt -c editor --wait --published-only
      -  upm-ci template test -u .\.Editor --project-path com.unity.template-hd
    artifacts:
        logs:
            paths:
              -  "**/test-results/**"
pre_pack_hdrp_template_OSX_CUSTOM-REVISION:
    name: Pre-Pack HDRP Template OSX CUSTOM-REVISION
    agent:
        type: Unity::VM::osx
        image: package-ci/mac:stable
        flavor: m1.mac
    commands:
      -  unity-downloader-cli --source-file unity_revision.txt -c editor --wait --published-only
      -  .Editor/Unity.app/Contents/MacOS/Unity -projectPath com.unity.template-hd -batchmode -quit -logFile ./Editor.log
    dependencies:
      -  .yamato/_editor_priming.yml#editor:priming:CUSTOM-REVISION:OSX
    artifacts:
        primed:
            paths:
              -  "com.unity.template-hd/Library/Artifacts/**"
              -  "com.unity.template-hd/Library/ArtifactDB"
              -  "com.unity.template-hd/Library/SourceAssetDB"
        logs:
            paths:
              -  "Editor.log"
pack_hdrp_template_OSX_CUSTOM-REVISION:
    name: Pack HDRP Template OSX CUSTOM-REVISION
    agent:
        type: Unity::VM
        image: package-ci/win10:stable
        flavor: b1.large
    commands:
      -  npm install upm-ci-utils@stable -g --registry https://artifactory.prd.cds.internal.unity3d.com/artifactory/api/npm/upm-npm
      -  upm-ci template pack --project-path com.unity.template-hd
    dependencies:
      -  .yamato/_templates.yml#pre_pack_hdrp_template_OSX_CUSTOM-REVISION
    artifacts:
        packages:
            paths:
              -  "upm-ci~/packages/**/*"
              -  "upm-ci~/templates/**/*"
test_hdrp_template_OSX_CUSTOM-REVISION:
    name: Test HDRP Template OSX CUSTOM-REVISION
    agent:
        type: Unity::VM::osx
        image: package-ci/mac:stable
        flavor: m1.mac
    dependencies:
      -  .yamato/_templates.yml#pack_hdrp_template_OSX_CUSTOM-REVISION
      -  .yamato/_editor_priming.yml#editor:priming:CUSTOM-REVISION:OSX
    commands:
      -  npm install upm-ci-utils@stable -g --registry https://artifactory.prd.cds.internal.unity3d.com/artifactory/api/npm/upm-npm
      -  unity-downloader-cli --source-file unity_revision.txt -c editor --wait --published-only
      -  upm-ci template test -u $(pwd)/.Editor/Unity.app/Contents/MacOS/Unity --project-path com.unity.template-hd
    artifacts:
        logs:
            paths:
              -  "**/test-results/**"
publish_hdrp_template_CUSTOM-REVISION:
    agent:
        type: Unity::VM
        image: package-ci/win10:stable
        flavor: b1.large
    name: Publish HDRP Template CUSTOM-REVISION
    commands:
      -  npm install upm-ci-utils@stable -g --registry https://artifactory.prd.cds.internal.unity3d.com/artifactory/api/npm/upm-npm
      -  upm-ci template publish --project-path com.unity.template-hd
    dependencies:
      -  .yamato/_templates.yml#test_hdrp_template_Win_CUSTOM-REVISION
      -  .yamato/_templates.yml#test_hdrp_template_OSX_CUSTOM-REVISION
      -  .yamato/_templates.yml#pack_hdrp_template_Win_CUSTOM-REVISION
      -  .yamato/_templates.yml#pack_hdrp_template_OSX_CUSTOM-REVISION
    artifacts:
        packages:
            paths:
              -  "upm-ci~/packages/**/*"
              -  "upm-ci~/templates/**/*"
publish_hdrp_template_CUSTOM-REVISION_dry_run:
    agent:
        type: Unity::VM
        image: package-ci/win10:stable
        flavor: b1.large
    name: Publish HDRP Template CUSTOM-REVISION Dry Run
    commands:
      -  npm install upm-ci-utils@stable -g --registry https://artifactory.prd.cds.internal.unity3d.com/artifactory/api/npm/upm-npm
      -  upm-ci template publish --project-path com.unity.template-hd --dry-run
    dependencies:
      -  .yamato/_templates.yml#test_hdrp_template_Win_CUSTOM-REVISION
      -  .yamato/_templates.yml#test_hdrp_template_OSX_CUSTOM-REVISION
      -  .yamato/_templates.yml#pack_hdrp_template_Win_CUSTOM-REVISION
      -  .yamato/_templates.yml#pack_hdrp_template_OSX_CUSTOM-REVISION
    artifacts:
        packages:
            paths:
              -  "upm-ci~/packages/**/*"
              -  "upm-ci~/templates/**/*"
pre_pack_universal_template_Win_trunk:
    name: Pre-Pack Universal Template Win trunk
    agent:
        type: Unity::VM
        image: package-ci/win10:stable
        flavor: b1.large
    commands:
      -  choco install unity-downloader-cli -y -s https://artifactory.prd.it.unity3d.com/artifactory/api/nuget/unity-choco-local
      -  unity-downloader-cli --source-file unity_revision.txt -c editor --wait --published-only
      -  .Editor\Unity.exe -projectPath com.unity.template-universal -batchmode -quit -logFile ./Editor.log
    dependencies:
      -  .yamato/_editor_priming.yml#editor:priming:trunk:Win
    artifacts:
        primed:
            paths:
              -  "com.unity.template-universal/Library/Artifacts/**"
              -  "com.unity.template-universal/Library/ArtifactDB"
              -  "com.unity.template-universal/Library/SourceAssetDB"
        logs:
            paths:
              -  "Editor.log"
pack_universal_template_Win_trunk:
    name: Pack Universal Template Win trunk
    agent:
        type: Unity::VM
        image: package-ci/win10:stable
        flavor: b1.large
    commands:
      -  npm install upm-ci-utils@stable -g --registry https://artifactory.prd.cds.internal.unity3d.com/artifactory/api/npm/upm-npm
      -  upm-ci template pack --project-path com.unity.template-universal
    dependencies:
      -  .yamato/_templates.yml#pre_pack_universal_template_Win_trunk
    artifacts:
        packages:
            paths:
              -  "upm-ci~/packages/**/*"
              -  "upm-ci~/templates/**/*"
test_universal_template_Win_trunk:
    name: Test Universal Template Win trunk
    agent:
        type: Unity::VM
        image: package-ci/win10:stable
        flavor: b1.large
    dependencies:
      -  .yamato/_templates.yml#pack_universal_template_Win_trunk
      -  .yamato/_editor_priming.yml#editor:priming:trunk:Win
    commands:
      -  npm install upm-ci-utils@stable -g --registry https://artifactory.prd.cds.internal.unity3d.com/artifactory/api/npm/upm-npm
      -  choco install unity-downloader-cli -y -s https://artifactory.prd.it.unity3d.com/artifactory/api/nuget/unity-choco-local
      -  unity-downloader-cli --source-file unity_revision.txt -c editor --wait --published-only
      -  upm-ci template test -u .\.Editor --project-path com.unity.template-universal
    artifacts:
        logs:
            paths:
              -  "**/test-results/**"
pre_pack_universal_template_OSX_trunk:
    name: Pre-Pack Universal Template OSX trunk
    agent:
        type: Unity::VM::osx
        image: package-ci/mac:stable
        flavor: m1.mac
    commands:
      -  unity-downloader-cli --source-file unity_revision.txt -c editor --wait --published-only
      -  .Editor/Unity.app/Contents/MacOS/Unity -projectPath com.unity.template-universal -batchmode -quit -logFile ./Editor.log
    dependencies:
      -  .yamato/_editor_priming.yml#editor:priming:trunk:OSX
    artifacts:
        primed:
            paths:
              -  "com.unity.template-universal/Library/Artifacts/**"
              -  "com.unity.template-universal/Library/ArtifactDB"
              -  "com.unity.template-universal/Library/SourceAssetDB"
        logs:
            paths:
              -  "Editor.log"
pack_universal_template_OSX_trunk:
    name: Pack Universal Template OSX trunk
    agent:
        type: Unity::VM
        image: package-ci/win10:stable
        flavor: b1.large
    commands:
      -  npm install upm-ci-utils@stable -g --registry https://artifactory.prd.cds.internal.unity3d.com/artifactory/api/npm/upm-npm
      -  upm-ci template pack --project-path com.unity.template-universal
    dependencies:
      -  .yamato/_templates.yml#pre_pack_universal_template_OSX_trunk
    artifacts:
        packages:
            paths:
              -  "upm-ci~/packages/**/*"
              -  "upm-ci~/templates/**/*"
test_universal_template_OSX_trunk:
    name: Test Universal Template OSX trunk
    agent:
        type: Unity::VM::osx
        image: package-ci/mac:stable
        flavor: m1.mac
    dependencies:
      -  .yamato/_templates.yml#pack_universal_template_OSX_trunk
      -  .yamato/_editor_priming.yml#editor:priming:trunk:OSX
    commands:
      -  npm install upm-ci-utils@stable -g --registry https://artifactory.prd.cds.internal.unity3d.com/artifactory/api/npm/upm-npm
      -  unity-downloader-cli --source-file unity_revision.txt -c editor --wait --published-only
      -  upm-ci template test -u $(pwd)/.Editor/Unity.app/Contents/MacOS/Unity --project-path com.unity.template-universal
    artifacts:
        logs:
            paths:
              -  "**/test-results/**"
publish_universal_template_trunk:
    agent:
        type: Unity::VM
        image: package-ci/win10:stable
        flavor: b1.large
    name: Publish Universal Template trunk
    commands:
      -  npm install upm-ci-utils@stable -g --registry https://artifactory.prd.cds.internal.unity3d.com/artifactory/api/npm/upm-npm
      -  upm-ci template publish --project-path com.unity.template-universal
    dependencies:
      -  .yamato/_templates.yml#test_universal_template_Win_trunk
      -  .yamato/_templates.yml#test_universal_template_OSX_trunk
      -  .yamato/_templates.yml#pack_universal_template_Win_trunk
      -  .yamato/_templates.yml#pack_universal_template_OSX_trunk
    artifacts:
        packages:
            paths:
              -  "upm-ci~/packages/**/*"
              -  "upm-ci~/templates/**/*"
publish_universal_template_trunk_dry_run:
    agent:
        type: Unity::VM
        image: package-ci/win10:stable
        flavor: b1.large
    name: Publish Universal Template trunk Dry Run
    commands:
      -  npm install upm-ci-utils@stable -g --registry https://artifactory.prd.cds.internal.unity3d.com/artifactory/api/npm/upm-npm
      -  upm-ci template publish --project-path com.unity.template-universal --dry-run
    dependencies:
      -  .yamato/_templates.yml#test_universal_template_Win_trunk
      -  .yamato/_templates.yml#test_universal_template_OSX_trunk
      -  .yamato/_templates.yml#pack_universal_template_Win_trunk
      -  .yamato/_templates.yml#pack_universal_template_OSX_trunk
    artifacts:
        packages:
            paths:
              -  "upm-ci~/packages/**/*"
              -  "upm-ci~/templates/**/*"
<<<<<<< HEAD
pre_pack_universal_template_Win_2021.2:
    name: Pre-Pack Universal Template Win 2021.2
    agent:
        type: Unity::VM
        image: package-ci/win10:stable
        flavor: b1.large
    commands:
      -  choco install unity-downloader-cli -y -s https://artifactory.prd.it.unity3d.com/artifactory/api/nuget/unity-choco-local
      -  unity-downloader-cli --source-file unity_revision.txt -c editor --wait --published-only
      -  .Editor\Unity.exe -projectPath com.unity.template-universal -batchmode -quit -logFile ./Editor.log
    dependencies:
      -  .yamato/_editor_priming.yml#editor:priming:2021.2:Win
    artifacts:
        primed:
            paths:
              -  "com.unity.template-universal/Library/Artifacts/**"
              -  "com.unity.template-universal/Library/ArtifactDB"
              -  "com.unity.template-universal/Library/SourceAssetDB"
        logs:
            paths:
              -  "Editor.log"
pack_universal_template_Win_2021.2:
    name: Pack Universal Template Win 2021.2
    agent:
        type: Unity::VM
        image: package-ci/win10:stable
        flavor: b1.large
    commands:
      -  npm install upm-ci-utils@stable -g --registry https://artifactory.prd.cds.internal.unity3d.com/artifactory/api/npm/upm-npm
      -  upm-ci template pack --project-path com.unity.template-universal
    dependencies:
      -  .yamato/_templates.yml#pre_pack_universal_template_Win_2021.2
    artifacts:
        packages:
            paths:
              -  "upm-ci~/packages/**/*"
              -  "upm-ci~/templates/**/*"
test_universal_template_Win_2021.2:
    name: Test Universal Template Win 2021.2
    agent:
        type: Unity::VM
        image: package-ci/win10:stable
        flavor: b1.large
    dependencies:
      -  .yamato/_templates.yml#pack_universal_template_Win_2021.2
      -  .yamato/_editor_priming.yml#editor:priming:2021.2:Win
    commands:
      -  npm install upm-ci-utils@stable -g --registry https://artifactory.prd.cds.internal.unity3d.com/artifactory/api/npm/upm-npm
      -  choco install unity-downloader-cli -y -s https://artifactory.prd.it.unity3d.com/artifactory/api/nuget/unity-choco-local
      -  unity-downloader-cli --source-file unity_revision.txt -c editor --wait --published-only
      -  upm-ci template test -u .\.Editor --project-path com.unity.template-universal
    artifacts:
        logs:
            paths:
              -  "**/test-results/**"
pre_pack_universal_template_OSX_2021.2:
    name: Pre-Pack Universal Template OSX 2021.2
    agent:
        type: Unity::VM::osx
        image: package-ci/mac:stable
        flavor: m1.mac
    commands:
      -  unity-downloader-cli --source-file unity_revision.txt -c editor --wait --published-only
      -  .Editor/Unity.app/Contents/MacOS/Unity -projectPath com.unity.template-universal -batchmode -quit -logFile ./Editor.log
    dependencies:
      -  .yamato/_editor_priming.yml#editor:priming:2021.2:OSX
    artifacts:
        primed:
            paths:
              -  "com.unity.template-universal/Library/Artifacts/**"
              -  "com.unity.template-universal/Library/ArtifactDB"
              -  "com.unity.template-universal/Library/SourceAssetDB"
        logs:
            paths:
              -  "Editor.log"
pack_universal_template_OSX_2021.2:
    name: Pack Universal Template OSX 2021.2
    agent:
        type: Unity::VM
        image: package-ci/win10:stable
        flavor: b1.large
    commands:
      -  npm install upm-ci-utils@stable -g --registry https://artifactory.prd.cds.internal.unity3d.com/artifactory/api/npm/upm-npm
      -  upm-ci template pack --project-path com.unity.template-universal
    dependencies:
      -  .yamato/_templates.yml#pre_pack_universal_template_OSX_2021.2
    artifacts:
        packages:
            paths:
              -  "upm-ci~/packages/**/*"
              -  "upm-ci~/templates/**/*"
test_universal_template_OSX_2021.2:
    name: Test Universal Template OSX 2021.2
    agent:
        type: Unity::VM::osx
        image: package-ci/mac:stable
        flavor: m1.mac
    dependencies:
      -  .yamato/_templates.yml#pack_universal_template_OSX_2021.2
      -  .yamato/_editor_priming.yml#editor:priming:2021.2:OSX
    commands:
      -  npm install upm-ci-utils@stable -g --registry https://artifactory.prd.cds.internal.unity3d.com/artifactory/api/npm/upm-npm
      -  unity-downloader-cli --source-file unity_revision.txt -c editor --wait --published-only
      -  upm-ci template test -u $(pwd)/.Editor/Unity.app/Contents/MacOS/Unity --project-path com.unity.template-universal
    artifacts:
        logs:
            paths:
              -  "**/test-results/**"
publish_universal_template_2021.2:
    agent:
        type: Unity::VM
        image: package-ci/win10:stable
        flavor: b1.large
    name: Publish Universal Template 2021.2
    commands:
      -  npm install upm-ci-utils@stable -g --registry https://artifactory.prd.cds.internal.unity3d.com/artifactory/api/npm/upm-npm
      -  upm-ci template publish --project-path com.unity.template-universal
    dependencies:
      -  .yamato/_templates.yml#test_universal_template_Win_2021.2
      -  .yamato/_templates.yml#test_universal_template_OSX_2021.2
      -  .yamato/_templates.yml#pack_universal_template_Win_2021.2
      -  .yamato/_templates.yml#pack_universal_template_OSX_2021.2
    artifacts:
        packages:
            paths:
              -  "upm-ci~/packages/**/*"
              -  "upm-ci~/templates/**/*"
publish_universal_template_2021.2_dry_run:
    agent:
        type: Unity::VM
        image: package-ci/win10:stable
        flavor: b1.large
    name: Publish Universal Template 2021.2 Dry Run
    commands:
      -  npm install upm-ci-utils@stable -g --registry https://artifactory.prd.cds.internal.unity3d.com/artifactory/api/npm/upm-npm
      -  upm-ci template publish --project-path com.unity.template-universal --dry-run
    dependencies:
      -  .yamato/_templates.yml#test_universal_template_Win_2021.2
      -  .yamato/_templates.yml#test_universal_template_OSX_2021.2
      -  .yamato/_templates.yml#pack_universal_template_Win_2021.2
      -  .yamato/_templates.yml#pack_universal_template_OSX_2021.2
    artifacts:
        packages:
            paths:
              -  "upm-ci~/packages/**/*"
              -  "upm-ci~/templates/**/*"
=======
>>>>>>> 2a6f9af4
pre_pack_universal_template_Win_CUSTOM-REVISION:
    name: Pre-Pack Universal Template Win CUSTOM-REVISION
    agent:
        type: Unity::VM
        image: package-ci/win10:stable
        flavor: b1.large
    commands:
      -  choco install unity-downloader-cli -y -s https://artifactory.prd.it.unity3d.com/artifactory/api/nuget/unity-choco-local
      -  unity-downloader-cli --source-file unity_revision.txt -c editor --wait --published-only
      -  .Editor\Unity.exe -projectPath com.unity.template-universal -batchmode -quit -logFile ./Editor.log
    dependencies:
      -  .yamato/_editor_priming.yml#editor:priming:CUSTOM-REVISION:Win
    artifacts:
        primed:
            paths:
              -  "com.unity.template-universal/Library/Artifacts/**"
              -  "com.unity.template-universal/Library/ArtifactDB"
              -  "com.unity.template-universal/Library/SourceAssetDB"
        logs:
            paths:
              -  "Editor.log"
pack_universal_template_Win_CUSTOM-REVISION:
    name: Pack Universal Template Win CUSTOM-REVISION
    agent:
        type: Unity::VM
        image: package-ci/win10:stable
        flavor: b1.large
    commands:
      -  npm install upm-ci-utils@stable -g --registry https://artifactory.prd.cds.internal.unity3d.com/artifactory/api/npm/upm-npm
      -  upm-ci template pack --project-path com.unity.template-universal
    dependencies:
      -  .yamato/_templates.yml#pre_pack_universal_template_Win_CUSTOM-REVISION
    artifacts:
        packages:
            paths:
              -  "upm-ci~/packages/**/*"
              -  "upm-ci~/templates/**/*"
test_universal_template_Win_CUSTOM-REVISION:
    name: Test Universal Template Win CUSTOM-REVISION
    agent:
        type: Unity::VM
        image: package-ci/win10:stable
        flavor: b1.large
    dependencies:
      -  .yamato/_templates.yml#pack_universal_template_Win_CUSTOM-REVISION
      -  .yamato/_editor_priming.yml#editor:priming:CUSTOM-REVISION:Win
    commands:
      -  npm install upm-ci-utils@stable -g --registry https://artifactory.prd.cds.internal.unity3d.com/artifactory/api/npm/upm-npm
      -  choco install unity-downloader-cli -y -s https://artifactory.prd.it.unity3d.com/artifactory/api/nuget/unity-choco-local
      -  unity-downloader-cli --source-file unity_revision.txt -c editor --wait --published-only
      -  upm-ci template test -u .\.Editor --project-path com.unity.template-universal
    artifacts:
        logs:
            paths:
              -  "**/test-results/**"
pre_pack_universal_template_OSX_CUSTOM-REVISION:
    name: Pre-Pack Universal Template OSX CUSTOM-REVISION
    agent:
        type: Unity::VM::osx
        image: package-ci/mac:stable
        flavor: m1.mac
    commands:
      -  unity-downloader-cli --source-file unity_revision.txt -c editor --wait --published-only
      -  .Editor/Unity.app/Contents/MacOS/Unity -projectPath com.unity.template-universal -batchmode -quit -logFile ./Editor.log
    dependencies:
      -  .yamato/_editor_priming.yml#editor:priming:CUSTOM-REVISION:OSX
    artifacts:
        primed:
            paths:
              -  "com.unity.template-universal/Library/Artifacts/**"
              -  "com.unity.template-universal/Library/ArtifactDB"
              -  "com.unity.template-universal/Library/SourceAssetDB"
        logs:
            paths:
              -  "Editor.log"
pack_universal_template_OSX_CUSTOM-REVISION:
    name: Pack Universal Template OSX CUSTOM-REVISION
    agent:
        type: Unity::VM
        image: package-ci/win10:stable
        flavor: b1.large
    commands:
      -  npm install upm-ci-utils@stable -g --registry https://artifactory.prd.cds.internal.unity3d.com/artifactory/api/npm/upm-npm
      -  upm-ci template pack --project-path com.unity.template-universal
    dependencies:
      -  .yamato/_templates.yml#pre_pack_universal_template_OSX_CUSTOM-REVISION
    artifacts:
        packages:
            paths:
              -  "upm-ci~/packages/**/*"
              -  "upm-ci~/templates/**/*"
test_universal_template_OSX_CUSTOM-REVISION:
    name: Test Universal Template OSX CUSTOM-REVISION
    agent:
        type: Unity::VM::osx
        image: package-ci/mac:stable
        flavor: m1.mac
    dependencies:
      -  .yamato/_templates.yml#pack_universal_template_OSX_CUSTOM-REVISION
      -  .yamato/_editor_priming.yml#editor:priming:CUSTOM-REVISION:OSX
    commands:
      -  npm install upm-ci-utils@stable -g --registry https://artifactory.prd.cds.internal.unity3d.com/artifactory/api/npm/upm-npm
      -  unity-downloader-cli --source-file unity_revision.txt -c editor --wait --published-only
      -  upm-ci template test -u $(pwd)/.Editor/Unity.app/Contents/MacOS/Unity --project-path com.unity.template-universal
    artifacts:
        logs:
            paths:
              -  "**/test-results/**"
publish_universal_template_CUSTOM-REVISION:
    agent:
        type: Unity::VM
        image: package-ci/win10:stable
        flavor: b1.large
    name: Publish Universal Template CUSTOM-REVISION
    commands:
      -  npm install upm-ci-utils@stable -g --registry https://artifactory.prd.cds.internal.unity3d.com/artifactory/api/npm/upm-npm
      -  upm-ci template publish --project-path com.unity.template-universal
    dependencies:
      -  .yamato/_templates.yml#test_universal_template_Win_CUSTOM-REVISION
      -  .yamato/_templates.yml#test_universal_template_OSX_CUSTOM-REVISION
      -  .yamato/_templates.yml#pack_universal_template_Win_CUSTOM-REVISION
      -  .yamato/_templates.yml#pack_universal_template_OSX_CUSTOM-REVISION
    artifacts:
        packages:
            paths:
              -  "upm-ci~/packages/**/*"
              -  "upm-ci~/templates/**/*"
publish_universal_template_CUSTOM-REVISION_dry_run:
    agent:
        type: Unity::VM
        image: package-ci/win10:stable
        flavor: b1.large
    name: Publish Universal Template CUSTOM-REVISION Dry Run
    commands:
      -  npm install upm-ci-utils@stable -g --registry https://artifactory.prd.cds.internal.unity3d.com/artifactory/api/npm/upm-npm
      -  upm-ci template publish --project-path com.unity.template-universal --dry-run
    dependencies:
      -  .yamato/_templates.yml#test_universal_template_Win_CUSTOM-REVISION
      -  .yamato/_templates.yml#test_universal_template_OSX_CUSTOM-REVISION
      -  .yamato/_templates.yml#pack_universal_template_Win_CUSTOM-REVISION
      -  .yamato/_templates.yml#pack_universal_template_OSX_CUSTOM-REVISION
    artifacts:
        packages:
            paths:
              -  "upm-ci~/packages/**/*"
              -  "upm-ci~/templates/**/*"
all_template_ci_trunk:
    name: Pack and test all templates - trunk
    agent:
        type: Unity::VM
        image: package-ci/win10:stable
        flavor: b1.large
    dependencies:
      -  .yamato/_templates.yml#test_hdrp_template_Win_trunk
      -  .yamato/_templates.yml#test_universal_template_Win_trunk
      -  .yamato/_templates.yml#test_hdrp_template_OSX_trunk
      -  .yamato/_templates.yml#test_universal_template_OSX_trunk
    commands:
      -  npm install upm-ci-utils@stable -g --registry https://artifactory.prd.cds.internal.unity3d.com/artifactory/api/npm/upm-npm
      -  upm-ci package izon -t
      -  upm-ci package izon -d
all_template_ci_CUSTOM-REVISION:
    name: Pack and test all templates - CUSTOM-REVISION
    agent:
        type: Unity::VM
        image: package-ci/win10:stable
        flavor: b1.large
    dependencies:
      -  .yamato/_templates.yml#test_hdrp_template_Win_CUSTOM-REVISION
      -  .yamato/_templates.yml#test_universal_template_Win_CUSTOM-REVISION
      -  .yamato/_templates.yml#test_hdrp_template_OSX_CUSTOM-REVISION
      -  .yamato/_templates.yml#test_universal_template_OSX_CUSTOM-REVISION
    commands:
      -  npm install upm-ci-utils@stable -g --registry https://artifactory.prd.cds.internal.unity3d.com/artifactory/api/npm/upm-npm
      -  upm-ci package izon -t
      -  upm-ci package izon -d<|MERGE_RESOLUTION|>--- conflicted
+++ resolved
@@ -154,155 +154,6 @@
             paths:
               -  "upm-ci~/packages/**/*"
               -  "upm-ci~/templates/**/*"
-<<<<<<< HEAD
-pre_pack_hdrp_template_Win_2021.2:
-    name: Pre-Pack HDRP Template Win 2021.2
-    agent:
-        type: Unity::VM
-        image: package-ci/win10:stable
-        flavor: b1.large
-    commands:
-      -  choco install unity-downloader-cli -y -s https://artifactory.prd.it.unity3d.com/artifactory/api/nuget/unity-choco-local
-      -  unity-downloader-cli --source-file unity_revision.txt -c editor --wait --published-only
-      -  .Editor\Unity.exe -projectPath com.unity.template-hd -batchmode -quit -logFile ./Editor.log
-    dependencies:
-      -  .yamato/_editor_priming.yml#editor:priming:2021.2:Win
-    artifacts:
-        primed:
-            paths:
-              -  "com.unity.template-hd/Library/Artifacts/**"
-              -  "com.unity.template-hd/Library/ArtifactDB"
-              -  "com.unity.template-hd/Library/SourceAssetDB"
-        logs:
-            paths:
-              -  "Editor.log"
-pack_hdrp_template_Win_2021.2:
-    name: Pack HDRP Template Win 2021.2
-    agent:
-        type: Unity::VM
-        image: package-ci/win10:stable
-        flavor: b1.large
-    commands:
-      -  npm install upm-ci-utils@stable -g --registry https://artifactory.prd.cds.internal.unity3d.com/artifactory/api/npm/upm-npm
-      -  upm-ci template pack --project-path com.unity.template-hd
-    dependencies:
-      -  .yamato/_templates.yml#pre_pack_hdrp_template_Win_2021.2
-    artifacts:
-        packages:
-            paths:
-              -  "upm-ci~/packages/**/*"
-              -  "upm-ci~/templates/**/*"
-test_hdrp_template_Win_2021.2:
-    name: Test HDRP Template Win 2021.2
-    agent:
-        type: Unity::VM
-        image: package-ci/win10:stable
-        flavor: b1.large
-    dependencies:
-      -  .yamato/_templates.yml#pack_hdrp_template_Win_2021.2
-      -  .yamato/_editor_priming.yml#editor:priming:2021.2:Win
-    commands:
-      -  npm install upm-ci-utils@stable -g --registry https://artifactory.prd.cds.internal.unity3d.com/artifactory/api/npm/upm-npm
-      -  choco install unity-downloader-cli -y -s https://artifactory.prd.it.unity3d.com/artifactory/api/nuget/unity-choco-local
-      -  unity-downloader-cli --source-file unity_revision.txt -c editor --wait --published-only
-      -  upm-ci template test -u .\.Editor --project-path com.unity.template-hd
-    artifacts:
-        logs:
-            paths:
-              -  "**/test-results/**"
-pre_pack_hdrp_template_OSX_2021.2:
-    name: Pre-Pack HDRP Template OSX 2021.2
-    agent:
-        type: Unity::VM::osx
-        image: package-ci/mac:stable
-        flavor: m1.mac
-    commands:
-      -  unity-downloader-cli --source-file unity_revision.txt -c editor --wait --published-only
-      -  .Editor/Unity.app/Contents/MacOS/Unity -projectPath com.unity.template-hd -batchmode -quit -logFile ./Editor.log
-    dependencies:
-      -  .yamato/_editor_priming.yml#editor:priming:2021.2:OSX
-    artifacts:
-        primed:
-            paths:
-              -  "com.unity.template-hd/Library/Artifacts/**"
-              -  "com.unity.template-hd/Library/ArtifactDB"
-              -  "com.unity.template-hd/Library/SourceAssetDB"
-        logs:
-            paths:
-              -  "Editor.log"
-pack_hdrp_template_OSX_2021.2:
-    name: Pack HDRP Template OSX 2021.2
-    agent:
-        type: Unity::VM
-        image: package-ci/win10:stable
-        flavor: b1.large
-    commands:
-      -  npm install upm-ci-utils@stable -g --registry https://artifactory.prd.cds.internal.unity3d.com/artifactory/api/npm/upm-npm
-      -  upm-ci template pack --project-path com.unity.template-hd
-    dependencies:
-      -  .yamato/_templates.yml#pre_pack_hdrp_template_OSX_2021.2
-    artifacts:
-        packages:
-            paths:
-              -  "upm-ci~/packages/**/*"
-              -  "upm-ci~/templates/**/*"
-test_hdrp_template_OSX_2021.2:
-    name: Test HDRP Template OSX 2021.2
-    agent:
-        type: Unity::VM::osx
-        image: package-ci/mac:stable
-        flavor: m1.mac
-    dependencies:
-      -  .yamato/_templates.yml#pack_hdrp_template_OSX_2021.2
-      -  .yamato/_editor_priming.yml#editor:priming:2021.2:OSX
-    commands:
-      -  npm install upm-ci-utils@stable -g --registry https://artifactory.prd.cds.internal.unity3d.com/artifactory/api/npm/upm-npm
-      -  unity-downloader-cli --source-file unity_revision.txt -c editor --wait --published-only
-      -  upm-ci template test -u $(pwd)/.Editor/Unity.app/Contents/MacOS/Unity --project-path com.unity.template-hd
-    artifacts:
-        logs:
-            paths:
-              -  "**/test-results/**"
-publish_hdrp_template_2021.2:
-    agent:
-        type: Unity::VM
-        image: package-ci/win10:stable
-        flavor: b1.large
-    name: Publish HDRP Template 2021.2
-    commands:
-      -  npm install upm-ci-utils@stable -g --registry https://artifactory.prd.cds.internal.unity3d.com/artifactory/api/npm/upm-npm
-      -  upm-ci template publish --project-path com.unity.template-hd
-    dependencies:
-      -  .yamato/_templates.yml#test_hdrp_template_Win_2021.2
-      -  .yamato/_templates.yml#test_hdrp_template_OSX_2021.2
-      -  .yamato/_templates.yml#pack_hdrp_template_Win_2021.2
-      -  .yamato/_templates.yml#pack_hdrp_template_OSX_2021.2
-    artifacts:
-        packages:
-            paths:
-              -  "upm-ci~/packages/**/*"
-              -  "upm-ci~/templates/**/*"
-publish_hdrp_template_2021.2_dry_run:
-    agent:
-        type: Unity::VM
-        image: package-ci/win10:stable
-        flavor: b1.large
-    name: Publish HDRP Template 2021.2 Dry Run
-    commands:
-      -  npm install upm-ci-utils@stable -g --registry https://artifactory.prd.cds.internal.unity3d.com/artifactory/api/npm/upm-npm
-      -  upm-ci template publish --project-path com.unity.template-hd --dry-run
-    dependencies:
-      -  .yamato/_templates.yml#test_hdrp_template_Win_2021.2
-      -  .yamato/_templates.yml#test_hdrp_template_OSX_2021.2
-      -  .yamato/_templates.yml#pack_hdrp_template_Win_2021.2
-      -  .yamato/_templates.yml#pack_hdrp_template_OSX_2021.2
-    artifacts:
-        packages:
-            paths:
-              -  "upm-ci~/packages/**/*"
-              -  "upm-ci~/templates/**/*"
-=======
->>>>>>> 2a6f9af4
 pre_pack_hdrp_template_Win_CUSTOM-REVISION:
     name: Pre-Pack HDRP Template Win CUSTOM-REVISION
     agent:
@@ -595,155 +446,6 @@
             paths:
               -  "upm-ci~/packages/**/*"
               -  "upm-ci~/templates/**/*"
-<<<<<<< HEAD
-pre_pack_universal_template_Win_2021.2:
-    name: Pre-Pack Universal Template Win 2021.2
-    agent:
-        type: Unity::VM
-        image: package-ci/win10:stable
-        flavor: b1.large
-    commands:
-      -  choco install unity-downloader-cli -y -s https://artifactory.prd.it.unity3d.com/artifactory/api/nuget/unity-choco-local
-      -  unity-downloader-cli --source-file unity_revision.txt -c editor --wait --published-only
-      -  .Editor\Unity.exe -projectPath com.unity.template-universal -batchmode -quit -logFile ./Editor.log
-    dependencies:
-      -  .yamato/_editor_priming.yml#editor:priming:2021.2:Win
-    artifacts:
-        primed:
-            paths:
-              -  "com.unity.template-universal/Library/Artifacts/**"
-              -  "com.unity.template-universal/Library/ArtifactDB"
-              -  "com.unity.template-universal/Library/SourceAssetDB"
-        logs:
-            paths:
-              -  "Editor.log"
-pack_universal_template_Win_2021.2:
-    name: Pack Universal Template Win 2021.2
-    agent:
-        type: Unity::VM
-        image: package-ci/win10:stable
-        flavor: b1.large
-    commands:
-      -  npm install upm-ci-utils@stable -g --registry https://artifactory.prd.cds.internal.unity3d.com/artifactory/api/npm/upm-npm
-      -  upm-ci template pack --project-path com.unity.template-universal
-    dependencies:
-      -  .yamato/_templates.yml#pre_pack_universal_template_Win_2021.2
-    artifacts:
-        packages:
-            paths:
-              -  "upm-ci~/packages/**/*"
-              -  "upm-ci~/templates/**/*"
-test_universal_template_Win_2021.2:
-    name: Test Universal Template Win 2021.2
-    agent:
-        type: Unity::VM
-        image: package-ci/win10:stable
-        flavor: b1.large
-    dependencies:
-      -  .yamato/_templates.yml#pack_universal_template_Win_2021.2
-      -  .yamato/_editor_priming.yml#editor:priming:2021.2:Win
-    commands:
-      -  npm install upm-ci-utils@stable -g --registry https://artifactory.prd.cds.internal.unity3d.com/artifactory/api/npm/upm-npm
-      -  choco install unity-downloader-cli -y -s https://artifactory.prd.it.unity3d.com/artifactory/api/nuget/unity-choco-local
-      -  unity-downloader-cli --source-file unity_revision.txt -c editor --wait --published-only
-      -  upm-ci template test -u .\.Editor --project-path com.unity.template-universal
-    artifacts:
-        logs:
-            paths:
-              -  "**/test-results/**"
-pre_pack_universal_template_OSX_2021.2:
-    name: Pre-Pack Universal Template OSX 2021.2
-    agent:
-        type: Unity::VM::osx
-        image: package-ci/mac:stable
-        flavor: m1.mac
-    commands:
-      -  unity-downloader-cli --source-file unity_revision.txt -c editor --wait --published-only
-      -  .Editor/Unity.app/Contents/MacOS/Unity -projectPath com.unity.template-universal -batchmode -quit -logFile ./Editor.log
-    dependencies:
-      -  .yamato/_editor_priming.yml#editor:priming:2021.2:OSX
-    artifacts:
-        primed:
-            paths:
-              -  "com.unity.template-universal/Library/Artifacts/**"
-              -  "com.unity.template-universal/Library/ArtifactDB"
-              -  "com.unity.template-universal/Library/SourceAssetDB"
-        logs:
-            paths:
-              -  "Editor.log"
-pack_universal_template_OSX_2021.2:
-    name: Pack Universal Template OSX 2021.2
-    agent:
-        type: Unity::VM
-        image: package-ci/win10:stable
-        flavor: b1.large
-    commands:
-      -  npm install upm-ci-utils@stable -g --registry https://artifactory.prd.cds.internal.unity3d.com/artifactory/api/npm/upm-npm
-      -  upm-ci template pack --project-path com.unity.template-universal
-    dependencies:
-      -  .yamato/_templates.yml#pre_pack_universal_template_OSX_2021.2
-    artifacts:
-        packages:
-            paths:
-              -  "upm-ci~/packages/**/*"
-              -  "upm-ci~/templates/**/*"
-test_universal_template_OSX_2021.2:
-    name: Test Universal Template OSX 2021.2
-    agent:
-        type: Unity::VM::osx
-        image: package-ci/mac:stable
-        flavor: m1.mac
-    dependencies:
-      -  .yamato/_templates.yml#pack_universal_template_OSX_2021.2
-      -  .yamato/_editor_priming.yml#editor:priming:2021.2:OSX
-    commands:
-      -  npm install upm-ci-utils@stable -g --registry https://artifactory.prd.cds.internal.unity3d.com/artifactory/api/npm/upm-npm
-      -  unity-downloader-cli --source-file unity_revision.txt -c editor --wait --published-only
-      -  upm-ci template test -u $(pwd)/.Editor/Unity.app/Contents/MacOS/Unity --project-path com.unity.template-universal
-    artifacts:
-        logs:
-            paths:
-              -  "**/test-results/**"
-publish_universal_template_2021.2:
-    agent:
-        type: Unity::VM
-        image: package-ci/win10:stable
-        flavor: b1.large
-    name: Publish Universal Template 2021.2
-    commands:
-      -  npm install upm-ci-utils@stable -g --registry https://artifactory.prd.cds.internal.unity3d.com/artifactory/api/npm/upm-npm
-      -  upm-ci template publish --project-path com.unity.template-universal
-    dependencies:
-      -  .yamato/_templates.yml#test_universal_template_Win_2021.2
-      -  .yamato/_templates.yml#test_universal_template_OSX_2021.2
-      -  .yamato/_templates.yml#pack_universal_template_Win_2021.2
-      -  .yamato/_templates.yml#pack_universal_template_OSX_2021.2
-    artifacts:
-        packages:
-            paths:
-              -  "upm-ci~/packages/**/*"
-              -  "upm-ci~/templates/**/*"
-publish_universal_template_2021.2_dry_run:
-    agent:
-        type: Unity::VM
-        image: package-ci/win10:stable
-        flavor: b1.large
-    name: Publish Universal Template 2021.2 Dry Run
-    commands:
-      -  npm install upm-ci-utils@stable -g --registry https://artifactory.prd.cds.internal.unity3d.com/artifactory/api/npm/upm-npm
-      -  upm-ci template publish --project-path com.unity.template-universal --dry-run
-    dependencies:
-      -  .yamato/_templates.yml#test_universal_template_Win_2021.2
-      -  .yamato/_templates.yml#test_universal_template_OSX_2021.2
-      -  .yamato/_templates.yml#pack_universal_template_Win_2021.2
-      -  .yamato/_templates.yml#pack_universal_template_OSX_2021.2
-    artifacts:
-        packages:
-            paths:
-              -  "upm-ci~/packages/**/*"
-              -  "upm-ci~/templates/**/*"
-=======
->>>>>>> 2a6f9af4
 pre_pack_universal_template_Win_CUSTOM-REVISION:
     name: Pre-Pack Universal Template Win CUSTOM-REVISION
     agent:
