--- conflicted
+++ resolved
@@ -3,21 +3,12 @@
 # Introduce any changes under .yamato/config/*.metafile files and rerun yaml-generation (or check #devs-automation-tooling).
 
 {% metadata_file .yamato/_cache_config.metafile -%}
-<<<<<<< HEAD
-{% metadata_file .yamato/_latest_editor_versions_trunk.metafile -%}
-
----
-
-pre_pack_hdrp_template_Win_trunk:
-    name: Pre-Pack HDRP Template Win trunk
-=======
 {% metadata_file .yamato/_latest_editor_versions_2021.2.metafile -%}
 
 ---
 
 pre_pack_hdrp_template_Win_2021.2:
     name: Pre-Pack HDRP Template Win 2021.2
->>>>>>> 1ee5912c
     agent:
         type: Unity::VM
         image: package-ci/win10:stable
@@ -27,11 +18,7 @@
       -  unity-downloader-cli --source-file unity_revision.txt -c editor --wait --published-only
       -  .Editor\Unity.exe -projectPath com.unity.template-hd -batchmode -quit -logFile ./Editor.log
     dependencies:
-<<<<<<< HEAD
-      -  .yamato/_editor_priming.yml#editor:priming:trunk:Win
-=======
       -  .yamato/_editor_priming.yml#editor:priming:2021.2:Win
->>>>>>> 1ee5912c
     artifacts:
         primed:
             paths:
@@ -41,13 +28,8 @@
         logs:
             paths:
               -  "Editor.log"
-<<<<<<< HEAD
-pack_hdrp_template_Win_trunk:
-    name: Pack HDRP Template Win trunk
-=======
 pack_hdrp_template_Win_2021.2:
     name: Pack HDRP Template Win 2021.2
->>>>>>> 1ee5912c
     agent:
         type: Unity::VM
         image: package-ci/win10:stable
@@ -60,25 +42,15 @@
             paths:
               -  "upm-ci~/packages/**/*"
               -  "upm-ci~/templates/**/*"
-<<<<<<< HEAD
-test_hdrp_template_Win_trunk:
-    name: Test HDRP Template Win trunk
-=======
 test_hdrp_template_Win_2021.2:
     name: Test HDRP Template Win 2021.2
->>>>>>> 1ee5912c
-    agent:
-        type: Unity::VM
-        image: package-ci/win10:stable
-        flavor: b1.large
-    dependencies:
-<<<<<<< HEAD
-      -  .yamato/_templates.yml#pack_hdrp_template_Win_trunk
-      -  .yamato/_editor_priming.yml#editor:priming:trunk:Win
-=======
+    agent:
+        type: Unity::VM
+        image: package-ci/win10:stable
+        flavor: b1.large
+    dependencies:
       -  .yamato/_templates.yml#pack_hdrp_template_Win_2021.2
       -  .yamato/_editor_priming.yml#editor:priming:2021.2:Win
->>>>>>> 1ee5912c
     commands:
       -  npm install upm-ci-utils@stable -g --registry https://artifactory.prd.cds.internal.unity3d.com/artifactory/api/npm/upm-npm
       -  choco install unity-downloader-cli -y -s https://artifactory.prd.it.unity3d.com/artifactory/api/nuget/unity-choco-local
@@ -88,13 +60,8 @@
         logs:
             paths:
               -  "**/test-results/**"
-<<<<<<< HEAD
-pre_pack_hdrp_template_OSX_trunk:
-    name: Pre-Pack HDRP Template OSX trunk
-=======
 pre_pack_hdrp_template_OSX_2021.2:
     name: Pre-Pack HDRP Template OSX 2021.2
->>>>>>> 1ee5912c
     agent:
         type: Unity::VM::osx
         image: package-ci/mac:stable
@@ -103,11 +70,7 @@
       -  unity-downloader-cli --source-file unity_revision.txt -c editor --wait --published-only
       -  .Editor/Unity.app/Contents/MacOS/Unity -projectPath com.unity.template-hd -batchmode -quit -logFile ./Editor.log
     dependencies:
-<<<<<<< HEAD
-      -  .yamato/_editor_priming.yml#editor:priming:trunk:OSX
-=======
       -  .yamato/_editor_priming.yml#editor:priming:2021.2:OSX
->>>>>>> 1ee5912c
     artifacts:
         primed:
             paths:
@@ -117,13 +80,8 @@
         logs:
             paths:
               -  "Editor.log"
-<<<<<<< HEAD
-pack_hdrp_template_OSX_trunk:
-    name: Pack HDRP Template OSX trunk
-=======
 pack_hdrp_template_OSX_2021.2:
     name: Pack HDRP Template OSX 2021.2
->>>>>>> 1ee5912c
     agent:
         type: Unity::VM
         image: package-ci/win10:stable
@@ -136,25 +94,15 @@
             paths:
               -  "upm-ci~/packages/**/*"
               -  "upm-ci~/templates/**/*"
-<<<<<<< HEAD
-test_hdrp_template_OSX_trunk:
-    name: Test HDRP Template OSX trunk
-=======
 test_hdrp_template_OSX_2021.2:
     name: Test HDRP Template OSX 2021.2
->>>>>>> 1ee5912c
-    agent:
-        type: Unity::VM::osx
-        image: package-ci/mac:stable
-        flavor: m1.mac
-    dependencies:
-<<<<<<< HEAD
-      -  .yamato/_templates.yml#pack_hdrp_template_OSX_trunk
-      -  .yamato/_editor_priming.yml#editor:priming:trunk:OSX
-=======
+    agent:
+        type: Unity::VM::osx
+        image: package-ci/mac:stable
+        flavor: m1.mac
+    dependencies:
       -  .yamato/_templates.yml#pack_hdrp_template_OSX_2021.2
       -  .yamato/_editor_priming.yml#editor:priming:2021.2:OSX
->>>>>>> 1ee5912c
     commands:
       -  npm install upm-ci-utils@stable -g --registry https://artifactory.prd.cds.internal.unity3d.com/artifactory/api/npm/upm-npm
       -  unity-downloader-cli --source-file unity_revision.txt -c editor --wait --published-only
@@ -163,69 +111,39 @@
         logs:
             paths:
               -  "**/test-results/**"
-<<<<<<< HEAD
-publish_hdrp_template_trunk:
-=======
 publish_hdrp_template_2021.2:
->>>>>>> 1ee5912c
-    agent:
-        type: Unity::VM
-        image: package-ci/win10:stable
-        flavor: b1.large
-<<<<<<< HEAD
-    name: Publish HDRP Template trunk
-=======
+    agent:
+        type: Unity::VM
+        image: package-ci/win10:stable
+        flavor: b1.large
     name: Publish HDRP Template 2021.2
->>>>>>> 1ee5912c
     commands:
       -  npm install upm-ci-utils@stable -g --registry https://artifactory.prd.cds.internal.unity3d.com/artifactory/api/npm/upm-npm
       -  upm-ci template publish --project-path com.unity.template-hd
     dependencies:
-<<<<<<< HEAD
-      -  .yamato/_templates.yml#test_hdrp_template_Win_trunk
-      -  .yamato/_templates.yml#test_hdrp_template_OSX_trunk
-      -  .yamato/_templates.yml#pack_hdrp_template_Win_trunk
-      -  .yamato/_templates.yml#pack_hdrp_template_OSX_trunk
-=======
       -  .yamato/_templates.yml#test_hdrp_template_Win_2021.2
       -  .yamato/_templates.yml#test_hdrp_template_OSX_2021.2
       -  .yamato/_templates.yml#pack_hdrp_template_Win_2021.2
       -  .yamato/_templates.yml#pack_hdrp_template_OSX_2021.2
->>>>>>> 1ee5912c
-    artifacts:
-        packages:
-            paths:
-              -  "upm-ci~/packages/**/*"
-              -  "upm-ci~/templates/**/*"
-<<<<<<< HEAD
-publish_hdrp_template_trunk_dry_run:
-=======
+    artifacts:
+        packages:
+            paths:
+              -  "upm-ci~/packages/**/*"
+              -  "upm-ci~/templates/**/*"
 publish_hdrp_template_2021.2_dry_run:
->>>>>>> 1ee5912c
-    agent:
-        type: Unity::VM
-        image: package-ci/win10:stable
-        flavor: b1.large
-<<<<<<< HEAD
-    name: Publish HDRP Template trunk Dry Run
-=======
+    agent:
+        type: Unity::VM
+        image: package-ci/win10:stable
+        flavor: b1.large
     name: Publish HDRP Template 2021.2 Dry Run
->>>>>>> 1ee5912c
     commands:
       -  npm install upm-ci-utils@stable -g --registry https://artifactory.prd.cds.internal.unity3d.com/artifactory/api/npm/upm-npm
       -  upm-ci template publish --project-path com.unity.template-hd --dry-run
     dependencies:
-<<<<<<< HEAD
-      -  .yamato/_templates.yml#test_hdrp_template_Win_trunk
-      -  .yamato/_templates.yml#test_hdrp_template_OSX_trunk
-      -  .yamato/_templates.yml#pack_hdrp_template_Win_trunk
-      -  .yamato/_templates.yml#pack_hdrp_template_OSX_trunk
-=======
       -  .yamato/_templates.yml#test_hdrp_template_Win_2021.2
       -  .yamato/_templates.yml#test_hdrp_template_OSX_2021.2
       -  .yamato/_templates.yml#pack_hdrp_template_Win_2021.2
       -  .yamato/_templates.yml#pack_hdrp_template_OSX_2021.2
->>>>>>> 1ee5912c
     artifacts:
         packages:
             paths:
@@ -373,13 +291,8 @@
             paths:
               -  "upm-ci~/packages/**/*"
               -  "upm-ci~/templates/**/*"
-<<<<<<< HEAD
-pre_pack_universal_template_Win_trunk:
-    name: Pre-Pack Universal Template Win trunk
-=======
 pre_pack_universal_template_Win_2021.2:
     name: Pre-Pack Universal Template Win 2021.2
->>>>>>> 1ee5912c
     agent:
         type: Unity::VM
         image: package-ci/win10:stable
@@ -389,11 +302,7 @@
       -  unity-downloader-cli --source-file unity_revision.txt -c editor --wait --published-only
       -  .Editor\Unity.exe -projectPath com.unity.template-universal -batchmode -quit -logFile ./Editor.log
     dependencies:
-<<<<<<< HEAD
-      -  .yamato/_editor_priming.yml#editor:priming:trunk:Win
-=======
       -  .yamato/_editor_priming.yml#editor:priming:2021.2:Win
->>>>>>> 1ee5912c
     artifacts:
         primed:
             paths:
@@ -403,13 +312,8 @@
         logs:
             paths:
               -  "Editor.log"
-<<<<<<< HEAD
-pack_universal_template_Win_trunk:
-    name: Pack Universal Template Win trunk
-=======
 pack_universal_template_Win_2021.2:
     name: Pack Universal Template Win 2021.2
->>>>>>> 1ee5912c
     agent:
         type: Unity::VM
         image: package-ci/win10:stable
@@ -422,25 +326,15 @@
             paths:
               -  "upm-ci~/packages/**/*"
               -  "upm-ci~/templates/**/*"
-<<<<<<< HEAD
-test_universal_template_Win_trunk:
-    name: Test Universal Template Win trunk
-=======
 test_universal_template_Win_2021.2:
     name: Test Universal Template Win 2021.2
->>>>>>> 1ee5912c
-    agent:
-        type: Unity::VM
-        image: package-ci/win10:stable
-        flavor: b1.large
-    dependencies:
-<<<<<<< HEAD
-      -  .yamato/_templates.yml#pack_universal_template_Win_trunk
-      -  .yamato/_editor_priming.yml#editor:priming:trunk:Win
-=======
+    agent:
+        type: Unity::VM
+        image: package-ci/win10:stable
+        flavor: b1.large
+    dependencies:
       -  .yamato/_templates.yml#pack_universal_template_Win_2021.2
       -  .yamato/_editor_priming.yml#editor:priming:2021.2:Win
->>>>>>> 1ee5912c
     commands:
       -  npm install upm-ci-utils@stable -g --registry https://artifactory.prd.cds.internal.unity3d.com/artifactory/api/npm/upm-npm
       -  choco install unity-downloader-cli -y -s https://artifactory.prd.it.unity3d.com/artifactory/api/nuget/unity-choco-local
@@ -450,13 +344,8 @@
         logs:
             paths:
               -  "**/test-results/**"
-<<<<<<< HEAD
-pre_pack_universal_template_OSX_trunk:
-    name: Pre-Pack Universal Template OSX trunk
-=======
 pre_pack_universal_template_OSX_2021.2:
     name: Pre-Pack Universal Template OSX 2021.2
->>>>>>> 1ee5912c
     agent:
         type: Unity::VM::osx
         image: package-ci/mac:stable
@@ -465,11 +354,7 @@
       -  unity-downloader-cli --source-file unity_revision.txt -c editor --wait --published-only
       -  .Editor/Unity.app/Contents/MacOS/Unity -projectPath com.unity.template-universal -batchmode -quit -logFile ./Editor.log
     dependencies:
-<<<<<<< HEAD
-      -  .yamato/_editor_priming.yml#editor:priming:trunk:OSX
-=======
       -  .yamato/_editor_priming.yml#editor:priming:2021.2:OSX
->>>>>>> 1ee5912c
     artifacts:
         primed:
             paths:
@@ -479,13 +364,8 @@
         logs:
             paths:
               -  "Editor.log"
-<<<<<<< HEAD
-pack_universal_template_OSX_trunk:
-    name: Pack Universal Template OSX trunk
-=======
 pack_universal_template_OSX_2021.2:
     name: Pack Universal Template OSX 2021.2
->>>>>>> 1ee5912c
     agent:
         type: Unity::VM
         image: package-ci/win10:stable
@@ -498,25 +378,15 @@
             paths:
               -  "upm-ci~/packages/**/*"
               -  "upm-ci~/templates/**/*"
-<<<<<<< HEAD
-test_universal_template_OSX_trunk:
-    name: Test Universal Template OSX trunk
-=======
 test_universal_template_OSX_2021.2:
     name: Test Universal Template OSX 2021.2
->>>>>>> 1ee5912c
-    agent:
-        type: Unity::VM::osx
-        image: package-ci/mac:stable
-        flavor: m1.mac
-    dependencies:
-<<<<<<< HEAD
-      -  .yamato/_templates.yml#pack_universal_template_OSX_trunk
-      -  .yamato/_editor_priming.yml#editor:priming:trunk:OSX
-=======
+    agent:
+        type: Unity::VM::osx
+        image: package-ci/mac:stable
+        flavor: m1.mac
+    dependencies:
       -  .yamato/_templates.yml#pack_universal_template_OSX_2021.2
       -  .yamato/_editor_priming.yml#editor:priming:2021.2:OSX
->>>>>>> 1ee5912c
     commands:
       -  npm install upm-ci-utils@stable -g --registry https://artifactory.prd.cds.internal.unity3d.com/artifactory/api/npm/upm-npm
       -  unity-downloader-cli --source-file unity_revision.txt -c editor --wait --published-only
@@ -525,69 +395,39 @@
         logs:
             paths:
               -  "**/test-results/**"
-<<<<<<< HEAD
-publish_universal_template_trunk:
-=======
 publish_universal_template_2021.2:
->>>>>>> 1ee5912c
-    agent:
-        type: Unity::VM
-        image: package-ci/win10:stable
-        flavor: b1.large
-<<<<<<< HEAD
-    name: Publish Universal Template trunk
-=======
+    agent:
+        type: Unity::VM
+        image: package-ci/win10:stable
+        flavor: b1.large
     name: Publish Universal Template 2021.2
->>>>>>> 1ee5912c
     commands:
       -  npm install upm-ci-utils@stable -g --registry https://artifactory.prd.cds.internal.unity3d.com/artifactory/api/npm/upm-npm
       -  upm-ci template publish --project-path com.unity.template-universal
     dependencies:
-<<<<<<< HEAD
-      -  .yamato/_templates.yml#test_universal_template_Win_trunk
-      -  .yamato/_templates.yml#test_universal_template_OSX_trunk
-      -  .yamato/_templates.yml#pack_universal_template_Win_trunk
-      -  .yamato/_templates.yml#pack_universal_template_OSX_trunk
-=======
       -  .yamato/_templates.yml#test_universal_template_Win_2021.2
       -  .yamato/_templates.yml#test_universal_template_OSX_2021.2
       -  .yamato/_templates.yml#pack_universal_template_Win_2021.2
       -  .yamato/_templates.yml#pack_universal_template_OSX_2021.2
->>>>>>> 1ee5912c
-    artifacts:
-        packages:
-            paths:
-              -  "upm-ci~/packages/**/*"
-              -  "upm-ci~/templates/**/*"
-<<<<<<< HEAD
-publish_universal_template_trunk_dry_run:
-=======
+    artifacts:
+        packages:
+            paths:
+              -  "upm-ci~/packages/**/*"
+              -  "upm-ci~/templates/**/*"
 publish_universal_template_2021.2_dry_run:
->>>>>>> 1ee5912c
-    agent:
-        type: Unity::VM
-        image: package-ci/win10:stable
-        flavor: b1.large
-<<<<<<< HEAD
-    name: Publish Universal Template trunk Dry Run
-=======
+    agent:
+        type: Unity::VM
+        image: package-ci/win10:stable
+        flavor: b1.large
     name: Publish Universal Template 2021.2 Dry Run
->>>>>>> 1ee5912c
     commands:
       -  npm install upm-ci-utils@stable -g --registry https://artifactory.prd.cds.internal.unity3d.com/artifactory/api/npm/upm-npm
       -  upm-ci template publish --project-path com.unity.template-universal --dry-run
     dependencies:
-<<<<<<< HEAD
-      -  .yamato/_templates.yml#test_universal_template_Win_trunk
-      -  .yamato/_templates.yml#test_universal_template_OSX_trunk
-      -  .yamato/_templates.yml#pack_universal_template_Win_trunk
-      -  .yamato/_templates.yml#pack_universal_template_OSX_trunk
-=======
       -  .yamato/_templates.yml#test_universal_template_Win_2021.2
       -  .yamato/_templates.yml#test_universal_template_OSX_2021.2
       -  .yamato/_templates.yml#pack_universal_template_Win_2021.2
       -  .yamato/_templates.yml#pack_universal_template_OSX_2021.2
->>>>>>> 1ee5912c
     artifacts:
         packages:
             paths:
@@ -735,29 +575,17 @@
             paths:
               -  "upm-ci~/packages/**/*"
               -  "upm-ci~/templates/**/*"
-<<<<<<< HEAD
-all_template_ci_trunk:
-    name: Pack and test all templates - trunk
-=======
 all_template_ci_2021.2:
     name: Pack and test all templates - 2021.2
->>>>>>> 1ee5912c
-    agent:
-        type: Unity::VM
-        image: package-ci/win10:stable
-        flavor: b1.large
-    dependencies:
-<<<<<<< HEAD
-      -  .yamato/_templates.yml#test_hdrp_template_Win_trunk
-      -  .yamato/_templates.yml#test_universal_template_Win_trunk
-      -  .yamato/_templates.yml#test_hdrp_template_OSX_trunk
-      -  .yamato/_templates.yml#test_universal_template_OSX_trunk
-=======
+    agent:
+        type: Unity::VM
+        image: package-ci/win10:stable
+        flavor: b1.large
+    dependencies:
       -  .yamato/_templates.yml#test_hdrp_template_Win_2021.2
       -  .yamato/_templates.yml#test_universal_template_Win_2021.2
       -  .yamato/_templates.yml#test_hdrp_template_OSX_2021.2
       -  .yamato/_templates.yml#test_universal_template_OSX_2021.2
->>>>>>> 1ee5912c
     commands:
       -  npm install upm-ci-utils@stable -g --registry https://artifactory.prd.cds.internal.unity3d.com/artifactory/api/npm/upm-npm
       -  upm-ci package izon -t
