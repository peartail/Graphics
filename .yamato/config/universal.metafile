--- conflicted
+++ resolved
@@ -215,13 +215,8 @@
       build_config: mono
       color_space: Linear
       test_platforms:
-<<<<<<< HEAD
-        - playmode_cache
-        - playmode_XR
-=======
-        - playmode
+        - playmode_cache
         # - playmode_XR
->>>>>>> ee4f6b30
     - platform: Win
       api: Vulkan
       build_config: mono
