--- conflicted
+++ resolved
@@ -3,7 +3,6 @@
   folder: UniversalGraphicsTest
 test_platforms:
   - type: Standalone
-<<<<<<< HEAD
     timeout:
       OSX_Metal: 2400
     timeout_build:
@@ -26,15 +25,6 @@
     - --extra-editor-arg="-cacheServerNamespacePrefix SRP"
     - --extra-editor-arg="-cacheServerEnableDownload true"
     - --extra-editor-arg="-cacheServerEnableUpload true"
-=======
-    utr_flags:
-      - [OSX_Metal]: --timeout=2400
-    utr_flags_build:
-      #- [Android_OpenGles3, Android_Vulkan]: --timeout=2700
-      #- [Win_DX11, Win_DX12, Win_Vulkan]: --timeout=2000
-      #- [iPhone_Metal]: --timeout=1800
-      - [all]: --timeout=3000
->>>>>>> 7d5b400e
   - type: playmode
   - type: playmode
     name: playmode_cache
@@ -122,13 +112,7 @@
       build_config: mono
       color_space: Linear
       test_platforms:
-<<<<<<< HEAD
-        - Standalone_cache
-        - editmode
-        - playmode_cache
-=======
-        - Standalone
->>>>>>> 7d5b400e
+        - Standalone_cache
         - playmode_XR
         - editmode
     - platform: Win
@@ -136,37 +120,37 @@
       build_config: mono
       color_space: Linear
       test_platforms:
-        - Standalone
-    - platform: Win
-      api: Vulkan
-      build_config: mono
-      color_space: Linear
-      test_platforms:
-        - Standalone
+        - Standalone_cache
+    - platform: Win
+      api: Vulkan
+      build_config: mono
+      color_space: Linear
+      test_platforms:
+        - Standalone_cache
     - platform: Linux
       api: Vulkan
       build_config: mono
       color_space: Linear
       test_platforms:
-        - Standalone
+        - Standalone_cache
     - platform: Android
       api: OpenGLES3
       build_config: il2cpp
       color_space: Linear
       test_platforms:
-        - Standalone
-    - platform: Android
-      api: Vulkan
-      build_config: il2cpp
-      color_space: Linear
-      test_platforms:
-        - Standalone
+        - Standalone_cache
+    - platform: Android
+      api: Vulkan
+      build_config: il2cpp
+      color_space: Linear
+      test_platforms:
+        - Standalone_cache
     - platform: iPhone
       api: Metal
       build_config: il2cpp
       color_space: Linear
       test_platforms:
-        - Standalone
+        - Standalone_cache
     - platform: OSX
       api: Metal
       build_config: mono
@@ -185,19 +169,19 @@
       build_config: il2cpp
       color_space: Linear
       test_platforms:
-        - Standalone
-    - platform: Android
-      api: Vulkan
-      build_config: il2cpp
-      color_space: Linear
-      test_platforms:
-        - Standalone
+        - Standalone_cache
+    - platform: Android
+      api: Vulkan
+      build_config: il2cpp
+      color_space: Linear
+      test_platforms:
+        - Standalone_cache
     - platform: iPhone
       api: Metal
       build_config: il2cpp
       color_space: Linear
       test_platforms:
-        - Standalone
+        - Standalone_cache
     - project: Universal_Stereo
       pr: true
     - project: Universal_Hybrid
@@ -225,24 +209,24 @@
       build_config: mono
       color_space: Linear
       test_platforms:
-        - playmode
+        - playmode_cache
     - platform: Win
       api: DX12
       build_config: mono
       color_space: Linear
       test_platforms:
-        - playmode
+        - playmode_cache
         - playmode_XR
     - platform: Win
       api: Vulkan
       build_config: mono
       color_space: Linear
       test_platforms:
-        - playmode
+        - playmode_cache
         - playmode_XR
     - platform: Linux
       api: Vulkan
       build_config: mono
       color_space: Linear
       test_platforms:
-        - playmode+        - playmode_cache