--- conflicted
+++ resolved
@@ -78,17 +78,6 @@
       - name: mono
     color_spaces:
       - Linear
-<<<<<<< HEAD
-  - name: OSX_Apple_Silicon
-    apis:
-      - name: Metal
-        exclude_test_platforms:
-          - name: editmode
-    build_configs:
-      - name: mono
-    color_spaces:
-      - Linear
-=======
     agents_project:
       default:
         type: Unity::VM::GPU
@@ -102,7 +91,15 @@
         type: Unity::VM::GPU
         image: package-ci/ubuntu:stable
         flavor: b1.large
->>>>>>> 6fb4096b
+  - name: OSX_Apple_Silicon
+    apis:
+      - name: Metal
+        exclude_test_platforms:
+          - name: editmode
+    build_configs:
+      - name: mono
+    color_spaces:
+      - Linear
 
 jobs:
   - name: PR <PROJECT_NAME>
