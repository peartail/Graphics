--- conflicted
+++ resolved
@@ -5,52 +5,39 @@
 
 {% metadata_file .yamato/_latest_editor_versions_trunk.metafile -%}
 
-<<<<<<< HEAD
-                 ssh -i ~/.ssh/id_rsa_macmini -o "StrictHostKeyChecking=no" bokken@$BOKKEN_DEVICE_IP "export UPM_REGISTRY=https://artifactory-slo.bf.unity3d.com/artifactory/api/npm/upm-candidates; echo \$UPM_REGISTRY; cd ~/Graphics/TestProjects/HDRP_Tests && ~/Graphics/TestProjects/HDRP_Tests/utr --suite=playmode --testproject=/Users/bokken/Graphics/TestProjects/HDRP_Tests --editor-location=/Users/bokken/.Editor --artifacts_path=/Users/bokken/Graphics/TestProjects/HDRP_Tests/test-results --scripting-backend=Mono2x --extra-editor-arg="-colorspace=Linear" --reruncount=2"
-                 UTR_RESULT=$? 
-                 mkdir -p TestProjects/HDRP_Tests/test-results/
-                 scp -i ~/.ssh/id_rsa_macmini -o "StrictHostKeyChecking=no" -r bokken@$BOKKEN_DEVICE_IP:/Users/bokken/Graphics/TestProjects/HDRP_Tests/test-results/ TestProjects/HDRP_Tests/test-results/
-                 exit $UTR_RESULT
-    artifacts:
-        logs:
-            paths:
-              -  "**/test-results/**"
-              -  "TestProjects/HDRP_Tests/Logs/*.log"
-HDRP_OSX_Metal_playmode_cache_mono_apiNet2_Linear_trunk:
-    name: HDRP on OSX_Metal_playmode_cache_mono_apiNet2_Linear on version trunk
-    agent:
-        type: Unity::metal::macmini
-        image: slough-ops/macos-10.14-xcode:stable
-        flavor: m1.mac
-    variables:
-        UPM_REGISTRY: https://artifactory-slo.bf.unity3d.com/artifactory/api/npm/upm-candidates
-    commands:
-      -  curl -s https://artifactory.internal.unity3d.com/core-automation/tools/utr-standalone/utr --output TestProjects/HDRP_Tests/utr
-      -  chmod +x TestProjects/HDRP_Tests/utr
-      -  ssh -i ~/.ssh/id_rsa_macmini -o "StrictHostKeyChecking=no" bokken@$BOKKEN_DEVICE_IP "bash -lc 'pip3 install unity-downloader-cli --user --index-url https://artifactory.prd.it.unity3d.com/artifactory/api/pypi/pypi/simple --upgrade'"
-      -  scp -i ~/.ssh/id_rsa_macmini -o "StrictHostKeyChecking=no" -r $YAMATO_SOURCE_DIR bokken@$BOKKEN_DEVICE_IP:~/Graphics
-      -  scp -i ~/.ssh/id_rsa_macmini -o "StrictHostKeyChecking=no" ~/.ssh/id_rsa_macmini bokken@$BOKKEN_DEVICE_IP:~/.ssh/id_rsa_macmini
-      -  ssh -i ~/.ssh/id_rsa_macmini -o "StrictHostKeyChecking=no" bokken@$BOKKEN_DEVICE_IP '$(/usr/local/bin/python3 -m site --user-base)/bin/unity-downloader-cli -u 37c5ec4c3cb13853f9074c74cbac49a232178bd8 -c editor -c il2cpp  --wait --published-only'
-      -  |5-
-
-                 ssh -i ~/.ssh/id_rsa_macmini -o "StrictHostKeyChecking=no" bokken@$BOKKEN_DEVICE_IP "export UPM_REGISTRY=https://artifactory-slo.bf.unity3d.com/artifactory/api/npm/upm-candidates; echo \$UPM_REGISTRY; cd ~/Graphics/TestProjects/HDRP_Tests && ~/Graphics/TestProjects/HDRP_Tests/utr --suite=playmode --testproject=/Users/bokken/Graphics/TestProjects/HDRP_Tests --editor-location=/Users/bokken/.Editor --artifacts_path=/Users/bokken/Graphics/TestProjects/HDRP_Tests/test-results --scripting-backend=Mono2x --extra-editor-arg="-colorspace=Linear" --reruncount=2 --extra-editor-arg="-adb2" --extra-editor-arg="-enableCacheServer" --extra-editor-arg="-cacheServerEndpoint cacheserver-slo.hq.unity3d.com" --extra-editor-arg="-cacheServerNamespacePrefix SRP" --extra-editor-arg="-cacheServerEnableDownload true" --extra-editor-arg="-cacheServerEnableUpload true""
-                 UTR_RESULT=$? 
-                 mkdir -p TestProjects/HDRP_Tests/test-results/
-                 scp -i ~/.ssh/id_rsa_macmini -o "StrictHostKeyChecking=no" -r bokken@$BOKKEN_DEVICE_IP:/Users/bokken/Graphics/TestProjects/HDRP_Tests/test-results/ TestProjects/HDRP_Tests/test-results/
-                 exit $UTR_RESULT
-    artifacts:
-        logs:
-            paths:
-              -  "**/test-results/**"
-              -  "TestProjects/HDRP_Tests/Logs/*.log"
-HDRP_OSX_Metal_playmode_XR_mono_apiNet2_Linear_trunk:
-    name: HDRP on OSX_Metal_playmode_XR_mono_apiNet2_Linear on version trunk
-=======
 ---
 
 HDRP_OSX_Metal_playmode_mono_Linear_trunk:
     name: HDRP on OSX_Metal_playmode_mono_Linear on version trunk
->>>>>>> 7d5b400e
+    agent:
+        type: Unity::metal::macmini
+        image: slough-ops/macos-10.14-xcode:stable
+        flavor: m1.mac
+    variables:
+        UPM_REGISTRY: https://artifactory-slo.bf.unity3d.com/artifactory/api/npm/upm-candidates
+        UTR_VERSION: "current"
+        TEST_FILTER: .*
+    commands:
+      -  curl -s https://artifactory.internal.unity3d.com/core-automation/tools/utr-standalone/utr --output TestProjects/HDRP_Tests/utr
+      -  chmod +x TestProjects/HDRP_Tests/utr
+      -  ssh -i ~/.ssh/id_rsa_macmini -o "StrictHostKeyChecking=no" bokken@$BOKKEN_DEVICE_IP "bash -lc 'pip3 install unity-downloader-cli --user --index-url https://artifactory.prd.it.unity3d.com/artifactory/api/pypi/pypi/simple --upgrade'"
+      -  scp -i ~/.ssh/id_rsa_macmini -o "StrictHostKeyChecking=no" -r $YAMATO_SOURCE_DIR bokken@$BOKKEN_DEVICE_IP:~/Graphics
+      -  scp -i ~/.ssh/id_rsa_macmini -o "StrictHostKeyChecking=no" ~/.ssh/id_rsa_macmini bokken@$BOKKEN_DEVICE_IP:~/.ssh/id_rsa_macmini
+      -  ssh -i ~/.ssh/id_rsa_macmini -o "StrictHostKeyChecking=no" bokken@$BOKKEN_DEVICE_IP '$(python3 -m site --user-base)/bin/unity-downloader-cli -u {{editor_versions.trunk_latest_internal.macos.revision}} -c editor -c il2cpp  --wait --published-only'
+      -  |5-
+
+                 ssh -i ~/.ssh/id_rsa_macmini -o "StrictHostKeyChecking=no" bokken@$BOKKEN_DEVICE_IP "export UPM_REGISTRY=https://artifactory-slo.bf.unity3d.com/artifactory/api/npm/upm-candidates; echo \$UPM_REGISTRY; cd ~/Graphics/TestProjects/HDRP_Tests && ~/Graphics/TestProjects/HDRP_Tests/utr --artifacts_path=/Users/bokken/Graphics/TestProjects/HDRP_Tests/test-results --editor-location=/Users/bokken/.Editor --extra-editor-arg="-colorspace=Linear" --reruncount=2 --scripting-backend=Mono2x --suite=playmode --testfilter=$TEST_FILTER --testproject=/Users/bokken/Graphics/TestProjects/HDRP_Tests --zero-tests-are-ok=1"
+                 UTR_RESULT=$? 
+                 mkdir -p TestProjects/HDRP_Tests/test-results/
+                 scp -i ~/.ssh/id_rsa_macmini -o "StrictHostKeyChecking=no" -r bokken@$BOKKEN_DEVICE_IP:/Users/bokken/Graphics/TestProjects/HDRP_Tests/test-results/ TestProjects/HDRP_Tests/test-results/
+                 exit $UTR_RESULT
+    artifacts:
+        logs:
+            paths:
+              -  "**/test-results/**"
+              -  "TestProjects/HDRP_Tests/Logs/*.log"
+HDRP_OSX_Metal_playmode_cache_mono_Linear_trunk:
+    name: HDRP on OSX_Metal_playmode_cache_mono_Linear on version trunk
     agent:
         type: Unity::metal::macmini
         image: slough-ops/macos-10.14-xcode:stable
@@ -126,7 +113,7 @@
       -  ssh -i ~/.ssh/id_rsa_macmini -o "StrictHostKeyChecking=no" bokken@$BOKKEN_DEVICE_IP '$(python3 -m site --user-base)/bin/unity-downloader-cli -u {{editor_versions.trunk_latest_internal.macos.revision}} -c editor -c il2cpp  --wait --published-only'
       -  |5-
 
-                 ssh -i ~/.ssh/id_rsa_macmini -o "StrictHostKeyChecking=no" bokken@$BOKKEN_DEVICE_IP "export UPM_REGISTRY=https://artifactory-slo.bf.unity3d.com/artifactory/api/npm/upm-candidates; echo \$UPM_REGISTRY; cd ~/Graphics/TestProjects/HDRP_RuntimeTests && ~/Graphics/TestProjects/HDRP_RuntimeTests/utr --artifacts_path=/Users/bokken/Graphics/TestProjects/HDRP_RuntimeTests/test-results --editor-location=/Users/bokken/.Editor --platform=StandaloneOSX --reruncount=2 --scripting-backend=Mono2x --suite=playmode --testfilter=$TEST_FILTER --testproject=/Users/bokken/Graphics/TestProjects/HDRP_RuntimeTests --timeout=2400 --zero-tests-are-ok=1"
+                 ssh -i ~/.ssh/id_rsa_macmini -o "StrictHostKeyChecking=no" bokken@$BOKKEN_DEVICE_IP "export UPM_REGISTRY=https://artifactory-slo.bf.unity3d.com/artifactory/api/npm/upm-candidates; echo \$UPM_REGISTRY; cd ~/Graphics/TestProjects/HDRP_RuntimeTests && ~/Graphics/TestProjects/HDRP_RuntimeTests/utr --artifacts_path=/Users/bokken/Graphics/TestProjects/HDRP_RuntimeTests/test-results --editor-location=/Users/bokken/.Editor --platform=StandaloneOSX --reruncount=2 --scripting-backend=Mono2x --suite=playmode --testfilter=$TEST_FILTER --testproject=/Users/bokken/Graphics/TestProjects/HDRP_RuntimeTests --timeout=1200 --zero-tests-are-ok=1"
                  UTR_RESULT=$? 
                  mkdir -p TestProjects/HDRP_RuntimeTests/test-results/
                  scp -i ~/.ssh/id_rsa_macmini -o "StrictHostKeyChecking=no" -r bokken@$BOKKEN_DEVICE_IP:/Users/bokken/Graphics/TestProjects/HDRP_RuntimeTests/test-results/ TestProjects/HDRP_RuntimeTests/test-results/
@@ -136,25 +123,26 @@
             paths:
               -  "**/test-results/**"
               -  "TestProjects/HDRP_RuntimeTests/Logs/*.log"
-<<<<<<< HEAD
-HDRP_OSX_Metal_Standalone_cache_mono_apiNet2_Linear_trunk:
-    name: HDRP on OSX_Metal_Standalone_cache_mono_apiNet2_Linear on version trunk
-    agent:
-        type: Unity::metal::macmini
-        image: slough-ops/macos-10.14-xcode:stable
-        flavor: m1.mac
-    variables:
-        UPM_REGISTRY: https://artifactory-slo.bf.unity3d.com/artifactory/api/npm/upm-candidates
+HDRP_OSX_Metal_Standalone_cache_mono_Linear_trunk:
+    name: HDRP on OSX_Metal_Standalone_cache_mono_Linear on version trunk
+    agent:
+        type: Unity::metal::macmini
+        image: slough-ops/macos-10.14-xcode:stable
+        flavor: m1.mac
+    variables:
+        UPM_REGISTRY: https://artifactory-slo.bf.unity3d.com/artifactory/api/npm/upm-candidates
+        UTR_VERSION: "current"
+        TEST_FILTER: .*
     commands:
       -  curl -s https://artifactory.internal.unity3d.com/core-automation/tools/utr-standalone/utr --output TestProjects/HDRP_RuntimeTests/utr
       -  chmod +x TestProjects/HDRP_RuntimeTests/utr
       -  ssh -i ~/.ssh/id_rsa_macmini -o "StrictHostKeyChecking=no" bokken@$BOKKEN_DEVICE_IP "bash -lc 'pip3 install unity-downloader-cli --user --index-url https://artifactory.prd.it.unity3d.com/artifactory/api/pypi/pypi/simple --upgrade'"
       -  scp -i ~/.ssh/id_rsa_macmini -o "StrictHostKeyChecking=no" -r $YAMATO_SOURCE_DIR bokken@$BOKKEN_DEVICE_IP:~/Graphics
       -  scp -i ~/.ssh/id_rsa_macmini -o "StrictHostKeyChecking=no" ~/.ssh/id_rsa_macmini bokken@$BOKKEN_DEVICE_IP:~/.ssh/id_rsa_macmini
-      -  ssh -i ~/.ssh/id_rsa_macmini -o "StrictHostKeyChecking=no" bokken@$BOKKEN_DEVICE_IP '$(/usr/local/bin/python3 -m site --user-base)/bin/unity-downloader-cli -u 37c5ec4c3cb13853f9074c74cbac49a232178bd8 -c editor -c il2cpp  --wait --published-only'
-      -  |5-
-
-                 ssh -i ~/.ssh/id_rsa_macmini -o "StrictHostKeyChecking=no" bokken@$BOKKEN_DEVICE_IP "export UPM_REGISTRY=https://artifactory-slo.bf.unity3d.com/artifactory/api/npm/upm-candidates; echo \$UPM_REGISTRY; cd ~/Graphics/TestProjects/HDRP_RuntimeTests && ~/Graphics/TestProjects/HDRP_RuntimeTests/utr --suite=playmode --platform=StandaloneOSX --artifacts_path=/Users/bokken/Graphics/TestProjects/HDRP_RuntimeTests/test-results --testproject=/Users/bokken/Graphics/TestProjects/HDRP_RuntimeTests --editor-location=/Users/bokken/.Editor --scripting-backend=Mono2x --extra-editor-arg="-colorspace=Linear" --reruncount=2 --extra-editor-arg="-adb2" --extra-editor-arg="-enableCacheServer" --extra-editor-arg="-cacheServerEndpoint cacheserver-slo.hq.unity3d.com" --extra-editor-arg="-cacheServerNamespacePrefix SRP" --extra-editor-arg="-cacheServerEnableDownload true" --extra-editor-arg="-cacheServerEnableUpload true" --timeout=1200"
+      -  ssh -i ~/.ssh/id_rsa_macmini -o "StrictHostKeyChecking=no" bokken@$BOKKEN_DEVICE_IP '$(python3 -m site --user-base)/bin/unity-downloader-cli -u {{editor_versions.trunk_latest_internal.macos.revision}} -c editor -c il2cpp  --wait --published-only'
+      -  |5-
+
+                 ssh -i ~/.ssh/id_rsa_macmini -o "StrictHostKeyChecking=no" bokken@$BOKKEN_DEVICE_IP "export UPM_REGISTRY=https://artifactory-slo.bf.unity3d.com/artifactory/api/npm/upm-candidates; echo \$UPM_REGISTRY; cd ~/Graphics/TestProjects/HDRP_RuntimeTests && ~/Graphics/TestProjects/HDRP_RuntimeTests/utr --artifacts_path=/Users/bokken/Graphics/TestProjects/HDRP_RuntimeTests/test-results --editor-location=/Users/bokken/.Editor --platform=StandaloneOSX --reruncount=2 --scripting-backend=Mono2x --suite=playmode --testfilter=$TEST_FILTER --testproject=/Users/bokken/Graphics/TestProjects/HDRP_RuntimeTests --timeout=1200 --zero-tests-are-ok=1"
                  UTR_RESULT=$? 
                  mkdir -p TestProjects/HDRP_RuntimeTests/test-results/
                  scp -i ~/.ssh/id_rsa_macmini -o "StrictHostKeyChecking=no" -r bokken@$BOKKEN_DEVICE_IP:/Users/bokken/Graphics/TestProjects/HDRP_RuntimeTests/test-results/ TestProjects/HDRP_RuntimeTests/test-results/
@@ -164,74 +152,41 @@
             paths:
               -  "**/test-results/**"
               -  "TestProjects/HDRP_Tests/Logs/*.log"
-HDRP_OSX_Metal_playmode_mono_apiNet2_Linear_CUSTOM-REVISION:
-    name: HDRP on OSX_Metal_playmode_mono_apiNet2_Linear on version CUSTOM-REVISION
-    agent:
-        type: Unity::metal::macmini
-        image: slough-ops/macos-10.14-xcode:stable
-        flavor: m1.mac
-    variables:
-        UPM_REGISTRY: https://artifactory-slo.bf.unity3d.com/artifactory/api/npm/upm-candidates
-        CUSTOM_REVISION: custom_revision_not_set
-    commands:
-      -  curl -s https://artifactory.internal.unity3d.com/core-automation/tools/utr-standalone/utr --output TestProjects/HDRP_Tests/utr
-      -  chmod +x TestProjects/HDRP_Tests/utr
-      -  ssh -i ~/.ssh/id_rsa_macmini -o "StrictHostKeyChecking=no" bokken@$BOKKEN_DEVICE_IP "bash -lc 'pip3 install unity-downloader-cli --user --index-url https://artifactory.prd.it.unity3d.com/artifactory/api/pypi/pypi/simple --upgrade'"
-      -  scp -i ~/.ssh/id_rsa_macmini -o "StrictHostKeyChecking=no" -r $YAMATO_SOURCE_DIR bokken@$BOKKEN_DEVICE_IP:~/Graphics
-      -  scp -i ~/.ssh/id_rsa_macmini -o "StrictHostKeyChecking=no" ~/.ssh/id_rsa_macmini bokken@$BOKKEN_DEVICE_IP:~/.ssh/id_rsa_macmini
-      -  ssh -i ~/.ssh/id_rsa_macmini -o "StrictHostKeyChecking=no" bokken@$BOKKEN_DEVICE_IP '$(/usr/local/bin/python3 -m site --user-base)/bin/unity-downloader-cli --source-file ~/Graphics/unity_revision.txt -c editor -c il2cpp  --wait --published-only'
-      -  |5-
-
-                 ssh -i ~/.ssh/id_rsa_macmini -o "StrictHostKeyChecking=no" bokken@$BOKKEN_DEVICE_IP "export UPM_REGISTRY=https://artifactory-slo.bf.unity3d.com/artifactory/api/npm/upm-candidates; echo \$UPM_REGISTRY; cd ~/Graphics/TestProjects/HDRP_Tests && ~/Graphics/TestProjects/HDRP_Tests/utr --suite=playmode --testproject=/Users/bokken/Graphics/TestProjects/HDRP_Tests --editor-location=/Users/bokken/.Editor --artifacts_path=/Users/bokken/Graphics/TestProjects/HDRP_Tests/test-results --scripting-backend=Mono2x --extra-editor-arg="-colorspace=Linear" --reruncount=2"
-                 UTR_RESULT=$? 
-                 mkdir -p TestProjects/HDRP_Tests/test-results/
-                 scp -i ~/.ssh/id_rsa_macmini -o "StrictHostKeyChecking=no" -r bokken@$BOKKEN_DEVICE_IP:/Users/bokken/Graphics/TestProjects/HDRP_Tests/test-results/ TestProjects/HDRP_Tests/test-results/
-                 exit $UTR_RESULT
-    artifacts:
-        logs:
-            paths:
-              -  "**/test-results/**"
-              -  "TestProjects/HDRP_Tests/Logs/*.log"
-    dependencies:
-      -  path: .yamato/_editor_priming.yml#editor:priming:CUSTOM-REVISION:macos
-         rerun: always
-HDRP_OSX_Metal_playmode_cache_mono_apiNet2_Linear_CUSTOM-REVISION:
-    name: HDRP on OSX_Metal_playmode_cache_mono_apiNet2_Linear on version CUSTOM-REVISION
-    agent:
-        type: Unity::metal::macmini
-        image: slough-ops/macos-10.14-xcode:stable
-        flavor: m1.mac
-    variables:
-        UPM_REGISTRY: https://artifactory-slo.bf.unity3d.com/artifactory/api/npm/upm-candidates
-        CUSTOM_REVISION: custom_revision_not_set
-    commands:
-      -  curl -s https://artifactory.internal.unity3d.com/core-automation/tools/utr-standalone/utr --output TestProjects/HDRP_Tests/utr
-      -  chmod +x TestProjects/HDRP_Tests/utr
-      -  ssh -i ~/.ssh/id_rsa_macmini -o "StrictHostKeyChecking=no" bokken@$BOKKEN_DEVICE_IP "bash -lc 'pip3 install unity-downloader-cli --user --index-url https://artifactory.prd.it.unity3d.com/artifactory/api/pypi/pypi/simple --upgrade'"
-      -  scp -i ~/.ssh/id_rsa_macmini -o "StrictHostKeyChecking=no" -r $YAMATO_SOURCE_DIR bokken@$BOKKEN_DEVICE_IP:~/Graphics
-      -  scp -i ~/.ssh/id_rsa_macmini -o "StrictHostKeyChecking=no" ~/.ssh/id_rsa_macmini bokken@$BOKKEN_DEVICE_IP:~/.ssh/id_rsa_macmini
-      -  ssh -i ~/.ssh/id_rsa_macmini -o "StrictHostKeyChecking=no" bokken@$BOKKEN_DEVICE_IP '$(/usr/local/bin/python3 -m site --user-base)/bin/unity-downloader-cli --source-file ~/Graphics/unity_revision.txt -c editor -c il2cpp  --wait --published-only'
-      -  |5-
-
-                 ssh -i ~/.ssh/id_rsa_macmini -o "StrictHostKeyChecking=no" bokken@$BOKKEN_DEVICE_IP "export UPM_REGISTRY=https://artifactory-slo.bf.unity3d.com/artifactory/api/npm/upm-candidates; echo \$UPM_REGISTRY; cd ~/Graphics/TestProjects/HDRP_Tests && ~/Graphics/TestProjects/HDRP_Tests/utr --suite=playmode --testproject=/Users/bokken/Graphics/TestProjects/HDRP_Tests --editor-location=/Users/bokken/.Editor --artifacts_path=/Users/bokken/Graphics/TestProjects/HDRP_Tests/test-results --scripting-backend=Mono2x --extra-editor-arg="-colorspace=Linear" --reruncount=2 --extra-editor-arg="-adb2" --extra-editor-arg="-enableCacheServer" --extra-editor-arg="-cacheServerEndpoint cacheserver-slo.hq.unity3d.com" --extra-editor-arg="-cacheServerNamespacePrefix SRP" --extra-editor-arg="-cacheServerEnableDownload true" --extra-editor-arg="-cacheServerEnableUpload true""
-                 UTR_RESULT=$? 
-                 mkdir -p TestProjects/HDRP_Tests/test-results/
-                 scp -i ~/.ssh/id_rsa_macmini -o "StrictHostKeyChecking=no" -r bokken@$BOKKEN_DEVICE_IP:/Users/bokken/Graphics/TestProjects/HDRP_Tests/test-results/ TestProjects/HDRP_Tests/test-results/
-                 exit $UTR_RESULT
-    artifacts:
-        logs:
-            paths:
-              -  "**/test-results/**"
-              -  "TestProjects/HDRP_Tests/Logs/*.log"
-    dependencies:
-      -  path: .yamato/_editor_priming.yml#editor:priming:CUSTOM-REVISION:macos
-         rerun: always
-HDRP_OSX_Metal_playmode_XR_mono_apiNet2_Linear_CUSTOM-REVISION:
-    name: HDRP on OSX_Metal_playmode_XR_mono_apiNet2_Linear on version CUSTOM-REVISION
-=======
 HDRP_OSX_Metal_playmode_mono_Linear_CUSTOM-REVISION:
     name: HDRP on OSX_Metal_playmode_mono_Linear on version CUSTOM-REVISION
->>>>>>> 7d5b400e
+    agent:
+        type: Unity::metal::macmini
+        image: slough-ops/macos-10.14-xcode:stable
+        flavor: m1.mac
+    variables:
+        UPM_REGISTRY: https://artifactory-slo.bf.unity3d.com/artifactory/api/npm/upm-candidates
+        CUSTOM_REVISION: custom_revision_not_set
+        UTR_VERSION: "current"
+        TEST_FILTER: .*
+    commands:
+      -  curl -s https://artifactory.internal.unity3d.com/core-automation/tools/utr-standalone/utr --output TestProjects/HDRP_Tests/utr
+      -  chmod +x TestProjects/HDRP_Tests/utr
+      -  ssh -i ~/.ssh/id_rsa_macmini -o "StrictHostKeyChecking=no" bokken@$BOKKEN_DEVICE_IP "bash -lc 'pip3 install unity-downloader-cli --user --index-url https://artifactory.prd.it.unity3d.com/artifactory/api/pypi/pypi/simple --upgrade'"
+      -  scp -i ~/.ssh/id_rsa_macmini -o "StrictHostKeyChecking=no" -r $YAMATO_SOURCE_DIR bokken@$BOKKEN_DEVICE_IP:~/Graphics
+      -  scp -i ~/.ssh/id_rsa_macmini -o "StrictHostKeyChecking=no" ~/.ssh/id_rsa_macmini bokken@$BOKKEN_DEVICE_IP:~/.ssh/id_rsa_macmini
+      -  ssh -i ~/.ssh/id_rsa_macmini -o "StrictHostKeyChecking=no" bokken@$BOKKEN_DEVICE_IP '$(python3 -m site --user-base)/bin/unity-downloader-cli --source-file ~/Graphics/unity_revision.txt -c editor -c il2cpp  --wait --published-only'
+      -  |5-
+
+                 ssh -i ~/.ssh/id_rsa_macmini -o "StrictHostKeyChecking=no" bokken@$BOKKEN_DEVICE_IP "export UPM_REGISTRY=https://artifactory-slo.bf.unity3d.com/artifactory/api/npm/upm-candidates; echo \$UPM_REGISTRY; cd ~/Graphics/TestProjects/HDRP_Tests && ~/Graphics/TestProjects/HDRP_Tests/utr --artifacts_path=/Users/bokken/Graphics/TestProjects/HDRP_Tests/test-results --editor-location=/Users/bokken/.Editor --extra-editor-arg="-colorspace=Linear" --reruncount=2 --scripting-backend=Mono2x --suite=playmode --testfilter=$TEST_FILTER --testproject=/Users/bokken/Graphics/TestProjects/HDRP_Tests --zero-tests-are-ok=1"
+                 UTR_RESULT=$? 
+                 mkdir -p TestProjects/HDRP_Tests/test-results/
+                 scp -i ~/.ssh/id_rsa_macmini -o "StrictHostKeyChecking=no" -r bokken@$BOKKEN_DEVICE_IP:/Users/bokken/Graphics/TestProjects/HDRP_Tests/test-results/ TestProjects/HDRP_Tests/test-results/
+                 exit $UTR_RESULT
+    artifacts:
+        logs:
+            paths:
+              -  "**/test-results/**"
+              -  "TestProjects/HDRP_Tests/Logs/*.log"
+    dependencies:
+      -  path: .yamato/_editor_priming.yml#editor:priming:CUSTOM-REVISION:macos
+         rerun: always
+HDRP_OSX_Metal_playmode_cache_mono_Linear_CUSTOM-REVISION:
+    name: HDRP on OSX_Metal_playmode_cache_mono_Linear on version CUSTOM-REVISION
     agent:
         type: Unity::metal::macmini
         image: slough-ops/macos-10.14-xcode:stable
@@ -316,7 +271,7 @@
       -  ssh -i ~/.ssh/id_rsa_macmini -o "StrictHostKeyChecking=no" bokken@$BOKKEN_DEVICE_IP '$(python3 -m site --user-base)/bin/unity-downloader-cli --source-file ~/Graphics/unity_revision.txt -c editor -c il2cpp  --wait --published-only'
       -  |5-
 
-                 ssh -i ~/.ssh/id_rsa_macmini -o "StrictHostKeyChecking=no" bokken@$BOKKEN_DEVICE_IP "export UPM_REGISTRY=https://artifactory-slo.bf.unity3d.com/artifactory/api/npm/upm-candidates; echo \$UPM_REGISTRY; cd ~/Graphics/TestProjects/HDRP_RuntimeTests && ~/Graphics/TestProjects/HDRP_RuntimeTests/utr --artifacts_path=/Users/bokken/Graphics/TestProjects/HDRP_RuntimeTests/test-results --editor-location=/Users/bokken/.Editor --platform=StandaloneOSX --reruncount=2 --scripting-backend=Mono2x --suite=playmode --testfilter=$TEST_FILTER --testproject=/Users/bokken/Graphics/TestProjects/HDRP_RuntimeTests --timeout=2400 --zero-tests-are-ok=1"
+                 ssh -i ~/.ssh/id_rsa_macmini -o "StrictHostKeyChecking=no" bokken@$BOKKEN_DEVICE_IP "export UPM_REGISTRY=https://artifactory-slo.bf.unity3d.com/artifactory/api/npm/upm-candidates; echo \$UPM_REGISTRY; cd ~/Graphics/TestProjects/HDRP_RuntimeTests && ~/Graphics/TestProjects/HDRP_RuntimeTests/utr --artifacts_path=/Users/bokken/Graphics/TestProjects/HDRP_RuntimeTests/test-results --editor-location=/Users/bokken/.Editor --platform=StandaloneOSX --reruncount=2 --scripting-backend=Mono2x --suite=playmode --testfilter=$TEST_FILTER --testproject=/Users/bokken/Graphics/TestProjects/HDRP_RuntimeTests --timeout=1200 --zero-tests-are-ok=1"
                  UTR_RESULT=$? 
                  mkdir -p TestProjects/HDRP_RuntimeTests/test-results/
                  scp -i ~/.ssh/id_rsa_macmini -o "StrictHostKeyChecking=no" -r bokken@$BOKKEN_DEVICE_IP:/Users/bokken/Graphics/TestProjects/HDRP_RuntimeTests/test-results/ TestProjects/HDRP_RuntimeTests/test-results/
@@ -329,25 +284,27 @@
     dependencies:
       -  path: .yamato/_editor_priming.yml#editor:priming:CUSTOM-REVISION:macos
          rerun: always
-HDRP_OSX_Metal_Standalone_cache_mono_apiNet2_Linear_CUSTOM-REVISION:
-    name: HDRP on OSX_Metal_Standalone_cache_mono_apiNet2_Linear on version CUSTOM-REVISION
-    agent:
-        type: Unity::metal::macmini
-        image: slough-ops/macos-10.14-xcode:stable
-        flavor: m1.mac
-    variables:
-        UPM_REGISTRY: https://artifactory-slo.bf.unity3d.com/artifactory/api/npm/upm-candidates
-        CUSTOM_REVISION: custom_revision_not_set
+HDRP_OSX_Metal_Standalone_cache_mono_Linear_CUSTOM-REVISION:
+    name: HDRP on OSX_Metal_Standalone_cache_mono_Linear on version CUSTOM-REVISION
+    agent:
+        type: Unity::metal::macmini
+        image: slough-ops/macos-10.14-xcode:stable
+        flavor: m1.mac
+    variables:
+        UPM_REGISTRY: https://artifactory-slo.bf.unity3d.com/artifactory/api/npm/upm-candidates
+        CUSTOM_REVISION: custom_revision_not_set
+        UTR_VERSION: "current"
+        TEST_FILTER: .*
     commands:
       -  curl -s https://artifactory.internal.unity3d.com/core-automation/tools/utr-standalone/utr --output TestProjects/HDRP_RuntimeTests/utr
       -  chmod +x TestProjects/HDRP_RuntimeTests/utr
       -  ssh -i ~/.ssh/id_rsa_macmini -o "StrictHostKeyChecking=no" bokken@$BOKKEN_DEVICE_IP "bash -lc 'pip3 install unity-downloader-cli --user --index-url https://artifactory.prd.it.unity3d.com/artifactory/api/pypi/pypi/simple --upgrade'"
       -  scp -i ~/.ssh/id_rsa_macmini -o "StrictHostKeyChecking=no" -r $YAMATO_SOURCE_DIR bokken@$BOKKEN_DEVICE_IP:~/Graphics
       -  scp -i ~/.ssh/id_rsa_macmini -o "StrictHostKeyChecking=no" ~/.ssh/id_rsa_macmini bokken@$BOKKEN_DEVICE_IP:~/.ssh/id_rsa_macmini
-      -  ssh -i ~/.ssh/id_rsa_macmini -o "StrictHostKeyChecking=no" bokken@$BOKKEN_DEVICE_IP '$(/usr/local/bin/python3 -m site --user-base)/bin/unity-downloader-cli --source-file ~/Graphics/unity_revision.txt -c editor -c il2cpp  --wait --published-only'
-      -  |5-
-
-                 ssh -i ~/.ssh/id_rsa_macmini -o "StrictHostKeyChecking=no" bokken@$BOKKEN_DEVICE_IP "export UPM_REGISTRY=https://artifactory-slo.bf.unity3d.com/artifactory/api/npm/upm-candidates; echo \$UPM_REGISTRY; cd ~/Graphics/TestProjects/HDRP_RuntimeTests && ~/Graphics/TestProjects/HDRP_RuntimeTests/utr --suite=playmode --platform=StandaloneOSX --artifacts_path=/Users/bokken/Graphics/TestProjects/HDRP_RuntimeTests/test-results --testproject=/Users/bokken/Graphics/TestProjects/HDRP_RuntimeTests --editor-location=/Users/bokken/.Editor --scripting-backend=Mono2x --extra-editor-arg="-colorspace=Linear" --reruncount=2 --extra-editor-arg="-adb2" --extra-editor-arg="-enableCacheServer" --extra-editor-arg="-cacheServerEndpoint cacheserver-slo.hq.unity3d.com" --extra-editor-arg="-cacheServerNamespacePrefix SRP" --extra-editor-arg="-cacheServerEnableDownload true" --extra-editor-arg="-cacheServerEnableUpload true" --timeout=1200"
+      -  ssh -i ~/.ssh/id_rsa_macmini -o "StrictHostKeyChecking=no" bokken@$BOKKEN_DEVICE_IP '$(python3 -m site --user-base)/bin/unity-downloader-cli --source-file ~/Graphics/unity_revision.txt -c editor -c il2cpp  --wait --published-only'
+      -  |5-
+
+                 ssh -i ~/.ssh/id_rsa_macmini -o "StrictHostKeyChecking=no" bokken@$BOKKEN_DEVICE_IP "export UPM_REGISTRY=https://artifactory-slo.bf.unity3d.com/artifactory/api/npm/upm-candidates; echo \$UPM_REGISTRY; cd ~/Graphics/TestProjects/HDRP_RuntimeTests && ~/Graphics/TestProjects/HDRP_RuntimeTests/utr --artifacts_path=/Users/bokken/Graphics/TestProjects/HDRP_RuntimeTests/test-results --editor-location=/Users/bokken/.Editor --platform=StandaloneOSX --reruncount=2 --scripting-backend=Mono2x --suite=playmode --testfilter=$TEST_FILTER --testproject=/Users/bokken/Graphics/TestProjects/HDRP_RuntimeTests --timeout=1200 --zero-tests-are-ok=1"
                  UTR_RESULT=$? 
                  mkdir -p TestProjects/HDRP_RuntimeTests/test-results/
                  scp -i ~/.ssh/id_rsa_macmini -o "StrictHostKeyChecking=no" -r bokken@$BOKKEN_DEVICE_IP:/Users/bokken/Graphics/TestProjects/HDRP_RuntimeTests/test-results/ TestProjects/HDRP_RuntimeTests/test-results/
