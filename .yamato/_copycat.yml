# Documentation: https://internaldocs.hq.unity3d.com/copycat/

nightly_katana_abv_validate:
  name: Validate Katana ABV
  agent:
    type: Unity::VM
    image: slough-ops/ubuntu-18.04-base:latest
    flavor: b1.medium
  variables:
    MANIFEST: .copycat/graphics.json
    RELEASE_BRANCH: trunk
    SRP_VERSION: "12.0.0"
  skip_checkout: true
  commands:
    - eval "$COPYCAT_1"
    - copycat vendor --revision "${GIT_TAG:-${GIT_BRANCH%%' (tag)'}}" --sha "$GIT_REVISION" "../destination/$MANIFEST"
    - git clone git@github.cds.internal.unity3d.com:unity/gfx-sdet-tools.git ../gfx-sdet-tools
    - python3 ../gfx-sdet-tools/scripts/srp_test_references_updater.py --srp-version $SRP_VERSION --destination-folder ../destination
    - copycat katana "../destination/$MANIFEST"
  triggers:
    recurring:
      - branch: master
        frequency: daily

vendor:
  name: Vendor graphics (and create PR)
  agent:
    type: Unity::VM
    image: slough-ops/ubuntu-18.04-base:latest
    flavor: b1.medium
  variables:
    MANIFEST: .copycat/graphics.json
    RELEASE_BRANCH: trunk
    SRP_VERSION: "12.0.0"
  skip_checkout: true
  commands:
    - eval "$COPYCAT_1"
<<<<<<< HEAD
    - copycat diff -o ../diff.patch "../destination/$MANIFEST"
    - copycat vendor --revision "${GIT_TAG:-${GIT_BRANCH%%' (tag)'}}" --sha "$GIT_REVISION" "../destination/$MANIFEST"
    - git clone git@github.cds.internal.unity3d.com:unity/gfx-sdet-tools.git ../gfx-sdet-tools
    - python3 ../gfx-sdet-tools/scripts/srp_test_references_updater.py --srp-version $SRP_VERSION --destination-folder ../destination
    - copycat ono --no-reviewers "../destination/$MANIFEST" ../diff.patch
    - copycat katana "../destination/$MANIFEST"
=======
    - git clone git@github.cds.internal.unity3d.com:unity/gfx-sdet-tools.git ../gfx-sdet-tools
    - copycat diff -o ../diff.patch "../destination/$MANIFEST"
    - copycat vendor --revision "${GIT_TAG:-${GIT_BRANCH%%' (tag)'}}" --sha "$GIT_REVISION" "../destination/$MANIFEST"
    - |
      author=${YAMATO_OWNER_EMAIL%@unity3d.com}
      python3 ../gfx-sdet-tools/scripts/gfx_to_ono_changelog_converter.py --author "$author" --unity-target-branch "$RELEASE_BRANCH"
    - python3 ../gfx-sdet-tools/scripts/srp_test_references_updater.py --srp-version $SRP_VERSION --destination-folder ../destination
    - copycat ono --no-reviewers "../destination/$MANIFEST" ../diff.patch
    - copycat katana "../destination/$MANIFEST"
  artifacts:
    release_notes:
      paths:
        - ono_release_notes.txt
        - fogbugz_cases.txt
        - gfx_to_ono_changelog.log
>>>>>>> 793949bb
<|MERGE_RESOLUTION|>--- conflicted
+++ resolved
@@ -35,14 +35,6 @@
   skip_checkout: true
   commands:
     - eval "$COPYCAT_1"
-<<<<<<< HEAD
-    - copycat diff -o ../diff.patch "../destination/$MANIFEST"
-    - copycat vendor --revision "${GIT_TAG:-${GIT_BRANCH%%' (tag)'}}" --sha "$GIT_REVISION" "../destination/$MANIFEST"
-    - git clone git@github.cds.internal.unity3d.com:unity/gfx-sdet-tools.git ../gfx-sdet-tools
-    - python3 ../gfx-sdet-tools/scripts/srp_test_references_updater.py --srp-version $SRP_VERSION --destination-folder ../destination
-    - copycat ono --no-reviewers "../destination/$MANIFEST" ../diff.patch
-    - copycat katana "../destination/$MANIFEST"
-=======
     - git clone git@github.cds.internal.unity3d.com:unity/gfx-sdet-tools.git ../gfx-sdet-tools
     - copycat diff -o ../diff.patch "../destination/$MANIFEST"
     - copycat vendor --revision "${GIT_TAG:-${GIT_BRANCH%%' (tag)'}}" --sha "$GIT_REVISION" "../destination/$MANIFEST"
@@ -57,5 +49,4 @@
       paths:
         - ono_release_notes.txt
         - fogbugz_cases.txt
-        - gfx_to_ono_changelog.log
->>>>>>> 793949bb
+        - gfx_to_ono_changelog.log