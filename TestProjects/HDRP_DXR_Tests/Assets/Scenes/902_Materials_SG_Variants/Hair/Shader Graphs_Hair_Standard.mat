%YAML 1.1
%TAG !u! tag:unity3d.com,2011:
--- !u!21 &2100000
Material:
  serializedVersion: 6
  m_ObjectHideFlags: 0
  m_CorrespondingSourceObject: {fileID: 0}
  m_PrefabInstance: {fileID: 0}
  m_PrefabAsset: {fileID: 0}
  m_Name: Shader Graphs_Hair_Standard
  m_Shader: {fileID: -6465566751694194690, guid: 4bbe72314d624094eb6b07c4f454810e,
    type: 3}
  m_ShaderKeywords: _DISABLE_SSR_TRANSPARENT
  m_LightmapFlags: 4
  m_EnableInstancingVariants: 0
  m_DoubleSidedGI: 0
  m_CustomRenderQueue: 2225
  stringTagMap:
    MotionVector: User
  disabledShaderPasses:
  - MOTIONVECTORS
  - TransparentBackface
  - TransparentDepthPrepass
  - TransparentDepthPostpass
  m_SavedProperties:
    serializedVersion: 3
    m_TexEnvs:
    - _Texture2DAsset_1230E2E8_Out_0:
        m_Texture: {fileID: 2800000, guid: fcecce6d2c9be8d418a27f0658a2210d, type: 3}
        m_Scale: {x: 1, y: 1}
        m_Offset: {x: 0, y: 0}
<<<<<<< HEAD
    - _Texture2DAsset_f1e5f8286e5a4207a26efb9e51a8980b_Out_0:
=======
    - _Texture2DAsset_24d8a36329f94bf6a5a5296c717455aa_Out_0:
        m_Texture: {fileID: 2800000, guid: fcecce6d2c9be8d418a27f0658a2210d, type: 3}
        m_Scale: {x: 1, y: 1}
        m_Offset: {x: 0, y: 0}
    - _Texture2DAsset_31c6a1bf1a1740c48b7badc9a0aa58c1_Out_0:
        m_Texture: {fileID: 2800000, guid: fcecce6d2c9be8d418a27f0658a2210d, type: 3}
        m_Scale: {x: 1, y: 1}
        m_Offset: {x: 0, y: 0}
    - _Texture2DAsset_b2ad5d1ee6a84032938eb9e2f20c8b94_Out_0:
        m_Texture: {fileID: 2800000, guid: fcecce6d2c9be8d418a27f0658a2210d, type: 3}
        m_Scale: {x: 1, y: 1}
        m_Offset: {x: 0, y: 0}
    - _Texture2DAsset_ea3ccfef64e749379ab9ee383069ee7f_Out_0:
>>>>>>> 0ed3553d
        m_Texture: {fileID: 2800000, guid: fcecce6d2c9be8d418a27f0658a2210d, type: 3}
        m_Scale: {x: 1, y: 1}
        m_Offset: {x: 0, y: 0}
    m_Floats:
    - Alpha: 1
    - _AddPrecomputedVelocity: 0
    - _AlphaCutoffEnable: 0
    - _AlphaDstBlend: 0
    - _AlphaSrcBlend: 1
    - _AlphaToMask: 0
    - _AlphaToMaskInspectorValue: 0
    - _BlendMode: 0
    - _CullMode: 2
    - _CullModeForward: 2
    - _DepthOffsetEnable: 0
    - _DoubleSidedEnable: 0
    - _DoubleSidedNormalMode: 2
    - _DstBlend: 0
    - _EnableBlendModePreserveSpecularLighting: 1
    - _EnableFogOnTransparent: 1
    - _OpaqueCullMode: 2
    - _ReceivesSSR: 1
    - _ReceivesSSRTransparent: 0
    - _RenderQueueType: 1
    - _RequireSplitLighting: 0
    - _SrcBlend: 1
    - _StencilRef: 0
    - _StencilRefDepth: 8
    - _StencilRefDistortionVec: 4
    - _StencilRefGBuffer: 10
    - _StencilRefMV: 40
    - _StencilWriteMask: 6
    - _StencilWriteMaskDepth: 8
    - _StencilWriteMaskDistortionVec: 4
    - _StencilWriteMaskGBuffer: 14
    - _StencilWriteMaskMV: 40
    - _SupportDecals: 1
    - _SurfaceType: 0
    - _TransparentBackfaceEnable: 0
    - _TransparentCullMode: 2
    - _TransparentDepthPostpassEnable: 0
    - _TransparentDepthPrepassEnable: 0
    - _TransparentSortPriority: 0
    - _TransparentWritingMotionVec: 0
    - _TransparentZWrite: 0
    - _UseShadowThreshold: 0
    - _ZTestDepthEqualForOpaque: 3
    - _ZTestGBuffer: 4
    - _ZTestTransparent: 4
    - _ZWrite: 1
    m_Colors:
    - _DoubleSidedConstants: {r: 1, g: 1, b: -1, a: 0}
    - _EmissionColor: {r: 1, g: 1, b: 1, a: 1}
  m_BuildTextureStacks: []
--- !u!114 &4455292301212619557
MonoBehaviour:
  m_ObjectHideFlags: 11
  m_CorrespondingSourceObject: {fileID: 0}
  m_PrefabInstance: {fileID: 0}
  m_PrefabAsset: {fileID: 0}
  m_GameObject: {fileID: 0}
  m_Enabled: 1
  m_EditorHideFlags: 0
  m_Script: {fileID: 11500000, guid: da692e001514ec24dbc4cca1949ff7e8, type: 3}
  m_Name: 
  m_EditorClassIdentifier: 
  version: 7<|MERGE_RESOLUTION|>--- conflicted
+++ resolved
@@ -29,9 +29,6 @@
         m_Texture: {fileID: 2800000, guid: fcecce6d2c9be8d418a27f0658a2210d, type: 3}
         m_Scale: {x: 1, y: 1}
         m_Offset: {x: 0, y: 0}
-<<<<<<< HEAD
-    - _Texture2DAsset_f1e5f8286e5a4207a26efb9e51a8980b_Out_0:
-=======
     - _Texture2DAsset_24d8a36329f94bf6a5a5296c717455aa_Out_0:
         m_Texture: {fileID: 2800000, guid: fcecce6d2c9be8d418a27f0658a2210d, type: 3}
         m_Scale: {x: 1, y: 1}
@@ -45,7 +42,6 @@
         m_Scale: {x: 1, y: 1}
         m_Offset: {x: 0, y: 0}
     - _Texture2DAsset_ea3ccfef64e749379ab9ee383069ee7f_Out_0:
->>>>>>> 0ed3553d
         m_Texture: {fileID: 2800000, guid: fcecce6d2c9be8d418a27f0658a2210d, type: 3}
         m_Scale: {x: 1, y: 1}
         m_Offset: {x: 0, y: 0}
