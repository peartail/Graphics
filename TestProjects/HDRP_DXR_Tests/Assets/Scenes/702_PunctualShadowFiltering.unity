%YAML 1.1
%TAG !u! tag:unity3d.com,2011:
--- !u!29 &1
OcclusionCullingSettings:
  m_ObjectHideFlags: 0
  serializedVersion: 2
  m_OcclusionBakeSettings:
    smallestOccluder: 5
    smallestHole: 0.25
    backfaceThreshold: 100
  m_SceneGUID: 00000000000000000000000000000000
  m_OcclusionCullingData: {fileID: 0}
--- !u!104 &2
RenderSettings:
  m_ObjectHideFlags: 0
  serializedVersion: 9
  m_Fog: 0
  m_FogColor: {r: 0.5, g: 0.5, b: 0.5, a: 1}
  m_FogMode: 3
  m_FogDensity: 0.01
  m_LinearFogStart: 0
  m_LinearFogEnd: 300
  m_AmbientSkyColor: {r: 0.212, g: 0.227, b: 0.259, a: 1}
  m_AmbientEquatorColor: {r: 0.114, g: 0.125, b: 0.133, a: 1}
  m_AmbientGroundColor: {r: 0.047, g: 0.043, b: 0.035, a: 1}
  m_AmbientIntensity: 1
  m_AmbientMode: 0
  m_SubtractiveShadowColor: {r: 0.42, g: 0.478, b: 0.627, a: 1}
  m_SkyboxMaterial: {fileID: 0}
  m_HaloStrength: 0.5
  m_FlareStrength: 1
  m_FlareFadeSpeed: 3
  m_HaloTexture: {fileID: 0}
  m_SpotCookie: {fileID: 10001, guid: 0000000000000000e000000000000000, type: 0}
  m_DefaultReflectionMode: 0
  m_DefaultReflectionResolution: 128
  m_ReflectionBounces: 1
  m_ReflectionIntensity: 1
  m_CustomReflection: {fileID: 0}
  m_Sun: {fileID: 0}
  m_IndirectSpecularColor: {r: 0, g: 0, b: 0, a: 1}
  m_UseRadianceAmbientProbe: 0
--- !u!157 &3
LightmapSettings:
  m_ObjectHideFlags: 0
  serializedVersion: 12
  m_GIWorkflowMode: 1
  m_GISettings:
    serializedVersion: 2
    m_BounceScale: 1
    m_IndirectOutputScale: 1
    m_AlbedoBoost: 1
    m_EnvironmentLightingMode: 0
    m_EnableBakedLightmaps: 1
    m_EnableRealtimeLightmaps: 0
  m_LightmapEditorSettings:
    serializedVersion: 12
    m_Resolution: 2
    m_BakeResolution: 40
    m_AtlasSize: 1024
    m_AO: 0
    m_AOMaxDistance: 1
    m_CompAOExponent: 1
    m_CompAOExponentDirect: 0
    m_ExtractAmbientOcclusion: 0
    m_Padding: 2
    m_LightmapParameters: {fileID: 0}
    m_LightmapsBakeMode: 1
    m_TextureCompression: 1
    m_FinalGather: 0
    m_FinalGatherFiltering: 1
    m_FinalGatherRayCount: 256
    m_ReflectionCompression: 2
    m_MixedBakeMode: 2
    m_BakeBackend: 1
    m_PVRSampling: 1
    m_PVRDirectSampleCount: 32
    m_PVRSampleCount: 512
    m_PVRBounces: 2
    m_PVREnvironmentSampleCount: 256
    m_PVREnvironmentReferencePointCount: 2048
    m_PVRFilteringMode: 1
    m_PVRDenoiserTypeDirect: 1
    m_PVRDenoiserTypeIndirect: 1
    m_PVRDenoiserTypeAO: 1
    m_PVRFilterTypeDirect: 0
    m_PVRFilterTypeIndirect: 0
    m_PVRFilterTypeAO: 0
    m_PVREnvironmentMIS: 1
    m_PVRCulling: 1
    m_PVRFilteringGaussRadiusDirect: 1
    m_PVRFilteringGaussRadiusIndirect: 5
    m_PVRFilteringGaussRadiusAO: 2
    m_PVRFilteringAtrousPositionSigmaDirect: 0.5
    m_PVRFilteringAtrousPositionSigmaIndirect: 2
    m_PVRFilteringAtrousPositionSigmaAO: 1
    m_ExportTrainingData: 0
    m_TrainingDataDestination: TrainingData
    m_LightProbeSampleCountMultiplier: 4
  m_LightingDataAsset: {fileID: 0}
  m_LightingSettings: {fileID: 0}
--- !u!196 &4
NavMeshSettings:
  serializedVersion: 2
  m_ObjectHideFlags: 0
  m_BuildSettings:
    serializedVersion: 2
    agentTypeID: 0
    agentRadius: 0.5
    agentHeight: 2
    agentSlope: 45
    agentClimb: 0.4
    ledgeDropHeight: 0
    maxJumpAcrossDistance: 0
    minRegionArea: 2
    manualCellSize: 0
    cellSize: 0.16666667
    manualTileSize: 0
    tileSize: 256
    accuratePlacement: 0
    maxJobWorkers: 0
    preserveTilesOutsideBounds: 0
    debug:
      m_Flags: 0
  m_NavMeshData: {fileID: 0}
--- !u!1 &25690811
GameObject:
  m_ObjectHideFlags: 0
  m_CorrespondingSourceObject: {fileID: 0}
  m_PrefabInstance: {fileID: 0}
  m_PrefabAsset: {fileID: 0}
  serializedVersion: 6
  m_Component:
  - component: {fileID: 25690812}
  - component: {fileID: 25690815}
  - component: {fileID: 25690814}
  - component: {fileID: 25690813}
  m_Layer: 0
  m_Name: Quad
  m_TagString: Untagged
  m_Icon: {fileID: 0}
  m_NavMeshLayer: 0
  m_StaticEditorFlags: 0
  m_IsActive: 1
--- !u!4 &25690812
Transform:
  m_ObjectHideFlags: 0
  m_CorrespondingSourceObject: {fileID: 0}
  m_PrefabInstance: {fileID: 0}
  m_PrefabAsset: {fileID: 0}
  m_GameObject: {fileID: 25690811}
  m_LocalRotation: {x: 0.7071068, y: -0, z: -0, w: 0.7071068}
  m_LocalPosition: {x: 0, y: 0, z: 0}
  m_LocalScale: {x: 4, y: 4, z: 4}
  m_Children: []
  m_Father: {fileID: 242768778}
  m_RootOrder: 1
  m_LocalEulerAnglesHint: {x: 90, y: 0, z: 0}
--- !u!64 &25690813
MeshCollider:
  m_ObjectHideFlags: 0
  m_CorrespondingSourceObject: {fileID: 0}
  m_PrefabInstance: {fileID: 0}
  m_PrefabAsset: {fileID: 0}
  m_GameObject: {fileID: 25690811}
  m_Material: {fileID: 0}
  m_IsTrigger: 0
  m_Enabled: 1
  serializedVersion: 4
  m_Convex: 0
  m_CookingOptions: 30
  m_Mesh: {fileID: 10210, guid: 0000000000000000e000000000000000, type: 0}
--- !u!23 &25690814
MeshRenderer:
  m_ObjectHideFlags: 0
  m_CorrespondingSourceObject: {fileID: 0}
  m_PrefabInstance: {fileID: 0}
  m_PrefabAsset: {fileID: 0}
  m_GameObject: {fileID: 25690811}
  m_Enabled: 1
  m_CastShadows: 1
  m_ReceiveShadows: 1
  m_DynamicOccludee: 1
  m_MotionVectors: 1
  m_LightProbeUsage: 1
  m_ReflectionProbeUsage: 1
  m_RayTracingMode: 2
  m_RayTraceProcedural: 0
  m_RenderingLayerMask: 1
  m_RendererPriority: 0
  m_Materials:
  - {fileID: 2100000, guid: 73c176f402d2c2f4d929aa5da7585d17, type: 2}
  m_StaticBatchInfo:
    firstSubMesh: 0
    subMeshCount: 0
  m_StaticBatchRoot: {fileID: 0}
  m_ProbeAnchor: {fileID: 0}
  m_LightProbeVolumeOverride: {fileID: 0}
  m_ScaleInLightmap: 1
  m_ReceiveGI: 1
  m_PreserveUVs: 0
  m_IgnoreNormalsForChartDetection: 0
  m_ImportantGI: 0
  m_StitchLightmapSeams: 1
  m_SelectedEditorRenderState: 3
  m_MinimumChartSize: 4
  m_AutoUVMaxDistance: 0.5
  m_AutoUVMaxAngle: 89
  m_LightmapParameters: {fileID: 0}
  m_SortingLayerID: 0
  m_SortingLayer: 0
  m_SortingOrder: 0
  m_AdditionalVertexStreams: {fileID: 0}
--- !u!33 &25690815
MeshFilter:
  m_ObjectHideFlags: 0
  m_CorrespondingSourceObject: {fileID: 0}
  m_PrefabInstance: {fileID: 0}
  m_PrefabAsset: {fileID: 0}
  m_GameObject: {fileID: 25690811}
  m_Mesh: {fileID: 10210, guid: 0000000000000000e000000000000000, type: 0}
--- !u!1 &49740906
GameObject:
  m_ObjectHideFlags: 0
  m_CorrespondingSourceObject: {fileID: 0}
  m_PrefabInstance: {fileID: 0}
  m_PrefabAsset: {fileID: 0}
  serializedVersion: 6
  m_Component:
  - component: {fileID: 49740907}
  - component: {fileID: 49740909}
  - component: {fileID: 49740908}
  m_Layer: 0
  m_Name: Point Light
  m_TagString: Untagged
  m_Icon: {fileID: 0}
  m_NavMeshLayer: 0
  m_StaticEditorFlags: 0
  m_IsActive: 1
--- !u!4 &49740907
Transform:
  m_ObjectHideFlags: 0
  m_CorrespondingSourceObject: {fileID: 0}
  m_PrefabInstance: {fileID: 0}
  m_PrefabAsset: {fileID: 0}
  m_GameObject: {fileID: 49740906}
  m_LocalRotation: {x: 0.3726919, y: 0.20973612, z: -0.08687555, w: 0.89975786}
  m_LocalPosition: {x: -2, y: 3, z: -3}
  m_LocalScale: {x: 1, y: 1, z: 1}
  m_Children: []
  m_Father: {fileID: 1661558512}
  m_RootOrder: 2
  m_LocalEulerAnglesHint: {x: 45, y: 26.243002, z: 0}
--- !u!114 &49740908
MonoBehaviour:
  m_ObjectHideFlags: 0
  m_CorrespondingSourceObject: {fileID: 0}
  m_PrefabInstance: {fileID: 0}
  m_PrefabAsset: {fileID: 0}
  m_GameObject: {fileID: 49740906}
  m_Enabled: 1
  m_EditorHideFlags: 0
  m_Script: {fileID: 11500000, guid: 7a68c43fe1f2a47cfa234b5eeaa98012, type: 3}
  m_Name: 
  m_EditorClassIdentifier: 
  m_Version: 11
  m_ObsoleteShadowResolutionTier: 1
  m_ObsoleteUseShadowQualitySettings: 0
  m_ObsoleteCustomShadowResolution: 512
  m_ObsoleteContactShadows: 0
  m_PointlightHDType: 0
  m_SpotLightShape: 0
  m_AreaLightShape: 0
  m_Intensity: 2000
  m_EnableSpotReflector: 0
  m_LuxAtDistance: 1
  m_InnerSpotPercent: 0
  m_SpotIESCutoffPercent: 100
  m_LightDimmer: 1
  m_VolumetricDimmer: 1
  m_LightUnit: 0
  m_FadeDistance: 10000
  m_AffectDiffuse: 1
  m_AffectSpecular: 1
  m_NonLightmappedOnly: 0
  m_ShapeWidth: 0.5
  m_ShapeHeight: 0.5
  m_AspectRatio: 1
  m_ShapeRadius: 0.5
  m_SoftnessScale: 1
  m_UseCustomSpotLightShadowCone: 0
  m_CustomSpotLightShadowCone: 30
  m_MaxSmoothness: 0.99
  m_ApplyRangeAttenuation: 1
  m_DisplayAreaLightEmissiveMesh: 0
  m_AreaLightCookie: {fileID: 0}
  m_IESPoint: {fileID: 0}
  m_IESSpot: {fileID: 0}
  m_AreaLightShadowCone: 120
  m_UseScreenSpaceShadows: 0
  m_InteractsWithSky: 1
  m_AngularDiameter: 0.5
  m_FlareSize: 2
  m_FlareTint: {r: 1, g: 1, b: 1, a: 1}
  m_FlareFalloff: 4
  m_SurfaceTexture: {fileID: 0}
  m_SurfaceTint: {r: 1, g: 1, b: 1, a: 1}
  m_Distance: 1.5e+11
  m_UseRayTracedShadows: 1
  m_NumRayTracingSamples: 2
  m_FilterTracedShadow: 1
  m_FilterSizeTraced: 16
  m_SunLightConeAngle: 0.5
  m_LightShadowRadius: 0.5
  m_SemiTransparentShadow: 1
  m_ColorShadow: 1
  m_DistanceBasedFiltering: 1
  m_EvsmExponent: 15
  m_EvsmLightLeakBias: 0
  m_EvsmVarianceBias: 0.00001
  m_EvsmBlurPasses: 0
  m_LightlayersMask: 1
  m_LinkShadowLayers: 1
  m_ShadowNearPlane: 0.1
  m_BlockerSampleCount: 24
  m_FilterSampleCount: 16
  m_MinFilterSize: 0.1
  m_KernelSize: 5
  m_LightAngle: 1
  m_MaxDepthBias: 0.001
  m_ShadowResolution:
    m_Override: 512
    m_UseOverride: 1
    m_Level: 0
  m_ShadowDimmer: 1
  m_VolumetricShadowDimmer: 1
  m_ShadowFadeDistance: 10000
  m_UseContactShadow:
    m_Override: 0
    m_UseOverride: 1
    m_Level: 0
  m_RayTracedContactShadow: 0
  m_ShadowTint: {r: 0, g: 0, b: 0, a: 1}
  m_PenumbraTint: 0
  m_NormalBias: 0.75
  m_SlopeBias: 0.5
  m_ShadowUpdateMode: 0
  m_BarnDoorAngle: 90
  m_BarnDoorLength: 0.05
  m_preserveCachedShadow: 0
  m_ShadowCascadeRatios:
  - 0.05
  - 0.2
  - 0.3
  m_ShadowCascadeBorders:
  - 0.2
  - 0.2
  - 0.2
  - 0.2
  m_ShadowAlgorithm: 0
  m_ShadowVariant: 0
  m_ShadowPrecision: 0
  useOldInspector: 0
  useVolumetric: 1
  featuresFoldout: 1
  showAdditionalSettings: 0
  m_AreaLightEmissiveMeshShadowCastingMode: 0
  m_AreaLightEmissiveMeshMotionVectorGenerationMode: 0
<<<<<<< HEAD
=======
  m_AreaLightEmissiveMeshLayer: -1
>>>>>>> fb439485
--- !u!108 &49740909
Light:
  m_ObjectHideFlags: 0
  m_CorrespondingSourceObject: {fileID: 0}
  m_PrefabInstance: {fileID: 0}
  m_PrefabAsset: {fileID: 0}
  m_GameObject: {fileID: 49740906}
  m_Enabled: 1
  serializedVersion: 10
  m_Type: 0
  m_Shape: 0
  m_Color: {r: 1, g: 1, b: 1, a: 1}
  m_Intensity: 159.15494
  m_Range: 10
  m_SpotAngle: 59.06719
  m_InnerSpotAngle: 21.80208
  m_CookieSize: 10
  m_Shadows:
    m_Type: 1
    m_Resolution: -1
    m_CustomResolution: -1
    m_Strength: 1
    m_Bias: 0.05
    m_NormalBias: 0.4
    m_NearPlane: 0.2
    m_CullingMatrixOverride:
      e00: 1
      e01: 0
      e02: 0
      e03: 0
      e10: 0
      e11: 1
      e12: 0
      e13: 0
      e20: 0
      e21: 0
      e22: 1
      e23: 0
      e30: 0
      e31: 0
      e32: 0
      e33: 1
    m_UseCullingMatrixOverride: 0
  m_Cookie: {fileID: 0}
  m_DrawHalo: 0
  m_Flare: {fileID: 0}
  m_RenderMode: 0
  m_CullingMask:
    serializedVersion: 2
    m_Bits: 4294967295
  m_RenderingLayerMask: 1
  m_Lightmapping: 4
  m_LightShadowCasterMode: 2
  m_AreaSize: {x: 1, y: 1}
  m_BounceIntensity: 1
  m_ColorTemperature: 6570
  m_UseColorTemperature: 0
  m_BoundingSphereOverride: {x: 0, y: 0, z: 0, w: 0}
  m_UseBoundingSphereOverride: 0
  m_UseViewFrustumForShadowCasterCull: 1
  m_ShadowRadius: 0.5
  m_ShadowAngle: 0
--- !u!1 &51179279
GameObject:
  m_ObjectHideFlags: 0
  m_CorrespondingSourceObject: {fileID: 0}
  m_PrefabInstance: {fileID: 0}
  m_PrefabAsset: {fileID: 0}
  serializedVersion: 6
  m_Component:
  - component: {fileID: 51179280}
  - component: {fileID: 51179283}
  - component: {fileID: 51179282}
  - component: {fileID: 51179281}
  m_Layer: 0
  m_Name: Quad
  m_TagString: Untagged
  m_Icon: {fileID: 0}
  m_NavMeshLayer: 0
  m_StaticEditorFlags: 0
  m_IsActive: 1
--- !u!4 &51179280
Transform:
  m_ObjectHideFlags: 0
  m_CorrespondingSourceObject: {fileID: 0}
  m_PrefabInstance: {fileID: 0}
  m_PrefabAsset: {fileID: 0}
  m_GameObject: {fileID: 51179279}
  m_LocalRotation: {x: 0.7071068, y: -0, z: -0, w: 0.7071068}
  m_LocalPosition: {x: 0, y: 0, z: 0}
  m_LocalScale: {x: 4, y: 4, z: 4}
  m_Children: []
  m_Father: {fileID: 2039721406}
  m_RootOrder: 1
  m_LocalEulerAnglesHint: {x: 90, y: 0, z: 0}
--- !u!64 &51179281
MeshCollider:
  m_ObjectHideFlags: 0
  m_CorrespondingSourceObject: {fileID: 0}
  m_PrefabInstance: {fileID: 0}
  m_PrefabAsset: {fileID: 0}
  m_GameObject: {fileID: 51179279}
  m_Material: {fileID: 0}
  m_IsTrigger: 0
  m_Enabled: 1
  serializedVersion: 4
  m_Convex: 0
  m_CookingOptions: 30
  m_Mesh: {fileID: 10210, guid: 0000000000000000e000000000000000, type: 0}
--- !u!23 &51179282
MeshRenderer:
  m_ObjectHideFlags: 0
  m_CorrespondingSourceObject: {fileID: 0}
  m_PrefabInstance: {fileID: 0}
  m_PrefabAsset: {fileID: 0}
  m_GameObject: {fileID: 51179279}
  m_Enabled: 1
  m_CastShadows: 1
  m_ReceiveShadows: 1
  m_DynamicOccludee: 1
  m_MotionVectors: 1
  m_LightProbeUsage: 1
  m_ReflectionProbeUsage: 1
  m_RayTracingMode: 2
  m_RayTraceProcedural: 0
  m_RenderingLayerMask: 1
  m_RendererPriority: 0
  m_Materials:
  - {fileID: 2100000, guid: 73c176f402d2c2f4d929aa5da7585d17, type: 2}
  m_StaticBatchInfo:
    firstSubMesh: 0
    subMeshCount: 0
  m_StaticBatchRoot: {fileID: 0}
  m_ProbeAnchor: {fileID: 0}
  m_LightProbeVolumeOverride: {fileID: 0}
  m_ScaleInLightmap: 1
  m_ReceiveGI: 1
  m_PreserveUVs: 0
  m_IgnoreNormalsForChartDetection: 0
  m_ImportantGI: 0
  m_StitchLightmapSeams: 1
  m_SelectedEditorRenderState: 3
  m_MinimumChartSize: 4
  m_AutoUVMaxDistance: 0.5
  m_AutoUVMaxAngle: 89
  m_LightmapParameters: {fileID: 0}
  m_SortingLayerID: 0
  m_SortingLayer: 0
  m_SortingOrder: 0
  m_AdditionalVertexStreams: {fileID: 0}
--- !u!33 &51179283
MeshFilter:
  m_ObjectHideFlags: 0
  m_CorrespondingSourceObject: {fileID: 0}
  m_PrefabInstance: {fileID: 0}
  m_PrefabAsset: {fileID: 0}
  m_GameObject: {fileID: 51179279}
  m_Mesh: {fileID: 10210, guid: 0000000000000000e000000000000000, type: 0}
--- !u!1 &90647481
GameObject:
  m_ObjectHideFlags: 0
  m_CorrespondingSourceObject: {fileID: 0}
  m_PrefabInstance: {fileID: 0}
  m_PrefabAsset: {fileID: 0}
  serializedVersion: 6
  m_Component:
  - component: {fileID: 90647482}
  - component: {fileID: 90647484}
  - component: {fileID: 90647483}
  m_Layer: 0
  m_Name: Point Light (5)
  m_TagString: Untagged
  m_Icon: {fileID: 0}
  m_NavMeshLayer: 0
  m_StaticEditorFlags: 0
  m_IsActive: 1
--- !u!4 &90647482
Transform:
  m_ObjectHideFlags: 0
  m_CorrespondingSourceObject: {fileID: 0}
  m_PrefabInstance: {fileID: 0}
  m_PrefabAsset: {fileID: 0}
  m_GameObject: {fileID: 90647481}
  m_LocalRotation: {x: 0.3726919, y: 0.20973612, z: -0.08687555, w: 0.89975786}
  m_LocalPosition: {x: -2.1400003, y: 3.9699998, z: -2.8700008}
  m_LocalScale: {x: 1, y: 1, z: 1}
  m_Children: []
  m_Father: {fileID: 2039721406}
  m_RootOrder: 2
  m_LocalEulerAnglesHint: {x: 45, y: 26.243002, z: 0}
--- !u!114 &90647483
MonoBehaviour:
  m_ObjectHideFlags: 0
  m_CorrespondingSourceObject: {fileID: 0}
  m_PrefabInstance: {fileID: 0}
  m_PrefabAsset: {fileID: 0}
  m_GameObject: {fileID: 90647481}
  m_Enabled: 1
  m_EditorHideFlags: 0
  m_Script: {fileID: 11500000, guid: 7a68c43fe1f2a47cfa234b5eeaa98012, type: 3}
  m_Name: 
  m_EditorClassIdentifier: 
  m_Version: 11
  m_ObsoleteShadowResolutionTier: 1
  m_ObsoleteUseShadowQualitySettings: 0
  m_ObsoleteCustomShadowResolution: 512
  m_ObsoleteContactShadows: 0
  m_PointlightHDType: 0
  m_SpotLightShape: 0
  m_AreaLightShape: 0
  m_Intensity: 2000
  m_EnableSpotReflector: 0
  m_LuxAtDistance: 1
  m_InnerSpotPercent: 0
  m_SpotIESCutoffPercent: 100
  m_LightDimmer: 1
  m_VolumetricDimmer: 1
  m_LightUnit: 0
  m_FadeDistance: 10000
  m_AffectDiffuse: 1
  m_AffectSpecular: 1
  m_NonLightmappedOnly: 0
  m_ShapeWidth: 0.5
  m_ShapeHeight: 0.5
  m_AspectRatio: 1
  m_ShapeRadius: 0.5
  m_SoftnessScale: 1
  m_UseCustomSpotLightShadowCone: 0
  m_CustomSpotLightShadowCone: 30
  m_MaxSmoothness: 0.99
  m_ApplyRangeAttenuation: 1
  m_DisplayAreaLightEmissiveMesh: 0
  m_AreaLightCookie: {fileID: 0}
  m_IESPoint: {fileID: 0}
  m_IESSpot: {fileID: 0}
  m_AreaLightShadowCone: 120
  m_UseScreenSpaceShadows: 0
  m_InteractsWithSky: 1
  m_AngularDiameter: 0.5
  m_FlareSize: 2
  m_FlareTint: {r: 1, g: 1, b: 1, a: 1}
  m_FlareFalloff: 4
  m_SurfaceTexture: {fileID: 0}
  m_SurfaceTint: {r: 1, g: 1, b: 1, a: 1}
  m_Distance: 1.5e+11
  m_UseRayTracedShadows: 1
  m_NumRayTracingSamples: 1
  m_FilterTracedShadow: 1
  m_FilterSizeTraced: 16
  m_SunLightConeAngle: 0.5
  m_LightShadowRadius: 0.5
  m_SemiTransparentShadow: 1
  m_ColorShadow: 1
  m_DistanceBasedFiltering: 1
  m_EvsmExponent: 15
  m_EvsmLightLeakBias: 0
  m_EvsmVarianceBias: 0.00001
  m_EvsmBlurPasses: 0
  m_LightlayersMask: 1
  m_LinkShadowLayers: 1
  m_ShadowNearPlane: 0.1
  m_BlockerSampleCount: 24
  m_FilterSampleCount: 16
  m_MinFilterSize: 0.1
  m_KernelSize: 5
  m_LightAngle: 1
  m_MaxDepthBias: 0.001
  m_ShadowResolution:
    m_Override: 512
    m_UseOverride: 1
    m_Level: 0
  m_ShadowDimmer: 1
  m_VolumetricShadowDimmer: 1
  m_ShadowFadeDistance: 10000
  m_UseContactShadow:
    m_Override: 0
    m_UseOverride: 1
    m_Level: 0
  m_RayTracedContactShadow: 0
  m_ShadowTint: {r: 0, g: 0, b: 0, a: 1}
  m_PenumbraTint: 0
  m_NormalBias: 0.75
  m_SlopeBias: 0.5
  m_ShadowUpdateMode: 0
  m_BarnDoorAngle: 90
  m_BarnDoorLength: 0.05
  m_preserveCachedShadow: 0
  m_ShadowCascadeRatios:
  - 0.05
  - 0.2
  - 0.3
  m_ShadowCascadeBorders:
  - 0.2
  - 0.2
  - 0.2
  - 0.2
  m_ShadowAlgorithm: 0
  m_ShadowVariant: 0
  m_ShadowPrecision: 0
  useOldInspector: 0
  useVolumetric: 1
  featuresFoldout: 1
  showAdditionalSettings: 0
  m_AreaLightEmissiveMeshShadowCastingMode: 0
  m_AreaLightEmissiveMeshMotionVectorGenerationMode: 0
<<<<<<< HEAD
=======
  m_AreaLightEmissiveMeshLayer: -1
>>>>>>> fb439485
--- !u!108 &90647484
Light:
  m_ObjectHideFlags: 0
  m_CorrespondingSourceObject: {fileID: 0}
  m_PrefabInstance: {fileID: 0}
  m_PrefabAsset: {fileID: 0}
  m_GameObject: {fileID: 90647481}
  m_Enabled: 1
  serializedVersion: 10
  m_Type: 0
  m_Shape: 0
  m_Color: {r: 1, g: 1, b: 1, a: 1}
  m_Intensity: 159.15494
  m_Range: 10
  m_SpotAngle: 59.06719
  m_InnerSpotAngle: 21.80208
  m_CookieSize: 10
  m_Shadows:
    m_Type: 1
    m_Resolution: -1
    m_CustomResolution: -1
    m_Strength: 1
    m_Bias: 0.05
    m_NormalBias: 0.4
    m_NearPlane: 0.2
    m_CullingMatrixOverride:
      e00: 1
      e01: 0
      e02: 0
      e03: 0
      e10: 0
      e11: 1
      e12: 0
      e13: 0
      e20: 0
      e21: 0
      e22: 1
      e23: 0
      e30: 0
      e31: 0
      e32: 0
      e33: 1
    m_UseCullingMatrixOverride: 0
  m_Cookie: {fileID: 0}
  m_DrawHalo: 0
  m_Flare: {fileID: 0}
  m_RenderMode: 0
  m_CullingMask:
    serializedVersion: 2
    m_Bits: 4294967295
  m_RenderingLayerMask: 1
  m_Lightmapping: 4
  m_LightShadowCasterMode: 2
  m_AreaSize: {x: 1, y: 1}
  m_BounceIntensity: 1
  m_ColorTemperature: 6570
  m_UseColorTemperature: 0
  m_BoundingSphereOverride: {x: 0, y: 0, z: 0, w: 0}
  m_UseBoundingSphereOverride: 0
  m_UseViewFrustumForShadowCasterCull: 1
  m_ShadowRadius: 0.5
  m_ShadowAngle: 0
--- !u!1 &138810605
GameObject:
  m_ObjectHideFlags: 0
  m_CorrespondingSourceObject: {fileID: 0}
  m_PrefabInstance: {fileID: 0}
  m_PrefabAsset: {fileID: 0}
  serializedVersion: 6
  m_Component:
  - component: {fileID: 138810606}
  - component: {fileID: 138810609}
  - component: {fileID: 138810608}
  - component: {fileID: 138810607}
  m_Layer: 0
  m_Name: Cube
  m_TagString: Untagged
  m_Icon: {fileID: 0}
  m_NavMeshLayer: 0
  m_StaticEditorFlags: 0
  m_IsActive: 1
--- !u!4 &138810606
Transform:
  m_ObjectHideFlags: 0
  m_CorrespondingSourceObject: {fileID: 0}
  m_PrefabInstance: {fileID: 0}
  m_PrefabAsset: {fileID: 0}
  m_GameObject: {fileID: 138810605}
  m_LocalRotation: {x: -0, y: -0, z: -0, w: 1}
  m_LocalPosition: {x: -1, y: 0.5, z: -1}
  m_LocalScale: {x: 1, y: 1, z: 1}
  m_Children: []
  m_Father: {fileID: 1661558512}
  m_RootOrder: 0
  m_LocalEulerAnglesHint: {x: 0, y: 0, z: 0}
--- !u!65 &138810607
BoxCollider:
  m_ObjectHideFlags: 0
  m_CorrespondingSourceObject: {fileID: 0}
  m_PrefabInstance: {fileID: 0}
  m_PrefabAsset: {fileID: 0}
  m_GameObject: {fileID: 138810605}
  m_Material: {fileID: 0}
  m_IsTrigger: 0
  m_Enabled: 1
  serializedVersion: 2
  m_Size: {x: 1, y: 1, z: 1}
  m_Center: {x: 0, y: 0, z: 0}
--- !u!23 &138810608
MeshRenderer:
  m_ObjectHideFlags: 0
  m_CorrespondingSourceObject: {fileID: 0}
  m_PrefabInstance: {fileID: 0}
  m_PrefabAsset: {fileID: 0}
  m_GameObject: {fileID: 138810605}
  m_Enabled: 1
  m_CastShadows: 1
  m_ReceiveShadows: 1
  m_DynamicOccludee: 1
  m_MotionVectors: 1
  m_LightProbeUsage: 1
  m_ReflectionProbeUsage: 1
  m_RayTracingMode: 2
  m_RayTraceProcedural: 0
  m_RenderingLayerMask: 1
  m_RendererPriority: 0
  m_Materials:
  - {fileID: 2100000, guid: 73c176f402d2c2f4d929aa5da7585d17, type: 2}
  m_StaticBatchInfo:
    firstSubMesh: 0
    subMeshCount: 0
  m_StaticBatchRoot: {fileID: 0}
  m_ProbeAnchor: {fileID: 0}
  m_LightProbeVolumeOverride: {fileID: 0}
  m_ScaleInLightmap: 1
  m_ReceiveGI: 1
  m_PreserveUVs: 0
  m_IgnoreNormalsForChartDetection: 0
  m_ImportantGI: 0
  m_StitchLightmapSeams: 1
  m_SelectedEditorRenderState: 3
  m_MinimumChartSize: 4
  m_AutoUVMaxDistance: 0.5
  m_AutoUVMaxAngle: 89
  m_LightmapParameters: {fileID: 0}
  m_SortingLayerID: 0
  m_SortingLayer: 0
  m_SortingOrder: 0
  m_AdditionalVertexStreams: {fileID: 0}
--- !u!33 &138810609
MeshFilter:
  m_ObjectHideFlags: 0
  m_CorrespondingSourceObject: {fileID: 0}
  m_PrefabInstance: {fileID: 0}
  m_PrefabAsset: {fileID: 0}
  m_GameObject: {fileID: 138810605}
  m_Mesh: {fileID: 10202, guid: 0000000000000000e000000000000000, type: 0}
--- !u!1 &147669304
GameObject:
  m_ObjectHideFlags: 0
  m_CorrespondingSourceObject: {fileID: 0}
  m_PrefabInstance: {fileID: 0}
  m_PrefabAsset: {fileID: 0}
  serializedVersion: 6
  m_Component:
  - component: {fileID: 147669305}
  - component: {fileID: 147669307}
  - component: {fileID: 147669306}
  m_Layer: 0
  m_Name: Point Light (3)
  m_TagString: Untagged
  m_Icon: {fileID: 0}
  m_NavMeshLayer: 0
  m_StaticEditorFlags: 0
  m_IsActive: 1
--- !u!4 &147669305
Transform:
  m_ObjectHideFlags: 0
  m_CorrespondingSourceObject: {fileID: 0}
  m_PrefabInstance: {fileID: 0}
  m_PrefabAsset: {fileID: 0}
  m_GameObject: {fileID: 147669304}
  m_LocalRotation: {x: 0.3726919, y: 0.20973612, z: -0.08687555, w: 0.89975786}
  m_LocalPosition: {x: -2, y: 3.3100002, z: -3.1999993}
  m_LocalScale: {x: 1, y: 1, z: 1}
  m_Children: []
  m_Father: {fileID: 1700776271}
  m_RootOrder: 2
  m_LocalEulerAnglesHint: {x: 45, y: 26.243002, z: 0}
--- !u!114 &147669306
MonoBehaviour:
  m_ObjectHideFlags: 0
  m_CorrespondingSourceObject: {fileID: 0}
  m_PrefabInstance: {fileID: 0}
  m_PrefabAsset: {fileID: 0}
  m_GameObject: {fileID: 147669304}
  m_Enabled: 1
  m_EditorHideFlags: 0
  m_Script: {fileID: 11500000, guid: 7a68c43fe1f2a47cfa234b5eeaa98012, type: 3}
  m_Name: 
  m_EditorClassIdentifier: 
  m_Version: 11
  m_ObsoleteShadowResolutionTier: 1
  m_ObsoleteUseShadowQualitySettings: 0
  m_ObsoleteCustomShadowResolution: 512
  m_ObsoleteContactShadows: 0
  m_PointlightHDType: 0
  m_SpotLightShape: 0
  m_AreaLightShape: 0
  m_Intensity: 2000
  m_EnableSpotReflector: 0
  m_LuxAtDistance: 1
  m_InnerSpotPercent: 0
  m_SpotIESCutoffPercent: 100
  m_LightDimmer: 1
  m_VolumetricDimmer: 1
  m_LightUnit: 0
  m_FadeDistance: 10000
  m_AffectDiffuse: 1
  m_AffectSpecular: 1
  m_NonLightmappedOnly: 0
  m_ShapeWidth: 0.5
  m_ShapeHeight: 0.5
  m_AspectRatio: 1
  m_ShapeRadius: 0.5
  m_SoftnessScale: 1
  m_UseCustomSpotLightShadowCone: 0
  m_CustomSpotLightShadowCone: 30
  m_MaxSmoothness: 0.99
  m_ApplyRangeAttenuation: 1
  m_DisplayAreaLightEmissiveMesh: 0
  m_AreaLightCookie: {fileID: 0}
  m_IESPoint: {fileID: 0}
  m_IESSpot: {fileID: 0}
  m_AreaLightShadowCone: 120
  m_UseScreenSpaceShadows: 0
  m_InteractsWithSky: 1
  m_AngularDiameter: 0.5
  m_FlareSize: 2
  m_FlareTint: {r: 1, g: 1, b: 1, a: 1}
  m_FlareFalloff: 4
  m_SurfaceTexture: {fileID: 0}
  m_SurfaceTint: {r: 1, g: 1, b: 1, a: 1}
  m_Distance: 1.5e+11
  m_UseRayTracedShadows: 1
  m_NumRayTracingSamples: 1
  m_FilterTracedShadow: 1
  m_FilterSizeTraced: 16
  m_SunLightConeAngle: 0.5
  m_LightShadowRadius: 0.5
  m_SemiTransparentShadow: 1
  m_ColorShadow: 1
  m_DistanceBasedFiltering: 1
  m_EvsmExponent: 15
  m_EvsmLightLeakBias: 0
  m_EvsmVarianceBias: 0.00001
  m_EvsmBlurPasses: 0
  m_LightlayersMask: 1
  m_LinkShadowLayers: 1
  m_ShadowNearPlane: 0.1
  m_BlockerSampleCount: 24
  m_FilterSampleCount: 16
  m_MinFilterSize: 0.1
  m_KernelSize: 5
  m_LightAngle: 1
  m_MaxDepthBias: 0.001
  m_ShadowResolution:
    m_Override: 512
    m_UseOverride: 1
    m_Level: 0
  m_ShadowDimmer: 1
  m_VolumetricShadowDimmer: 1
  m_ShadowFadeDistance: 10000
  m_UseContactShadow:
    m_Override: 0
    m_UseOverride: 1
    m_Level: 0
  m_RayTracedContactShadow: 0
  m_ShadowTint: {r: 0, g: 0, b: 0, a: 1}
  m_PenumbraTint: 0
  m_NormalBias: 0.75
  m_SlopeBias: 0.5
  m_ShadowUpdateMode: 0
  m_BarnDoorAngle: 90
  m_BarnDoorLength: 0.05
  m_preserveCachedShadow: 0
  m_ShadowCascadeRatios:
  - 0.05
  - 0.2
  - 0.3
  m_ShadowCascadeBorders:
  - 0.2
  - 0.2
  - 0.2
  - 0.2
  m_ShadowAlgorithm: 0
  m_ShadowVariant: 0
  m_ShadowPrecision: 0
  useOldInspector: 0
  useVolumetric: 1
  featuresFoldout: 1
  showAdditionalSettings: 0
  m_AreaLightEmissiveMeshShadowCastingMode: 0
  m_AreaLightEmissiveMeshMotionVectorGenerationMode: 0
<<<<<<< HEAD
=======
  m_AreaLightEmissiveMeshLayer: -1
>>>>>>> fb439485
--- !u!108 &147669307
Light:
  m_ObjectHideFlags: 0
  m_CorrespondingSourceObject: {fileID: 0}
  m_PrefabInstance: {fileID: 0}
  m_PrefabAsset: {fileID: 0}
  m_GameObject: {fileID: 147669304}
  m_Enabled: 1
  serializedVersion: 10
  m_Type: 0
  m_Shape: 0
  m_Color: {r: 1, g: 1, b: 1, a: 1}
  m_Intensity: 159.15494
  m_Range: 10
  m_SpotAngle: 59.06719
  m_InnerSpotAngle: 21.80208
  m_CookieSize: 10
  m_Shadows:
    m_Type: 1
    m_Resolution: -1
    m_CustomResolution: -1
    m_Strength: 1
    m_Bias: 0.05
    m_NormalBias: 0.4
    m_NearPlane: 0.2
    m_CullingMatrixOverride:
      e00: 1
      e01: 0
      e02: 0
      e03: 0
      e10: 0
      e11: 1
      e12: 0
      e13: 0
      e20: 0
      e21: 0
      e22: 1
      e23: 0
      e30: 0
      e31: 0
      e32: 0
      e33: 1
    m_UseCullingMatrixOverride: 0
  m_Cookie: {fileID: 0}
  m_DrawHalo: 0
  m_Flare: {fileID: 0}
  m_RenderMode: 0
  m_CullingMask:
    serializedVersion: 2
    m_Bits: 4294967295
  m_RenderingLayerMask: 1
  m_Lightmapping: 4
  m_LightShadowCasterMode: 2
  m_AreaSize: {x: 1, y: 1}
  m_BounceIntensity: 1
  m_ColorTemperature: 6570
  m_UseColorTemperature: 0
  m_BoundingSphereOverride: {x: 0, y: 0, z: 0, w: 0}
  m_UseBoundingSphereOverride: 0
  m_UseViewFrustumForShadowCasterCull: 1
  m_ShadowRadius: 0.5
  m_ShadowAngle: 0
--- !u!1 &168425331
GameObject:
  m_ObjectHideFlags: 0
  m_CorrespondingSourceObject: {fileID: 0}
  m_PrefabInstance: {fileID: 0}
  m_PrefabAsset: {fileID: 0}
  serializedVersion: 6
  m_Component:
  - component: {fileID: 168425332}
  - component: {fileID: 168425334}
  - component: {fileID: 168425333}
  m_Layer: 0
  m_Name: Point Light (6)
  m_TagString: Untagged
  m_Icon: {fileID: 0}
  m_NavMeshLayer: 0
  m_StaticEditorFlags: 0
  m_IsActive: 1
--- !u!4 &168425332
Transform:
  m_ObjectHideFlags: 0
  m_CorrespondingSourceObject: {fileID: 0}
  m_PrefabInstance: {fileID: 0}
  m_PrefabAsset: {fileID: 0}
  m_GameObject: {fileID: 168425331}
  m_LocalRotation: {x: 0.3726919, y: 0.20973612, z: -0.08687555, w: 0.89975786}
  m_LocalPosition: {x: -2.1400003, y: 4.45, z: -3.1399994}
  m_LocalScale: {x: 1, y: 1, z: 1}
  m_Children: []
  m_Father: {fileID: 532827077}
  m_RootOrder: 2
  m_LocalEulerAnglesHint: {x: 45, y: 26.243002, z: 0}
--- !u!114 &168425333
MonoBehaviour:
  m_ObjectHideFlags: 0
  m_CorrespondingSourceObject: {fileID: 0}
  m_PrefabInstance: {fileID: 0}
  m_PrefabAsset: {fileID: 0}
  m_GameObject: {fileID: 168425331}
  m_Enabled: 1
  m_EditorHideFlags: 0
  m_Script: {fileID: 11500000, guid: 7a68c43fe1f2a47cfa234b5eeaa98012, type: 3}
  m_Name: 
  m_EditorClassIdentifier: 
  m_Version: 11
  m_ObsoleteShadowResolutionTier: 1
  m_ObsoleteUseShadowQualitySettings: 0
  m_ObsoleteCustomShadowResolution: 512
  m_ObsoleteContactShadows: 0
  m_PointlightHDType: 0
  m_SpotLightShape: 0
  m_AreaLightShape: 0
  m_Intensity: 2000
  m_EnableSpotReflector: 0
  m_LuxAtDistance: 1
  m_InnerSpotPercent: 0
  m_SpotIESCutoffPercent: 100
  m_LightDimmer: 1
  m_VolumetricDimmer: 1
  m_LightUnit: 0
  m_FadeDistance: 10000
  m_AffectDiffuse: 1
  m_AffectSpecular: 1
  m_NonLightmappedOnly: 0
  m_ShapeWidth: 0.5
  m_ShapeHeight: 0.5
  m_AspectRatio: 1
  m_ShapeRadius: 0.5
  m_SoftnessScale: 1
  m_UseCustomSpotLightShadowCone: 0
  m_CustomSpotLightShadowCone: 30
  m_MaxSmoothness: 0.99
  m_ApplyRangeAttenuation: 1
  m_DisplayAreaLightEmissiveMesh: 0
  m_AreaLightCookie: {fileID: 0}
  m_IESPoint: {fileID: 0}
  m_IESSpot: {fileID: 0}
  m_AreaLightShadowCone: 120
  m_UseScreenSpaceShadows: 0
  m_InteractsWithSky: 1
  m_AngularDiameter: 0.5
  m_FlareSize: 2
  m_FlareTint: {r: 1, g: 1, b: 1, a: 1}
  m_FlareFalloff: 4
  m_SurfaceTexture: {fileID: 0}
  m_SurfaceTint: {r: 1, g: 1, b: 1, a: 1}
  m_Distance: 1.5e+11
  m_UseRayTracedShadows: 1
  m_NumRayTracingSamples: 16
  m_FilterTracedShadow: 1
  m_FilterSizeTraced: 1
  m_SunLightConeAngle: 0.5
  m_LightShadowRadius: 0.5
  m_SemiTransparentShadow: 1
  m_ColorShadow: 1
  m_DistanceBasedFiltering: 0
  m_EvsmExponent: 15
  m_EvsmLightLeakBias: 0
  m_EvsmVarianceBias: 0.00001
  m_EvsmBlurPasses: 0
  m_LightlayersMask: 1
  m_LinkShadowLayers: 1
  m_ShadowNearPlane: 0.1
  m_BlockerSampleCount: 24
  m_FilterSampleCount: 16
  m_MinFilterSize: 0.1
  m_KernelSize: 5
  m_LightAngle: 1
  m_MaxDepthBias: 0.001
  m_ShadowResolution:
    m_Override: 512
    m_UseOverride: 1
    m_Level: 0
  m_ShadowDimmer: 1
  m_VolumetricShadowDimmer: 1
  m_ShadowFadeDistance: 10000
  m_UseContactShadow:
    m_Override: 0
    m_UseOverride: 1
    m_Level: 0
  m_RayTracedContactShadow: 0
  m_ShadowTint: {r: 0, g: 0, b: 0, a: 1}
  m_PenumbraTint: 0
  m_NormalBias: 0.75
  m_SlopeBias: 0.5
  m_ShadowUpdateMode: 0
  m_BarnDoorAngle: 90
  m_BarnDoorLength: 0.05
  m_preserveCachedShadow: 0
  m_ShadowCascadeRatios:
  - 0.05
  - 0.2
  - 0.3
  m_ShadowCascadeBorders:
  - 0.2
  - 0.2
  - 0.2
  - 0.2
  m_ShadowAlgorithm: 0
  m_ShadowVariant: 0
  m_ShadowPrecision: 0
  useOldInspector: 0
  useVolumetric: 1
  featuresFoldout: 1
  showAdditionalSettings: 0
  m_AreaLightEmissiveMeshShadowCastingMode: 0
  m_AreaLightEmissiveMeshMotionVectorGenerationMode: 0
<<<<<<< HEAD
=======
  m_AreaLightEmissiveMeshLayer: -1
>>>>>>> fb439485
--- !u!108 &168425334
Light:
  m_ObjectHideFlags: 0
  m_CorrespondingSourceObject: {fileID: 0}
  m_PrefabInstance: {fileID: 0}
  m_PrefabAsset: {fileID: 0}
  m_GameObject: {fileID: 168425331}
  m_Enabled: 1
  serializedVersion: 10
  m_Type: 0
  m_Shape: 0
  m_Color: {r: 1, g: 1, b: 1, a: 1}
  m_Intensity: 159.15494
  m_Range: 10
  m_SpotAngle: 59.06719
  m_InnerSpotAngle: 21.80208
  m_CookieSize: 10
  m_Shadows:
    m_Type: 1
    m_Resolution: -1
    m_CustomResolution: -1
    m_Strength: 1
    m_Bias: 0.05
    m_NormalBias: 0.4
    m_NearPlane: 0.2
    m_CullingMatrixOverride:
      e00: 1
      e01: 0
      e02: 0
      e03: 0
      e10: 0
      e11: 1
      e12: 0
      e13: 0
      e20: 0
      e21: 0
      e22: 1
      e23: 0
      e30: 0
      e31: 0
      e32: 0
      e33: 1
    m_UseCullingMatrixOverride: 0
  m_Cookie: {fileID: 0}
  m_DrawHalo: 0
  m_Flare: {fileID: 0}
  m_RenderMode: 0
  m_CullingMask:
    serializedVersion: 2
    m_Bits: 4294967295
  m_RenderingLayerMask: 1
  m_Lightmapping: 4
  m_LightShadowCasterMode: 2
  m_AreaSize: {x: 1, y: 1}
  m_BounceIntensity: 1
  m_ColorTemperature: 6570
  m_UseColorTemperature: 0
  m_BoundingSphereOverride: {x: 0, y: 0, z: 0, w: 0}
  m_UseBoundingSphereOverride: 0
  m_UseViewFrustumForShadowCasterCull: 1
  m_ShadowRadius: 0.5
  m_ShadowAngle: 0
--- !u!1 &174429291
GameObject:
  m_ObjectHideFlags: 0
  m_CorrespondingSourceObject: {fileID: 0}
  m_PrefabInstance: {fileID: 0}
  m_PrefabAsset: {fileID: 0}
  serializedVersion: 6
  m_Component:
  - component: {fileID: 174429292}
  - component: {fileID: 174429294}
  - component: {fileID: 174429293}
  m_Layer: 0
  m_Name: GameObject (1)
  m_TagString: Untagged
  m_Icon: {fileID: 0}
  m_NavMeshLayer: 0
  m_StaticEditorFlags: 0
  m_IsActive: 1
--- !u!4 &174429292
Transform:
  m_ObjectHideFlags: 0
  m_CorrespondingSourceObject: {fileID: 0}
  m_PrefabInstance: {fileID: 0}
  m_PrefabAsset: {fileID: 0}
  m_GameObject: {fileID: 174429291}
  m_LocalRotation: {x: 0.7071068, y: -0, z: -0, w: 0.7071068}
  m_LocalPosition: {x: 3, y: 0, z: 2.5}
  m_LocalScale: {x: 1, y: 1, z: 1}
  m_Children: []
  m_Father: {fileID: 0}
  m_RootOrder: 3
  m_LocalEulerAnglesHint: {x: 90, y: 0, z: 0}
--- !u!102 &174429293
TextMesh:
  serializedVersion: 3
  m_ObjectHideFlags: 0
  m_CorrespondingSourceObject: {fileID: 0}
  m_PrefabInstance: {fileID: 0}
  m_PrefabAsset: {fileID: 0}
  m_GameObject: {fileID: 174429291}
  m_Text: 2spp With Distance
  m_OffsetZ: 0
  m_CharacterSize: 0.2
  m_LineSpacing: 1
  m_Anchor: 0
  m_Alignment: 0
  m_TabSize: 4
  m_FontSize: 20
  m_FontStyle: 0
  m_RichText: 1
  m_Font: {fileID: 0}
  m_Color:
    serializedVersion: 2
    rgba: 4294967295
--- !u!23 &174429294
MeshRenderer:
  m_ObjectHideFlags: 0
  m_CorrespondingSourceObject: {fileID: 0}
  m_PrefabInstance: {fileID: 0}
  m_PrefabAsset: {fileID: 0}
  m_GameObject: {fileID: 174429291}
  m_Enabled: 1
  m_CastShadows: 1
  m_ReceiveShadows: 1
  m_DynamicOccludee: 1
  m_MotionVectors: 1
  m_LightProbeUsage: 1
  m_ReflectionProbeUsage: 1
  m_RayTracingMode: 2
  m_RayTraceProcedural: 0
  m_RenderingLayerMask: 1
  m_RendererPriority: 0
  m_Materials:
  - {fileID: 10100, guid: 0000000000000000e000000000000000, type: 0}
  m_StaticBatchInfo:
    firstSubMesh: 0
    subMeshCount: 0
  m_StaticBatchRoot: {fileID: 0}
  m_ProbeAnchor: {fileID: 0}
  m_LightProbeVolumeOverride: {fileID: 0}
  m_ScaleInLightmap: 1
  m_ReceiveGI: 1
  m_PreserveUVs: 0
  m_IgnoreNormalsForChartDetection: 0
  m_ImportantGI: 0
  m_StitchLightmapSeams: 1
  m_SelectedEditorRenderState: 3
  m_MinimumChartSize: 4
  m_AutoUVMaxDistance: 0.5
  m_AutoUVMaxAngle: 89
  m_LightmapParameters: {fileID: 0}
  m_SortingLayerID: 0
  m_SortingLayer: 0
  m_SortingOrder: 0
  m_AdditionalVertexStreams: {fileID: 0}
--- !u!1 &176033782
GameObject:
  m_ObjectHideFlags: 0
  m_CorrespondingSourceObject: {fileID: 0}
  m_PrefabInstance: {fileID: 0}
  m_PrefabAsset: {fileID: 0}
  serializedVersion: 6
  m_Component:
  - component: {fileID: 176033783}
  - component: {fileID: 176033786}
  - component: {fileID: 176033785}
  - component: {fileID: 176033784}
  m_Layer: 0
  m_Name: Quad
  m_TagString: Untagged
  m_Icon: {fileID: 0}
  m_NavMeshLayer: 0
  m_StaticEditorFlags: 0
  m_IsActive: 1
--- !u!4 &176033783
Transform:
  m_ObjectHideFlags: 0
  m_CorrespondingSourceObject: {fileID: 0}
  m_PrefabInstance: {fileID: 0}
  m_PrefabAsset: {fileID: 0}
  m_GameObject: {fileID: 176033782}
  m_LocalRotation: {x: 0.7071068, y: -0, z: -0, w: 0.7071068}
  m_LocalPosition: {x: 0, y: 0, z: 0}
  m_LocalScale: {x: 4, y: 4, z: 4}
  m_Children: []
  m_Father: {fileID: 1700776271}
  m_RootOrder: 1
  m_LocalEulerAnglesHint: {x: 90, y: 0, z: 0}
--- !u!64 &176033784
MeshCollider:
  m_ObjectHideFlags: 0
  m_CorrespondingSourceObject: {fileID: 0}
  m_PrefabInstance: {fileID: 0}
  m_PrefabAsset: {fileID: 0}
  m_GameObject: {fileID: 176033782}
  m_Material: {fileID: 0}
  m_IsTrigger: 0
  m_Enabled: 1
  serializedVersion: 4
  m_Convex: 0
  m_CookingOptions: 30
  m_Mesh: {fileID: 10210, guid: 0000000000000000e000000000000000, type: 0}
--- !u!23 &176033785
MeshRenderer:
  m_ObjectHideFlags: 0
  m_CorrespondingSourceObject: {fileID: 0}
  m_PrefabInstance: {fileID: 0}
  m_PrefabAsset: {fileID: 0}
  m_GameObject: {fileID: 176033782}
  m_Enabled: 1
  m_CastShadows: 1
  m_ReceiveShadows: 1
  m_DynamicOccludee: 1
  m_MotionVectors: 1
  m_LightProbeUsage: 1
  m_ReflectionProbeUsage: 1
  m_RayTracingMode: 2
  m_RayTraceProcedural: 0
  m_RenderingLayerMask: 1
  m_RendererPriority: 0
  m_Materials:
  - {fileID: 2100000, guid: 73c176f402d2c2f4d929aa5da7585d17, type: 2}
  m_StaticBatchInfo:
    firstSubMesh: 0
    subMeshCount: 0
  m_StaticBatchRoot: {fileID: 0}
  m_ProbeAnchor: {fileID: 0}
  m_LightProbeVolumeOverride: {fileID: 0}
  m_ScaleInLightmap: 1
  m_ReceiveGI: 1
  m_PreserveUVs: 0
  m_IgnoreNormalsForChartDetection: 0
  m_ImportantGI: 0
  m_StitchLightmapSeams: 1
  m_SelectedEditorRenderState: 3
  m_MinimumChartSize: 4
  m_AutoUVMaxDistance: 0.5
  m_AutoUVMaxAngle: 89
  m_LightmapParameters: {fileID: 0}
  m_SortingLayerID: 0
  m_SortingLayer: 0
  m_SortingOrder: 0
  m_AdditionalVertexStreams: {fileID: 0}
--- !u!33 &176033786
MeshFilter:
  m_ObjectHideFlags: 0
  m_CorrespondingSourceObject: {fileID: 0}
  m_PrefabInstance: {fileID: 0}
  m_PrefabAsset: {fileID: 0}
  m_GameObject: {fileID: 176033782}
  m_Mesh: {fileID: 10210, guid: 0000000000000000e000000000000000, type: 0}
--- !u!1 &219538503
GameObject:
  m_ObjectHideFlags: 0
  m_CorrespondingSourceObject: {fileID: 0}
  m_PrefabInstance: {fileID: 0}
  m_PrefabAsset: {fileID: 0}
  serializedVersion: 6
  m_Component:
  - component: {fileID: 219538504}
  - component: {fileID: 219538507}
  - component: {fileID: 219538506}
  - component: {fileID: 219538505}
  m_Layer: 0
  m_Name: Cube
  m_TagString: Untagged
  m_Icon: {fileID: 0}
  m_NavMeshLayer: 0
  m_StaticEditorFlags: 0
  m_IsActive: 1
--- !u!4 &219538504
Transform:
  m_ObjectHideFlags: 0
  m_CorrespondingSourceObject: {fileID: 0}
  m_PrefabInstance: {fileID: 0}
  m_PrefabAsset: {fileID: 0}
  m_GameObject: {fileID: 219538503}
  m_LocalRotation: {x: -0, y: -0, z: -0, w: 1}
  m_LocalPosition: {x: -1, y: 2, z: -1}
  m_LocalScale: {x: 1, y: 1, z: 1}
  m_Children: []
  m_Father: {fileID: 757016403}
  m_RootOrder: 0
  m_LocalEulerAnglesHint: {x: 0, y: 0, z: 0}
--- !u!65 &219538505
BoxCollider:
  m_ObjectHideFlags: 0
  m_CorrespondingSourceObject: {fileID: 0}
  m_PrefabInstance: {fileID: 0}
  m_PrefabAsset: {fileID: 0}
  m_GameObject: {fileID: 219538503}
  m_Material: {fileID: 0}
  m_IsTrigger: 0
  m_Enabled: 1
  serializedVersion: 2
  m_Size: {x: 1, y: 1, z: 1}
  m_Center: {x: 0, y: 0, z: 0}
--- !u!23 &219538506
MeshRenderer:
  m_ObjectHideFlags: 0
  m_CorrespondingSourceObject: {fileID: 0}
  m_PrefabInstance: {fileID: 0}
  m_PrefabAsset: {fileID: 0}
  m_GameObject: {fileID: 219538503}
  m_Enabled: 1
  m_CastShadows: 1
  m_ReceiveShadows: 1
  m_DynamicOccludee: 1
  m_MotionVectors: 1
  m_LightProbeUsage: 1
  m_ReflectionProbeUsage: 1
  m_RayTracingMode: 2
  m_RayTraceProcedural: 0
  m_RenderingLayerMask: 1
  m_RendererPriority: 0
  m_Materials:
  - {fileID: 2100000, guid: 73c176f402d2c2f4d929aa5da7585d17, type: 2}
  m_StaticBatchInfo:
    firstSubMesh: 0
    subMeshCount: 0
  m_StaticBatchRoot: {fileID: 0}
  m_ProbeAnchor: {fileID: 0}
  m_LightProbeVolumeOverride: {fileID: 0}
  m_ScaleInLightmap: 1
  m_ReceiveGI: 1
  m_PreserveUVs: 0
  m_IgnoreNormalsForChartDetection: 0
  m_ImportantGI: 0
  m_StitchLightmapSeams: 1
  m_SelectedEditorRenderState: 3
  m_MinimumChartSize: 4
  m_AutoUVMaxDistance: 0.5
  m_AutoUVMaxAngle: 89
  m_LightmapParameters: {fileID: 0}
  m_SortingLayerID: 0
  m_SortingLayer: 0
  m_SortingOrder: 0
  m_AdditionalVertexStreams: {fileID: 0}
--- !u!33 &219538507
MeshFilter:
  m_ObjectHideFlags: 0
  m_CorrespondingSourceObject: {fileID: 0}
  m_PrefabInstance: {fileID: 0}
  m_PrefabAsset: {fileID: 0}
  m_GameObject: {fileID: 219538503}
  m_Mesh: {fileID: 10202, guid: 0000000000000000e000000000000000, type: 0}
--- !u!1 &225050921
GameObject:
  m_ObjectHideFlags: 0
  m_CorrespondingSourceObject: {fileID: 0}
  m_PrefabInstance: {fileID: 0}
  m_PrefabAsset: {fileID: 0}
  serializedVersion: 6
  m_Component:
  - component: {fileID: 225050922}
  - component: {fileID: 225050924}
  - component: {fileID: 225050923}
  m_Layer: 0
  m_Name: Point Light (6)
  m_TagString: Untagged
  m_Icon: {fileID: 0}
  m_NavMeshLayer: 0
  m_StaticEditorFlags: 0
  m_IsActive: 1
--- !u!4 &225050922
Transform:
  m_ObjectHideFlags: 0
  m_CorrespondingSourceObject: {fileID: 0}
  m_PrefabInstance: {fileID: 0}
  m_PrefabAsset: {fileID: 0}
  m_GameObject: {fileID: 225050921}
  m_LocalRotation: {x: 0.3726919, y: 0.20973612, z: -0.08687555, w: 0.89975786}
  m_LocalPosition: {x: -2.15, y: 4.97, z: -2.8700008}
  m_LocalScale: {x: 1, y: 1, z: 1}
  m_Children: []
  m_Father: {fileID: 703872207}
  m_RootOrder: 2
  m_LocalEulerAnglesHint: {x: 45, y: 26.243002, z: 0}
--- !u!114 &225050923
MonoBehaviour:
  m_ObjectHideFlags: 0
  m_CorrespondingSourceObject: {fileID: 0}
  m_PrefabInstance: {fileID: 0}
  m_PrefabAsset: {fileID: 0}
  m_GameObject: {fileID: 225050921}
  m_Enabled: 1
  m_EditorHideFlags: 0
  m_Script: {fileID: 11500000, guid: 7a68c43fe1f2a47cfa234b5eeaa98012, type: 3}
  m_Name: 
  m_EditorClassIdentifier: 
  m_Version: 11
  m_ObsoleteShadowResolutionTier: 1
  m_ObsoleteUseShadowQualitySettings: 0
  m_ObsoleteCustomShadowResolution: 512
  m_ObsoleteContactShadows: 0
  m_PointlightHDType: 0
  m_SpotLightShape: 0
  m_AreaLightShape: 0
  m_Intensity: 2000
  m_EnableSpotReflector: 0
  m_LuxAtDistance: 1
  m_InnerSpotPercent: 0
  m_SpotIESCutoffPercent: 100
  m_LightDimmer: 1
  m_VolumetricDimmer: 1
  m_LightUnit: 0
  m_FadeDistance: 10000
  m_AffectDiffuse: 1
  m_AffectSpecular: 1
  m_NonLightmappedOnly: 0
  m_ShapeWidth: 0.5
  m_ShapeHeight: 0.5
  m_AspectRatio: 1
  m_ShapeRadius: 0.5
  m_SoftnessScale: 1
  m_UseCustomSpotLightShadowCone: 0
  m_CustomSpotLightShadowCone: 30
  m_MaxSmoothness: 0.99
  m_ApplyRangeAttenuation: 1
  m_DisplayAreaLightEmissiveMesh: 0
  m_AreaLightCookie: {fileID: 0}
  m_IESPoint: {fileID: 0}
  m_IESSpot: {fileID: 0}
  m_AreaLightShadowCone: 120
  m_UseScreenSpaceShadows: 0
  m_InteractsWithSky: 1
  m_AngularDiameter: 0.5
  m_FlareSize: 2
  m_FlareTint: {r: 1, g: 1, b: 1, a: 1}
  m_FlareFalloff: 4
  m_SurfaceTexture: {fileID: 0}
  m_SurfaceTint: {r: 1, g: 1, b: 1, a: 1}
  m_Distance: 1.5e+11
  m_UseRayTracedShadows: 1
  m_NumRayTracingSamples: 1
  m_FilterTracedShadow: 1
  m_FilterSizeTraced: 16
  m_SunLightConeAngle: 0.5
  m_LightShadowRadius: 0.5
  m_SemiTransparentShadow: 1
  m_ColorShadow: 1
  m_DistanceBasedFiltering: 1
  m_EvsmExponent: 15
  m_EvsmLightLeakBias: 0
  m_EvsmVarianceBias: 0.00001
  m_EvsmBlurPasses: 0
  m_LightlayersMask: 1
  m_LinkShadowLayers: 1
  m_ShadowNearPlane: 0.1
  m_BlockerSampleCount: 24
  m_FilterSampleCount: 16
  m_MinFilterSize: 0.1
  m_KernelSize: 5
  m_LightAngle: 1
  m_MaxDepthBias: 0.001
  m_ShadowResolution:
    m_Override: 512
    m_UseOverride: 1
    m_Level: 0
  m_ShadowDimmer: 1
  m_VolumetricShadowDimmer: 1
  m_ShadowFadeDistance: 10000
  m_UseContactShadow:
    m_Override: 0
    m_UseOverride: 1
    m_Level: 0
  m_RayTracedContactShadow: 0
  m_ShadowTint: {r: 0, g: 0, b: 0, a: 1}
  m_PenumbraTint: 0
  m_NormalBias: 0.75
  m_SlopeBias: 0.5
  m_ShadowUpdateMode: 0
  m_BarnDoorAngle: 90
  m_BarnDoorLength: 0.05
  m_preserveCachedShadow: 0
  m_ShadowCascadeRatios:
  - 0.05
  - 0.2
  - 0.3
  m_ShadowCascadeBorders:
  - 0.2
  - 0.2
  - 0.2
  - 0.2
  m_ShadowAlgorithm: 0
  m_ShadowVariant: 0
  m_ShadowPrecision: 0
  useOldInspector: 0
  useVolumetric: 1
  featuresFoldout: 1
  showAdditionalSettings: 0
  m_AreaLightEmissiveMeshShadowCastingMode: 0
  m_AreaLightEmissiveMeshMotionVectorGenerationMode: 0
<<<<<<< HEAD
=======
  m_AreaLightEmissiveMeshLayer: -1
>>>>>>> fb439485
--- !u!108 &225050924
Light:
  m_ObjectHideFlags: 0
  m_CorrespondingSourceObject: {fileID: 0}
  m_PrefabInstance: {fileID: 0}
  m_PrefabAsset: {fileID: 0}
  m_GameObject: {fileID: 225050921}
  m_Enabled: 1
  serializedVersion: 10
  m_Type: 0
  m_Shape: 0
  m_Color: {r: 1, g: 1, b: 1, a: 1}
  m_Intensity: 159.15494
  m_Range: 10
  m_SpotAngle: 59.06719
  m_InnerSpotAngle: 21.80208
  m_CookieSize: 10
  m_Shadows:
    m_Type: 1
    m_Resolution: -1
    m_CustomResolution: -1
    m_Strength: 1
    m_Bias: 0.05
    m_NormalBias: 0.4
    m_NearPlane: 0.2
    m_CullingMatrixOverride:
      e00: 1
      e01: 0
      e02: 0
      e03: 0
      e10: 0
      e11: 1
      e12: 0
      e13: 0
      e20: 0
      e21: 0
      e22: 1
      e23: 0
      e30: 0
      e31: 0
      e32: 0
      e33: 1
    m_UseCullingMatrixOverride: 0
  m_Cookie: {fileID: 0}
  m_DrawHalo: 0
  m_Flare: {fileID: 0}
  m_RenderMode: 0
  m_CullingMask:
    serializedVersion: 2
    m_Bits: 4294967295
  m_RenderingLayerMask: 1
  m_Lightmapping: 4
  m_LightShadowCasterMode: 2
  m_AreaSize: {x: 1, y: 1}
  m_BounceIntensity: 1
  m_ColorTemperature: 6570
  m_UseColorTemperature: 0
  m_BoundingSphereOverride: {x: 0, y: 0, z: 0, w: 0}
  m_UseBoundingSphereOverride: 0
  m_UseViewFrustumForShadowCasterCull: 1
  m_ShadowRadius: 0.5
  m_ShadowAngle: 0
--- !u!1 &233385529
GameObject:
  m_ObjectHideFlags: 0
  m_CorrespondingSourceObject: {fileID: 0}
  m_PrefabInstance: {fileID: 0}
  m_PrefabAsset: {fileID: 0}
  serializedVersion: 6
  m_Component:
  - component: {fileID: 233385530}
  - component: {fileID: 233385532}
  - component: {fileID: 233385531}
  m_Layer: 0
  m_Name: Point Light (6)
  m_TagString: Untagged
  m_Icon: {fileID: 0}
  m_NavMeshLayer: 0
  m_StaticEditorFlags: 0
  m_IsActive: 1
--- !u!4 &233385530
Transform:
  m_ObjectHideFlags: 0
  m_CorrespondingSourceObject: {fileID: 0}
  m_PrefabInstance: {fileID: 0}
  m_PrefabAsset: {fileID: 0}
  m_GameObject: {fileID: 233385529}
  m_LocalRotation: {x: 0.3726919, y: 0.20973612, z: -0.08687555, w: 0.89975786}
  m_LocalPosition: {x: -2.15, y: 4.97, z: -2.8700008}
  m_LocalScale: {x: 1, y: 1, z: 1}
  m_Children: []
  m_Father: {fileID: 532827081}
  m_RootOrder: 2
  m_LocalEulerAnglesHint: {x: 45, y: 26.243002, z: 0}
--- !u!114 &233385531
MonoBehaviour:
  m_ObjectHideFlags: 0
  m_CorrespondingSourceObject: {fileID: 0}
  m_PrefabInstance: {fileID: 0}
  m_PrefabAsset: {fileID: 0}
  m_GameObject: {fileID: 233385529}
  m_Enabled: 1
  m_EditorHideFlags: 0
  m_Script: {fileID: 11500000, guid: 7a68c43fe1f2a47cfa234b5eeaa98012, type: 3}
  m_Name: 
  m_EditorClassIdentifier: 
  m_Version: 11
  m_ObsoleteShadowResolutionTier: 1
  m_ObsoleteUseShadowQualitySettings: 0
  m_ObsoleteCustomShadowResolution: 512
  m_ObsoleteContactShadows: 0
  m_PointlightHDType: 0
  m_SpotLightShape: 0
  m_AreaLightShape: 0
  m_Intensity: 2000
  m_EnableSpotReflector: 0
  m_LuxAtDistance: 1
  m_InnerSpotPercent: 0
  m_SpotIESCutoffPercent: 100
  m_LightDimmer: 1
  m_VolumetricDimmer: 1
  m_LightUnit: 0
  m_FadeDistance: 10000
  m_AffectDiffuse: 1
  m_AffectSpecular: 1
  m_NonLightmappedOnly: 0
  m_ShapeWidth: 0.5
  m_ShapeHeight: 0.5
  m_AspectRatio: 1
  m_ShapeRadius: 0.5
  m_SoftnessScale: 1
  m_UseCustomSpotLightShadowCone: 0
  m_CustomSpotLightShadowCone: 30
  m_MaxSmoothness: 0.99
  m_ApplyRangeAttenuation: 1
  m_DisplayAreaLightEmissiveMesh: 0
  m_AreaLightCookie: {fileID: 0}
  m_IESPoint: {fileID: 0}
  m_IESSpot: {fileID: 0}
  m_AreaLightShadowCone: 120
  m_UseScreenSpaceShadows: 0
  m_InteractsWithSky: 1
  m_AngularDiameter: 0.5
  m_FlareSize: 2
  m_FlareTint: {r: 1, g: 1, b: 1, a: 1}
  m_FlareFalloff: 4
  m_SurfaceTexture: {fileID: 0}
  m_SurfaceTint: {r: 1, g: 1, b: 1, a: 1}
  m_Distance: 1.5e+11
  m_UseRayTracedShadows: 1
  m_NumRayTracingSamples: 16
  m_FilterTracedShadow: 1
  m_FilterSizeTraced: 1
  m_SunLightConeAngle: 0.5
  m_LightShadowRadius: 0.5
  m_SemiTransparentShadow: 1
  m_ColorShadow: 1
  m_DistanceBasedFiltering: 0
  m_EvsmExponent: 15
  m_EvsmLightLeakBias: 0
  m_EvsmVarianceBias: 0.00001
  m_EvsmBlurPasses: 0
  m_LightlayersMask: 1
  m_LinkShadowLayers: 1
  m_ShadowNearPlane: 0.1
  m_BlockerSampleCount: 24
  m_FilterSampleCount: 16
  m_MinFilterSize: 0.1
  m_KernelSize: 5
  m_LightAngle: 1
  m_MaxDepthBias: 0.001
  m_ShadowResolution:
    m_Override: 512
    m_UseOverride: 1
    m_Level: 0
  m_ShadowDimmer: 1
  m_VolumetricShadowDimmer: 1
  m_ShadowFadeDistance: 10000
  m_UseContactShadow:
    m_Override: 0
    m_UseOverride: 1
    m_Level: 0
  m_RayTracedContactShadow: 0
  m_ShadowTint: {r: 0, g: 0, b: 0, a: 1}
  m_PenumbraTint: 0
  m_NormalBias: 0.75
  m_SlopeBias: 0.5
  m_ShadowUpdateMode: 0
  m_BarnDoorAngle: 90
  m_BarnDoorLength: 0.05
  m_preserveCachedShadow: 0
  m_ShadowCascadeRatios:
  - 0.05
  - 0.2
  - 0.3
  m_ShadowCascadeBorders:
  - 0.2
  - 0.2
  - 0.2
  - 0.2
  m_ShadowAlgorithm: 0
  m_ShadowVariant: 0
  m_ShadowPrecision: 0
  useOldInspector: 0
  useVolumetric: 1
  featuresFoldout: 1
  showAdditionalSettings: 0
  m_AreaLightEmissiveMeshShadowCastingMode: 0
  m_AreaLightEmissiveMeshMotionVectorGenerationMode: 0
<<<<<<< HEAD
=======
  m_AreaLightEmissiveMeshLayer: -1
>>>>>>> fb439485
--- !u!108 &233385532
Light:
  m_ObjectHideFlags: 0
  m_CorrespondingSourceObject: {fileID: 0}
  m_PrefabInstance: {fileID: 0}
  m_PrefabAsset: {fileID: 0}
  m_GameObject: {fileID: 233385529}
  m_Enabled: 1
  serializedVersion: 10
  m_Type: 0
  m_Shape: 0
  m_Color: {r: 1, g: 1, b: 1, a: 1}
  m_Intensity: 159.15494
  m_Range: 10
  m_SpotAngle: 59.06719
  m_InnerSpotAngle: 21.80208
  m_CookieSize: 10
  m_Shadows:
    m_Type: 1
    m_Resolution: -1
    m_CustomResolution: -1
    m_Strength: 1
    m_Bias: 0.05
    m_NormalBias: 0.4
    m_NearPlane: 0.2
    m_CullingMatrixOverride:
      e00: 1
      e01: 0
      e02: 0
      e03: 0
      e10: 0
      e11: 1
      e12: 0
      e13: 0
      e20: 0
      e21: 0
      e22: 1
      e23: 0
      e30: 0
      e31: 0
      e32: 0
      e33: 1
    m_UseCullingMatrixOverride: 0
  m_Cookie: {fileID: 0}
  m_DrawHalo: 0
  m_Flare: {fileID: 0}
  m_RenderMode: 0
  m_CullingMask:
    serializedVersion: 2
    m_Bits: 4294967295
  m_RenderingLayerMask: 1
  m_Lightmapping: 4
  m_LightShadowCasterMode: 2
  m_AreaSize: {x: 1, y: 1}
  m_BounceIntensity: 1
  m_ColorTemperature: 6570
  m_UseColorTemperature: 0
  m_BoundingSphereOverride: {x: 0, y: 0, z: 0, w: 0}
  m_UseBoundingSphereOverride: 0
  m_UseViewFrustumForShadowCasterCull: 1
  m_ShadowRadius: 0.5
  m_ShadowAngle: 0
--- !u!1 &242768777
GameObject:
  m_ObjectHideFlags: 0
  m_CorrespondingSourceObject: {fileID: 0}
  m_PrefabInstance: {fileID: 0}
  m_PrefabAsset: {fileID: 0}
  serializedVersion: 6
  m_Component:
  - component: {fileID: 242768778}
  m_Layer: 0
  m_Name: TwoMetersShadow (1)
  m_TagString: Untagged
  m_Icon: {fileID: 0}
  m_NavMeshLayer: 0
  m_StaticEditorFlags: 0
  m_IsActive: 1
--- !u!4 &242768778
Transform:
  m_ObjectHideFlags: 0
  m_CorrespondingSourceObject: {fileID: 0}
  m_PrefabInstance: {fileID: 0}
  m_PrefabAsset: {fileID: 0}
  m_GameObject: {fileID: 242768777}
  m_LocalRotation: {x: -0, y: -0, z: -0, w: 1}
  m_LocalPosition: {x: 25, y: 0, z: 0}
  m_LocalScale: {x: 1, y: 1, z: 1}
  m_Children:
  - {fileID: 1762378985}
  - {fileID: 25690812}
  - {fileID: 2129474738}
  m_Father: {fileID: 532827089}
  m_RootOrder: 5
  m_LocalEulerAnglesHint: {x: 0, y: 0, z: 0}
--- !u!1 &251243504
GameObject:
  m_ObjectHideFlags: 0
  m_CorrespondingSourceObject: {fileID: 0}
  m_PrefabInstance: {fileID: 0}
  m_PrefabAsset: {fileID: 0}
  serializedVersion: 6
  m_Component:
  - component: {fileID: 251243505}
  m_Layer: 0
  m_Name: ContactShadow (1)
  m_TagString: Untagged
  m_Icon: {fileID: 0}
  m_NavMeshLayer: 0
  m_StaticEditorFlags: 0
  m_IsActive: 1
--- !u!4 &251243505
Transform:
  m_ObjectHideFlags: 0
  m_CorrespondingSourceObject: {fileID: 0}
  m_PrefabInstance: {fileID: 0}
  m_PrefabAsset: {fileID: 0}
  m_GameObject: {fileID: 251243504}
  m_LocalRotation: {x: -0, y: -0, z: -0, w: 1}
  m_LocalPosition: {x: 5, y: 0, z: 0}
  m_LocalScale: {x: 1, y: 1, z: 1}
  m_Children:
  - {fileID: 1064944385}
  - {fileID: 280519908}
  - {fileID: 1942639879}
  m_Father: {fileID: 532827092}
  m_RootOrder: 3
  m_LocalEulerAnglesHint: {x: 0, y: 0, z: 0}
--- !u!1 &255074119
GameObject:
  m_ObjectHideFlags: 0
  m_CorrespondingSourceObject: {fileID: 0}
  m_PrefabInstance: {fileID: 0}
  m_PrefabAsset: {fileID: 0}
  serializedVersion: 6
  m_Component:
  - component: {fileID: 255074120}
  - component: {fileID: 255074123}
  - component: {fileID: 255074122}
  - component: {fileID: 255074121}
  m_Layer: 0
  m_Name: Cube
  m_TagString: Untagged
  m_Icon: {fileID: 0}
  m_NavMeshLayer: 0
  m_StaticEditorFlags: 0
  m_IsActive: 1
--- !u!4 &255074120
Transform:
  m_ObjectHideFlags: 0
  m_CorrespondingSourceObject: {fileID: 0}
  m_PrefabInstance: {fileID: 0}
  m_PrefabAsset: {fileID: 0}
  m_GameObject: {fileID: 255074119}
  m_LocalRotation: {x: -0, y: -0, z: -0, w: 1}
  m_LocalPosition: {x: -1, y: 2, z: -1}
  m_LocalScale: {x: 1, y: 1, z: 1}
  m_Children: []
  m_Father: {fileID: 703872207}
  m_RootOrder: 0
  m_LocalEulerAnglesHint: {x: 0, y: 0, z: 0}
--- !u!65 &255074121
BoxCollider:
  m_ObjectHideFlags: 0
  m_CorrespondingSourceObject: {fileID: 0}
  m_PrefabInstance: {fileID: 0}
  m_PrefabAsset: {fileID: 0}
  m_GameObject: {fileID: 255074119}
  m_Material: {fileID: 0}
  m_IsTrigger: 0
  m_Enabled: 1
  serializedVersion: 2
  m_Size: {x: 1, y: 1, z: 1}
  m_Center: {x: 0, y: 0, z: 0}
--- !u!23 &255074122
MeshRenderer:
  m_ObjectHideFlags: 0
  m_CorrespondingSourceObject: {fileID: 0}
  m_PrefabInstance: {fileID: 0}
  m_PrefabAsset: {fileID: 0}
  m_GameObject: {fileID: 255074119}
  m_Enabled: 1
  m_CastShadows: 1
  m_ReceiveShadows: 1
  m_DynamicOccludee: 1
  m_MotionVectors: 1
  m_LightProbeUsage: 1
  m_ReflectionProbeUsage: 1
  m_RayTracingMode: 2
  m_RayTraceProcedural: 0
  m_RenderingLayerMask: 1
  m_RendererPriority: 0
  m_Materials:
  - {fileID: 2100000, guid: 73c176f402d2c2f4d929aa5da7585d17, type: 2}
  m_StaticBatchInfo:
    firstSubMesh: 0
    subMeshCount: 0
  m_StaticBatchRoot: {fileID: 0}
  m_ProbeAnchor: {fileID: 0}
  m_LightProbeVolumeOverride: {fileID: 0}
  m_ScaleInLightmap: 1
  m_ReceiveGI: 1
  m_PreserveUVs: 0
  m_IgnoreNormalsForChartDetection: 0
  m_ImportantGI: 0
  m_StitchLightmapSeams: 1
  m_SelectedEditorRenderState: 3
  m_MinimumChartSize: 4
  m_AutoUVMaxDistance: 0.5
  m_AutoUVMaxAngle: 89
  m_LightmapParameters: {fileID: 0}
  m_SortingLayerID: 0
  m_SortingLayer: 0
  m_SortingOrder: 0
  m_AdditionalVertexStreams: {fileID: 0}
--- !u!33 &255074123
MeshFilter:
  m_ObjectHideFlags: 0
  m_CorrespondingSourceObject: {fileID: 0}
  m_PrefabInstance: {fileID: 0}
  m_PrefabAsset: {fileID: 0}
  m_GameObject: {fileID: 255074119}
  m_Mesh: {fileID: 10202, guid: 0000000000000000e000000000000000, type: 0}
--- !u!1 &269259431
GameObject:
  m_ObjectHideFlags: 0
  m_CorrespondingSourceObject: {fileID: 0}
  m_PrefabInstance: {fileID: 0}
  m_PrefabAsset: {fileID: 0}
  serializedVersion: 6
  m_Component:
  - component: {fileID: 269259432}
  - component: {fileID: 269259434}
  - component: {fileID: 269259433}
  m_Layer: 0
  m_Name: GameObject (3)
  m_TagString: Untagged
  m_Icon: {fileID: 0}
  m_NavMeshLayer: 0
  m_StaticEditorFlags: 0
  m_IsActive: 1
--- !u!4 &269259432
Transform:
  m_ObjectHideFlags: 0
  m_CorrespondingSourceObject: {fileID: 0}
  m_PrefabInstance: {fileID: 0}
  m_PrefabAsset: {fileID: 0}
  m_GameObject: {fileID: 269259431}
  m_LocalRotation: {x: 0.7071068, y: -0, z: -0, w: 0.7071068}
  m_LocalPosition: {x: 13, y: 0, z: 2.5}
  m_LocalScale: {x: 1, y: 1, z: 1}
  m_Children: []
  m_Father: {fileID: 0}
  m_RootOrder: 5
  m_LocalEulerAnglesHint: {x: 90, y: 0, z: 0}
--- !u!102 &269259433
TextMesh:
  serializedVersion: 3
  m_ObjectHideFlags: 0
  m_CorrespondingSourceObject: {fileID: 0}
  m_PrefabInstance: {fileID: 0}
  m_PrefabAsset: {fileID: 0}
  m_GameObject: {fileID: 269259431}
  m_Text: 2spp With Distance
  m_OffsetZ: 0
  m_CharacterSize: 0.2
  m_LineSpacing: 1
  m_Anchor: 0
  m_Alignment: 0
  m_TabSize: 4
  m_FontSize: 20
  m_FontStyle: 0
  m_RichText: 1
  m_Font: {fileID: 0}
  m_Color:
    serializedVersion: 2
    rgba: 4294967295
--- !u!23 &269259434
MeshRenderer:
  m_ObjectHideFlags: 0
  m_CorrespondingSourceObject: {fileID: 0}
  m_PrefabInstance: {fileID: 0}
  m_PrefabAsset: {fileID: 0}
  m_GameObject: {fileID: 269259431}
  m_Enabled: 1
  m_CastShadows: 1
  m_ReceiveShadows: 1
  m_DynamicOccludee: 1
  m_MotionVectors: 1
  m_LightProbeUsage: 1
  m_ReflectionProbeUsage: 1
  m_RayTracingMode: 2
  m_RayTraceProcedural: 0
  m_RenderingLayerMask: 1
  m_RendererPriority: 0
  m_Materials:
  - {fileID: 10100, guid: 0000000000000000e000000000000000, type: 0}
  m_StaticBatchInfo:
    firstSubMesh: 0
    subMeshCount: 0
  m_StaticBatchRoot: {fileID: 0}
  m_ProbeAnchor: {fileID: 0}
  m_LightProbeVolumeOverride: {fileID: 0}
  m_ScaleInLightmap: 1
  m_ReceiveGI: 1
  m_PreserveUVs: 0
  m_IgnoreNormalsForChartDetection: 0
  m_ImportantGI: 0
  m_StitchLightmapSeams: 1
  m_SelectedEditorRenderState: 3
  m_MinimumChartSize: 4
  m_AutoUVMaxDistance: 0.5
  m_AutoUVMaxAngle: 89
  m_LightmapParameters: {fileID: 0}
  m_SortingLayerID: 0
  m_SortingLayer: 0
  m_SortingOrder: 0
  m_AdditionalVertexStreams: {fileID: 0}
--- !u!1 &280519907
GameObject:
  m_ObjectHideFlags: 0
  m_CorrespondingSourceObject: {fileID: 0}
  m_PrefabInstance: {fileID: 0}
  m_PrefabAsset: {fileID: 0}
  serializedVersion: 6
  m_Component:
  - component: {fileID: 280519908}
  - component: {fileID: 280519911}
  - component: {fileID: 280519910}
  - component: {fileID: 280519909}
  m_Layer: 0
  m_Name: Quad
  m_TagString: Untagged
  m_Icon: {fileID: 0}
  m_NavMeshLayer: 0
  m_StaticEditorFlags: 0
  m_IsActive: 1
--- !u!4 &280519908
Transform:
  m_ObjectHideFlags: 0
  m_CorrespondingSourceObject: {fileID: 0}
  m_PrefabInstance: {fileID: 0}
  m_PrefabAsset: {fileID: 0}
  m_GameObject: {fileID: 280519907}
  m_LocalRotation: {x: 0.7071068, y: -0, z: -0, w: 0.7071068}
  m_LocalPosition: {x: 0, y: 0, z: 0}
  m_LocalScale: {x: 4, y: 4, z: 4}
  m_Children: []
  m_Father: {fileID: 251243505}
  m_RootOrder: 1
  m_LocalEulerAnglesHint: {x: 90, y: 0, z: 0}
--- !u!64 &280519909
MeshCollider:
  m_ObjectHideFlags: 0
  m_CorrespondingSourceObject: {fileID: 0}
  m_PrefabInstance: {fileID: 0}
  m_PrefabAsset: {fileID: 0}
  m_GameObject: {fileID: 280519907}
  m_Material: {fileID: 0}
  m_IsTrigger: 0
  m_Enabled: 1
  serializedVersion: 4
  m_Convex: 0
  m_CookingOptions: 30
  m_Mesh: {fileID: 10210, guid: 0000000000000000e000000000000000, type: 0}
--- !u!23 &280519910
MeshRenderer:
  m_ObjectHideFlags: 0
  m_CorrespondingSourceObject: {fileID: 0}
  m_PrefabInstance: {fileID: 0}
  m_PrefabAsset: {fileID: 0}
  m_GameObject: {fileID: 280519907}
  m_Enabled: 1
  m_CastShadows: 1
  m_ReceiveShadows: 1
  m_DynamicOccludee: 1
  m_MotionVectors: 1
  m_LightProbeUsage: 1
  m_ReflectionProbeUsage: 1
  m_RayTracingMode: 2
  m_RayTraceProcedural: 0
  m_RenderingLayerMask: 1
  m_RendererPriority: 0
  m_Materials:
  - {fileID: 2100000, guid: 73c176f402d2c2f4d929aa5da7585d17, type: 2}
  m_StaticBatchInfo:
    firstSubMesh: 0
    subMeshCount: 0
  m_StaticBatchRoot: {fileID: 0}
  m_ProbeAnchor: {fileID: 0}
  m_LightProbeVolumeOverride: {fileID: 0}
  m_ScaleInLightmap: 1
  m_ReceiveGI: 1
  m_PreserveUVs: 0
  m_IgnoreNormalsForChartDetection: 0
  m_ImportantGI: 0
  m_StitchLightmapSeams: 1
  m_SelectedEditorRenderState: 3
  m_MinimumChartSize: 4
  m_AutoUVMaxDistance: 0.5
  m_AutoUVMaxAngle: 89
  m_LightmapParameters: {fileID: 0}
  m_SortingLayerID: 0
  m_SortingLayer: 0
  m_SortingOrder: 0
  m_AdditionalVertexStreams: {fileID: 0}
--- !u!33 &280519911
MeshFilter:
  m_ObjectHideFlags: 0
  m_CorrespondingSourceObject: {fileID: 0}
  m_PrefabInstance: {fileID: 0}
  m_PrefabAsset: {fileID: 0}
  m_GameObject: {fileID: 280519907}
  m_Mesh: {fileID: 10210, guid: 0000000000000000e000000000000000, type: 0}
--- !u!1 &306774261
GameObject:
  m_ObjectHideFlags: 0
  m_CorrespondingSourceObject: {fileID: 0}
  m_PrefabInstance: {fileID: 0}
  m_PrefabAsset: {fileID: 0}
  serializedVersion: 6
  m_Component:
  - component: {fileID: 306774262}
  m_Layer: 0
  m_Name: TwoMetersShadow (1)
  m_TagString: Untagged
  m_Icon: {fileID: 0}
  m_NavMeshLayer: 0
  m_StaticEditorFlags: 0
  m_IsActive: 1
--- !u!4 &306774262
Transform:
  m_ObjectHideFlags: 0
  m_CorrespondingSourceObject: {fileID: 0}
  m_PrefabInstance: {fileID: 0}
  m_PrefabAsset: {fileID: 0}
  m_GameObject: {fileID: 306774261}
  m_LocalRotation: {x: -0, y: -0, z: -0, w: 1}
  m_LocalPosition: {x: 25, y: 0, z: 0}
  m_LocalScale: {x: 1, y: 1, z: 1}
  m_Children:
  - {fileID: 2085032311}
  - {fileID: 309569562}
  - {fileID: 901934311}
  m_Father: {fileID: 532827090}
  m_RootOrder: 5
  m_LocalEulerAnglesHint: {x: 0, y: 0, z: 0}
--- !u!1 &309569561
GameObject:
  m_ObjectHideFlags: 0
  m_CorrespondingSourceObject: {fileID: 0}
  m_PrefabInstance: {fileID: 0}
  m_PrefabAsset: {fileID: 0}
  serializedVersion: 6
  m_Component:
  - component: {fileID: 309569562}
  - component: {fileID: 309569565}
  - component: {fileID: 309569564}
  - component: {fileID: 309569563}
  m_Layer: 0
  m_Name: Quad
  m_TagString: Untagged
  m_Icon: {fileID: 0}
  m_NavMeshLayer: 0
  m_StaticEditorFlags: 0
  m_IsActive: 1
--- !u!4 &309569562
Transform:
  m_ObjectHideFlags: 0
  m_CorrespondingSourceObject: {fileID: 0}
  m_PrefabInstance: {fileID: 0}
  m_PrefabAsset: {fileID: 0}
  m_GameObject: {fileID: 309569561}
  m_LocalRotation: {x: 0.7071068, y: -0, z: -0, w: 0.7071068}
  m_LocalPosition: {x: 0, y: 0, z: 0}
  m_LocalScale: {x: 4, y: 4, z: 4}
  m_Children: []
  m_Father: {fileID: 306774262}
  m_RootOrder: 1
  m_LocalEulerAnglesHint: {x: 90, y: 0, z: 0}
--- !u!64 &309569563
MeshCollider:
  m_ObjectHideFlags: 0
  m_CorrespondingSourceObject: {fileID: 0}
  m_PrefabInstance: {fileID: 0}
  m_PrefabAsset: {fileID: 0}
  m_GameObject: {fileID: 309569561}
  m_Material: {fileID: 0}
  m_IsTrigger: 0
  m_Enabled: 1
  serializedVersion: 4
  m_Convex: 0
  m_CookingOptions: 30
  m_Mesh: {fileID: 10210, guid: 0000000000000000e000000000000000, type: 0}
--- !u!23 &309569564
MeshRenderer:
  m_ObjectHideFlags: 0
  m_CorrespondingSourceObject: {fileID: 0}
  m_PrefabInstance: {fileID: 0}
  m_PrefabAsset: {fileID: 0}
  m_GameObject: {fileID: 309569561}
  m_Enabled: 1
  m_CastShadows: 1
  m_ReceiveShadows: 1
  m_DynamicOccludee: 1
  m_MotionVectors: 1
  m_LightProbeUsage: 1
  m_ReflectionProbeUsage: 1
  m_RayTracingMode: 2
  m_RayTraceProcedural: 0
  m_RenderingLayerMask: 1
  m_RendererPriority: 0
  m_Materials:
  - {fileID: 2100000, guid: 73c176f402d2c2f4d929aa5da7585d17, type: 2}
  m_StaticBatchInfo:
    firstSubMesh: 0
    subMeshCount: 0
  m_StaticBatchRoot: {fileID: 0}
  m_ProbeAnchor: {fileID: 0}
  m_LightProbeVolumeOverride: {fileID: 0}
  m_ScaleInLightmap: 1
  m_ReceiveGI: 1
  m_PreserveUVs: 0
  m_IgnoreNormalsForChartDetection: 0
  m_ImportantGI: 0
  m_StitchLightmapSeams: 1
  m_SelectedEditorRenderState: 3
  m_MinimumChartSize: 4
  m_AutoUVMaxDistance: 0.5
  m_AutoUVMaxAngle: 89
  m_LightmapParameters: {fileID: 0}
  m_SortingLayerID: 0
  m_SortingLayer: 0
  m_SortingOrder: 0
  m_AdditionalVertexStreams: {fileID: 0}
--- !u!33 &309569565
MeshFilter:
  m_ObjectHideFlags: 0
  m_CorrespondingSourceObject: {fileID: 0}
  m_PrefabInstance: {fileID: 0}
  m_PrefabAsset: {fileID: 0}
  m_GameObject: {fileID: 309569561}
  m_Mesh: {fileID: 10210, guid: 0000000000000000e000000000000000, type: 0}
--- !u!1 &472514492
GameObject:
  m_ObjectHideFlags: 0
  m_CorrespondingSourceObject: {fileID: 0}
  m_PrefabInstance: {fileID: 0}
  m_PrefabAsset: {fileID: 0}
  serializedVersion: 6
  m_Component:
  - component: {fileID: 472514493}
  - component: {fileID: 472514495}
  - component: {fileID: 472514494}
  m_Layer: 0
  m_Name: GameObject
  m_TagString: Untagged
  m_Icon: {fileID: 0}
  m_NavMeshLayer: 0
  m_StaticEditorFlags: 0
  m_IsActive: 1
--- !u!4 &472514493
Transform:
  m_ObjectHideFlags: 0
  m_CorrespondingSourceObject: {fileID: 0}
  m_PrefabInstance: {fileID: 0}
  m_PrefabAsset: {fileID: 0}
  m_GameObject: {fileID: 472514492}
  m_LocalRotation: {x: 0.7071068, y: -0, z: -0, w: 0.7071068}
  m_LocalPosition: {x: -2, y: 0, z: 2.5}
  m_LocalScale: {x: 1, y: 1, z: 1}
  m_Children: []
  m_Father: {fileID: 0}
  m_RootOrder: 2
  m_LocalEulerAnglesHint: {x: 90, y: 0, z: 0}
--- !u!102 &472514494
TextMesh:
  serializedVersion: 3
  m_ObjectHideFlags: 0
  m_CorrespondingSourceObject: {fileID: 0}
  m_PrefabInstance: {fileID: 0}
  m_PrefabAsset: {fileID: 0}
  m_GameObject: {fileID: 472514492}
  m_Text: '16ssp No Distance '
  m_OffsetZ: 0
  m_CharacterSize: 0.2
  m_LineSpacing: 1
  m_Anchor: 0
  m_Alignment: 0
  m_TabSize: 4
  m_FontSize: 20
  m_FontStyle: 0
  m_RichText: 1
  m_Font: {fileID: 0}
  m_Color:
    serializedVersion: 2
    rgba: 4294967295
--- !u!23 &472514495
MeshRenderer:
  m_ObjectHideFlags: 0
  m_CorrespondingSourceObject: {fileID: 0}
  m_PrefabInstance: {fileID: 0}
  m_PrefabAsset: {fileID: 0}
  m_GameObject: {fileID: 472514492}
  m_Enabled: 1
  m_CastShadows: 1
  m_ReceiveShadows: 1
  m_DynamicOccludee: 1
  m_MotionVectors: 1
  m_LightProbeUsage: 1
  m_ReflectionProbeUsage: 1
  m_RayTracingMode: 2
  m_RayTraceProcedural: 0
  m_RenderingLayerMask: 1
  m_RendererPriority: 0
  m_Materials:
  - {fileID: 10100, guid: 0000000000000000e000000000000000, type: 0}
  m_StaticBatchInfo:
    firstSubMesh: 0
    subMeshCount: 0
  m_StaticBatchRoot: {fileID: 0}
  m_ProbeAnchor: {fileID: 0}
  m_LightProbeVolumeOverride: {fileID: 0}
  m_ScaleInLightmap: 1
  m_ReceiveGI: 1
  m_PreserveUVs: 0
  m_IgnoreNormalsForChartDetection: 0
  m_ImportantGI: 0
  m_StitchLightmapSeams: 1
  m_SelectedEditorRenderState: 3
  m_MinimumChartSize: 4
  m_AutoUVMaxDistance: 0.5
  m_AutoUVMaxAngle: 89
  m_LightmapParameters: {fileID: 0}
  m_SortingLayerID: 0
  m_SortingLayer: 0
  m_SortingOrder: 0
  m_AdditionalVertexStreams: {fileID: 0}
--- !u!1001 &532827076
PrefabInstance:
  m_ObjectHideFlags: 0
  serializedVersion: 2
  m_Modification:
    m_TransformParent: {fileID: 0}
    m_Modifications:
    - target: {fileID: 379524094038586939, guid: 524a4089c9bc2c34bb93c019593dca5b,
        type: 3}
      propertyPath: m_LocalPosition.x
      value: 0
      objectReference: {fileID: 0}
    - target: {fileID: 379524094038586939, guid: 524a4089c9bc2c34bb93c019593dca5b,
        type: 3}
      propertyPath: m_LocalPosition.y
      value: 0
      objectReference: {fileID: 0}
    - target: {fileID: 379524094038586939, guid: 524a4089c9bc2c34bb93c019593dca5b,
        type: 3}
      propertyPath: m_LocalPosition.z
      value: 0
      objectReference: {fileID: 0}
    - target: {fileID: 379524094038586939, guid: 524a4089c9bc2c34bb93c019593dca5b,
        type: 3}
      propertyPath: m_LocalRotation.x
      value: 0
      objectReference: {fileID: 0}
    - target: {fileID: 379524094038586939, guid: 524a4089c9bc2c34bb93c019593dca5b,
        type: 3}
      propertyPath: m_LocalRotation.y
      value: 0
      objectReference: {fileID: 0}
    - target: {fileID: 379524094038586939, guid: 524a4089c9bc2c34bb93c019593dca5b,
        type: 3}
      propertyPath: m_LocalRotation.z
      value: 0
      objectReference: {fileID: 0}
    - target: {fileID: 379524094038586939, guid: 524a4089c9bc2c34bb93c019593dca5b,
        type: 3}
      propertyPath: m_LocalRotation.w
      value: 1
      objectReference: {fileID: 0}
    - target: {fileID: 379524094038586939, guid: 524a4089c9bc2c34bb93c019593dca5b,
        type: 3}
      propertyPath: m_RootOrder
      value: 8
      objectReference: {fileID: 0}
    - target: {fileID: 379524094038586939, guid: 524a4089c9bc2c34bb93c019593dca5b,
        type: 3}
      propertyPath: m_LocalEulerAnglesHint.x
      value: 0
      objectReference: {fileID: 0}
    - target: {fileID: 379524094038586939, guid: 524a4089c9bc2c34bb93c019593dca5b,
        type: 3}
      propertyPath: m_LocalEulerAnglesHint.y
      value: 0
      objectReference: {fileID: 0}
    - target: {fileID: 379524094038586939, guid: 524a4089c9bc2c34bb93c019593dca5b,
        type: 3}
      propertyPath: m_LocalEulerAnglesHint.z
      value: 0
      objectReference: {fileID: 0}
    - target: {fileID: 1497093035375156857, guid: 524a4089c9bc2c34bb93c019593dca5b,
        type: 3}
      propertyPath: m_LocalPosition.x
      value: 20
      objectReference: {fileID: 0}
    - target: {fileID: 1497093035468625970, guid: 524a4089c9bc2c34bb93c019593dca5b,
        type: 3}
      propertyPath: m_IsActive
      value: 1
      objectReference: {fileID: 0}
    - target: {fileID: 1497093035721185256, guid: 524a4089c9bc2c34bb93c019593dca5b,
        type: 3}
      propertyPath: m_IsActive
      value: 1
      objectReference: {fileID: 0}
    - target: {fileID: 1497093035836804953, guid: 524a4089c9bc2c34bb93c019593dca5b,
        type: 3}
      propertyPath: m_RootOrder
      value: 1
      objectReference: {fileID: 0}
    - target: {fileID: 1497093035836804953, guid: 524a4089c9bc2c34bb93c019593dca5b,
        type: 3}
      propertyPath: m_LocalPosition.x
      value: 20
      objectReference: {fileID: 0}
    - target: {fileID: 1497093035836804958, guid: 524a4089c9bc2c34bb93c019593dca5b,
        type: 3}
      propertyPath: m_IsActive
      value: 1
      objectReference: {fileID: 0}
    - target: {fileID: 1497093035868797283, guid: 524a4089c9bc2c34bb93c019593dca5b,
        type: 3}
      propertyPath: m_IsActive
      value: 1
      objectReference: {fileID: 0}
    - target: {fileID: 1497093035878549632, guid: 524a4089c9bc2c34bb93c019593dca5b,
        type: 3}
      propertyPath: m_LocalPosition.x
      value: 10
      objectReference: {fileID: 0}
    - target: {fileID: 1497093036109599243, guid: 524a4089c9bc2c34bb93c019593dca5b,
        type: 3}
      propertyPath: m_LocalPosition.x
      value: 10
      objectReference: {fileID: 0}
    - target: {fileID: 1497093036605255941, guid: 524a4089c9bc2c34bb93c019593dca5b,
        type: 3}
      propertyPath: m_IsActive
      value: 1
      objectReference: {fileID: 0}
    - target: {fileID: 1497093036694737787, guid: 524a4089c9bc2c34bb93c019593dca5b,
        type: 3}
      propertyPath: m_LocalPosition.x
      value: 20
      objectReference: {fileID: 0}
    - target: {fileID: 1497093036819796853, guid: 524a4089c9bc2c34bb93c019593dca5b,
        type: 3}
      propertyPath: m_LocalPosition.x
      value: 10
      objectReference: {fileID: 0}
    - target: {fileID: 1497093036822371618, guid: 524a4089c9bc2c34bb93c019593dca5b,
        type: 3}
      propertyPath: m_RootOrder
      value: 2
      objectReference: {fileID: 0}
    - target: {fileID: 1497093036822371618, guid: 524a4089c9bc2c34bb93c019593dca5b,
        type: 3}
      propertyPath: m_LocalPosition.x
      value: 20
      objectReference: {fileID: 0}
    - target: {fileID: 1497093036862932308, guid: 524a4089c9bc2c34bb93c019593dca5b,
        type: 3}
      propertyPath: m_IsActive
      value: 1
      objectReference: {fileID: 0}
    - target: {fileID: 1497093037206932200, guid: 524a4089c9bc2c34bb93c019593dca5b,
        type: 3}
      propertyPath: m_RootOrder
      value: 2
      objectReference: {fileID: 0}
    - target: {fileID: 1497093037206932200, guid: 524a4089c9bc2c34bb93c019593dca5b,
        type: 3}
      propertyPath: m_LocalPosition.x
      value: 10
      objectReference: {fileID: 0}
    - target: {fileID: 1497093037206932201, guid: 524a4089c9bc2c34bb93c019593dca5b,
        type: 3}
      propertyPath: m_IsActive
      value: 1
      objectReference: {fileID: 0}
    - target: {fileID: 7005189663885954349, guid: 524a4089c9bc2c34bb93c019593dca5b,
        type: 3}
      propertyPath: m_Name
      value: ShadowFilteringScene
      objectReference: {fileID: 0}
    m_RemovedComponents: []
  m_SourcePrefab: {fileID: 100100000, guid: 524a4089c9bc2c34bb93c019593dca5b, type: 3}
--- !u!4 &532827077 stripped
Transform:
  m_CorrespondingSourceObject: {fileID: 1497093035878549632, guid: 524a4089c9bc2c34bb93c019593dca5b,
    type: 3}
  m_PrefabInstance: {fileID: 532827076}
  m_PrefabAsset: {fileID: 0}
--- !u!4 &532827078 stripped
Transform:
  m_CorrespondingSourceObject: {fileID: 1497093036694737787, guid: 524a4089c9bc2c34bb93c019593dca5b,
    type: 3}
  m_PrefabInstance: {fileID: 532827076}
  m_PrefabAsset: {fileID: 0}
--- !u!4 &532827079 stripped
Transform:
  m_CorrespondingSourceObject: {fileID: 1497093036576766949, guid: 524a4089c9bc2c34bb93c019593dca5b,
    type: 3}
  m_PrefabInstance: {fileID: 532827076}
  m_PrefabAsset: {fileID: 0}
--- !u!4 &532827080 stripped
Transform:
  m_CorrespondingSourceObject: {fileID: 1497093036109599243, guid: 524a4089c9bc2c34bb93c019593dca5b,
    type: 3}
  m_PrefabInstance: {fileID: 532827076}
  m_PrefabAsset: {fileID: 0}
--- !u!4 &532827081 stripped
Transform:
  m_CorrespondingSourceObject: {fileID: 1497093035375156857, guid: 524a4089c9bc2c34bb93c019593dca5b,
    type: 3}
  m_PrefabInstance: {fileID: 532827076}
  m_PrefabAsset: {fileID: 0}
--- !u!4 &532827082 stripped
Transform:
  m_CorrespondingSourceObject: {fileID: 1497093036731306848, guid: 524a4089c9bc2c34bb93c019593dca5b,
    type: 3}
  m_PrefabInstance: {fileID: 532827076}
  m_PrefabAsset: {fileID: 0}
--- !u!4 &532827083 stripped
Transform:
  m_CorrespondingSourceObject: {fileID: 1497093036819796853, guid: 524a4089c9bc2c34bb93c019593dca5b,
    type: 3}
  m_PrefabInstance: {fileID: 532827076}
  m_PrefabAsset: {fileID: 0}
--- !u!4 &532827084 stripped
Transform:
  m_CorrespondingSourceObject: {fileID: 1497093036822371618, guid: 524a4089c9bc2c34bb93c019593dca5b,
    type: 3}
  m_PrefabInstance: {fileID: 532827076}
  m_PrefabAsset: {fileID: 0}
--- !u!4 &532827085 stripped
Transform:
  m_CorrespondingSourceObject: {fileID: 1497093036743866302, guid: 524a4089c9bc2c34bb93c019593dca5b,
    type: 3}
  m_PrefabInstance: {fileID: 532827076}
  m_PrefabAsset: {fileID: 0}
--- !u!4 &532827086 stripped
Transform:
  m_CorrespondingSourceObject: {fileID: 1497093037206932200, guid: 524a4089c9bc2c34bb93c019593dca5b,
    type: 3}
  m_PrefabInstance: {fileID: 532827076}
  m_PrefabAsset: {fileID: 0}
--- !u!4 &532827087 stripped
Transform:
  m_CorrespondingSourceObject: {fileID: 1497093035836804953, guid: 524a4089c9bc2c34bb93c019593dca5b,
    type: 3}
  m_PrefabInstance: {fileID: 532827076}
  m_PrefabAsset: {fileID: 0}
--- !u!4 &532827088 stripped
Transform:
  m_CorrespondingSourceObject: {fileID: 1497093035468625981, guid: 524a4089c9bc2c34bb93c019593dca5b,
    type: 3}
  m_PrefabInstance: {fileID: 532827076}
  m_PrefabAsset: {fileID: 0}
--- !u!4 &532827089 stripped
Transform:
  m_CorrespondingSourceObject: {fileID: 1497093035721185259, guid: 524a4089c9bc2c34bb93c019593dca5b,
    type: 3}
  m_PrefabInstance: {fileID: 532827076}
  m_PrefabAsset: {fileID: 0}
--- !u!4 &532827090 stripped
Transform:
  m_CorrespondingSourceObject: {fileID: 1497093035868797282, guid: 524a4089c9bc2c34bb93c019593dca5b,
    type: 3}
  m_PrefabInstance: {fileID: 532827076}
  m_PrefabAsset: {fileID: 0}
--- !u!4 &532827091 stripped
Transform:
  m_CorrespondingSourceObject: {fileID: 1497093036862932311, guid: 524a4089c9bc2c34bb93c019593dca5b,
    type: 3}
  m_PrefabInstance: {fileID: 532827076}
  m_PrefabAsset: {fileID: 0}
--- !u!4 &532827092 stripped
Transform:
  m_CorrespondingSourceObject: {fileID: 1497093036605255940, guid: 524a4089c9bc2c34bb93c019593dca5b,
    type: 3}
  m_PrefabInstance: {fileID: 532827076}
  m_PrefabAsset: {fileID: 0}
--- !u!1 &598474823
GameObject:
  m_ObjectHideFlags: 0
  m_CorrespondingSourceObject: {fileID: 0}
  m_PrefabInstance: {fileID: 0}
  m_PrefabAsset: {fileID: 0}
  serializedVersion: 6
  m_Component:
  - component: {fileID: 598474824}
  - component: {fileID: 598474827}
  - component: {fileID: 598474826}
  - component: {fileID: 598474825}
  m_Layer: 0
  m_Name: Cube
  m_TagString: Untagged
  m_Icon: {fileID: 0}
  m_NavMeshLayer: 0
  m_StaticEditorFlags: 0
  m_IsActive: 1
--- !u!4 &598474824
Transform:
  m_ObjectHideFlags: 0
  m_CorrespondingSourceObject: {fileID: 0}
  m_PrefabInstance: {fileID: 0}
  m_PrefabAsset: {fileID: 0}
  m_GameObject: {fileID: 598474823}
  m_LocalRotation: {x: -0, y: -0, z: -0, w: 1}
  m_LocalPosition: {x: -1, y: 1, z: -1}
  m_LocalScale: {x: 1, y: 1, z: 1}
  m_Children: []
  m_Father: {fileID: 2039721406}
  m_RootOrder: 0
  m_LocalEulerAnglesHint: {x: 0, y: 0, z: 0}
--- !u!65 &598474825
BoxCollider:
  m_ObjectHideFlags: 0
  m_CorrespondingSourceObject: {fileID: 0}
  m_PrefabInstance: {fileID: 0}
  m_PrefabAsset: {fileID: 0}
  m_GameObject: {fileID: 598474823}
  m_Material: {fileID: 0}
  m_IsTrigger: 0
  m_Enabled: 1
  serializedVersion: 2
  m_Size: {x: 1, y: 1, z: 1}
  m_Center: {x: 0, y: 0, z: 0}
--- !u!23 &598474826
MeshRenderer:
  m_ObjectHideFlags: 0
  m_CorrespondingSourceObject: {fileID: 0}
  m_PrefabInstance: {fileID: 0}
  m_PrefabAsset: {fileID: 0}
  m_GameObject: {fileID: 598474823}
  m_Enabled: 1
  m_CastShadows: 1
  m_ReceiveShadows: 1
  m_DynamicOccludee: 1
  m_MotionVectors: 1
  m_LightProbeUsage: 1
  m_ReflectionProbeUsage: 1
  m_RayTracingMode: 2
  m_RayTraceProcedural: 0
  m_RenderingLayerMask: 1
  m_RendererPriority: 0
  m_Materials:
  - {fileID: 2100000, guid: 73c176f402d2c2f4d929aa5da7585d17, type: 2}
  m_StaticBatchInfo:
    firstSubMesh: 0
    subMeshCount: 0
  m_StaticBatchRoot: {fileID: 0}
  m_ProbeAnchor: {fileID: 0}
  m_LightProbeVolumeOverride: {fileID: 0}
  m_ScaleInLightmap: 1
  m_ReceiveGI: 1
  m_PreserveUVs: 0
  m_IgnoreNormalsForChartDetection: 0
  m_ImportantGI: 0
  m_StitchLightmapSeams: 1
  m_SelectedEditorRenderState: 3
  m_MinimumChartSize: 4
  m_AutoUVMaxDistance: 0.5
  m_AutoUVMaxAngle: 89
  m_LightmapParameters: {fileID: 0}
  m_SortingLayerID: 0
  m_SortingLayer: 0
  m_SortingOrder: 0
  m_AdditionalVertexStreams: {fileID: 0}
--- !u!33 &598474827
MeshFilter:
  m_ObjectHideFlags: 0
  m_CorrespondingSourceObject: {fileID: 0}
  m_PrefabInstance: {fileID: 0}
  m_PrefabAsset: {fileID: 0}
  m_GameObject: {fileID: 598474823}
  m_Mesh: {fileID: 10202, guid: 0000000000000000e000000000000000, type: 0}
--- !u!1 &609432726
GameObject:
  m_ObjectHideFlags: 0
  m_CorrespondingSourceObject: {fileID: 0}
  m_PrefabInstance: {fileID: 0}
  m_PrefabAsset: {fileID: 0}
  serializedVersion: 6
  m_Component:
  - component: {fileID: 609432727}
  - component: {fileID: 609432730}
  - component: {fileID: 609432729}
  - component: {fileID: 609432728}
  m_Layer: 0
  m_Name: Cube
  m_TagString: Untagged
  m_Icon: {fileID: 0}
  m_NavMeshLayer: 0
  m_StaticEditorFlags: 0
  m_IsActive: 1
--- !u!4 &609432727
Transform:
  m_ObjectHideFlags: 0
  m_CorrespondingSourceObject: {fileID: 0}
  m_PrefabInstance: {fileID: 0}
  m_PrefabAsset: {fileID: 0}
  m_GameObject: {fileID: 609432726}
  m_LocalRotation: {x: -0, y: -0, z: -0, w: 1}
  m_LocalPosition: {x: -1, y: 0.5, z: -1}
  m_LocalScale: {x: 1, y: 1, z: 1}
  m_Children: []
  m_Father: {fileID: 1700776271}
  m_RootOrder: 0
  m_LocalEulerAnglesHint: {x: 0, y: 0, z: 0}
--- !u!65 &609432728
BoxCollider:
  m_ObjectHideFlags: 0
  m_CorrespondingSourceObject: {fileID: 0}
  m_PrefabInstance: {fileID: 0}
  m_PrefabAsset: {fileID: 0}
  m_GameObject: {fileID: 609432726}
  m_Material: {fileID: 0}
  m_IsTrigger: 0
  m_Enabled: 1
  serializedVersion: 2
  m_Size: {x: 1, y: 1, z: 1}
  m_Center: {x: 0, y: 0, z: 0}
--- !u!23 &609432729
MeshRenderer:
  m_ObjectHideFlags: 0
  m_CorrespondingSourceObject: {fileID: 0}
  m_PrefabInstance: {fileID: 0}
  m_PrefabAsset: {fileID: 0}
  m_GameObject: {fileID: 609432726}
  m_Enabled: 1
  m_CastShadows: 1
  m_ReceiveShadows: 1
  m_DynamicOccludee: 1
  m_MotionVectors: 1
  m_LightProbeUsage: 1
  m_ReflectionProbeUsage: 1
  m_RayTracingMode: 2
  m_RayTraceProcedural: 0
  m_RenderingLayerMask: 1
  m_RendererPriority: 0
  m_Materials:
  - {fileID: 2100000, guid: 73c176f402d2c2f4d929aa5da7585d17, type: 2}
  m_StaticBatchInfo:
    firstSubMesh: 0
    subMeshCount: 0
  m_StaticBatchRoot: {fileID: 0}
  m_ProbeAnchor: {fileID: 0}
  m_LightProbeVolumeOverride: {fileID: 0}
  m_ScaleInLightmap: 1
  m_ReceiveGI: 1
  m_PreserveUVs: 0
  m_IgnoreNormalsForChartDetection: 0
  m_ImportantGI: 0
  m_StitchLightmapSeams: 1
  m_SelectedEditorRenderState: 3
  m_MinimumChartSize: 4
  m_AutoUVMaxDistance: 0.5
  m_AutoUVMaxAngle: 89
  m_LightmapParameters: {fileID: 0}
  m_SortingLayerID: 0
  m_SortingLayer: 0
  m_SortingOrder: 0
  m_AdditionalVertexStreams: {fileID: 0}
--- !u!33 &609432730
MeshFilter:
  m_ObjectHideFlags: 0
  m_CorrespondingSourceObject: {fileID: 0}
  m_PrefabInstance: {fileID: 0}
  m_PrefabAsset: {fileID: 0}
  m_GameObject: {fileID: 609432726}
  m_Mesh: {fileID: 10202, guid: 0000000000000000e000000000000000, type: 0}
--- !u!1 &615943941
GameObject:
  m_ObjectHideFlags: 0
  m_CorrespondingSourceObject: {fileID: 0}
  m_PrefabInstance: {fileID: 0}
  m_PrefabAsset: {fileID: 0}
  serializedVersion: 6
  m_Component:
  - component: {fileID: 615943942}
  - component: {fileID: 615943944}
  - component: {fileID: 615943943}
  m_Layer: 0
  m_Name: Point Light (4)
  m_TagString: Untagged
  m_Icon: {fileID: 0}
  m_NavMeshLayer: 0
  m_StaticEditorFlags: 0
  m_IsActive: 1
--- !u!4 &615943942
Transform:
  m_ObjectHideFlags: 0
  m_CorrespondingSourceObject: {fileID: 0}
  m_PrefabInstance: {fileID: 0}
  m_PrefabAsset: {fileID: 0}
  m_GameObject: {fileID: 615943941}
  m_LocalRotation: {x: 0.3726919, y: 0.20973612, z: -0.08687555, w: 0.89975786}
  m_LocalPosition: {x: -2, y: 2.9700003, z: -2.8700008}
  m_LocalScale: {x: 1, y: 1, z: 1}
  m_Children: []
  m_Father: {fileID: 532827082}
  m_RootOrder: 2
  m_LocalEulerAnglesHint: {x: 45, y: 26.243002, z: 0}
--- !u!114 &615943943
MonoBehaviour:
  m_ObjectHideFlags: 0
  m_CorrespondingSourceObject: {fileID: 0}
  m_PrefabInstance: {fileID: 0}
  m_PrefabAsset: {fileID: 0}
  m_GameObject: {fileID: 615943941}
  m_Enabled: 1
  m_EditorHideFlags: 0
  m_Script: {fileID: 11500000, guid: 7a68c43fe1f2a47cfa234b5eeaa98012, type: 3}
  m_Name: 
  m_EditorClassIdentifier: 
  m_Version: 11
  m_ObsoleteShadowResolutionTier: 1
  m_ObsoleteUseShadowQualitySettings: 0
  m_ObsoleteCustomShadowResolution: 512
  m_ObsoleteContactShadows: 0
  m_PointlightHDType: 0
  m_SpotLightShape: 0
  m_AreaLightShape: 0
  m_Intensity: 2000
  m_EnableSpotReflector: 0
  m_LuxAtDistance: 1
  m_InnerSpotPercent: 0
  m_SpotIESCutoffPercent: 100
  m_LightDimmer: 1
  m_VolumetricDimmer: 1
  m_LightUnit: 0
  m_FadeDistance: 10000
  m_AffectDiffuse: 1
  m_AffectSpecular: 1
  m_NonLightmappedOnly: 0
  m_ShapeWidth: 0.5
  m_ShapeHeight: 0.5
  m_AspectRatio: 1
  m_ShapeRadius: 0.5
  m_SoftnessScale: 1
  m_UseCustomSpotLightShadowCone: 0
  m_CustomSpotLightShadowCone: 30
  m_MaxSmoothness: 0.99
  m_ApplyRangeAttenuation: 1
  m_DisplayAreaLightEmissiveMesh: 0
  m_AreaLightCookie: {fileID: 0}
  m_IESPoint: {fileID: 0}
  m_IESSpot: {fileID: 0}
  m_AreaLightShadowCone: 120
  m_UseScreenSpaceShadows: 0
  m_InteractsWithSky: 1
  m_AngularDiameter: 0.5
  m_FlareSize: 2
  m_FlareTint: {r: 1, g: 1, b: 1, a: 1}
  m_FlareFalloff: 4
  m_SurfaceTexture: {fileID: 0}
  m_SurfaceTint: {r: 1, g: 1, b: 1, a: 1}
  m_Distance: 1.5e+11
  m_UseRayTracedShadows: 1
  m_NumRayTracingSamples: 16
  m_FilterTracedShadow: 1
  m_FilterSizeTraced: 1
  m_SunLightConeAngle: 0.5
  m_LightShadowRadius: 0.5
  m_SemiTransparentShadow: 1
  m_ColorShadow: 1
  m_DistanceBasedFiltering: 0
  m_EvsmExponent: 15
  m_EvsmLightLeakBias: 0
  m_EvsmVarianceBias: 0.00001
  m_EvsmBlurPasses: 0
  m_LightlayersMask: 1
  m_LinkShadowLayers: 1
  m_ShadowNearPlane: 0.1
  m_BlockerSampleCount: 24
  m_FilterSampleCount: 16
  m_MinFilterSize: 0.1
  m_KernelSize: 5
  m_LightAngle: 1
  m_MaxDepthBias: 0.001
  m_ShadowResolution:
    m_Override: 512
    m_UseOverride: 1
    m_Level: 0
  m_ShadowDimmer: 1
  m_VolumetricShadowDimmer: 1
  m_ShadowFadeDistance: 10000
  m_UseContactShadow:
    m_Override: 0
    m_UseOverride: 1
    m_Level: 0
  m_RayTracedContactShadow: 0
  m_ShadowTint: {r: 0, g: 0, b: 0, a: 1}
  m_PenumbraTint: 0
  m_NormalBias: 0.75
  m_SlopeBias: 0.5
  m_ShadowUpdateMode: 0
  m_BarnDoorAngle: 90
  m_BarnDoorLength: 0.05
  m_preserveCachedShadow: 0
  m_ShadowCascadeRatios:
  - 0.05
  - 0.2
  - 0.3
  m_ShadowCascadeBorders:
  - 0.2
  - 0.2
  - 0.2
  - 0.2
  m_ShadowAlgorithm: 0
  m_ShadowVariant: 0
  m_ShadowPrecision: 0
  useOldInspector: 0
  useVolumetric: 1
  featuresFoldout: 1
  showAdditionalSettings: 0
  m_AreaLightEmissiveMeshShadowCastingMode: 0
  m_AreaLightEmissiveMeshMotionVectorGenerationMode: 0
<<<<<<< HEAD
=======
  m_AreaLightEmissiveMeshLayer: -1
>>>>>>> fb439485
--- !u!108 &615943944
Light:
  m_ObjectHideFlags: 0
  m_CorrespondingSourceObject: {fileID: 0}
  m_PrefabInstance: {fileID: 0}
  m_PrefabAsset: {fileID: 0}
  m_GameObject: {fileID: 615943941}
  m_Enabled: 1
  serializedVersion: 10
  m_Type: 0
  m_Shape: 0
  m_Color: {r: 1, g: 1, b: 1, a: 1}
  m_Intensity: 159.15494
  m_Range: 10
  m_SpotAngle: 59.06719
  m_InnerSpotAngle: 21.80208
  m_CookieSize: 10
  m_Shadows:
    m_Type: 1
    m_Resolution: -1
    m_CustomResolution: -1
    m_Strength: 1
    m_Bias: 0.05
    m_NormalBias: 0.4
    m_NearPlane: 0.2
    m_CullingMatrixOverride:
      e00: 1
      e01: 0
      e02: 0
      e03: 0
      e10: 0
      e11: 1
      e12: 0
      e13: 0
      e20: 0
      e21: 0
      e22: 1
      e23: 0
      e30: 0
      e31: 0
      e32: 0
      e33: 1
    m_UseCullingMatrixOverride: 0
  m_Cookie: {fileID: 0}
  m_DrawHalo: 0
  m_Flare: {fileID: 0}
  m_RenderMode: 0
  m_CullingMask:
    serializedVersion: 2
    m_Bits: 4294967295
  m_RenderingLayerMask: 1
  m_Lightmapping: 4
  m_LightShadowCasterMode: 2
  m_AreaSize: {x: 1, y: 1}
  m_BounceIntensity: 1
  m_ColorTemperature: 6570
  m_UseColorTemperature: 0
  m_BoundingSphereOverride: {x: 0, y: 0, z: 0, w: 0}
  m_UseBoundingSphereOverride: 0
  m_UseViewFrustumForShadowCasterCull: 1
  m_ShadowRadius: 0.5
  m_ShadowAngle: 0
--- !u!1 &622121966
GameObject:
  m_ObjectHideFlags: 0
  m_CorrespondingSourceObject: {fileID: 0}
  m_PrefabInstance: {fileID: 0}
  m_PrefabAsset: {fileID: 0}
  serializedVersion: 6
  m_Component:
  - component: {fileID: 622121967}
  - component: {fileID: 622121970}
  - component: {fileID: 622121969}
  - component: {fileID: 622121968}
  m_Layer: 0
  m_Name: Quad
  m_TagString: Untagged
  m_Icon: {fileID: 0}
  m_NavMeshLayer: 0
  m_StaticEditorFlags: 0
  m_IsActive: 1
--- !u!4 &622121967
Transform:
  m_ObjectHideFlags: 0
  m_CorrespondingSourceObject: {fileID: 0}
  m_PrefabInstance: {fileID: 0}
  m_PrefabAsset: {fileID: 0}
  m_GameObject: {fileID: 622121966}
  m_LocalRotation: {x: 0.7071068, y: -0, z: -0, w: 0.7071068}
  m_LocalPosition: {x: 0, y: 0, z: 0}
  m_LocalScale: {x: 4, y: 4, z: 4}
  m_Children: []
  m_Father: {fileID: 1129913569}
  m_RootOrder: 1
  m_LocalEulerAnglesHint: {x: 90, y: 0, z: 0}
--- !u!64 &622121968
MeshCollider:
  m_ObjectHideFlags: 0
  m_CorrespondingSourceObject: {fileID: 0}
  m_PrefabInstance: {fileID: 0}
  m_PrefabAsset: {fileID: 0}
  m_GameObject: {fileID: 622121966}
  m_Material: {fileID: 0}
  m_IsTrigger: 0
  m_Enabled: 1
  serializedVersion: 4
  m_Convex: 0
  m_CookingOptions: 30
  m_Mesh: {fileID: 10210, guid: 0000000000000000e000000000000000, type: 0}
--- !u!23 &622121969
MeshRenderer:
  m_ObjectHideFlags: 0
  m_CorrespondingSourceObject: {fileID: 0}
  m_PrefabInstance: {fileID: 0}
  m_PrefabAsset: {fileID: 0}
  m_GameObject: {fileID: 622121966}
  m_Enabled: 1
  m_CastShadows: 1
  m_ReceiveShadows: 1
  m_DynamicOccludee: 1
  m_MotionVectors: 1
  m_LightProbeUsage: 1
  m_ReflectionProbeUsage: 1
  m_RayTracingMode: 2
  m_RayTraceProcedural: 0
  m_RenderingLayerMask: 1
  m_RendererPriority: 0
  m_Materials:
  - {fileID: 2100000, guid: 73c176f402d2c2f4d929aa5da7585d17, type: 2}
  m_StaticBatchInfo:
    firstSubMesh: 0
    subMeshCount: 0
  m_StaticBatchRoot: {fileID: 0}
  m_ProbeAnchor: {fileID: 0}
  m_LightProbeVolumeOverride: {fileID: 0}
  m_ScaleInLightmap: 1
  m_ReceiveGI: 1
  m_PreserveUVs: 0
  m_IgnoreNormalsForChartDetection: 0
  m_ImportantGI: 0
  m_StitchLightmapSeams: 1
  m_SelectedEditorRenderState: 3
  m_MinimumChartSize: 4
  m_AutoUVMaxDistance: 0.5
  m_AutoUVMaxAngle: 89
  m_LightmapParameters: {fileID: 0}
  m_SortingLayerID: 0
  m_SortingLayer: 0
  m_SortingOrder: 0
  m_AdditionalVertexStreams: {fileID: 0}
--- !u!33 &622121970
MeshFilter:
  m_ObjectHideFlags: 0
  m_CorrespondingSourceObject: {fileID: 0}
  m_PrefabInstance: {fileID: 0}
  m_PrefabAsset: {fileID: 0}
  m_GameObject: {fileID: 622121966}
  m_Mesh: {fileID: 10210, guid: 0000000000000000e000000000000000, type: 0}
--- !u!1 &640506370
GameObject:
  m_ObjectHideFlags: 0
  m_CorrespondingSourceObject: {fileID: 0}
  m_PrefabInstance: {fileID: 0}
  m_PrefabAsset: {fileID: 0}
  serializedVersion: 6
  m_Component:
  - component: {fileID: 640506371}
  m_Layer: 0
  m_Name: OneMeterShadow (1)
  m_TagString: Untagged
  m_Icon: {fileID: 0}
  m_NavMeshLayer: 0
  m_StaticEditorFlags: 0
  m_IsActive: 1
--- !u!4 &640506371
Transform:
  m_ObjectHideFlags: 0
  m_CorrespondingSourceObject: {fileID: 0}
  m_PrefabInstance: {fileID: 0}
  m_PrefabAsset: {fileID: 0}
  m_GameObject: {fileID: 640506370}
  m_LocalRotation: {x: -0, y: -0, z: -0, w: 1}
  m_LocalPosition: {x: 15, y: 0, z: 0}
  m_LocalScale: {x: 1, y: 1, z: 1}
  m_Children:
  - {fileID: 796459755}
  - {fileID: 1167769965}
  - {fileID: 1712390884}
  m_Father: {fileID: 532827089}
  m_RootOrder: 4
  m_LocalEulerAnglesHint: {x: 0, y: 0, z: 0}
--- !u!1 &703872206
GameObject:
  m_ObjectHideFlags: 0
  m_CorrespondingSourceObject: {fileID: 0}
  m_PrefabInstance: {fileID: 0}
  m_PrefabAsset: {fileID: 0}
  serializedVersion: 6
  m_Component:
  - component: {fileID: 703872207}
  m_Layer: 0
  m_Name: TwoMetersShadow (1)
  m_TagString: Untagged
  m_Icon: {fileID: 0}
  m_NavMeshLayer: 0
  m_StaticEditorFlags: 0
  m_IsActive: 1
--- !u!4 &703872207
Transform:
  m_ObjectHideFlags: 0
  m_CorrespondingSourceObject: {fileID: 0}
  m_PrefabInstance: {fileID: 0}
  m_PrefabAsset: {fileID: 0}
  m_GameObject: {fileID: 703872206}
  m_LocalRotation: {x: -0, y: -0, z: -0, w: 1}
  m_LocalPosition: {x: 25, y: 0, z: 0}
  m_LocalScale: {x: 1, y: 1, z: 1}
  m_Children:
  - {fileID: 255074120}
  - {fileID: 1336019674}
  - {fileID: 225050922}
  m_Father: {fileID: 532827092}
  m_RootOrder: 5
  m_LocalEulerAnglesHint: {x: 0, y: 0, z: 0}
--- !u!1 &728037825
GameObject:
  m_ObjectHideFlags: 0
  m_CorrespondingSourceObject: {fileID: 0}
  m_PrefabInstance: {fileID: 0}
  m_PrefabAsset: {fileID: 0}
  serializedVersion: 6
  m_Component:
  - component: {fileID: 728037826}
  - component: {fileID: 728037828}
  - component: {fileID: 728037827}
  m_Layer: 0
  m_Name: Point Light (1)
  m_TagString: Untagged
  m_Icon: {fileID: 0}
  m_NavMeshLayer: 0
  m_StaticEditorFlags: 0
  m_IsActive: 1
--- !u!4 &728037826
Transform:
  m_ObjectHideFlags: 0
  m_CorrespondingSourceObject: {fileID: 0}
  m_PrefabInstance: {fileID: 0}
  m_PrefabAsset: {fileID: 0}
  m_GameObject: {fileID: 728037825}
  m_LocalRotation: {x: 0.3726919, y: 0.20973612, z: -0.08687555, w: 0.89975786}
  m_LocalPosition: {x: -2.1400003, y: 4, z: -3}
  m_LocalScale: {x: 1, y: 1, z: 1}
  m_Children: []
  m_Father: {fileID: 1014634182}
  m_RootOrder: 2
  m_LocalEulerAnglesHint: {x: 45, y: 26.243002, z: 0}
--- !u!114 &728037827
MonoBehaviour:
  m_ObjectHideFlags: 0
  m_CorrespondingSourceObject: {fileID: 0}
  m_PrefabInstance: {fileID: 0}
  m_PrefabAsset: {fileID: 0}
  m_GameObject: {fileID: 728037825}
  m_Enabled: 1
  m_EditorHideFlags: 0
  m_Script: {fileID: 11500000, guid: 7a68c43fe1f2a47cfa234b5eeaa98012, type: 3}
  m_Name: 
  m_EditorClassIdentifier: 
  m_Version: 11
  m_ObsoleteShadowResolutionTier: 1
  m_ObsoleteUseShadowQualitySettings: 0
  m_ObsoleteCustomShadowResolution: 512
  m_ObsoleteContactShadows: 0
  m_PointlightHDType: 0
  m_SpotLightShape: 0
  m_AreaLightShape: 0
  m_Intensity: 2000
  m_EnableSpotReflector: 0
  m_LuxAtDistance: 1
  m_InnerSpotPercent: 0
  m_SpotIESCutoffPercent: 100
  m_LightDimmer: 1
  m_VolumetricDimmer: 1
  m_LightUnit: 0
  m_FadeDistance: 10000
  m_AffectDiffuse: 1
  m_AffectSpecular: 1
  m_NonLightmappedOnly: 0
  m_ShapeWidth: 0.5
  m_ShapeHeight: 0.5
  m_AspectRatio: 1
  m_ShapeRadius: 0.5
  m_SoftnessScale: 1
  m_UseCustomSpotLightShadowCone: 0
  m_CustomSpotLightShadowCone: 30
  m_MaxSmoothness: 0.99
  m_ApplyRangeAttenuation: 1
  m_DisplayAreaLightEmissiveMesh: 0
  m_AreaLightCookie: {fileID: 0}
  m_IESPoint: {fileID: 0}
  m_IESSpot: {fileID: 0}
  m_AreaLightShadowCone: 120
  m_UseScreenSpaceShadows: 0
  m_InteractsWithSky: 1
  m_AngularDiameter: 0.5
  m_FlareSize: 2
  m_FlareTint: {r: 1, g: 1, b: 1, a: 1}
  m_FlareFalloff: 4
  m_SurfaceTexture: {fileID: 0}
  m_SurfaceTint: {r: 1, g: 1, b: 1, a: 1}
  m_Distance: 1.5e+11
  m_UseRayTracedShadows: 1
  m_NumRayTracingSamples: 2
  m_FilterTracedShadow: 1
  m_FilterSizeTraced: 16
  m_SunLightConeAngle: 0.5
  m_LightShadowRadius: 0.5
  m_SemiTransparentShadow: 1
  m_ColorShadow: 1
  m_DistanceBasedFiltering: 1
  m_EvsmExponent: 15
  m_EvsmLightLeakBias: 0
  m_EvsmVarianceBias: 0.00001
  m_EvsmBlurPasses: 0
  m_LightlayersMask: 1
  m_LinkShadowLayers: 1
  m_ShadowNearPlane: 0.1
  m_BlockerSampleCount: 24
  m_FilterSampleCount: 16
  m_MinFilterSize: 0.1
  m_KernelSize: 5
  m_LightAngle: 1
  m_MaxDepthBias: 0.001
  m_ShadowResolution:
    m_Override: 512
    m_UseOverride: 1
    m_Level: 0
  m_ShadowDimmer: 1
  m_VolumetricShadowDimmer: 1
  m_ShadowFadeDistance: 10000
  m_UseContactShadow:
    m_Override: 0
    m_UseOverride: 1
    m_Level: 0
  m_RayTracedContactShadow: 0
  m_ShadowTint: {r: 0, g: 0, b: 0, a: 1}
  m_PenumbraTint: 0
  m_NormalBias: 0.75
  m_SlopeBias: 0.5
  m_ShadowUpdateMode: 0
  m_BarnDoorAngle: 90
  m_BarnDoorLength: 0.05
  m_preserveCachedShadow: 0
  m_ShadowCascadeRatios:
  - 0.05
  - 0.2
  - 0.3
  m_ShadowCascadeBorders:
  - 0.2
  - 0.2
  - 0.2
  - 0.2
  m_ShadowAlgorithm: 0
  m_ShadowVariant: 0
  m_ShadowPrecision: 0
  useOldInspector: 0
  useVolumetric: 1
  featuresFoldout: 1
  showAdditionalSettings: 0
  m_AreaLightEmissiveMeshShadowCastingMode: 0
  m_AreaLightEmissiveMeshMotionVectorGenerationMode: 0
<<<<<<< HEAD
=======
  m_AreaLightEmissiveMeshLayer: -1
>>>>>>> fb439485
--- !u!108 &728037828
Light:
  m_ObjectHideFlags: 0
  m_CorrespondingSourceObject: {fileID: 0}
  m_PrefabInstance: {fileID: 0}
  m_PrefabAsset: {fileID: 0}
  m_GameObject: {fileID: 728037825}
  m_Enabled: 1
  serializedVersion: 10
  m_Type: 0
  m_Shape: 0
  m_Color: {r: 1, g: 1, b: 1, a: 1}
  m_Intensity: 159.15494
  m_Range: 10
  m_SpotAngle: 59.06719
  m_InnerSpotAngle: 21.80208
  m_CookieSize: 10
  m_Shadows:
    m_Type: 1
    m_Resolution: -1
    m_CustomResolution: -1
    m_Strength: 1
    m_Bias: 0.05
    m_NormalBias: 0.4
    m_NearPlane: 0.2
    m_CullingMatrixOverride:
      e00: 1
      e01: 0
      e02: 0
      e03: 0
      e10: 0
      e11: 1
      e12: 0
      e13: 0
      e20: 0
      e21: 0
      e22: 1
      e23: 0
      e30: 0
      e31: 0
      e32: 0
      e33: 1
    m_UseCullingMatrixOverride: 0
  m_Cookie: {fileID: 0}
  m_DrawHalo: 0
  m_Flare: {fileID: 0}
  m_RenderMode: 0
  m_CullingMask:
    serializedVersion: 2
    m_Bits: 4294967295
  m_RenderingLayerMask: 1
  m_Lightmapping: 4
  m_LightShadowCasterMode: 2
  m_AreaSize: {x: 1, y: 1}
  m_BounceIntensity: 1
  m_ColorTemperature: 6570
  m_UseColorTemperature: 0
  m_BoundingSphereOverride: {x: 0, y: 0, z: 0, w: 0}
  m_UseBoundingSphereOverride: 0
  m_UseViewFrustumForShadowCasterCull: 1
  m_ShadowRadius: 0.5
  m_ShadowAngle: 0
--- !u!1 &751354529
GameObject:
  m_ObjectHideFlags: 0
  m_CorrespondingSourceObject: {fileID: 0}
  m_PrefabInstance: {fileID: 0}
  m_PrefabAsset: {fileID: 0}
  serializedVersion: 6
  m_Component:
  - component: {fileID: 751354530}
  - component: {fileID: 751354532}
  - component: {fileID: 751354531}
  m_Layer: 0
  m_Name: Point Light (7)
  m_TagString: Untagged
  m_Icon: {fileID: 0}
  m_NavMeshLayer: 0
  m_StaticEditorFlags: 0
  m_IsActive: 1
--- !u!4 &751354530
Transform:
  m_ObjectHideFlags: 0
  m_CorrespondingSourceObject: {fileID: 0}
  m_PrefabInstance: {fileID: 0}
  m_PrefabAsset: {fileID: 0}
  m_GameObject: {fileID: 751354529}
  m_LocalRotation: {x: 0.3726919, y: 0.20973612, z: -0.08687555, w: 0.89975786}
  m_LocalPosition: {x: -2.15, y: 5.45, z: -3.1399994}
  m_LocalScale: {x: 1, y: 1, z: 1}
  m_Children: []
  m_Father: {fileID: 532827078}
  m_RootOrder: 2
  m_LocalEulerAnglesHint: {x: 45, y: 26.243002, z: 0}
--- !u!114 &751354531
MonoBehaviour:
  m_ObjectHideFlags: 0
  m_CorrespondingSourceObject: {fileID: 0}
  m_PrefabInstance: {fileID: 0}
  m_PrefabAsset: {fileID: 0}
  m_GameObject: {fileID: 751354529}
  m_Enabled: 1
  m_EditorHideFlags: 0
  m_Script: {fileID: 11500000, guid: 7a68c43fe1f2a47cfa234b5eeaa98012, type: 3}
  m_Name: 
  m_EditorClassIdentifier: 
  m_Version: 11
  m_ObsoleteShadowResolutionTier: 1
  m_ObsoleteUseShadowQualitySettings: 0
  m_ObsoleteCustomShadowResolution: 512
  m_ObsoleteContactShadows: 0
  m_PointlightHDType: 0
  m_SpotLightShape: 0
  m_AreaLightShape: 0
  m_Intensity: 2000
  m_EnableSpotReflector: 0
  m_LuxAtDistance: 1
  m_InnerSpotPercent: 0
  m_SpotIESCutoffPercent: 100
  m_LightDimmer: 1
  m_VolumetricDimmer: 1
  m_LightUnit: 0
  m_FadeDistance: 10000
  m_AffectDiffuse: 1
  m_AffectSpecular: 1
  m_NonLightmappedOnly: 0
  m_ShapeWidth: 0.5
  m_ShapeHeight: 0.5
  m_AspectRatio: 1
  m_ShapeRadius: 0.5
  m_SoftnessScale: 1
  m_UseCustomSpotLightShadowCone: 0
  m_CustomSpotLightShadowCone: 30
  m_MaxSmoothness: 0.99
  m_ApplyRangeAttenuation: 1
  m_DisplayAreaLightEmissiveMesh: 0
  m_AreaLightCookie: {fileID: 0}
  m_IESPoint: {fileID: 0}
  m_IESSpot: {fileID: 0}
  m_AreaLightShadowCone: 120
  m_UseScreenSpaceShadows: 0
  m_InteractsWithSky: 1
  m_AngularDiameter: 0.5
  m_FlareSize: 2
  m_FlareTint: {r: 1, g: 1, b: 1, a: 1}
  m_FlareFalloff: 4
  m_SurfaceTexture: {fileID: 0}
  m_SurfaceTint: {r: 1, g: 1, b: 1, a: 1}
  m_Distance: 1.5e+11
  m_UseRayTracedShadows: 1
  m_NumRayTracingSamples: 16
  m_FilterTracedShadow: 1
  m_FilterSizeTraced: 1
  m_SunLightConeAngle: 0.5
  m_LightShadowRadius: 0.5
  m_SemiTransparentShadow: 1
  m_ColorShadow: 1
  m_DistanceBasedFiltering: 0
  m_EvsmExponent: 15
  m_EvsmLightLeakBias: 0
  m_EvsmVarianceBias: 0.00001
  m_EvsmBlurPasses: 0
  m_LightlayersMask: 1
  m_LinkShadowLayers: 1
  m_ShadowNearPlane: 0.1
  m_BlockerSampleCount: 24
  m_FilterSampleCount: 16
  m_MinFilterSize: 0.1
  m_KernelSize: 5
  m_LightAngle: 1
  m_MaxDepthBias: 0.001
  m_ShadowResolution:
    m_Override: 512
    m_UseOverride: 1
    m_Level: 0
  m_ShadowDimmer: 1
  m_VolumetricShadowDimmer: 1
  m_ShadowFadeDistance: 10000
  m_UseContactShadow:
    m_Override: 0
    m_UseOverride: 1
    m_Level: 0
  m_RayTracedContactShadow: 0
  m_ShadowTint: {r: 0, g: 0, b: 0, a: 1}
  m_PenumbraTint: 0
  m_NormalBias: 0.75
  m_SlopeBias: 0.5
  m_ShadowUpdateMode: 0
  m_BarnDoorAngle: 90
  m_BarnDoorLength: 0.05
  m_preserveCachedShadow: 0
  m_ShadowCascadeRatios:
  - 0.05
  - 0.2
  - 0.3
  m_ShadowCascadeBorders:
  - 0.2
  - 0.2
  - 0.2
  - 0.2
  m_ShadowAlgorithm: 0
  m_ShadowVariant: 0
  m_ShadowPrecision: 0
  useOldInspector: 0
  useVolumetric: 1
  featuresFoldout: 1
  showAdditionalSettings: 0
  m_AreaLightEmissiveMeshShadowCastingMode: 0
  m_AreaLightEmissiveMeshMotionVectorGenerationMode: 0
<<<<<<< HEAD
=======
  m_AreaLightEmissiveMeshLayer: -1
>>>>>>> fb439485
--- !u!108 &751354532
Light:
  m_ObjectHideFlags: 0
  m_CorrespondingSourceObject: {fileID: 0}
  m_PrefabInstance: {fileID: 0}
  m_PrefabAsset: {fileID: 0}
  m_GameObject: {fileID: 751354529}
  m_Enabled: 1
  serializedVersion: 10
  m_Type: 0
  m_Shape: 0
  m_Color: {r: 1, g: 1, b: 1, a: 1}
  m_Intensity: 159.15494
  m_Range: 10
  m_SpotAngle: 59.06719
  m_InnerSpotAngle: 21.80208
  m_CookieSize: 10
  m_Shadows:
    m_Type: 1
    m_Resolution: -1
    m_CustomResolution: -1
    m_Strength: 1
    m_Bias: 0.05
    m_NormalBias: 0.4
    m_NearPlane: 0.2
    m_CullingMatrixOverride:
      e00: 1
      e01: 0
      e02: 0
      e03: 0
      e10: 0
      e11: 1
      e12: 0
      e13: 0
      e20: 0
      e21: 0
      e22: 1
      e23: 0
      e30: 0
      e31: 0
      e32: 0
      e33: 1
    m_UseCullingMatrixOverride: 0
  m_Cookie: {fileID: 0}
  m_DrawHalo: 0
  m_Flare: {fileID: 0}
  m_RenderMode: 0
  m_CullingMask:
    serializedVersion: 2
    m_Bits: 4294967295
  m_RenderingLayerMask: 1
  m_Lightmapping: 4
  m_LightShadowCasterMode: 2
  m_AreaSize: {x: 1, y: 1}
  m_BounceIntensity: 1
  m_ColorTemperature: 6570
  m_UseColorTemperature: 0
  m_BoundingSphereOverride: {x: 0, y: 0, z: 0, w: 0}
  m_UseBoundingSphereOverride: 0
  m_UseViewFrustumForShadowCasterCull: 1
  m_ShadowRadius: 0.5
  m_ShadowAngle: 0
--- !u!1 &757016402
GameObject:
  m_ObjectHideFlags: 0
  m_CorrespondingSourceObject: {fileID: 0}
  m_PrefabInstance: {fileID: 0}
  m_PrefabAsset: {fileID: 0}
  serializedVersion: 6
  m_Component:
  - component: {fileID: 757016403}
  m_Layer: 0
  m_Name: TwoMetersShadow (1)
  m_TagString: Untagged
  m_Icon: {fileID: 0}
  m_NavMeshLayer: 0
  m_StaticEditorFlags: 0
  m_IsActive: 1
--- !u!4 &757016403
Transform:
  m_ObjectHideFlags: 0
  m_CorrespondingSourceObject: {fileID: 0}
  m_PrefabInstance: {fileID: 0}
  m_PrefabAsset: {fileID: 0}
  m_GameObject: {fileID: 757016402}
  m_LocalRotation: {x: -0, y: -0, z: -0, w: 1}
  m_LocalPosition: {x: 25, y: 0, z: 0}
  m_LocalScale: {x: 1, y: 1, z: 1}
  m_Children:
  - {fileID: 219538504}
  - {fileID: 1794220469}
  - {fileID: 1394202955}
  m_Father: {fileID: 532827091}
  m_RootOrder: 5
  m_LocalEulerAnglesHint: {x: 0, y: 0, z: 0}
--- !u!1001 &778241502
PrefabInstance:
  m_ObjectHideFlags: 0
  serializedVersion: 2
  m_Modification:
    m_TransformParent: {fileID: 0}
    m_Modifications:
    - target: {fileID: 1734518174987435543, guid: 331e07d695ca55a4081f1b96408bb7a0,
        type: 3}
      propertyPath: m_LocalPosition.x
      value: 12
      objectReference: {fileID: 0}
    - target: {fileID: 1734518174987435543, guid: 331e07d695ca55a4081f1b96408bb7a0,
        type: 3}
      propertyPath: m_LocalPosition.y
      value: 22
      objectReference: {fileID: 0}
    - target: {fileID: 1734518174987435543, guid: 331e07d695ca55a4081f1b96408bb7a0,
        type: 3}
      propertyPath: m_LocalPosition.z
      value: -5
      objectReference: {fileID: 0}
    - target: {fileID: 1734518174987435543, guid: 331e07d695ca55a4081f1b96408bb7a0,
        type: 3}
      propertyPath: m_LocalRotation.x
      value: 0.7071068
      objectReference: {fileID: 0}
    - target: {fileID: 1734518174987435543, guid: 331e07d695ca55a4081f1b96408bb7a0,
        type: 3}
      propertyPath: m_LocalRotation.y
      value: 0
      objectReference: {fileID: 0}
    - target: {fileID: 1734518174987435543, guid: 331e07d695ca55a4081f1b96408bb7a0,
        type: 3}
      propertyPath: m_LocalRotation.z
      value: 0
      objectReference: {fileID: 0}
    - target: {fileID: 1734518174987435543, guid: 331e07d695ca55a4081f1b96408bb7a0,
        type: 3}
      propertyPath: m_LocalRotation.w
      value: 0.7071068
      objectReference: {fileID: 0}
    - target: {fileID: 1734518174987435543, guid: 331e07d695ca55a4081f1b96408bb7a0,
        type: 3}
      propertyPath: m_RootOrder
      value: 0
      objectReference: {fileID: 0}
    - target: {fileID: 1734518174987435543, guid: 331e07d695ca55a4081f1b96408bb7a0,
        type: 3}
      propertyPath: m_LocalEulerAnglesHint.x
      value: 90
      objectReference: {fileID: 0}
    - target: {fileID: 1734518174987435543, guid: 331e07d695ca55a4081f1b96408bb7a0,
        type: 3}
      propertyPath: m_LocalEulerAnglesHint.y
      value: 0
      objectReference: {fileID: 0}
    - target: {fileID: 1734518174987435543, guid: 331e07d695ca55a4081f1b96408bb7a0,
        type: 3}
      propertyPath: m_LocalEulerAnglesHint.z
      value: 0
      objectReference: {fileID: 0}
    - target: {fileID: 1736364350498136135, guid: 331e07d695ca55a4081f1b96408bb7a0,
        type: 3}
      propertyPath: m_Name
      value: HDRP_Test_Camera Variant
      objectReference: {fileID: 0}
    - target: {fileID: 1755202032487953091, guid: 331e07d695ca55a4081f1b96408bb7a0,
        type: 3}
      propertyPath: m_FocalLength
      value: 28.970562
      objectReference: {fileID: 0}
    - target: {fileID: 1755202032487953091, guid: 331e07d695ca55a4081f1b96408bb7a0,
        type: 3}
      propertyPath: field of view
      value: 45
      objectReference: {fileID: 0}
    - target: {fileID: 1755202032487953091, guid: 331e07d695ca55a4081f1b96408bb7a0,
        type: 3}
      propertyPath: far clip plane
      value: 50
      objectReference: {fileID: 0}
    - target: {fileID: 1838665344073080247, guid: 331e07d695ca55a4081f1b96408bb7a0,
        type: 3}
      propertyPath: checkMemoryAllocation
      value: 0
      objectReference: {fileID: 0}
    - target: {fileID: 1838665344073080247, guid: 331e07d695ca55a4081f1b96408bb7a0,
        type: 3}
<<<<<<< HEAD
      propertyPath: captureFromBackBuffer
      value: 1
      objectReference: {fileID: 0}
    - target: {fileID: 1838665344073080247, guid: 331e07d695ca55a4081f1b96408bb7a0,
        type: 3}
      propertyPath: waitFrames
      value: 30
      objectReference: {fileID: 0}
    - target: {fileID: 1838665344073080247, guid: 331e07d695ca55a4081f1b96408bb7a0,
        type: 3}
      propertyPath: xrCompatible
      value: 0
      objectReference: {fileID: 0}
    - target: {fileID: 1838665344073080247, guid: 331e07d695ca55a4081f1b96408bb7a0,
        type: 3}
      propertyPath: waitForFrameCountMultiple
      value: 1
      objectReference: {fileID: 0}
=======
      propertyPath: renderGraphCompatible
      value: 0
      objectReference: {fileID: 0}
>>>>>>> fb439485
    - target: {fileID: 1840581321238557961, guid: 331e07d695ca55a4081f1b96408bb7a0,
        type: 3}
      propertyPath: m_Version
      value: 7
      objectReference: {fileID: 0}
    - target: {fileID: 1840581321238557961, guid: 331e07d695ca55a4081f1b96408bb7a0,
        type: 3}
      propertyPath: m_RenderingPathCustomFrameSettings.bitDatas.data1
      value: 70005818916701
      objectReference: {fileID: 0}
    m_RemovedComponents: []
  m_SourcePrefab: {fileID: 100100000, guid: 331e07d695ca55a4081f1b96408bb7a0, type: 3}
--- !u!1 &780737304
GameObject:
  m_ObjectHideFlags: 0
  m_CorrespondingSourceObject: {fileID: 0}
  m_PrefabInstance: {fileID: 0}
  m_PrefabAsset: {fileID: 0}
  serializedVersion: 6
  m_Component:
  - component: {fileID: 780737305}
  - component: {fileID: 780737307}
  - component: {fileID: 780737306}
  m_Layer: 0
  m_Name: GameObject (2)
  m_TagString: Untagged
  m_Icon: {fileID: 0}
  m_NavMeshLayer: 0
  m_StaticEditorFlags: 0
  m_IsActive: 1
--- !u!4 &780737305
Transform:
  m_ObjectHideFlags: 0
  m_CorrespondingSourceObject: {fileID: 0}
  m_PrefabInstance: {fileID: 0}
  m_PrefabAsset: {fileID: 0}
  m_GameObject: {fileID: 780737304}
  m_LocalRotation: {x: 0.7071068, y: -0, z: -0, w: 0.7071068}
  m_LocalPosition: {x: 8.06, y: 0, z: 2.5}
  m_LocalScale: {x: 1, y: 1, z: 1}
  m_Children: []
  m_Father: {fileID: 0}
  m_RootOrder: 4
  m_LocalEulerAnglesHint: {x: 90, y: 0, z: 0}
--- !u!102 &780737306
TextMesh:
  serializedVersion: 3
  m_ObjectHideFlags: 0
  m_CorrespondingSourceObject: {fileID: 0}
  m_PrefabInstance: {fileID: 0}
  m_PrefabAsset: {fileID: 0}
  m_GameObject: {fileID: 780737304}
  m_Text: '16ssp No Distance '
  m_OffsetZ: 0
  m_CharacterSize: 0.2
  m_LineSpacing: 1
  m_Anchor: 0
  m_Alignment: 0
  m_TabSize: 4
  m_FontSize: 20
  m_FontStyle: 0
  m_RichText: 1
  m_Font: {fileID: 0}
  m_Color:
    serializedVersion: 2
    rgba: 4294967295
--- !u!23 &780737307
MeshRenderer:
  m_ObjectHideFlags: 0
  m_CorrespondingSourceObject: {fileID: 0}
  m_PrefabInstance: {fileID: 0}
  m_PrefabAsset: {fileID: 0}
  m_GameObject: {fileID: 780737304}
  m_Enabled: 1
  m_CastShadows: 1
  m_ReceiveShadows: 1
  m_DynamicOccludee: 1
  m_MotionVectors: 1
  m_LightProbeUsage: 1
  m_ReflectionProbeUsage: 1
  m_RayTracingMode: 2
  m_RayTraceProcedural: 0
  m_RenderingLayerMask: 1
  m_RendererPriority: 0
  m_Materials:
  - {fileID: 10100, guid: 0000000000000000e000000000000000, type: 0}
  m_StaticBatchInfo:
    firstSubMesh: 0
    subMeshCount: 0
  m_StaticBatchRoot: {fileID: 0}
  m_ProbeAnchor: {fileID: 0}
  m_LightProbeVolumeOverride: {fileID: 0}
  m_ScaleInLightmap: 1
  m_ReceiveGI: 1
  m_PreserveUVs: 0
  m_IgnoreNormalsForChartDetection: 0
  m_ImportantGI: 0
  m_StitchLightmapSeams: 1
  m_SelectedEditorRenderState: 3
  m_MinimumChartSize: 4
  m_AutoUVMaxDistance: 0.5
  m_AutoUVMaxAngle: 89
  m_LightmapParameters: {fileID: 0}
  m_SortingLayerID: 0
  m_SortingLayer: 0
  m_SortingOrder: 0
  m_AdditionalVertexStreams: {fileID: 0}
--- !u!1 &793266961
GameObject:
  m_ObjectHideFlags: 0
  m_CorrespondingSourceObject: {fileID: 0}
  m_PrefabInstance: {fileID: 0}
  m_PrefabAsset: {fileID: 0}
  serializedVersion: 6
  m_Component:
  - component: {fileID: 793266962}
  m_Layer: 0
  m_Name: OneMeterShadow (1)
  m_TagString: Untagged
  m_Icon: {fileID: 0}
  m_NavMeshLayer: 0
  m_StaticEditorFlags: 0
  m_IsActive: 1
--- !u!4 &793266962
Transform:
  m_ObjectHideFlags: 0
  m_CorrespondingSourceObject: {fileID: 0}
  m_PrefabInstance: {fileID: 0}
  m_PrefabAsset: {fileID: 0}
  m_GameObject: {fileID: 793266961}
  m_LocalRotation: {x: -0, y: -0, z: -0, w: 1}
  m_LocalPosition: {x: 15, y: 0, z: 0}
  m_LocalScale: {x: 1, y: 1, z: 1}
  m_Children:
  - {fileID: 2010692624}
  - {fileID: 2054996876}
  - {fileID: 1115205165}
  m_Father: {fileID: 532827091}
  m_RootOrder: 4
  m_LocalEulerAnglesHint: {x: 0, y: 0, z: 0}
--- !u!1 &796459754
GameObject:
  m_ObjectHideFlags: 0
  m_CorrespondingSourceObject: {fileID: 0}
  m_PrefabInstance: {fileID: 0}
  m_PrefabAsset: {fileID: 0}
  serializedVersion: 6
  m_Component:
  - component: {fileID: 796459755}
  - component: {fileID: 796459758}
  - component: {fileID: 796459757}
  - component: {fileID: 796459756}
  m_Layer: 0
  m_Name: Cube
  m_TagString: Untagged
  m_Icon: {fileID: 0}
  m_NavMeshLayer: 0
  m_StaticEditorFlags: 0
  m_IsActive: 1
--- !u!4 &796459755
Transform:
  m_ObjectHideFlags: 0
  m_CorrespondingSourceObject: {fileID: 0}
  m_PrefabInstance: {fileID: 0}
  m_PrefabAsset: {fileID: 0}
  m_GameObject: {fileID: 796459754}
  m_LocalRotation: {x: -0, y: -0, z: -0, w: 1}
  m_LocalPosition: {x: -1, y: 1, z: -1}
  m_LocalScale: {x: 1, y: 1, z: 1}
  m_Children: []
  m_Father: {fileID: 640506371}
  m_RootOrder: 0
  m_LocalEulerAnglesHint: {x: 0, y: 0, z: 0}
--- !u!65 &796459756
BoxCollider:
  m_ObjectHideFlags: 0
  m_CorrespondingSourceObject: {fileID: 0}
  m_PrefabInstance: {fileID: 0}
  m_PrefabAsset: {fileID: 0}
  m_GameObject: {fileID: 796459754}
  m_Material: {fileID: 0}
  m_IsTrigger: 0
  m_Enabled: 1
  serializedVersion: 2
  m_Size: {x: 1, y: 1, z: 1}
  m_Center: {x: 0, y: 0, z: 0}
--- !u!23 &796459757
MeshRenderer:
  m_ObjectHideFlags: 0
  m_CorrespondingSourceObject: {fileID: 0}
  m_PrefabInstance: {fileID: 0}
  m_PrefabAsset: {fileID: 0}
  m_GameObject: {fileID: 796459754}
  m_Enabled: 1
  m_CastShadows: 1
  m_ReceiveShadows: 1
  m_DynamicOccludee: 1
  m_MotionVectors: 1
  m_LightProbeUsage: 1
  m_ReflectionProbeUsage: 1
  m_RayTracingMode: 2
  m_RayTraceProcedural: 0
  m_RenderingLayerMask: 1
  m_RendererPriority: 0
  m_Materials:
  - {fileID: 2100000, guid: 73c176f402d2c2f4d929aa5da7585d17, type: 2}
  m_StaticBatchInfo:
    firstSubMesh: 0
    subMeshCount: 0
  m_StaticBatchRoot: {fileID: 0}
  m_ProbeAnchor: {fileID: 0}
  m_LightProbeVolumeOverride: {fileID: 0}
  m_ScaleInLightmap: 1
  m_ReceiveGI: 1
  m_PreserveUVs: 0
  m_IgnoreNormalsForChartDetection: 0
  m_ImportantGI: 0
  m_StitchLightmapSeams: 1
  m_SelectedEditorRenderState: 3
  m_MinimumChartSize: 4
  m_AutoUVMaxDistance: 0.5
  m_AutoUVMaxAngle: 89
  m_LightmapParameters: {fileID: 0}
  m_SortingLayerID: 0
  m_SortingLayer: 0
  m_SortingOrder: 0
  m_AdditionalVertexStreams: {fileID: 0}
--- !u!33 &796459758
MeshFilter:
  m_ObjectHideFlags: 0
  m_CorrespondingSourceObject: {fileID: 0}
  m_PrefabInstance: {fileID: 0}
  m_PrefabAsset: {fileID: 0}
  m_GameObject: {fileID: 796459754}
  m_Mesh: {fileID: 10202, guid: 0000000000000000e000000000000000, type: 0}
--- !u!1 &827741329
GameObject:
  m_ObjectHideFlags: 0
  m_CorrespondingSourceObject: {fileID: 0}
  m_PrefabInstance: {fileID: 0}
  m_PrefabAsset: {fileID: 0}
  serializedVersion: 6
  m_Component:
  - component: {fileID: 827741332}
  - component: {fileID: 827741331}
  - component: {fileID: 827741330}
  m_Layer: 0
  m_Name: Point Light (3)
  m_TagString: Untagged
  m_Icon: {fileID: 0}
  m_NavMeshLayer: 0
  m_StaticEditorFlags: 0
  m_IsActive: 1
--- !u!114 &827741330
MonoBehaviour:
  m_ObjectHideFlags: 0
  m_CorrespondingSourceObject: {fileID: 0}
  m_PrefabInstance: {fileID: 0}
  m_PrefabAsset: {fileID: 0}
  m_GameObject: {fileID: 827741329}
  m_Enabled: 1
  m_EditorHideFlags: 0
  m_Script: {fileID: 11500000, guid: 7a68c43fe1f2a47cfa234b5eeaa98012, type: 3}
  m_Name: 
  m_EditorClassIdentifier: 
  m_Version: 11
  m_ObsoleteShadowResolutionTier: 1
  m_ObsoleteUseShadowQualitySettings: 0
  m_ObsoleteCustomShadowResolution: 512
  m_ObsoleteContactShadows: 0
  m_PointlightHDType: 0
  m_SpotLightShape: 0
  m_AreaLightShape: 0
  m_Intensity: 2000
  m_EnableSpotReflector: 0
  m_LuxAtDistance: 1
  m_InnerSpotPercent: 0
  m_SpotIESCutoffPercent: 100
  m_LightDimmer: 1
  m_VolumetricDimmer: 1
  m_LightUnit: 0
  m_FadeDistance: 10000
  m_AffectDiffuse: 1
  m_AffectSpecular: 1
  m_NonLightmappedOnly: 0
  m_ShapeWidth: 0.5
  m_ShapeHeight: 0.5
  m_AspectRatio: 1
  m_ShapeRadius: 0.5
  m_SoftnessScale: 1
  m_UseCustomSpotLightShadowCone: 0
  m_CustomSpotLightShadowCone: 30
  m_MaxSmoothness: 0.99
  m_ApplyRangeAttenuation: 1
  m_DisplayAreaLightEmissiveMesh: 0
  m_AreaLightCookie: {fileID: 0}
  m_IESPoint: {fileID: 0}
  m_IESSpot: {fileID: 0}
  m_AreaLightShadowCone: 120
  m_UseScreenSpaceShadows: 0
  m_InteractsWithSky: 1
  m_AngularDiameter: 0.5
  m_FlareSize: 2
  m_FlareTint: {r: 1, g: 1, b: 1, a: 1}
  m_FlareFalloff: 4
  m_SurfaceTexture: {fileID: 0}
  m_SurfaceTint: {r: 1, g: 1, b: 1, a: 1}
  m_Distance: 1.5e+11
  m_UseRayTracedShadows: 1
  m_NumRayTracingSamples: 16
  m_FilterTracedShadow: 1
  m_FilterSizeTraced: 1
  m_SunLightConeAngle: 0.5
  m_LightShadowRadius: 0.5
  m_SemiTransparentShadow: 1
  m_ColorShadow: 1
  m_DistanceBasedFiltering: 0
  m_EvsmExponent: 15
  m_EvsmLightLeakBias: 0
  m_EvsmVarianceBias: 0.00001
  m_EvsmBlurPasses: 0
  m_LightlayersMask: 1
  m_LinkShadowLayers: 1
  m_ShadowNearPlane: 0.1
  m_BlockerSampleCount: 24
  m_FilterSampleCount: 16
  m_MinFilterSize: 0.1
  m_KernelSize: 5
  m_LightAngle: 1
  m_MaxDepthBias: 0.001
  m_ShadowResolution:
    m_Override: 512
    m_UseOverride: 1
    m_Level: 0
  m_ShadowDimmer: 1
  m_VolumetricShadowDimmer: 1
  m_ShadowFadeDistance: 10000
  m_UseContactShadow:
    m_Override: 0
    m_UseOverride: 1
    m_Level: 0
  m_RayTracedContactShadow: 0
  m_ShadowTint: {r: 0, g: 0, b: 0, a: 1}
  m_PenumbraTint: 0
  m_NormalBias: 0.75
  m_SlopeBias: 0.5
  m_ShadowUpdateMode: 0
  m_BarnDoorAngle: 90
  m_BarnDoorLength: 0.05
  m_preserveCachedShadow: 0
  m_ShadowCascadeRatios:
  - 0.05
  - 0.2
  - 0.3
  m_ShadowCascadeBorders:
  - 0.2
  - 0.2
  - 0.2
  - 0.2
  m_ShadowAlgorithm: 0
  m_ShadowVariant: 0
  m_ShadowPrecision: 0
  useOldInspector: 0
  useVolumetric: 1
  featuresFoldout: 1
  showAdditionalSettings: 0
  m_AreaLightEmissiveMeshShadowCastingMode: 0
  m_AreaLightEmissiveMeshMotionVectorGenerationMode: 0
<<<<<<< HEAD
=======
  m_AreaLightEmissiveMeshLayer: -1
>>>>>>> fb439485
--- !u!108 &827741331
Light:
  m_ObjectHideFlags: 0
  m_CorrespondingSourceObject: {fileID: 0}
  m_PrefabInstance: {fileID: 0}
  m_PrefabAsset: {fileID: 0}
  m_GameObject: {fileID: 827741329}
  m_Enabled: 1
  serializedVersion: 10
  m_Type: 0
  m_Shape: 0
  m_Color: {r: 1, g: 1, b: 1, a: 1}
  m_Intensity: 159.15494
  m_Range: 10
  m_SpotAngle: 59.06719
  m_InnerSpotAngle: 21.80208
  m_CookieSize: 10
  m_Shadows:
    m_Type: 1
    m_Resolution: -1
    m_CustomResolution: -1
    m_Strength: 1
    m_Bias: 0.05
    m_NormalBias: 0.4
    m_NearPlane: 0.2
    m_CullingMatrixOverride:
      e00: 1
      e01: 0
      e02: 0
      e03: 0
      e10: 0
      e11: 1
      e12: 0
      e13: 0
      e20: 0
      e21: 0
      e22: 1
      e23: 0
      e30: 0
      e31: 0
      e32: 0
      e33: 1
    m_UseCullingMatrixOverride: 0
  m_Cookie: {fileID: 0}
  m_DrawHalo: 0
  m_Flare: {fileID: 0}
  m_RenderMode: 0
  m_CullingMask:
    serializedVersion: 2
    m_Bits: 4294967295
  m_RenderingLayerMask: 1
  m_Lightmapping: 4
  m_LightShadowCasterMode: 2
  m_AreaSize: {x: 1, y: 1}
  m_BounceIntensity: 1
  m_ColorTemperature: 6570
  m_UseColorTemperature: 0
  m_BoundingSphereOverride: {x: 0, y: 0, z: 0, w: 0}
  m_UseBoundingSphereOverride: 0
  m_UseViewFrustumForShadowCasterCull: 1
  m_ShadowRadius: 0.5
  m_ShadowAngle: 0
--- !u!4 &827741332
Transform:
  m_ObjectHideFlags: 0
  m_CorrespondingSourceObject: {fileID: 0}
  m_PrefabInstance: {fileID: 0}
  m_PrefabAsset: {fileID: 0}
  m_GameObject: {fileID: 827741329}
  m_LocalRotation: {x: 0.3726919, y: 0.20973612, z: -0.08687555, w: 0.89975786}
  m_LocalPosition: {x: -2, y: 3.3100002, z: -3.1999993}
  m_LocalScale: {x: 1, y: 1, z: 1}
  m_Children: []
  m_Father: {fileID: 532827085}
  m_RootOrder: 2
  m_LocalEulerAnglesHint: {x: 45, y: 26.243002, z: 0}
--- !u!1 &901934310
GameObject:
  m_ObjectHideFlags: 0
  m_CorrespondingSourceObject: {fileID: 0}
  m_PrefabInstance: {fileID: 0}
  m_PrefabAsset: {fileID: 0}
  serializedVersion: 6
  m_Component:
  - component: {fileID: 901934311}
  - component: {fileID: 901934313}
  - component: {fileID: 901934312}
  m_Layer: 0
  m_Name: Point Light (2)
  m_TagString: Untagged
  m_Icon: {fileID: 0}
  m_NavMeshLayer: 0
  m_StaticEditorFlags: 0
  m_IsActive: 1
--- !u!4 &901934311
Transform:
  m_ObjectHideFlags: 0
  m_CorrespondingSourceObject: {fileID: 0}
  m_PrefabInstance: {fileID: 0}
  m_PrefabAsset: {fileID: 0}
  m_GameObject: {fileID: 901934310}
  m_LocalRotation: {x: 0.3726919, y: 0.20973612, z: -0.08687555, w: 0.89975786}
  m_LocalPosition: {x: -2.15, y: 5, z: -3}
  m_LocalScale: {x: 1, y: 1, z: 1}
  m_Children: []
  m_Father: {fileID: 306774262}
  m_RootOrder: 2
  m_LocalEulerAnglesHint: {x: 45, y: 26.243002, z: 0}
--- !u!114 &901934312
MonoBehaviour:
  m_ObjectHideFlags: 0
  m_CorrespondingSourceObject: {fileID: 0}
  m_PrefabInstance: {fileID: 0}
  m_PrefabAsset: {fileID: 0}
  m_GameObject: {fileID: 901934310}
  m_Enabled: 1
  m_EditorHideFlags: 0
  m_Script: {fileID: 11500000, guid: 7a68c43fe1f2a47cfa234b5eeaa98012, type: 3}
  m_Name: 
  m_EditorClassIdentifier: 
  m_Version: 11
  m_ObsoleteShadowResolutionTier: 1
  m_ObsoleteUseShadowQualitySettings: 0
  m_ObsoleteCustomShadowResolution: 512
  m_ObsoleteContactShadows: 0
  m_PointlightHDType: 0
  m_SpotLightShape: 0
  m_AreaLightShape: 0
  m_Intensity: 2000
  m_EnableSpotReflector: 0
  m_LuxAtDistance: 1
  m_InnerSpotPercent: 0
  m_SpotIESCutoffPercent: 100
  m_LightDimmer: 1
  m_VolumetricDimmer: 1
  m_LightUnit: 0
  m_FadeDistance: 10000
  m_AffectDiffuse: 1
  m_AffectSpecular: 1
  m_NonLightmappedOnly: 0
  m_ShapeWidth: 0.5
  m_ShapeHeight: 0.5
  m_AspectRatio: 1
  m_ShapeRadius: 0.5
  m_SoftnessScale: 1
  m_UseCustomSpotLightShadowCone: 0
  m_CustomSpotLightShadowCone: 30
  m_MaxSmoothness: 0.99
  m_ApplyRangeAttenuation: 1
  m_DisplayAreaLightEmissiveMesh: 0
  m_AreaLightCookie: {fileID: 0}
  m_IESPoint: {fileID: 0}
  m_IESSpot: {fileID: 0}
  m_AreaLightShadowCone: 120
  m_UseScreenSpaceShadows: 0
  m_InteractsWithSky: 1
  m_AngularDiameter: 0.5
  m_FlareSize: 2
  m_FlareTint: {r: 1, g: 1, b: 1, a: 1}
  m_FlareFalloff: 4
  m_SurfaceTexture: {fileID: 0}
  m_SurfaceTint: {r: 1, g: 1, b: 1, a: 1}
  m_Distance: 1.5e+11
  m_UseRayTracedShadows: 1
  m_NumRayTracingSamples: 2
  m_FilterTracedShadow: 1
  m_FilterSizeTraced: 16
  m_SunLightConeAngle: 0.5
  m_LightShadowRadius: 0.5
  m_SemiTransparentShadow: 1
  m_ColorShadow: 1
  m_DistanceBasedFiltering: 1
  m_EvsmExponent: 15
  m_EvsmLightLeakBias: 0
  m_EvsmVarianceBias: 0.00001
  m_EvsmBlurPasses: 0
  m_LightlayersMask: 1
  m_LinkShadowLayers: 1
  m_ShadowNearPlane: 0.1
  m_BlockerSampleCount: 24
  m_FilterSampleCount: 16
  m_MinFilterSize: 0.1
  m_KernelSize: 5
  m_LightAngle: 1
  m_MaxDepthBias: 0.001
  m_ShadowResolution:
    m_Override: 512
    m_UseOverride: 1
    m_Level: 0
  m_ShadowDimmer: 1
  m_VolumetricShadowDimmer: 1
  m_ShadowFadeDistance: 10000
  m_UseContactShadow:
    m_Override: 0
    m_UseOverride: 1
    m_Level: 0
  m_RayTracedContactShadow: 0
  m_ShadowTint: {r: 0, g: 0, b: 0, a: 1}
  m_PenumbraTint: 0
  m_NormalBias: 0.75
  m_SlopeBias: 0.5
  m_ShadowUpdateMode: 0
  m_BarnDoorAngle: 90
  m_BarnDoorLength: 0.05
  m_preserveCachedShadow: 0
  m_ShadowCascadeRatios:
  - 0.05
  - 0.2
  - 0.3
  m_ShadowCascadeBorders:
  - 0.2
  - 0.2
  - 0.2
  - 0.2
  m_ShadowAlgorithm: 0
  m_ShadowVariant: 0
  m_ShadowPrecision: 0
  useOldInspector: 0
  useVolumetric: 1
  featuresFoldout: 1
  showAdditionalSettings: 0
  m_AreaLightEmissiveMeshShadowCastingMode: 0
  m_AreaLightEmissiveMeshMotionVectorGenerationMode: 0
<<<<<<< HEAD
=======
  m_AreaLightEmissiveMeshLayer: -1
>>>>>>> fb439485
--- !u!108 &901934313
Light:
  m_ObjectHideFlags: 0
  m_CorrespondingSourceObject: {fileID: 0}
  m_PrefabInstance: {fileID: 0}
  m_PrefabAsset: {fileID: 0}
  m_GameObject: {fileID: 901934310}
  m_Enabled: 1
  serializedVersion: 10
  m_Type: 0
  m_Shape: 0
  m_Color: {r: 1, g: 1, b: 1, a: 1}
  m_Intensity: 159.15494
  m_Range: 10
  m_SpotAngle: 59.06719
  m_InnerSpotAngle: 21.80208
  m_CookieSize: 10
  m_Shadows:
    m_Type: 1
    m_Resolution: -1
    m_CustomResolution: -1
    m_Strength: 1
    m_Bias: 0.05
    m_NormalBias: 0.4
    m_NearPlane: 0.2
    m_CullingMatrixOverride:
      e00: 1
      e01: 0
      e02: 0
      e03: 0
      e10: 0
      e11: 1
      e12: 0
      e13: 0
      e20: 0
      e21: 0
      e22: 1
      e23: 0
      e30: 0
      e31: 0
      e32: 0
      e33: 1
    m_UseCullingMatrixOverride: 0
  m_Cookie: {fileID: 0}
  m_DrawHalo: 0
  m_Flare: {fileID: 0}
  m_RenderMode: 0
  m_CullingMask:
    serializedVersion: 2
    m_Bits: 4294967295
  m_RenderingLayerMask: 1
  m_Lightmapping: 4
  m_LightShadowCasterMode: 2
  m_AreaSize: {x: 1, y: 1}
  m_BounceIntensity: 1
  m_ColorTemperature: 6570
  m_UseColorTemperature: 0
  m_BoundingSphereOverride: {x: 0, y: 0, z: 0, w: 0}
  m_UseBoundingSphereOverride: 0
  m_UseViewFrustumForShadowCasterCull: 1
  m_ShadowRadius: 0.5
  m_ShadowAngle: 0
--- !u!1 &1014634181
GameObject:
  m_ObjectHideFlags: 0
  m_CorrespondingSourceObject: {fileID: 0}
  m_PrefabInstance: {fileID: 0}
  m_PrefabAsset: {fileID: 0}
  serializedVersion: 6
  m_Component:
  - component: {fileID: 1014634182}
  m_Layer: 0
  m_Name: OneMeterShadow (1)
  m_TagString: Untagged
  m_Icon: {fileID: 0}
  m_NavMeshLayer: 0
  m_StaticEditorFlags: 0
  m_IsActive: 1
--- !u!4 &1014634182
Transform:
  m_ObjectHideFlags: 0
  m_CorrespondingSourceObject: {fileID: 0}
  m_PrefabInstance: {fileID: 0}
  m_PrefabAsset: {fileID: 0}
  m_GameObject: {fileID: 1014634181}
  m_LocalRotation: {x: -0, y: -0, z: -0, w: 1}
  m_LocalPosition: {x: 15, y: 0, z: 0}
  m_LocalScale: {x: 1, y: 1, z: 1}
  m_Children:
  - {fileID: 1094550906}
  - {fileID: 1177795991}
  - {fileID: 728037826}
  m_Father: {fileID: 532827090}
  m_RootOrder: 4
  m_LocalEulerAnglesHint: {x: 0, y: 0, z: 0}
--- !u!1 &1064944384
GameObject:
  m_ObjectHideFlags: 0
  m_CorrespondingSourceObject: {fileID: 0}
  m_PrefabInstance: {fileID: 0}
  m_PrefabAsset: {fileID: 0}
  serializedVersion: 6
  m_Component:
  - component: {fileID: 1064944385}
  - component: {fileID: 1064944388}
  - component: {fileID: 1064944387}
  - component: {fileID: 1064944386}
  m_Layer: 0
  m_Name: Cube
  m_TagString: Untagged
  m_Icon: {fileID: 0}
  m_NavMeshLayer: 0
  m_StaticEditorFlags: 0
  m_IsActive: 1
--- !u!4 &1064944385
Transform:
  m_ObjectHideFlags: 0
  m_CorrespondingSourceObject: {fileID: 0}
  m_PrefabInstance: {fileID: 0}
  m_PrefabAsset: {fileID: 0}
  m_GameObject: {fileID: 1064944384}
  m_LocalRotation: {x: -0, y: -0, z: -0, w: 1}
  m_LocalPosition: {x: -1, y: 0.5, z: -1}
  m_LocalScale: {x: 1, y: 1, z: 1}
  m_Children: []
  m_Father: {fileID: 251243505}
  m_RootOrder: 0
  m_LocalEulerAnglesHint: {x: 0, y: 0, z: 0}
--- !u!65 &1064944386
BoxCollider:
  m_ObjectHideFlags: 0
  m_CorrespondingSourceObject: {fileID: 0}
  m_PrefabInstance: {fileID: 0}
  m_PrefabAsset: {fileID: 0}
  m_GameObject: {fileID: 1064944384}
  m_Material: {fileID: 0}
  m_IsTrigger: 0
  m_Enabled: 1
  serializedVersion: 2
  m_Size: {x: 1, y: 1, z: 1}
  m_Center: {x: 0, y: 0, z: 0}
--- !u!23 &1064944387
MeshRenderer:
  m_ObjectHideFlags: 0
  m_CorrespondingSourceObject: {fileID: 0}
  m_PrefabInstance: {fileID: 0}
  m_PrefabAsset: {fileID: 0}
  m_GameObject: {fileID: 1064944384}
  m_Enabled: 1
  m_CastShadows: 1
  m_ReceiveShadows: 1
  m_DynamicOccludee: 1
  m_MotionVectors: 1
  m_LightProbeUsage: 1
  m_ReflectionProbeUsage: 1
  m_RayTracingMode: 2
  m_RayTraceProcedural: 0
  m_RenderingLayerMask: 1
  m_RendererPriority: 0
  m_Materials:
  - {fileID: 2100000, guid: 73c176f402d2c2f4d929aa5da7585d17, type: 2}
  m_StaticBatchInfo:
    firstSubMesh: 0
    subMeshCount: 0
  m_StaticBatchRoot: {fileID: 0}
  m_ProbeAnchor: {fileID: 0}
  m_LightProbeVolumeOverride: {fileID: 0}
  m_ScaleInLightmap: 1
  m_ReceiveGI: 1
  m_PreserveUVs: 0
  m_IgnoreNormalsForChartDetection: 0
  m_ImportantGI: 0
  m_StitchLightmapSeams: 1
  m_SelectedEditorRenderState: 3
  m_MinimumChartSize: 4
  m_AutoUVMaxDistance: 0.5
  m_AutoUVMaxAngle: 89
  m_LightmapParameters: {fileID: 0}
  m_SortingLayerID: 0
  m_SortingLayer: 0
  m_SortingOrder: 0
  m_AdditionalVertexStreams: {fileID: 0}
--- !u!33 &1064944388
MeshFilter:
  m_ObjectHideFlags: 0
  m_CorrespondingSourceObject: {fileID: 0}
  m_PrefabInstance: {fileID: 0}
  m_PrefabAsset: {fileID: 0}
  m_GameObject: {fileID: 1064944384}
  m_Mesh: {fileID: 10202, guid: 0000000000000000e000000000000000, type: 0}
--- !u!1 &1081185689
GameObject:
  m_ObjectHideFlags: 0
  m_CorrespondingSourceObject: {fileID: 0}
  m_PrefabInstance: {fileID: 0}
  m_PrefabAsset: {fileID: 0}
  serializedVersion: 6
  m_Component:
  - component: {fileID: 1081185690}
  - component: {fileID: 1081185693}
  - component: {fileID: 1081185692}
  - component: {fileID: 1081185691}
  m_Layer: 0
  m_Name: Cube
  m_TagString: Untagged
  m_Icon: {fileID: 0}
  m_NavMeshLayer: 0
  m_StaticEditorFlags: 0
  m_IsActive: 1
--- !u!4 &1081185690
Transform:
  m_ObjectHideFlags: 0
  m_CorrespondingSourceObject: {fileID: 0}
  m_PrefabInstance: {fileID: 0}
  m_PrefabAsset: {fileID: 0}
  m_GameObject: {fileID: 1081185689}
  m_LocalRotation: {x: -0, y: -0, z: -0, w: 1}
  m_LocalPosition: {x: -1, y: 0.5, z: -1}
  m_LocalScale: {x: 1, y: 1, z: 1}
  m_Children: []
  m_Father: {fileID: 1129913569}
  m_RootOrder: 0
  m_LocalEulerAnglesHint: {x: 0, y: 0, z: 0}
--- !u!65 &1081185691
BoxCollider:
  m_ObjectHideFlags: 0
  m_CorrespondingSourceObject: {fileID: 0}
  m_PrefabInstance: {fileID: 0}
  m_PrefabAsset: {fileID: 0}
  m_GameObject: {fileID: 1081185689}
  m_Material: {fileID: 0}
  m_IsTrigger: 0
  m_Enabled: 1
  serializedVersion: 2
  m_Size: {x: 1, y: 1, z: 1}
  m_Center: {x: 0, y: 0, z: 0}
--- !u!23 &1081185692
MeshRenderer:
  m_ObjectHideFlags: 0
  m_CorrespondingSourceObject: {fileID: 0}
  m_PrefabInstance: {fileID: 0}
  m_PrefabAsset: {fileID: 0}
  m_GameObject: {fileID: 1081185689}
  m_Enabled: 1
  m_CastShadows: 1
  m_ReceiveShadows: 1
  m_DynamicOccludee: 1
  m_MotionVectors: 1
  m_LightProbeUsage: 1
  m_ReflectionProbeUsage: 1
  m_RayTracingMode: 2
  m_RayTraceProcedural: 0
  m_RenderingLayerMask: 1
  m_RendererPriority: 0
  m_Materials:
  - {fileID: 2100000, guid: 73c176f402d2c2f4d929aa5da7585d17, type: 2}
  m_StaticBatchInfo:
    firstSubMesh: 0
    subMeshCount: 0
  m_StaticBatchRoot: {fileID: 0}
  m_ProbeAnchor: {fileID: 0}
  m_LightProbeVolumeOverride: {fileID: 0}
  m_ScaleInLightmap: 1
  m_ReceiveGI: 1
  m_PreserveUVs: 0
  m_IgnoreNormalsForChartDetection: 0
  m_ImportantGI: 0
  m_StitchLightmapSeams: 1
  m_SelectedEditorRenderState: 3
  m_MinimumChartSize: 4
  m_AutoUVMaxDistance: 0.5
  m_AutoUVMaxAngle: 89
  m_LightmapParameters: {fileID: 0}
  m_SortingLayerID: 0
  m_SortingLayer: 0
  m_SortingOrder: 0
  m_AdditionalVertexStreams: {fileID: 0}
--- !u!33 &1081185693
MeshFilter:
  m_ObjectHideFlags: 0
  m_CorrespondingSourceObject: {fileID: 0}
  m_PrefabInstance: {fileID: 0}
  m_PrefabAsset: {fileID: 0}
  m_GameObject: {fileID: 1081185689}
  m_Mesh: {fileID: 10202, guid: 0000000000000000e000000000000000, type: 0}
--- !u!1 &1094550905
GameObject:
  m_ObjectHideFlags: 0
  m_CorrespondingSourceObject: {fileID: 0}
  m_PrefabInstance: {fileID: 0}
  m_PrefabAsset: {fileID: 0}
  serializedVersion: 6
  m_Component:
  - component: {fileID: 1094550906}
  - component: {fileID: 1094550909}
  - component: {fileID: 1094550908}
  - component: {fileID: 1094550907}
  m_Layer: 0
  m_Name: Cube
  m_TagString: Untagged
  m_Icon: {fileID: 0}
  m_NavMeshLayer: 0
  m_StaticEditorFlags: 0
  m_IsActive: 1
--- !u!4 &1094550906
Transform:
  m_ObjectHideFlags: 0
  m_CorrespondingSourceObject: {fileID: 0}
  m_PrefabInstance: {fileID: 0}
  m_PrefabAsset: {fileID: 0}
  m_GameObject: {fileID: 1094550905}
  m_LocalRotation: {x: -0, y: -0, z: -0, w: 1}
  m_LocalPosition: {x: -1, y: 1, z: -1}
  m_LocalScale: {x: 1, y: 1, z: 1}
  m_Children: []
  m_Father: {fileID: 1014634182}
  m_RootOrder: 0
  m_LocalEulerAnglesHint: {x: 0, y: 0, z: 0}
--- !u!65 &1094550907
BoxCollider:
  m_ObjectHideFlags: 0
  m_CorrespondingSourceObject: {fileID: 0}
  m_PrefabInstance: {fileID: 0}
  m_PrefabAsset: {fileID: 0}
  m_GameObject: {fileID: 1094550905}
  m_Material: {fileID: 0}
  m_IsTrigger: 0
  m_Enabled: 1
  serializedVersion: 2
  m_Size: {x: 1, y: 1, z: 1}
  m_Center: {x: 0, y: 0, z: 0}
--- !u!23 &1094550908
MeshRenderer:
  m_ObjectHideFlags: 0
  m_CorrespondingSourceObject: {fileID: 0}
  m_PrefabInstance: {fileID: 0}
  m_PrefabAsset: {fileID: 0}
  m_GameObject: {fileID: 1094550905}
  m_Enabled: 1
  m_CastShadows: 1
  m_ReceiveShadows: 1
  m_DynamicOccludee: 1
  m_MotionVectors: 1
  m_LightProbeUsage: 1
  m_ReflectionProbeUsage: 1
  m_RayTracingMode: 2
  m_RayTraceProcedural: 0
  m_RenderingLayerMask: 1
  m_RendererPriority: 0
  m_Materials:
  - {fileID: 2100000, guid: 73c176f402d2c2f4d929aa5da7585d17, type: 2}
  m_StaticBatchInfo:
    firstSubMesh: 0
    subMeshCount: 0
  m_StaticBatchRoot: {fileID: 0}
  m_ProbeAnchor: {fileID: 0}
  m_LightProbeVolumeOverride: {fileID: 0}
  m_ScaleInLightmap: 1
  m_ReceiveGI: 1
  m_PreserveUVs: 0
  m_IgnoreNormalsForChartDetection: 0
  m_ImportantGI: 0
  m_StitchLightmapSeams: 1
  m_SelectedEditorRenderState: 3
  m_MinimumChartSize: 4
  m_AutoUVMaxDistance: 0.5
  m_AutoUVMaxAngle: 89
  m_LightmapParameters: {fileID: 0}
  m_SortingLayerID: 0
  m_SortingLayer: 0
  m_SortingOrder: 0
  m_AdditionalVertexStreams: {fileID: 0}
--- !u!33 &1094550909
MeshFilter:
  m_ObjectHideFlags: 0
  m_CorrespondingSourceObject: {fileID: 0}
  m_PrefabInstance: {fileID: 0}
  m_PrefabAsset: {fileID: 0}
  m_GameObject: {fileID: 1094550905}
  m_Mesh: {fileID: 10202, guid: 0000000000000000e000000000000000, type: 0}
--- !u!1 &1115205164
GameObject:
  m_ObjectHideFlags: 0
  m_CorrespondingSourceObject: {fileID: 0}
  m_PrefabInstance: {fileID: 0}
  m_PrefabAsset: {fileID: 0}
  serializedVersion: 6
  m_Component:
  - component: {fileID: 1115205165}
  - component: {fileID: 1115205167}
  - component: {fileID: 1115205166}
  m_Layer: 0
  m_Name: Point Light (6)
  m_TagString: Untagged
  m_Icon: {fileID: 0}
  m_NavMeshLayer: 0
  m_StaticEditorFlags: 0
  m_IsActive: 1
--- !u!4 &1115205165
Transform:
  m_ObjectHideFlags: 0
  m_CorrespondingSourceObject: {fileID: 0}
  m_PrefabInstance: {fileID: 0}
  m_PrefabAsset: {fileID: 0}
  m_GameObject: {fileID: 1115205164}
  m_LocalRotation: {x: 0.3726919, y: 0.20973612, z: -0.08687555, w: 0.89975786}
  m_LocalPosition: {x: -2.1400003, y: 4.45, z: -3.1399994}
  m_LocalScale: {x: 1, y: 1, z: 1}
  m_Children: []
  m_Father: {fileID: 793266962}
  m_RootOrder: 2
  m_LocalEulerAnglesHint: {x: 45, y: 26.243002, z: 0}
--- !u!114 &1115205166
MonoBehaviour:
  m_ObjectHideFlags: 0
  m_CorrespondingSourceObject: {fileID: 0}
  m_PrefabInstance: {fileID: 0}
  m_PrefabAsset: {fileID: 0}
  m_GameObject: {fileID: 1115205164}
  m_Enabled: 1
  m_EditorHideFlags: 0
  m_Script: {fileID: 11500000, guid: 7a68c43fe1f2a47cfa234b5eeaa98012, type: 3}
  m_Name: 
  m_EditorClassIdentifier: 
  m_Version: 11
  m_ObsoleteShadowResolutionTier: 1
  m_ObsoleteUseShadowQualitySettings: 0
  m_ObsoleteCustomShadowResolution: 512
  m_ObsoleteContactShadows: 0
  m_PointlightHDType: 0
  m_SpotLightShape: 0
  m_AreaLightShape: 0
  m_Intensity: 2000
  m_EnableSpotReflector: 0
  m_LuxAtDistance: 1
  m_InnerSpotPercent: 0
  m_SpotIESCutoffPercent: 100
  m_LightDimmer: 1
  m_VolumetricDimmer: 1
  m_LightUnit: 0
  m_FadeDistance: 10000
  m_AffectDiffuse: 1
  m_AffectSpecular: 1
  m_NonLightmappedOnly: 0
  m_ShapeWidth: 0.5
  m_ShapeHeight: 0.5
  m_AspectRatio: 1
  m_ShapeRadius: 0.5
  m_SoftnessScale: 1
  m_UseCustomSpotLightShadowCone: 0
  m_CustomSpotLightShadowCone: 30
  m_MaxSmoothness: 0.99
  m_ApplyRangeAttenuation: 1
  m_DisplayAreaLightEmissiveMesh: 0
  m_AreaLightCookie: {fileID: 0}
  m_IESPoint: {fileID: 0}
  m_IESSpot: {fileID: 0}
  m_AreaLightShadowCone: 120
  m_UseScreenSpaceShadows: 0
  m_InteractsWithSky: 1
  m_AngularDiameter: 0.5
  m_FlareSize: 2
  m_FlareTint: {r: 1, g: 1, b: 1, a: 1}
  m_FlareFalloff: 4
  m_SurfaceTexture: {fileID: 0}
  m_SurfaceTint: {r: 1, g: 1, b: 1, a: 1}
  m_Distance: 1.5e+11
  m_UseRayTracedShadows: 1
  m_NumRayTracingSamples: 1
  m_FilterTracedShadow: 1
  m_FilterSizeTraced: 16
  m_SunLightConeAngle: 0.5
  m_LightShadowRadius: 0.5
  m_SemiTransparentShadow: 1
  m_ColorShadow: 1
  m_DistanceBasedFiltering: 1
  m_EvsmExponent: 15
  m_EvsmLightLeakBias: 0
  m_EvsmVarianceBias: 0.00001
  m_EvsmBlurPasses: 0
  m_LightlayersMask: 1
  m_LinkShadowLayers: 1
  m_ShadowNearPlane: 0.1
  m_BlockerSampleCount: 24
  m_FilterSampleCount: 16
  m_MinFilterSize: 0.1
  m_KernelSize: 5
  m_LightAngle: 1
  m_MaxDepthBias: 0.001
  m_ShadowResolution:
    m_Override: 512
    m_UseOverride: 1
    m_Level: 0
  m_ShadowDimmer: 1
  m_VolumetricShadowDimmer: 1
  m_ShadowFadeDistance: 10000
  m_UseContactShadow:
    m_Override: 0
    m_UseOverride: 1
    m_Level: 0
  m_RayTracedContactShadow: 0
  m_ShadowTint: {r: 0, g: 0, b: 0, a: 1}
  m_PenumbraTint: 0
  m_NormalBias: 0.75
  m_SlopeBias: 0.5
  m_ShadowUpdateMode: 0
  m_BarnDoorAngle: 90
  m_BarnDoorLength: 0.05
  m_preserveCachedShadow: 0
  m_ShadowCascadeRatios:
  - 0.05
  - 0.2
  - 0.3
  m_ShadowCascadeBorders:
  - 0.2
  - 0.2
  - 0.2
  - 0.2
  m_ShadowAlgorithm: 0
  m_ShadowVariant: 0
  m_ShadowPrecision: 0
  useOldInspector: 0
  useVolumetric: 1
  featuresFoldout: 1
  showAdditionalSettings: 0
  m_AreaLightEmissiveMeshShadowCastingMode: 0
  m_AreaLightEmissiveMeshMotionVectorGenerationMode: 0
<<<<<<< HEAD
=======
  m_AreaLightEmissiveMeshLayer: -1
>>>>>>> fb439485
--- !u!108 &1115205167
Light:
  m_ObjectHideFlags: 0
  m_CorrespondingSourceObject: {fileID: 0}
  m_PrefabInstance: {fileID: 0}
  m_PrefabAsset: {fileID: 0}
  m_GameObject: {fileID: 1115205164}
  m_Enabled: 1
  serializedVersion: 10
  m_Type: 0
  m_Shape: 0
  m_Color: {r: 1, g: 1, b: 1, a: 1}
  m_Intensity: 159.15494
  m_Range: 10
  m_SpotAngle: 59.06719
  m_InnerSpotAngle: 21.80208
  m_CookieSize: 10
  m_Shadows:
    m_Type: 1
    m_Resolution: -1
    m_CustomResolution: -1
    m_Strength: 1
    m_Bias: 0.05
    m_NormalBias: 0.4
    m_NearPlane: 0.2
    m_CullingMatrixOverride:
      e00: 1
      e01: 0
      e02: 0
      e03: 0
      e10: 0
      e11: 1
      e12: 0
      e13: 0
      e20: 0
      e21: 0
      e22: 1
      e23: 0
      e30: 0
      e31: 0
      e32: 0
      e33: 1
    m_UseCullingMatrixOverride: 0
  m_Cookie: {fileID: 0}
  m_DrawHalo: 0
  m_Flare: {fileID: 0}
  m_RenderMode: 0
  m_CullingMask:
    serializedVersion: 2
    m_Bits: 4294967295
  m_RenderingLayerMask: 1
  m_Lightmapping: 4
  m_LightShadowCasterMode: 2
  m_AreaSize: {x: 1, y: 1}
  m_BounceIntensity: 1
  m_ColorTemperature: 6570
  m_UseColorTemperature: 0
  m_BoundingSphereOverride: {x: 0, y: 0, z: 0, w: 0}
  m_UseBoundingSphereOverride: 0
  m_UseViewFrustumForShadowCasterCull: 1
  m_ShadowRadius: 0.5
  m_ShadowAngle: 0
--- !u!1 &1129913568
GameObject:
  m_ObjectHideFlags: 0
  m_CorrespondingSourceObject: {fileID: 0}
  m_PrefabInstance: {fileID: 0}
  m_PrefabAsset: {fileID: 0}
  serializedVersion: 6
  m_Component:
  - component: {fileID: 1129913569}
  m_Layer: 0
  m_Name: ContactShadow (1)
  m_TagString: Untagged
  m_Icon: {fileID: 0}
  m_NavMeshLayer: 0
  m_StaticEditorFlags: 0
  m_IsActive: 1
--- !u!4 &1129913569
Transform:
  m_ObjectHideFlags: 0
  m_CorrespondingSourceObject: {fileID: 0}
  m_PrefabInstance: {fileID: 0}
  m_PrefabAsset: {fileID: 0}
  m_GameObject: {fileID: 1129913568}
  m_LocalRotation: {x: -0, y: -0, z: -0, w: 1}
  m_LocalPosition: {x: 5, y: 0, z: 0}
  m_LocalScale: {x: 1, y: 1, z: 1}
  m_Children:
  - {fileID: 1081185690}
  - {fileID: 622121967}
  - {fileID: 1593350920}
  m_Father: {fileID: 532827091}
  m_RootOrder: 3
  m_LocalEulerAnglesHint: {x: 0, y: 0, z: 0}
--- !u!1 &1167769964
GameObject:
  m_ObjectHideFlags: 0
  m_CorrespondingSourceObject: {fileID: 0}
  m_PrefabInstance: {fileID: 0}
  m_PrefabAsset: {fileID: 0}
  serializedVersion: 6
  m_Component:
  - component: {fileID: 1167769965}
  - component: {fileID: 1167769968}
  - component: {fileID: 1167769967}
  - component: {fileID: 1167769966}
  m_Layer: 0
  m_Name: Quad
  m_TagString: Untagged
  m_Icon: {fileID: 0}
  m_NavMeshLayer: 0
  m_StaticEditorFlags: 0
  m_IsActive: 1
--- !u!4 &1167769965
Transform:
  m_ObjectHideFlags: 0
  m_CorrespondingSourceObject: {fileID: 0}
  m_PrefabInstance: {fileID: 0}
  m_PrefabAsset: {fileID: 0}
  m_GameObject: {fileID: 1167769964}
  m_LocalRotation: {x: 0.7071068, y: -0, z: -0, w: 0.7071068}
  m_LocalPosition: {x: 0, y: 0, z: 0}
  m_LocalScale: {x: 4, y: 4, z: 4}
  m_Children: []
  m_Father: {fileID: 640506371}
  m_RootOrder: 1
  m_LocalEulerAnglesHint: {x: 90, y: 0, z: 0}
--- !u!64 &1167769966
MeshCollider:
  m_ObjectHideFlags: 0
  m_CorrespondingSourceObject: {fileID: 0}
  m_PrefabInstance: {fileID: 0}
  m_PrefabAsset: {fileID: 0}
  m_GameObject: {fileID: 1167769964}
  m_Material: {fileID: 0}
  m_IsTrigger: 0
  m_Enabled: 1
  serializedVersion: 4
  m_Convex: 0
  m_CookingOptions: 30
  m_Mesh: {fileID: 10210, guid: 0000000000000000e000000000000000, type: 0}
--- !u!23 &1167769967
MeshRenderer:
  m_ObjectHideFlags: 0
  m_CorrespondingSourceObject: {fileID: 0}
  m_PrefabInstance: {fileID: 0}
  m_PrefabAsset: {fileID: 0}
  m_GameObject: {fileID: 1167769964}
  m_Enabled: 1
  m_CastShadows: 1
  m_ReceiveShadows: 1
  m_DynamicOccludee: 1
  m_MotionVectors: 1
  m_LightProbeUsage: 1
  m_ReflectionProbeUsage: 1
  m_RayTracingMode: 2
  m_RayTraceProcedural: 0
  m_RenderingLayerMask: 1
  m_RendererPriority: 0
  m_Materials:
  - {fileID: 2100000, guid: 73c176f402d2c2f4d929aa5da7585d17, type: 2}
  m_StaticBatchInfo:
    firstSubMesh: 0
    subMeshCount: 0
  m_StaticBatchRoot: {fileID: 0}
  m_ProbeAnchor: {fileID: 0}
  m_LightProbeVolumeOverride: {fileID: 0}
  m_ScaleInLightmap: 1
  m_ReceiveGI: 1
  m_PreserveUVs: 0
  m_IgnoreNormalsForChartDetection: 0
  m_ImportantGI: 0
  m_StitchLightmapSeams: 1
  m_SelectedEditorRenderState: 3
  m_MinimumChartSize: 4
  m_AutoUVMaxDistance: 0.5
  m_AutoUVMaxAngle: 89
  m_LightmapParameters: {fileID: 0}
  m_SortingLayerID: 0
  m_SortingLayer: 0
  m_SortingOrder: 0
  m_AdditionalVertexStreams: {fileID: 0}
--- !u!33 &1167769968
MeshFilter:
  m_ObjectHideFlags: 0
  m_CorrespondingSourceObject: {fileID: 0}
  m_PrefabInstance: {fileID: 0}
  m_PrefabAsset: {fileID: 0}
  m_GameObject: {fileID: 1167769964}
  m_Mesh: {fileID: 10210, guid: 0000000000000000e000000000000000, type: 0}
--- !u!1 &1177795990
GameObject:
  m_ObjectHideFlags: 0
  m_CorrespondingSourceObject: {fileID: 0}
  m_PrefabInstance: {fileID: 0}
  m_PrefabAsset: {fileID: 0}
  serializedVersion: 6
  m_Component:
  - component: {fileID: 1177795991}
  - component: {fileID: 1177795994}
  - component: {fileID: 1177795993}
  - component: {fileID: 1177795992}
  m_Layer: 0
  m_Name: Quad
  m_TagString: Untagged
  m_Icon: {fileID: 0}
  m_NavMeshLayer: 0
  m_StaticEditorFlags: 0
  m_IsActive: 1
--- !u!4 &1177795991
Transform:
  m_ObjectHideFlags: 0
  m_CorrespondingSourceObject: {fileID: 0}
  m_PrefabInstance: {fileID: 0}
  m_PrefabAsset: {fileID: 0}
  m_GameObject: {fileID: 1177795990}
  m_LocalRotation: {x: 0.7071068, y: -0, z: -0, w: 0.7071068}
  m_LocalPosition: {x: 0, y: 0, z: 0}
  m_LocalScale: {x: 4, y: 4, z: 4}
  m_Children: []
  m_Father: {fileID: 1014634182}
  m_RootOrder: 1
  m_LocalEulerAnglesHint: {x: 90, y: 0, z: 0}
--- !u!64 &1177795992
MeshCollider:
  m_ObjectHideFlags: 0
  m_CorrespondingSourceObject: {fileID: 0}
  m_PrefabInstance: {fileID: 0}
  m_PrefabAsset: {fileID: 0}
  m_GameObject: {fileID: 1177795990}
  m_Material: {fileID: 0}
  m_IsTrigger: 0
  m_Enabled: 1
  serializedVersion: 4
  m_Convex: 0
  m_CookingOptions: 30
  m_Mesh: {fileID: 10210, guid: 0000000000000000e000000000000000, type: 0}
--- !u!23 &1177795993
MeshRenderer:
  m_ObjectHideFlags: 0
  m_CorrespondingSourceObject: {fileID: 0}
  m_PrefabInstance: {fileID: 0}
  m_PrefabAsset: {fileID: 0}
  m_GameObject: {fileID: 1177795990}
  m_Enabled: 1
  m_CastShadows: 1
  m_ReceiveShadows: 1
  m_DynamicOccludee: 1
  m_MotionVectors: 1
  m_LightProbeUsage: 1
  m_ReflectionProbeUsage: 1
  m_RayTracingMode: 2
  m_RayTraceProcedural: 0
  m_RenderingLayerMask: 1
  m_RendererPriority: 0
  m_Materials:
  - {fileID: 2100000, guid: 73c176f402d2c2f4d929aa5da7585d17, type: 2}
  m_StaticBatchInfo:
    firstSubMesh: 0
    subMeshCount: 0
  m_StaticBatchRoot: {fileID: 0}
  m_ProbeAnchor: {fileID: 0}
  m_LightProbeVolumeOverride: {fileID: 0}
  m_ScaleInLightmap: 1
  m_ReceiveGI: 1
  m_PreserveUVs: 0
  m_IgnoreNormalsForChartDetection: 0
  m_ImportantGI: 0
  m_StitchLightmapSeams: 1
  m_SelectedEditorRenderState: 3
  m_MinimumChartSize: 4
  m_AutoUVMaxDistance: 0.5
  m_AutoUVMaxAngle: 89
  m_LightmapParameters: {fileID: 0}
  m_SortingLayerID: 0
  m_SortingLayer: 0
  m_SortingOrder: 0
  m_AdditionalVertexStreams: {fileID: 0}
--- !u!33 &1177795994
MeshFilter:
  m_ObjectHideFlags: 0
  m_CorrespondingSourceObject: {fileID: 0}
  m_PrefabInstance: {fileID: 0}
  m_PrefabAsset: {fileID: 0}
  m_GameObject: {fileID: 1177795990}
  m_Mesh: {fileID: 10210, guid: 0000000000000000e000000000000000, type: 0}
--- !u!1 &1192522781
GameObject:
  m_ObjectHideFlags: 0
  m_CorrespondingSourceObject: {fileID: 0}
  m_PrefabInstance: {fileID: 0}
  m_PrefabAsset: {fileID: 0}
  serializedVersion: 6
  m_Component:
  - component: {fileID: 1192522782}
  - component: {fileID: 1192522784}
  - component: {fileID: 1192522783}
  m_Layer: 0
  m_Name: Point Light (5)
  m_TagString: Untagged
  m_Icon: {fileID: 0}
  m_NavMeshLayer: 0
  m_StaticEditorFlags: 0
  m_IsActive: 1
--- !u!4 &1192522782
Transform:
  m_ObjectHideFlags: 0
  m_CorrespondingSourceObject: {fileID: 0}
  m_PrefabInstance: {fileID: 0}
  m_PrefabAsset: {fileID: 0}
  m_GameObject: {fileID: 1192522781}
  m_LocalRotation: {x: 0.3726919, y: 0.20973612, z: -0.08687555, w: 0.89975786}
  m_LocalPosition: {x: -2, y: 3.4500008, z: -3.1399994}
  m_LocalScale: {x: 1, y: 1, z: 1}
  m_Children: []
  m_Father: {fileID: 532827079}
  m_RootOrder: 2
  m_LocalEulerAnglesHint: {x: 45, y: 26.243002, z: 0}
--- !u!114 &1192522783
MonoBehaviour:
  m_ObjectHideFlags: 0
  m_CorrespondingSourceObject: {fileID: 0}
  m_PrefabInstance: {fileID: 0}
  m_PrefabAsset: {fileID: 0}
  m_GameObject: {fileID: 1192522781}
  m_Enabled: 1
  m_EditorHideFlags: 0
  m_Script: {fileID: 11500000, guid: 7a68c43fe1f2a47cfa234b5eeaa98012, type: 3}
  m_Name: 
  m_EditorClassIdentifier: 
  m_Version: 11
  m_ObsoleteShadowResolutionTier: 1
  m_ObsoleteUseShadowQualitySettings: 0
  m_ObsoleteCustomShadowResolution: 512
  m_ObsoleteContactShadows: 0
  m_PointlightHDType: 0
  m_SpotLightShape: 0
  m_AreaLightShape: 0
  m_Intensity: 2000
  m_EnableSpotReflector: 0
  m_LuxAtDistance: 1
  m_InnerSpotPercent: 0
  m_SpotIESCutoffPercent: 100
  m_LightDimmer: 1
  m_VolumetricDimmer: 1
  m_LightUnit: 0
  m_FadeDistance: 10000
  m_AffectDiffuse: 1
  m_AffectSpecular: 1
  m_NonLightmappedOnly: 0
  m_ShapeWidth: 0.5
  m_ShapeHeight: 0.5
  m_AspectRatio: 1
  m_ShapeRadius: 0.5
  m_SoftnessScale: 1
  m_UseCustomSpotLightShadowCone: 0
  m_CustomSpotLightShadowCone: 30
  m_MaxSmoothness: 0.99
  m_ApplyRangeAttenuation: 1
  m_DisplayAreaLightEmissiveMesh: 0
  m_AreaLightCookie: {fileID: 0}
  m_IESPoint: {fileID: 0}
  m_IESSpot: {fileID: 0}
  m_AreaLightShadowCone: 120
  m_UseScreenSpaceShadows: 0
  m_InteractsWithSky: 1
  m_AngularDiameter: 0.5
  m_FlareSize: 2
  m_FlareTint: {r: 1, g: 1, b: 1, a: 1}
  m_FlareFalloff: 4
  m_SurfaceTexture: {fileID: 0}
  m_SurfaceTint: {r: 1, g: 1, b: 1, a: 1}
  m_Distance: 1.5e+11
  m_UseRayTracedShadows: 1
  m_NumRayTracingSamples: 16
  m_FilterTracedShadow: 1
  m_FilterSizeTraced: 1
  m_SunLightConeAngle: 0.5
  m_LightShadowRadius: 0.5
  m_SemiTransparentShadow: 1
  m_ColorShadow: 1
  m_DistanceBasedFiltering: 0
  m_EvsmExponent: 15
  m_EvsmLightLeakBias: 0
  m_EvsmVarianceBias: 0.00001
  m_EvsmBlurPasses: 0
  m_LightlayersMask: 1
  m_LinkShadowLayers: 1
  m_ShadowNearPlane: 0.1
  m_BlockerSampleCount: 24
  m_FilterSampleCount: 16
  m_MinFilterSize: 0.1
  m_KernelSize: 5
  m_LightAngle: 1
  m_MaxDepthBias: 0.001
  m_ShadowResolution:
    m_Override: 512
    m_UseOverride: 1
    m_Level: 0
  m_ShadowDimmer: 1
  m_VolumetricShadowDimmer: 1
  m_ShadowFadeDistance: 10000
  m_UseContactShadow:
    m_Override: 0
    m_UseOverride: 1
    m_Level: 0
  m_RayTracedContactShadow: 0
  m_ShadowTint: {r: 0, g: 0, b: 0, a: 1}
  m_PenumbraTint: 0
  m_NormalBias: 0.75
  m_SlopeBias: 0.5
  m_ShadowUpdateMode: 0
  m_BarnDoorAngle: 90
  m_BarnDoorLength: 0.05
  m_preserveCachedShadow: 0
  m_ShadowCascadeRatios:
  - 0.05
  - 0.2
  - 0.3
  m_ShadowCascadeBorders:
  - 0.2
  - 0.2
  - 0.2
  - 0.2
  m_ShadowAlgorithm: 0
  m_ShadowVariant: 0
  m_ShadowPrecision: 0
  useOldInspector: 0
  useVolumetric: 1
  featuresFoldout: 1
  showAdditionalSettings: 0
  m_AreaLightEmissiveMeshShadowCastingMode: 0
  m_AreaLightEmissiveMeshMotionVectorGenerationMode: 0
<<<<<<< HEAD
=======
  m_AreaLightEmissiveMeshLayer: -1
>>>>>>> fb439485
--- !u!108 &1192522784
Light:
  m_ObjectHideFlags: 0
  m_CorrespondingSourceObject: {fileID: 0}
  m_PrefabInstance: {fileID: 0}
  m_PrefabAsset: {fileID: 0}
  m_GameObject: {fileID: 1192522781}
  m_Enabled: 1
  serializedVersion: 10
  m_Type: 0
  m_Shape: 0
  m_Color: {r: 1, g: 1, b: 1, a: 1}
  m_Intensity: 159.15494
  m_Range: 10
  m_SpotAngle: 59.06719
  m_InnerSpotAngle: 21.80208
  m_CookieSize: 10
  m_Shadows:
    m_Type: 1
    m_Resolution: -1
    m_CustomResolution: -1
    m_Strength: 1
    m_Bias: 0.05
    m_NormalBias: 0.4
    m_NearPlane: 0.2
    m_CullingMatrixOverride:
      e00: 1
      e01: 0
      e02: 0
      e03: 0
      e10: 0
      e11: 1
      e12: 0
      e13: 0
      e20: 0
      e21: 0
      e22: 1
      e23: 0
      e30: 0
      e31: 0
      e32: 0
      e33: 1
    m_UseCullingMatrixOverride: 0
  m_Cookie: {fileID: 0}
  m_DrawHalo: 0
  m_Flare: {fileID: 0}
  m_RenderMode: 0
  m_CullingMask:
    serializedVersion: 2
    m_Bits: 4294967295
  m_RenderingLayerMask: 1
  m_Lightmapping: 4
  m_LightShadowCasterMode: 2
  m_AreaSize: {x: 1, y: 1}
  m_BounceIntensity: 1
  m_ColorTemperature: 6570
  m_UseColorTemperature: 0
  m_BoundingSphereOverride: {x: 0, y: 0, z: 0, w: 0}
  m_UseBoundingSphereOverride: 0
  m_UseViewFrustumForShadowCasterCull: 1
  m_ShadowRadius: 0.5
  m_ShadowAngle: 0
--- !u!1 &1336019673
GameObject:
  m_ObjectHideFlags: 0
  m_CorrespondingSourceObject: {fileID: 0}
  m_PrefabInstance: {fileID: 0}
  m_PrefabAsset: {fileID: 0}
  serializedVersion: 6
  m_Component:
  - component: {fileID: 1336019674}
  - component: {fileID: 1336019677}
  - component: {fileID: 1336019676}
  - component: {fileID: 1336019675}
  m_Layer: 0
  m_Name: Quad
  m_TagString: Untagged
  m_Icon: {fileID: 0}
  m_NavMeshLayer: 0
  m_StaticEditorFlags: 0
  m_IsActive: 1
--- !u!4 &1336019674
Transform:
  m_ObjectHideFlags: 0
  m_CorrespondingSourceObject: {fileID: 0}
  m_PrefabInstance: {fileID: 0}
  m_PrefabAsset: {fileID: 0}
  m_GameObject: {fileID: 1336019673}
  m_LocalRotation: {x: 0.7071068, y: -0, z: -0, w: 0.7071068}
  m_LocalPosition: {x: 0, y: 0, z: 0}
  m_LocalScale: {x: 4, y: 4, z: 4}
  m_Children: []
  m_Father: {fileID: 703872207}
  m_RootOrder: 1
  m_LocalEulerAnglesHint: {x: 90, y: 0, z: 0}
--- !u!64 &1336019675
MeshCollider:
  m_ObjectHideFlags: 0
  m_CorrespondingSourceObject: {fileID: 0}
  m_PrefabInstance: {fileID: 0}
  m_PrefabAsset: {fileID: 0}
  m_GameObject: {fileID: 1336019673}
  m_Material: {fileID: 0}
  m_IsTrigger: 0
  m_Enabled: 1
  serializedVersion: 4
  m_Convex: 0
  m_CookingOptions: 30
  m_Mesh: {fileID: 10210, guid: 0000000000000000e000000000000000, type: 0}
--- !u!23 &1336019676
MeshRenderer:
  m_ObjectHideFlags: 0
  m_CorrespondingSourceObject: {fileID: 0}
  m_PrefabInstance: {fileID: 0}
  m_PrefabAsset: {fileID: 0}
  m_GameObject: {fileID: 1336019673}
  m_Enabled: 1
  m_CastShadows: 1
  m_ReceiveShadows: 1
  m_DynamicOccludee: 1
  m_MotionVectors: 1
  m_LightProbeUsage: 1
  m_ReflectionProbeUsage: 1
  m_RayTracingMode: 2
  m_RayTraceProcedural: 0
  m_RenderingLayerMask: 1
  m_RendererPriority: 0
  m_Materials:
  - {fileID: 2100000, guid: 73c176f402d2c2f4d929aa5da7585d17, type: 2}
  m_StaticBatchInfo:
    firstSubMesh: 0
    subMeshCount: 0
  m_StaticBatchRoot: {fileID: 0}
  m_ProbeAnchor: {fileID: 0}
  m_LightProbeVolumeOverride: {fileID: 0}
  m_ScaleInLightmap: 1
  m_ReceiveGI: 1
  m_PreserveUVs: 0
  m_IgnoreNormalsForChartDetection: 0
  m_ImportantGI: 0
  m_StitchLightmapSeams: 1
  m_SelectedEditorRenderState: 3
  m_MinimumChartSize: 4
  m_AutoUVMaxDistance: 0.5
  m_AutoUVMaxAngle: 89
  m_LightmapParameters: {fileID: 0}
  m_SortingLayerID: 0
  m_SortingLayer: 0
  m_SortingOrder: 0
  m_AdditionalVertexStreams: {fileID: 0}
--- !u!33 &1336019677
MeshFilter:
  m_ObjectHideFlags: 0
  m_CorrespondingSourceObject: {fileID: 0}
  m_PrefabInstance: {fileID: 0}
  m_PrefabAsset: {fileID: 0}
  m_GameObject: {fileID: 1336019673}
  m_Mesh: {fileID: 10210, guid: 0000000000000000e000000000000000, type: 0}
--- !u!1 &1365286042
GameObject:
  m_ObjectHideFlags: 0
  m_CorrespondingSourceObject: {fileID: 0}
  m_PrefabInstance: {fileID: 0}
  m_PrefabAsset: {fileID: 0}
  serializedVersion: 6
  m_Component:
  - component: {fileID: 1365286045}
  - component: {fileID: 1365286044}
  - component: {fileID: 1365286043}
  m_Layer: 0
  m_Name: Point Light
  m_TagString: Untagged
  m_Icon: {fileID: 0}
  m_NavMeshLayer: 0
  m_StaticEditorFlags: 0
  m_IsActive: 1
--- !u!114 &1365286043
MonoBehaviour:
  m_ObjectHideFlags: 0
  m_CorrespondingSourceObject: {fileID: 0}
  m_PrefabInstance: {fileID: 0}
  m_PrefabAsset: {fileID: 0}
  m_GameObject: {fileID: 1365286042}
  m_Enabled: 1
  m_EditorHideFlags: 0
  m_Script: {fileID: 11500000, guid: 7a68c43fe1f2a47cfa234b5eeaa98012, type: 3}
  m_Name: 
  m_EditorClassIdentifier: 
  m_Version: 11
  m_ObsoleteShadowResolutionTier: 1
  m_ObsoleteUseShadowQualitySettings: 0
  m_ObsoleteCustomShadowResolution: 512
  m_ObsoleteContactShadows: 0
  m_PointlightHDType: 0
  m_SpotLightShape: 0
  m_AreaLightShape: 0
  m_Intensity: 2000
  m_EnableSpotReflector: 0
  m_LuxAtDistance: 1
  m_InnerSpotPercent: 0
  m_SpotIESCutoffPercent: 100
  m_LightDimmer: 1
  m_VolumetricDimmer: 1
  m_LightUnit: 0
  m_FadeDistance: 10000
  m_AffectDiffuse: 1
  m_AffectSpecular: 1
  m_NonLightmappedOnly: 0
  m_ShapeWidth: 0.5
  m_ShapeHeight: 0.5
  m_AspectRatio: 1
  m_ShapeRadius: 0.5
  m_SoftnessScale: 1
  m_UseCustomSpotLightShadowCone: 0
  m_CustomSpotLightShadowCone: 30
  m_MaxSmoothness: 0.99
  m_ApplyRangeAttenuation: 1
  m_DisplayAreaLightEmissiveMesh: 0
  m_AreaLightCookie: {fileID: 0}
  m_IESPoint: {fileID: 0}
  m_IESSpot: {fileID: 0}
  m_AreaLightShadowCone: 120
  m_UseScreenSpaceShadows: 0
  m_InteractsWithSky: 1
  m_AngularDiameter: 0.5
  m_FlareSize: 2
  m_FlareTint: {r: 1, g: 1, b: 1, a: 1}
  m_FlareFalloff: 4
  m_SurfaceTexture: {fileID: 0}
  m_SurfaceTint: {r: 1, g: 1, b: 1, a: 1}
  m_Distance: 1.5e+11
  m_UseRayTracedShadows: 1
  m_NumRayTracingSamples: 16
  m_FilterTracedShadow: 1
  m_FilterSizeTraced: 1
  m_SunLightConeAngle: 0.5
  m_LightShadowRadius: 0.5
  m_SemiTransparentShadow: 1
  m_ColorShadow: 1
  m_DistanceBasedFiltering: 0
  m_EvsmExponent: 15
  m_EvsmLightLeakBias: 0
  m_EvsmVarianceBias: 0.00001
  m_EvsmBlurPasses: 0
  m_LightlayersMask: 1
  m_LinkShadowLayers: 1
  m_ShadowNearPlane: 0.1
  m_BlockerSampleCount: 24
  m_FilterSampleCount: 16
  m_MinFilterSize: 0.1
  m_KernelSize: 5
  m_LightAngle: 1
  m_MaxDepthBias: 0.001
  m_ShadowResolution:
    m_Override: 512
    m_UseOverride: 1
    m_Level: 0
  m_ShadowDimmer: 1
  m_VolumetricShadowDimmer: 1
  m_ShadowFadeDistance: 10000
  m_UseContactShadow:
    m_Override: 0
    m_UseOverride: 1
    m_Level: 0
  m_RayTracedContactShadow: 0
  m_ShadowTint: {r: 0, g: 0, b: 0, a: 1}
  m_PenumbraTint: 0
  m_NormalBias: 0.75
  m_SlopeBias: 0.5
  m_ShadowUpdateMode: 0
  m_BarnDoorAngle: 90
  m_BarnDoorLength: 0.05
  m_preserveCachedShadow: 0
  m_ShadowCascadeRatios:
  - 0.05
  - 0.2
  - 0.3
  m_ShadowCascadeBorders:
  - 0.2
  - 0.2
  - 0.2
  - 0.2
  m_ShadowAlgorithm: 0
  m_ShadowVariant: 0
  m_ShadowPrecision: 0
  useOldInspector: 0
  useVolumetric: 1
  featuresFoldout: 1
  showAdditionalSettings: 0
  m_AreaLightEmissiveMeshShadowCastingMode: 0
  m_AreaLightEmissiveMeshMotionVectorGenerationMode: 0
<<<<<<< HEAD
=======
  m_AreaLightEmissiveMeshLayer: -1
>>>>>>> fb439485
--- !u!108 &1365286044
Light:
  m_ObjectHideFlags: 0
  m_CorrespondingSourceObject: {fileID: 0}
  m_PrefabInstance: {fileID: 0}
  m_PrefabAsset: {fileID: 0}
  m_GameObject: {fileID: 1365286042}
  m_Enabled: 1
  serializedVersion: 10
  m_Type: 0
  m_Shape: 0
  m_Color: {r: 1, g: 1, b: 1, a: 1}
  m_Intensity: 159.15494
  m_Range: 10
  m_SpotAngle: 59.06719
  m_InnerSpotAngle: 21.80208
  m_CookieSize: 10
  m_Shadows:
    m_Type: 1
    m_Resolution: -1
    m_CustomResolution: -1
    m_Strength: 1
    m_Bias: 0.05
    m_NormalBias: 0.4
    m_NearPlane: 0.2
    m_CullingMatrixOverride:
      e00: 1
      e01: 0
      e02: 0
      e03: 0
      e10: 0
      e11: 1
      e12: 0
      e13: 0
      e20: 0
      e21: 0
      e22: 1
      e23: 0
      e30: 0
      e31: 0
      e32: 0
      e33: 1
    m_UseCullingMatrixOverride: 0
  m_Cookie: {fileID: 0}
  m_DrawHalo: 0
  m_Flare: {fileID: 0}
  m_RenderMode: 0
  m_CullingMask:
    serializedVersion: 2
    m_Bits: 4294967295
  m_RenderingLayerMask: 1
  m_Lightmapping: 4
  m_LightShadowCasterMode: 2
  m_AreaSize: {x: 1, y: 1}
  m_BounceIntensity: 1
  m_ColorTemperature: 6570
  m_UseColorTemperature: 0
  m_BoundingSphereOverride: {x: 0, y: 0, z: 0, w: 0}
  m_UseBoundingSphereOverride: 0
  m_UseViewFrustumForShadowCasterCull: 1
  m_ShadowRadius: 0.5
  m_ShadowAngle: 0
--- !u!4 &1365286045
Transform:
  m_ObjectHideFlags: 0
  m_CorrespondingSourceObject: {fileID: 0}
  m_PrefabInstance: {fileID: 0}
  m_PrefabAsset: {fileID: 0}
  m_GameObject: {fileID: 1365286042}
  m_LocalRotation: {x: 0.3726919, y: 0.20973612, z: -0.08687555, w: 0.89975786}
  m_LocalPosition: {x: -2, y: 3, z: -3}
  m_LocalScale: {x: 1, y: 1, z: 1}
  m_Children: []
  m_Father: {fileID: 532827088}
  m_RootOrder: 2
  m_LocalEulerAnglesHint: {x: 45, y: 26.243002, z: 0}
--- !u!1 &1394202954
GameObject:
  m_ObjectHideFlags: 0
  m_CorrespondingSourceObject: {fileID: 0}
  m_PrefabInstance: {fileID: 0}
  m_PrefabAsset: {fileID: 0}
  serializedVersion: 6
  m_Component:
  - component: {fileID: 1394202955}
  - component: {fileID: 1394202957}
  - component: {fileID: 1394202956}
  m_Layer: 0
  m_Name: Point Light (7)
  m_TagString: Untagged
  m_Icon: {fileID: 0}
  m_NavMeshLayer: 0
  m_StaticEditorFlags: 0
  m_IsActive: 1
--- !u!4 &1394202955
Transform:
  m_ObjectHideFlags: 0
  m_CorrespondingSourceObject: {fileID: 0}
  m_PrefabInstance: {fileID: 0}
  m_PrefabAsset: {fileID: 0}
  m_GameObject: {fileID: 1394202954}
  m_LocalRotation: {x: 0.3726919, y: 0.20973612, z: -0.08687555, w: 0.89975786}
  m_LocalPosition: {x: -2.15, y: 5.45, z: -3.1399994}
  m_LocalScale: {x: 1, y: 1, z: 1}
  m_Children: []
  m_Father: {fileID: 757016403}
  m_RootOrder: 2
  m_LocalEulerAnglesHint: {x: 45, y: 26.243002, z: 0}
--- !u!114 &1394202956
MonoBehaviour:
  m_ObjectHideFlags: 0
  m_CorrespondingSourceObject: {fileID: 0}
  m_PrefabInstance: {fileID: 0}
  m_PrefabAsset: {fileID: 0}
  m_GameObject: {fileID: 1394202954}
  m_Enabled: 1
  m_EditorHideFlags: 0
  m_Script: {fileID: 11500000, guid: 7a68c43fe1f2a47cfa234b5eeaa98012, type: 3}
  m_Name: 
  m_EditorClassIdentifier: 
  m_Version: 11
  m_ObsoleteShadowResolutionTier: 1
  m_ObsoleteUseShadowQualitySettings: 0
  m_ObsoleteCustomShadowResolution: 512
  m_ObsoleteContactShadows: 0
  m_PointlightHDType: 0
  m_SpotLightShape: 0
  m_AreaLightShape: 0
  m_Intensity: 2000
  m_EnableSpotReflector: 0
  m_LuxAtDistance: 1
  m_InnerSpotPercent: 0
  m_SpotIESCutoffPercent: 100
  m_LightDimmer: 1
  m_VolumetricDimmer: 1
  m_LightUnit: 0
  m_FadeDistance: 10000
  m_AffectDiffuse: 1
  m_AffectSpecular: 1
  m_NonLightmappedOnly: 0
  m_ShapeWidth: 0.5
  m_ShapeHeight: 0.5
  m_AspectRatio: 1
  m_ShapeRadius: 0.5
  m_SoftnessScale: 1
  m_UseCustomSpotLightShadowCone: 0
  m_CustomSpotLightShadowCone: 30
  m_MaxSmoothness: 0.99
  m_ApplyRangeAttenuation: 1
  m_DisplayAreaLightEmissiveMesh: 0
  m_AreaLightCookie: {fileID: 0}
  m_IESPoint: {fileID: 0}
  m_IESSpot: {fileID: 0}
  m_AreaLightShadowCone: 120
  m_UseScreenSpaceShadows: 0
  m_InteractsWithSky: 1
  m_AngularDiameter: 0.5
  m_FlareSize: 2
  m_FlareTint: {r: 1, g: 1, b: 1, a: 1}
  m_FlareFalloff: 4
  m_SurfaceTexture: {fileID: 0}
  m_SurfaceTint: {r: 1, g: 1, b: 1, a: 1}
  m_Distance: 1.5e+11
  m_UseRayTracedShadows: 1
  m_NumRayTracingSamples: 1
  m_FilterTracedShadow: 1
  m_FilterSizeTraced: 16
  m_SunLightConeAngle: 0.5
  m_LightShadowRadius: 0.5
  m_SemiTransparentShadow: 1
  m_ColorShadow: 1
  m_DistanceBasedFiltering: 1
  m_EvsmExponent: 15
  m_EvsmLightLeakBias: 0
  m_EvsmVarianceBias: 0.00001
  m_EvsmBlurPasses: 0
  m_LightlayersMask: 1
  m_LinkShadowLayers: 1
  m_ShadowNearPlane: 0.1
  m_BlockerSampleCount: 24
  m_FilterSampleCount: 16
  m_MinFilterSize: 0.1
  m_KernelSize: 5
  m_LightAngle: 1
  m_MaxDepthBias: 0.001
  m_ShadowResolution:
    m_Override: 512
    m_UseOverride: 1
    m_Level: 0
  m_ShadowDimmer: 1
  m_VolumetricShadowDimmer: 1
  m_ShadowFadeDistance: 10000
  m_UseContactShadow:
    m_Override: 0
    m_UseOverride: 1
    m_Level: 0
  m_RayTracedContactShadow: 0
  m_ShadowTint: {r: 0, g: 0, b: 0, a: 1}
  m_PenumbraTint: 0
  m_NormalBias: 0.75
  m_SlopeBias: 0.5
  m_ShadowUpdateMode: 0
  m_BarnDoorAngle: 90
  m_BarnDoorLength: 0.05
  m_preserveCachedShadow: 0
  m_ShadowCascadeRatios:
  - 0.05
  - 0.2
  - 0.3
  m_ShadowCascadeBorders:
  - 0.2
  - 0.2
  - 0.2
  - 0.2
  m_ShadowAlgorithm: 0
  m_ShadowVariant: 0
  m_ShadowPrecision: 0
  useOldInspector: 0
  useVolumetric: 1
  featuresFoldout: 1
  showAdditionalSettings: 0
  m_AreaLightEmissiveMeshShadowCastingMode: 0
  m_AreaLightEmissiveMeshMotionVectorGenerationMode: 0
<<<<<<< HEAD
=======
  m_AreaLightEmissiveMeshLayer: -1
>>>>>>> fb439485
--- !u!108 &1394202957
Light:
  m_ObjectHideFlags: 0
  m_CorrespondingSourceObject: {fileID: 0}
  m_PrefabInstance: {fileID: 0}
  m_PrefabAsset: {fileID: 0}
  m_GameObject: {fileID: 1394202954}
  m_Enabled: 1
  serializedVersion: 10
  m_Type: 0
  m_Shape: 0
  m_Color: {r: 1, g: 1, b: 1, a: 1}
  m_Intensity: 159.15494
  m_Range: 10
  m_SpotAngle: 59.06719
  m_InnerSpotAngle: 21.80208
  m_CookieSize: 10
  m_Shadows:
    m_Type: 1
    m_Resolution: -1
    m_CustomResolution: -1
    m_Strength: 1
    m_Bias: 0.05
    m_NormalBias: 0.4
    m_NearPlane: 0.2
    m_CullingMatrixOverride:
      e00: 1
      e01: 0
      e02: 0
      e03: 0
      e10: 0
      e11: 1
      e12: 0
      e13: 0
      e20: 0
      e21: 0
      e22: 1
      e23: 0
      e30: 0
      e31: 0
      e32: 0
      e33: 1
    m_UseCullingMatrixOverride: 0
  m_Cookie: {fileID: 0}
  m_DrawHalo: 0
  m_Flare: {fileID: 0}
  m_RenderMode: 0
  m_CullingMask:
    serializedVersion: 2
    m_Bits: 4294967295
  m_RenderingLayerMask: 1
  m_Lightmapping: 4
  m_LightShadowCasterMode: 2
  m_AreaSize: {x: 1, y: 1}
  m_BounceIntensity: 1
  m_ColorTemperature: 6570
  m_UseColorTemperature: 0
  m_BoundingSphereOverride: {x: 0, y: 0, z: 0, w: 0}
  m_UseBoundingSphereOverride: 0
  m_UseViewFrustumForShadowCasterCull: 1
  m_ShadowRadius: 0.5
  m_ShadowAngle: 0
--- !u!1 &1593350919
GameObject:
  m_ObjectHideFlags: 0
  m_CorrespondingSourceObject: {fileID: 0}
  m_PrefabInstance: {fileID: 0}
  m_PrefabAsset: {fileID: 0}
  serializedVersion: 6
  m_Component:
  - component: {fileID: 1593350920}
  - component: {fileID: 1593350922}
  - component: {fileID: 1593350921}
  m_Layer: 0
  m_Name: Point Light (5)
  m_TagString: Untagged
  m_Icon: {fileID: 0}
  m_NavMeshLayer: 0
  m_StaticEditorFlags: 0
  m_IsActive: 1
--- !u!4 &1593350920
Transform:
  m_ObjectHideFlags: 0
  m_CorrespondingSourceObject: {fileID: 0}
  m_PrefabInstance: {fileID: 0}
  m_PrefabAsset: {fileID: 0}
  m_GameObject: {fileID: 1593350919}
  m_LocalRotation: {x: 0.3726919, y: 0.20973612, z: -0.08687555, w: 0.89975786}
  m_LocalPosition: {x: -2, y: 3.4500008, z: -3.1399994}
  m_LocalScale: {x: 1, y: 1, z: 1}
  m_Children: []
  m_Father: {fileID: 1129913569}
  m_RootOrder: 2
  m_LocalEulerAnglesHint: {x: 45, y: 26.243002, z: 0}
--- !u!114 &1593350921
MonoBehaviour:
  m_ObjectHideFlags: 0
  m_CorrespondingSourceObject: {fileID: 0}
  m_PrefabInstance: {fileID: 0}
  m_PrefabAsset: {fileID: 0}
  m_GameObject: {fileID: 1593350919}
  m_Enabled: 1
  m_EditorHideFlags: 0
  m_Script: {fileID: 11500000, guid: 7a68c43fe1f2a47cfa234b5eeaa98012, type: 3}
  m_Name: 
  m_EditorClassIdentifier: 
  m_Version: 11
  m_ObsoleteShadowResolutionTier: 1
  m_ObsoleteUseShadowQualitySettings: 0
  m_ObsoleteCustomShadowResolution: 512
  m_ObsoleteContactShadows: 0
  m_PointlightHDType: 0
  m_SpotLightShape: 0
  m_AreaLightShape: 0
  m_Intensity: 2000
  m_EnableSpotReflector: 0
  m_LuxAtDistance: 1
  m_InnerSpotPercent: 0
  m_SpotIESCutoffPercent: 100
  m_LightDimmer: 1
  m_VolumetricDimmer: 1
  m_LightUnit: 0
  m_FadeDistance: 10000
  m_AffectDiffuse: 1
  m_AffectSpecular: 1
  m_NonLightmappedOnly: 0
  m_ShapeWidth: 0.5
  m_ShapeHeight: 0.5
  m_AspectRatio: 1
  m_ShapeRadius: 0.5
  m_SoftnessScale: 1
  m_UseCustomSpotLightShadowCone: 0
  m_CustomSpotLightShadowCone: 30
  m_MaxSmoothness: 0.99
  m_ApplyRangeAttenuation: 1
  m_DisplayAreaLightEmissiveMesh: 0
  m_AreaLightCookie: {fileID: 0}
  m_IESPoint: {fileID: 0}
  m_IESSpot: {fileID: 0}
  m_AreaLightShadowCone: 120
  m_UseScreenSpaceShadows: 0
  m_InteractsWithSky: 1
  m_AngularDiameter: 0.5
  m_FlareSize: 2
  m_FlareTint: {r: 1, g: 1, b: 1, a: 1}
  m_FlareFalloff: 4
  m_SurfaceTexture: {fileID: 0}
  m_SurfaceTint: {r: 1, g: 1, b: 1, a: 1}
  m_Distance: 1.5e+11
  m_UseRayTracedShadows: 1
  m_NumRayTracingSamples: 1
  m_FilterTracedShadow: 1
  m_FilterSizeTraced: 16
  m_SunLightConeAngle: 0.5
  m_LightShadowRadius: 0.5
  m_SemiTransparentShadow: 1
  m_ColorShadow: 1
  m_DistanceBasedFiltering: 1
  m_EvsmExponent: 15
  m_EvsmLightLeakBias: 0
  m_EvsmVarianceBias: 0.00001
  m_EvsmBlurPasses: 0
  m_LightlayersMask: 1
  m_LinkShadowLayers: 1
  m_ShadowNearPlane: 0.1
  m_BlockerSampleCount: 24
  m_FilterSampleCount: 16
  m_MinFilterSize: 0.1
  m_KernelSize: 5
  m_LightAngle: 1
  m_MaxDepthBias: 0.001
  m_ShadowResolution:
    m_Override: 512
    m_UseOverride: 1
    m_Level: 0
  m_ShadowDimmer: 1
  m_VolumetricShadowDimmer: 1
  m_ShadowFadeDistance: 10000
  m_UseContactShadow:
    m_Override: 0
    m_UseOverride: 1
    m_Level: 0
  m_RayTracedContactShadow: 0
  m_ShadowTint: {r: 0, g: 0, b: 0, a: 1}
  m_PenumbraTint: 0
  m_NormalBias: 0.75
  m_SlopeBias: 0.5
  m_ShadowUpdateMode: 0
  m_BarnDoorAngle: 90
  m_BarnDoorLength: 0.05
  m_preserveCachedShadow: 0
  m_ShadowCascadeRatios:
  - 0.05
  - 0.2
  - 0.3
  m_ShadowCascadeBorders:
  - 0.2
  - 0.2
  - 0.2
  - 0.2
  m_ShadowAlgorithm: 0
  m_ShadowVariant: 0
  m_ShadowPrecision: 0
  useOldInspector: 0
  useVolumetric: 1
  featuresFoldout: 1
  showAdditionalSettings: 0
  m_AreaLightEmissiveMeshShadowCastingMode: 0
  m_AreaLightEmissiveMeshMotionVectorGenerationMode: 0
<<<<<<< HEAD
=======
  m_AreaLightEmissiveMeshLayer: -1
>>>>>>> fb439485
--- !u!108 &1593350922
Light:
  m_ObjectHideFlags: 0
  m_CorrespondingSourceObject: {fileID: 0}
  m_PrefabInstance: {fileID: 0}
  m_PrefabAsset: {fileID: 0}
  m_GameObject: {fileID: 1593350919}
  m_Enabled: 1
  serializedVersion: 10
  m_Type: 0
  m_Shape: 0
  m_Color: {r: 1, g: 1, b: 1, a: 1}
  m_Intensity: 159.15494
  m_Range: 10
  m_SpotAngle: 59.06719
  m_InnerSpotAngle: 21.80208
  m_CookieSize: 10
  m_Shadows:
    m_Type: 1
    m_Resolution: -1
    m_CustomResolution: -1
    m_Strength: 1
    m_Bias: 0.05
    m_NormalBias: 0.4
    m_NearPlane: 0.2
    m_CullingMatrixOverride:
      e00: 1
      e01: 0
      e02: 0
      e03: 0
      e10: 0
      e11: 1
      e12: 0
      e13: 0
      e20: 0
      e21: 0
      e22: 1
      e23: 0
      e30: 0
      e31: 0
      e32: 0
      e33: 1
    m_UseCullingMatrixOverride: 0
  m_Cookie: {fileID: 0}
  m_DrawHalo: 0
  m_Flare: {fileID: 0}
  m_RenderMode: 0
  m_CullingMask:
    serializedVersion: 2
    m_Bits: 4294967295
  m_RenderingLayerMask: 1
  m_Lightmapping: 4
  m_LightShadowCasterMode: 2
  m_AreaSize: {x: 1, y: 1}
  m_BounceIntensity: 1
  m_ColorTemperature: 6570
  m_UseColorTemperature: 0
  m_BoundingSphereOverride: {x: 0, y: 0, z: 0, w: 0}
  m_UseBoundingSphereOverride: 0
  m_UseViewFrustumForShadowCasterCull: 1
  m_ShadowRadius: 0.5
  m_ShadowAngle: 0
--- !u!1 &1603953480
GameObject:
  m_ObjectHideFlags: 0
  m_CorrespondingSourceObject: {fileID: 0}
  m_PrefabInstance: {fileID: 0}
  m_PrefabAsset: {fileID: 0}
  serializedVersion: 6
  m_Component:
  - component: {fileID: 1603953481}
  - component: {fileID: 1603953483}
  - component: {fileID: 1603953482}
  m_Layer: 0
  m_Name: Point Light (5)
  m_TagString: Untagged
  m_Icon: {fileID: 0}
  m_NavMeshLayer: 0
  m_StaticEditorFlags: 0
  m_IsActive: 1
--- !u!4 &1603953481
Transform:
  m_ObjectHideFlags: 0
  m_CorrespondingSourceObject: {fileID: 0}
  m_PrefabInstance: {fileID: 0}
  m_PrefabAsset: {fileID: 0}
  m_GameObject: {fileID: 1603953480}
  m_LocalRotation: {x: 0.3726919, y: 0.20973612, z: -0.08687555, w: 0.89975786}
  m_LocalPosition: {x: -2.1400003, y: 3.9699998, z: -2.8700008}
  m_LocalScale: {x: 1, y: 1, z: 1}
  m_Children: []
  m_Father: {fileID: 532827080}
  m_RootOrder: 2
  m_LocalEulerAnglesHint: {x: 45, y: 26.243002, z: 0}
--- !u!114 &1603953482
MonoBehaviour:
  m_ObjectHideFlags: 0
  m_CorrespondingSourceObject: {fileID: 0}
  m_PrefabInstance: {fileID: 0}
  m_PrefabAsset: {fileID: 0}
  m_GameObject: {fileID: 1603953480}
  m_Enabled: 1
  m_EditorHideFlags: 0
  m_Script: {fileID: 11500000, guid: 7a68c43fe1f2a47cfa234b5eeaa98012, type: 3}
  m_Name: 
  m_EditorClassIdentifier: 
  m_Version: 11
  m_ObsoleteShadowResolutionTier: 1
  m_ObsoleteUseShadowQualitySettings: 0
  m_ObsoleteCustomShadowResolution: 512
  m_ObsoleteContactShadows: 0
  m_PointlightHDType: 0
  m_SpotLightShape: 0
  m_AreaLightShape: 0
  m_Intensity: 2000
  m_EnableSpotReflector: 0
  m_LuxAtDistance: 1
  m_InnerSpotPercent: 0
  m_SpotIESCutoffPercent: 100
  m_LightDimmer: 1
  m_VolumetricDimmer: 1
  m_LightUnit: 0
  m_FadeDistance: 10000
  m_AffectDiffuse: 1
  m_AffectSpecular: 1
  m_NonLightmappedOnly: 0
  m_ShapeWidth: 0.5
  m_ShapeHeight: 0.5
  m_AspectRatio: 1
  m_ShapeRadius: 0.5
  m_SoftnessScale: 1
  m_UseCustomSpotLightShadowCone: 0
  m_CustomSpotLightShadowCone: 30
  m_MaxSmoothness: 0.99
  m_ApplyRangeAttenuation: 1
  m_DisplayAreaLightEmissiveMesh: 0
  m_AreaLightCookie: {fileID: 0}
  m_IESPoint: {fileID: 0}
  m_IESSpot: {fileID: 0}
  m_AreaLightShadowCone: 120
  m_UseScreenSpaceShadows: 0
  m_InteractsWithSky: 1
  m_AngularDiameter: 0.5
  m_FlareSize: 2
  m_FlareTint: {r: 1, g: 1, b: 1, a: 1}
  m_FlareFalloff: 4
  m_SurfaceTexture: {fileID: 0}
  m_SurfaceTint: {r: 1, g: 1, b: 1, a: 1}
  m_Distance: 1.5e+11
  m_UseRayTracedShadows: 1
  m_NumRayTracingSamples: 16
  m_FilterTracedShadow: 1
  m_FilterSizeTraced: 1
  m_SunLightConeAngle: 0.5
  m_LightShadowRadius: 0.5
  m_SemiTransparentShadow: 1
  m_ColorShadow: 1
  m_DistanceBasedFiltering: 0
  m_EvsmExponent: 15
  m_EvsmLightLeakBias: 0
  m_EvsmVarianceBias: 0.00001
  m_EvsmBlurPasses: 0
  m_LightlayersMask: 1
  m_LinkShadowLayers: 1
  m_ShadowNearPlane: 0.1
  m_BlockerSampleCount: 24
  m_FilterSampleCount: 16
  m_MinFilterSize: 0.1
  m_KernelSize: 5
  m_LightAngle: 1
  m_MaxDepthBias: 0.001
  m_ShadowResolution:
    m_Override: 512
    m_UseOverride: 1
    m_Level: 0
  m_ShadowDimmer: 1
  m_VolumetricShadowDimmer: 1
  m_ShadowFadeDistance: 10000
  m_UseContactShadow:
    m_Override: 0
    m_UseOverride: 1
    m_Level: 0
  m_RayTracedContactShadow: 0
  m_ShadowTint: {r: 0, g: 0, b: 0, a: 1}
  m_PenumbraTint: 0
  m_NormalBias: 0.75
  m_SlopeBias: 0.5
  m_ShadowUpdateMode: 0
  m_BarnDoorAngle: 90
  m_BarnDoorLength: 0.05
  m_preserveCachedShadow: 0
  m_ShadowCascadeRatios:
  - 0.05
  - 0.2
  - 0.3
  m_ShadowCascadeBorders:
  - 0.2
  - 0.2
  - 0.2
  - 0.2
  m_ShadowAlgorithm: 0
  m_ShadowVariant: 0
  m_ShadowPrecision: 0
  useOldInspector: 0
  useVolumetric: 1
  featuresFoldout: 1
  showAdditionalSettings: 0
  m_AreaLightEmissiveMeshShadowCastingMode: 0
  m_AreaLightEmissiveMeshMotionVectorGenerationMode: 0
<<<<<<< HEAD
=======
  m_AreaLightEmissiveMeshLayer: -1
>>>>>>> fb439485
--- !u!108 &1603953483
Light:
  m_ObjectHideFlags: 0
  m_CorrespondingSourceObject: {fileID: 0}
  m_PrefabInstance: {fileID: 0}
  m_PrefabAsset: {fileID: 0}
  m_GameObject: {fileID: 1603953480}
  m_Enabled: 1
  serializedVersion: 10
  m_Type: 0
  m_Shape: 0
  m_Color: {r: 1, g: 1, b: 1, a: 1}
  m_Intensity: 159.15494
  m_Range: 10
  m_SpotAngle: 59.06719
  m_InnerSpotAngle: 21.80208
  m_CookieSize: 10
  m_Shadows:
    m_Type: 1
    m_Resolution: -1
    m_CustomResolution: -1
    m_Strength: 1
    m_Bias: 0.05
    m_NormalBias: 0.4
    m_NearPlane: 0.2
    m_CullingMatrixOverride:
      e00: 1
      e01: 0
      e02: 0
      e03: 0
      e10: 0
      e11: 1
      e12: 0
      e13: 0
      e20: 0
      e21: 0
      e22: 1
      e23: 0
      e30: 0
      e31: 0
      e32: 0
      e33: 1
    m_UseCullingMatrixOverride: 0
  m_Cookie: {fileID: 0}
  m_DrawHalo: 0
  m_Flare: {fileID: 0}
  m_RenderMode: 0
  m_CullingMask:
    serializedVersion: 2
    m_Bits: 4294967295
  m_RenderingLayerMask: 1
  m_Lightmapping: 4
  m_LightShadowCasterMode: 2
  m_AreaSize: {x: 1, y: 1}
  m_BounceIntensity: 1
  m_ColorTemperature: 6570
  m_UseColorTemperature: 0
  m_BoundingSphereOverride: {x: 0, y: 0, z: 0, w: 0}
  m_UseBoundingSphereOverride: 0
  m_UseViewFrustumForShadowCasterCull: 1
  m_ShadowRadius: 0.5
  m_ShadowAngle: 0
--- !u!1 &1661558511
GameObject:
  m_ObjectHideFlags: 0
  m_CorrespondingSourceObject: {fileID: 0}
  m_PrefabInstance: {fileID: 0}
  m_PrefabAsset: {fileID: 0}
  serializedVersion: 6
  m_Component:
  - component: {fileID: 1661558512}
  m_Layer: 0
  m_Name: ContactShadow (1)
  m_TagString: Untagged
  m_Icon: {fileID: 0}
  m_NavMeshLayer: 0
  m_StaticEditorFlags: 0
  m_IsActive: 1
--- !u!4 &1661558512
Transform:
  m_ObjectHideFlags: 0
  m_CorrespondingSourceObject: {fileID: 0}
  m_PrefabInstance: {fileID: 0}
  m_PrefabAsset: {fileID: 0}
  m_GameObject: {fileID: 1661558511}
  m_LocalRotation: {x: -0, y: -0, z: -0, w: 1}
  m_LocalPosition: {x: 5, y: 0, z: 0}
  m_LocalScale: {x: 1, y: 1, z: 1}
  m_Children:
  - {fileID: 138810606}
  - {fileID: 2147247958}
  - {fileID: 49740907}
  m_Father: {fileID: 532827090}
  m_RootOrder: 3
  m_LocalEulerAnglesHint: {x: 0, y: 0, z: 0}
--- !u!1 &1687117316
GameObject:
  m_ObjectHideFlags: 0
  m_CorrespondingSourceObject: {fileID: 0}
  m_PrefabInstance: {fileID: 0}
  m_PrefabAsset: {fileID: 0}
  serializedVersion: 6
  m_Component:
  - component: {fileID: 1687117317}
  - component: {fileID: 1687117319}
  - component: {fileID: 1687117318}
  m_Layer: 0
  m_Name: GameObject (4)
  m_TagString: Untagged
  m_Icon: {fileID: 0}
  m_NavMeshLayer: 0
  m_StaticEditorFlags: 0
  m_IsActive: 1
--- !u!4 &1687117317
Transform:
  m_ObjectHideFlags: 0
  m_CorrespondingSourceObject: {fileID: 0}
  m_PrefabInstance: {fileID: 0}
  m_PrefabAsset: {fileID: 0}
  m_GameObject: {fileID: 1687117316}
  m_LocalRotation: {x: 0.7071068, y: -0, z: -0, w: 0.7071068}
  m_LocalPosition: {x: 18, y: 0, z: 2.5}
  m_LocalScale: {x: 1, y: 1, z: 1}
  m_Children: []
  m_Father: {fileID: 0}
  m_RootOrder: 6
  m_LocalEulerAnglesHint: {x: 90, y: 0, z: 0}
--- !u!102 &1687117318
TextMesh:
  serializedVersion: 3
  m_ObjectHideFlags: 0
  m_CorrespondingSourceObject: {fileID: 0}
  m_PrefabInstance: {fileID: 0}
  m_PrefabAsset: {fileID: 0}
  m_GameObject: {fileID: 1687117316}
  m_Text: '16ssp No Distance '
  m_OffsetZ: 0
  m_CharacterSize: 0.2
  m_LineSpacing: 1
  m_Anchor: 0
  m_Alignment: 0
  m_TabSize: 4
  m_FontSize: 20
  m_FontStyle: 0
  m_RichText: 1
  m_Font: {fileID: 0}
  m_Color:
    serializedVersion: 2
    rgba: 4294967295
--- !u!23 &1687117319
MeshRenderer:
  m_ObjectHideFlags: 0
  m_CorrespondingSourceObject: {fileID: 0}
  m_PrefabInstance: {fileID: 0}
  m_PrefabAsset: {fileID: 0}
  m_GameObject: {fileID: 1687117316}
  m_Enabled: 1
  m_CastShadows: 1
  m_ReceiveShadows: 1
  m_DynamicOccludee: 1
  m_MotionVectors: 1
  m_LightProbeUsage: 1
  m_ReflectionProbeUsage: 1
  m_RayTracingMode: 2
  m_RayTraceProcedural: 0
  m_RenderingLayerMask: 1
  m_RendererPriority: 0
  m_Materials:
  - {fileID: 10100, guid: 0000000000000000e000000000000000, type: 0}
  m_StaticBatchInfo:
    firstSubMesh: 0
    subMeshCount: 0
  m_StaticBatchRoot: {fileID: 0}
  m_ProbeAnchor: {fileID: 0}
  m_LightProbeVolumeOverride: {fileID: 0}
  m_ScaleInLightmap: 1
  m_ReceiveGI: 1
  m_PreserveUVs: 0
  m_IgnoreNormalsForChartDetection: 0
  m_ImportantGI: 0
  m_StitchLightmapSeams: 1
  m_SelectedEditorRenderState: 3
  m_MinimumChartSize: 4
  m_AutoUVMaxDistance: 0.5
  m_AutoUVMaxAngle: 89
  m_LightmapParameters: {fileID: 0}
  m_SortingLayerID: 0
  m_SortingLayer: 0
  m_SortingOrder: 0
  m_AdditionalVertexStreams: {fileID: 0}
--- !u!1 &1700776270
GameObject:
  m_ObjectHideFlags: 0
  m_CorrespondingSourceObject: {fileID: 0}
  m_PrefabInstance: {fileID: 0}
  m_PrefabAsset: {fileID: 0}
  serializedVersion: 6
  m_Component:
  - component: {fileID: 1700776271}
  m_Layer: 0
  m_Name: ContactShadow (1)
  m_TagString: Untagged
  m_Icon: {fileID: 0}
  m_NavMeshLayer: 0
  m_StaticEditorFlags: 0
  m_IsActive: 1
--- !u!4 &1700776271
Transform:
  m_ObjectHideFlags: 0
  m_CorrespondingSourceObject: {fileID: 0}
  m_PrefabInstance: {fileID: 0}
  m_PrefabAsset: {fileID: 0}
  m_GameObject: {fileID: 1700776270}
  m_LocalRotation: {x: -0, y: -0, z: -0, w: 1}
  m_LocalPosition: {x: 5, y: 0, z: 0}
  m_LocalScale: {x: 1, y: 1, z: 1}
  m_Children:
  - {fileID: 609432727}
  - {fileID: 176033783}
  - {fileID: 147669305}
  m_Father: {fileID: 532827089}
  m_RootOrder: 3
  m_LocalEulerAnglesHint: {x: 0, y: 0, z: 0}
--- !u!1 &1712390883
GameObject:
  m_ObjectHideFlags: 0
  m_CorrespondingSourceObject: {fileID: 0}
  m_PrefabInstance: {fileID: 0}
  m_PrefabAsset: {fileID: 0}
  serializedVersion: 6
  m_Component:
  - component: {fileID: 1712390884}
  - component: {fileID: 1712390886}
  - component: {fileID: 1712390885}
  m_Layer: 0
  m_Name: Point Light (4)
  m_TagString: Untagged
  m_Icon: {fileID: 0}
  m_NavMeshLayer: 0
  m_StaticEditorFlags: 0
  m_IsActive: 1
--- !u!4 &1712390884
Transform:
  m_ObjectHideFlags: 0
  m_CorrespondingSourceObject: {fileID: 0}
  m_PrefabInstance: {fileID: 0}
  m_PrefabAsset: {fileID: 0}
  m_GameObject: {fileID: 1712390883}
  m_LocalRotation: {x: 0.3726919, y: 0.20973612, z: -0.08687555, w: 0.89975786}
  m_LocalPosition: {x: -2.1400003, y: 4.31, z: -3.1999993}
  m_LocalScale: {x: 1, y: 1, z: 1}
  m_Children: []
  m_Father: {fileID: 640506371}
  m_RootOrder: 2
  m_LocalEulerAnglesHint: {x: 45, y: 26.243002, z: 0}
--- !u!114 &1712390885
MonoBehaviour:
  m_ObjectHideFlags: 0
  m_CorrespondingSourceObject: {fileID: 0}
  m_PrefabInstance: {fileID: 0}
  m_PrefabAsset: {fileID: 0}
  m_GameObject: {fileID: 1712390883}
  m_Enabled: 1
  m_EditorHideFlags: 0
  m_Script: {fileID: 11500000, guid: 7a68c43fe1f2a47cfa234b5eeaa98012, type: 3}
  m_Name: 
  m_EditorClassIdentifier: 
  m_Version: 11
  m_ObsoleteShadowResolutionTier: 1
  m_ObsoleteUseShadowQualitySettings: 0
  m_ObsoleteCustomShadowResolution: 512
  m_ObsoleteContactShadows: 0
  m_PointlightHDType: 0
  m_SpotLightShape: 0
  m_AreaLightShape: 0
  m_Intensity: 2000
  m_EnableSpotReflector: 0
  m_LuxAtDistance: 1
  m_InnerSpotPercent: 0
  m_SpotIESCutoffPercent: 100
  m_LightDimmer: 1
  m_VolumetricDimmer: 1
  m_LightUnit: 0
  m_FadeDistance: 10000
  m_AffectDiffuse: 1
  m_AffectSpecular: 1
  m_NonLightmappedOnly: 0
  m_ShapeWidth: 0.5
  m_ShapeHeight: 0.5
  m_AspectRatio: 1
  m_ShapeRadius: 0.5
  m_SoftnessScale: 1
  m_UseCustomSpotLightShadowCone: 0
  m_CustomSpotLightShadowCone: 30
  m_MaxSmoothness: 0.99
  m_ApplyRangeAttenuation: 1
  m_DisplayAreaLightEmissiveMesh: 0
  m_AreaLightCookie: {fileID: 0}
  m_IESPoint: {fileID: 0}
  m_IESSpot: {fileID: 0}
  m_AreaLightShadowCone: 120
  m_UseScreenSpaceShadows: 0
  m_InteractsWithSky: 1
  m_AngularDiameter: 0.5
  m_FlareSize: 2
  m_FlareTint: {r: 1, g: 1, b: 1, a: 1}
  m_FlareFalloff: 4
  m_SurfaceTexture: {fileID: 0}
  m_SurfaceTint: {r: 1, g: 1, b: 1, a: 1}
  m_Distance: 1.5e+11
  m_UseRayTracedShadows: 1
  m_NumRayTracingSamples: 1
  m_FilterTracedShadow: 1
  m_FilterSizeTraced: 16
  m_SunLightConeAngle: 0.5
  m_LightShadowRadius: 0.5
  m_SemiTransparentShadow: 1
  m_ColorShadow: 1
  m_DistanceBasedFiltering: 1
  m_EvsmExponent: 15
  m_EvsmLightLeakBias: 0
  m_EvsmVarianceBias: 0.00001
  m_EvsmBlurPasses: 0
  m_LightlayersMask: 1
  m_LinkShadowLayers: 1
  m_ShadowNearPlane: 0.1
  m_BlockerSampleCount: 24
  m_FilterSampleCount: 16
  m_MinFilterSize: 0.1
  m_KernelSize: 5
  m_LightAngle: 1
  m_MaxDepthBias: 0.001
  m_ShadowResolution:
    m_Override: 512
    m_UseOverride: 1
    m_Level: 0
  m_ShadowDimmer: 1
  m_VolumetricShadowDimmer: 1
  m_ShadowFadeDistance: 10000
  m_UseContactShadow:
    m_Override: 0
    m_UseOverride: 1
    m_Level: 0
  m_RayTracedContactShadow: 0
  m_ShadowTint: {r: 0, g: 0, b: 0, a: 1}
  m_PenumbraTint: 0
  m_NormalBias: 0.75
  m_SlopeBias: 0.5
  m_ShadowUpdateMode: 0
  m_BarnDoorAngle: 90
  m_BarnDoorLength: 0.05
  m_preserveCachedShadow: 0
  m_ShadowCascadeRatios:
  - 0.05
  - 0.2
  - 0.3
  m_ShadowCascadeBorders:
  - 0.2
  - 0.2
  - 0.2
  - 0.2
  m_ShadowAlgorithm: 0
  m_ShadowVariant: 0
  m_ShadowPrecision: 0
  useOldInspector: 0
  useVolumetric: 1
  featuresFoldout: 1
  showAdditionalSettings: 0
  m_AreaLightEmissiveMeshShadowCastingMode: 0
  m_AreaLightEmissiveMeshMotionVectorGenerationMode: 0
<<<<<<< HEAD
=======
  m_AreaLightEmissiveMeshLayer: -1
>>>>>>> fb439485
--- !u!108 &1712390886
Light:
  m_ObjectHideFlags: 0
  m_CorrespondingSourceObject: {fileID: 0}
  m_PrefabInstance: {fileID: 0}
  m_PrefabAsset: {fileID: 0}
  m_GameObject: {fileID: 1712390883}
  m_Enabled: 1
  serializedVersion: 10
  m_Type: 0
  m_Shape: 0
  m_Color: {r: 1, g: 1, b: 1, a: 1}
  m_Intensity: 159.15494
  m_Range: 10
  m_SpotAngle: 59.06719
  m_InnerSpotAngle: 21.80208
  m_CookieSize: 10
  m_Shadows:
    m_Type: 1
    m_Resolution: -1
    m_CustomResolution: -1
    m_Strength: 1
    m_Bias: 0.05
    m_NormalBias: 0.4
    m_NearPlane: 0.2
    m_CullingMatrixOverride:
      e00: 1
      e01: 0
      e02: 0
      e03: 0
      e10: 0
      e11: 1
      e12: 0
      e13: 0
      e20: 0
      e21: 0
      e22: 1
      e23: 0
      e30: 0
      e31: 0
      e32: 0
      e33: 1
    m_UseCullingMatrixOverride: 0
  m_Cookie: {fileID: 0}
  m_DrawHalo: 0
  m_Flare: {fileID: 0}
  m_RenderMode: 0
  m_CullingMask:
    serializedVersion: 2
    m_Bits: 4294967295
  m_RenderingLayerMask: 1
  m_Lightmapping: 4
  m_LightShadowCasterMode: 2
  m_AreaSize: {x: 1, y: 1}
  m_BounceIntensity: 1
  m_ColorTemperature: 6570
  m_UseColorTemperature: 0
  m_BoundingSphereOverride: {x: 0, y: 0, z: 0, w: 0}
  m_UseBoundingSphereOverride: 0
  m_UseViewFrustumForShadowCasterCull: 1
  m_ShadowRadius: 0.5
  m_ShadowAngle: 0
--- !u!1 &1762378984
GameObject:
  m_ObjectHideFlags: 0
  m_CorrespondingSourceObject: {fileID: 0}
  m_PrefabInstance: {fileID: 0}
  m_PrefabAsset: {fileID: 0}
  serializedVersion: 6
  m_Component:
  - component: {fileID: 1762378985}
  - component: {fileID: 1762378988}
  - component: {fileID: 1762378987}
  - component: {fileID: 1762378986}
  m_Layer: 0
  m_Name: Cube
  m_TagString: Untagged
  m_Icon: {fileID: 0}
  m_NavMeshLayer: 0
  m_StaticEditorFlags: 0
  m_IsActive: 1
--- !u!4 &1762378985
Transform:
  m_ObjectHideFlags: 0
  m_CorrespondingSourceObject: {fileID: 0}
  m_PrefabInstance: {fileID: 0}
  m_PrefabAsset: {fileID: 0}
  m_GameObject: {fileID: 1762378984}
  m_LocalRotation: {x: -0, y: -0, z: -0, w: 1}
  m_LocalPosition: {x: -1, y: 2, z: -1}
  m_LocalScale: {x: 1, y: 1, z: 1}
  m_Children: []
  m_Father: {fileID: 242768778}
  m_RootOrder: 0
  m_LocalEulerAnglesHint: {x: 0, y: 0, z: 0}
--- !u!65 &1762378986
BoxCollider:
  m_ObjectHideFlags: 0
  m_CorrespondingSourceObject: {fileID: 0}
  m_PrefabInstance: {fileID: 0}
  m_PrefabAsset: {fileID: 0}
  m_GameObject: {fileID: 1762378984}
  m_Material: {fileID: 0}
  m_IsTrigger: 0
  m_Enabled: 1
  serializedVersion: 2
  m_Size: {x: 1, y: 1, z: 1}
  m_Center: {x: 0, y: 0, z: 0}
--- !u!23 &1762378987
MeshRenderer:
  m_ObjectHideFlags: 0
  m_CorrespondingSourceObject: {fileID: 0}
  m_PrefabInstance: {fileID: 0}
  m_PrefabAsset: {fileID: 0}
  m_GameObject: {fileID: 1762378984}
  m_Enabled: 1
  m_CastShadows: 1
  m_ReceiveShadows: 1
  m_DynamicOccludee: 1
  m_MotionVectors: 1
  m_LightProbeUsage: 1
  m_ReflectionProbeUsage: 1
  m_RayTracingMode: 2
  m_RayTraceProcedural: 0
  m_RenderingLayerMask: 1
  m_RendererPriority: 0
  m_Materials:
  - {fileID: 2100000, guid: 73c176f402d2c2f4d929aa5da7585d17, type: 2}
  m_StaticBatchInfo:
    firstSubMesh: 0
    subMeshCount: 0
  m_StaticBatchRoot: {fileID: 0}
  m_ProbeAnchor: {fileID: 0}
  m_LightProbeVolumeOverride: {fileID: 0}
  m_ScaleInLightmap: 1
  m_ReceiveGI: 1
  m_PreserveUVs: 0
  m_IgnoreNormalsForChartDetection: 0
  m_ImportantGI: 0
  m_StitchLightmapSeams: 1
  m_SelectedEditorRenderState: 3
  m_MinimumChartSize: 4
  m_AutoUVMaxDistance: 0.5
  m_AutoUVMaxAngle: 89
  m_LightmapParameters: {fileID: 0}
  m_SortingLayerID: 0
  m_SortingLayer: 0
  m_SortingOrder: 0
  m_AdditionalVertexStreams: {fileID: 0}
--- !u!33 &1762378988
MeshFilter:
  m_ObjectHideFlags: 0
  m_CorrespondingSourceObject: {fileID: 0}
  m_PrefabInstance: {fileID: 0}
  m_PrefabAsset: {fileID: 0}
  m_GameObject: {fileID: 1762378984}
  m_Mesh: {fileID: 10202, guid: 0000000000000000e000000000000000, type: 0}
--- !u!1 &1794220468
GameObject:
  m_ObjectHideFlags: 0
  m_CorrespondingSourceObject: {fileID: 0}
  m_PrefabInstance: {fileID: 0}
  m_PrefabAsset: {fileID: 0}
  serializedVersion: 6
  m_Component:
  - component: {fileID: 1794220469}
  - component: {fileID: 1794220472}
  - component: {fileID: 1794220471}
  - component: {fileID: 1794220470}
  m_Layer: 0
  m_Name: Quad
  m_TagString: Untagged
  m_Icon: {fileID: 0}
  m_NavMeshLayer: 0
  m_StaticEditorFlags: 0
  m_IsActive: 1
--- !u!4 &1794220469
Transform:
  m_ObjectHideFlags: 0
  m_CorrespondingSourceObject: {fileID: 0}
  m_PrefabInstance: {fileID: 0}
  m_PrefabAsset: {fileID: 0}
  m_GameObject: {fileID: 1794220468}
  m_LocalRotation: {x: 0.7071068, y: -0, z: -0, w: 0.7071068}
  m_LocalPosition: {x: 0, y: 0, z: 0}
  m_LocalScale: {x: 4, y: 4, z: 4}
  m_Children: []
  m_Father: {fileID: 757016403}
  m_RootOrder: 1
  m_LocalEulerAnglesHint: {x: 90, y: 0, z: 0}
--- !u!64 &1794220470
MeshCollider:
  m_ObjectHideFlags: 0
  m_CorrespondingSourceObject: {fileID: 0}
  m_PrefabInstance: {fileID: 0}
  m_PrefabAsset: {fileID: 0}
  m_GameObject: {fileID: 1794220468}
  m_Material: {fileID: 0}
  m_IsTrigger: 0
  m_Enabled: 1
  serializedVersion: 4
  m_Convex: 0
  m_CookingOptions: 30
  m_Mesh: {fileID: 10210, guid: 0000000000000000e000000000000000, type: 0}
--- !u!23 &1794220471
MeshRenderer:
  m_ObjectHideFlags: 0
  m_CorrespondingSourceObject: {fileID: 0}
  m_PrefabInstance: {fileID: 0}
  m_PrefabAsset: {fileID: 0}
  m_GameObject: {fileID: 1794220468}
  m_Enabled: 1
  m_CastShadows: 1
  m_ReceiveShadows: 1
  m_DynamicOccludee: 1
  m_MotionVectors: 1
  m_LightProbeUsage: 1
  m_ReflectionProbeUsage: 1
  m_RayTracingMode: 2
  m_RayTraceProcedural: 0
  m_RenderingLayerMask: 1
  m_RendererPriority: 0
  m_Materials:
  - {fileID: 2100000, guid: 73c176f402d2c2f4d929aa5da7585d17, type: 2}
  m_StaticBatchInfo:
    firstSubMesh: 0
    subMeshCount: 0
  m_StaticBatchRoot: {fileID: 0}
  m_ProbeAnchor: {fileID: 0}
  m_LightProbeVolumeOverride: {fileID: 0}
  m_ScaleInLightmap: 1
  m_ReceiveGI: 1
  m_PreserveUVs: 0
  m_IgnoreNormalsForChartDetection: 0
  m_ImportantGI: 0
  m_StitchLightmapSeams: 1
  m_SelectedEditorRenderState: 3
  m_MinimumChartSize: 4
  m_AutoUVMaxDistance: 0.5
  m_AutoUVMaxAngle: 89
  m_LightmapParameters: {fileID: 0}
  m_SortingLayerID: 0
  m_SortingLayer: 0
  m_SortingOrder: 0
  m_AdditionalVertexStreams: {fileID: 0}
--- !u!33 &1794220472
MeshFilter:
  m_ObjectHideFlags: 0
  m_CorrespondingSourceObject: {fileID: 0}
  m_PrefabInstance: {fileID: 0}
  m_PrefabAsset: {fileID: 0}
  m_GameObject: {fileID: 1794220468}
  m_Mesh: {fileID: 10210, guid: 0000000000000000e000000000000000, type: 0}
--- !u!1 &1813104865
GameObject:
  m_ObjectHideFlags: 0
  m_CorrespondingSourceObject: {fileID: 0}
  m_PrefabInstance: {fileID: 0}
  m_PrefabAsset: {fileID: 0}
  serializedVersion: 6
  m_Component:
  - component: {fileID: 1813104868}
  - component: {fileID: 1813104867}
  - component: {fileID: 1813104866}
  m_Layer: 0
  m_Name: Point Light (5)
  m_TagString: Untagged
  m_Icon: {fileID: 0}
  m_NavMeshLayer: 0
  m_StaticEditorFlags: 0
  m_IsActive: 1
--- !u!114 &1813104866
MonoBehaviour:
  m_ObjectHideFlags: 0
  m_CorrespondingSourceObject: {fileID: 0}
  m_PrefabInstance: {fileID: 0}
  m_PrefabAsset: {fileID: 0}
  m_GameObject: {fileID: 1813104865}
  m_Enabled: 1
  m_EditorHideFlags: 0
  m_Script: {fileID: 11500000, guid: 7a68c43fe1f2a47cfa234b5eeaa98012, type: 3}
  m_Name: 
  m_EditorClassIdentifier: 
  m_Version: 11
  m_ObsoleteShadowResolutionTier: 1
  m_ObsoleteUseShadowQualitySettings: 0
  m_ObsoleteCustomShadowResolution: 512
  m_ObsoleteContactShadows: 0
  m_PointlightHDType: 0
  m_SpotLightShape: 0
  m_AreaLightShape: 0
  m_Intensity: 2000
  m_EnableSpotReflector: 0
  m_LuxAtDistance: 1
  m_InnerSpotPercent: 0
  m_SpotIESCutoffPercent: 100
  m_LightDimmer: 1
  m_VolumetricDimmer: 1
  m_LightUnit: 0
  m_FadeDistance: 10000
  m_AffectDiffuse: 1
  m_AffectSpecular: 1
  m_NonLightmappedOnly: 0
  m_ShapeWidth: 0.5
  m_ShapeHeight: 0.5
  m_AspectRatio: 1
  m_ShapeRadius: 0.5
  m_SoftnessScale: 1
  m_UseCustomSpotLightShadowCone: 0
  m_CustomSpotLightShadowCone: 30
  m_MaxSmoothness: 0.99
  m_ApplyRangeAttenuation: 1
  m_DisplayAreaLightEmissiveMesh: 0
  m_AreaLightCookie: {fileID: 0}
  m_IESPoint: {fileID: 0}
  m_IESSpot: {fileID: 0}
  m_AreaLightShadowCone: 120
  m_UseScreenSpaceShadows: 0
  m_InteractsWithSky: 1
  m_AngularDiameter: 0.5
  m_FlareSize: 2
  m_FlareTint: {r: 1, g: 1, b: 1, a: 1}
  m_FlareFalloff: 4
  m_SurfaceTexture: {fileID: 0}
  m_SurfaceTint: {r: 1, g: 1, b: 1, a: 1}
  m_Distance: 1.5e+11
  m_UseRayTracedShadows: 1
  m_NumRayTracingSamples: 16
  m_FilterTracedShadow: 1
  m_FilterSizeTraced: 1
  m_SunLightConeAngle: 0.5
  m_LightShadowRadius: 0.5
  m_SemiTransparentShadow: 1
  m_ColorShadow: 1
  m_DistanceBasedFiltering: 0
  m_EvsmExponent: 15
  m_EvsmLightLeakBias: 0
  m_EvsmVarianceBias: 0.00001
  m_EvsmBlurPasses: 0
  m_LightlayersMask: 1
  m_LinkShadowLayers: 1
  m_ShadowNearPlane: 0.1
  m_BlockerSampleCount: 24
  m_FilterSampleCount: 16
  m_MinFilterSize: 0.1
  m_KernelSize: 5
  m_LightAngle: 1
  m_MaxDepthBias: 0.001
  m_ShadowResolution:
    m_Override: 512
    m_UseOverride: 1
    m_Level: 0
  m_ShadowDimmer: 1
  m_VolumetricShadowDimmer: 1
  m_ShadowFadeDistance: 10000
  m_UseContactShadow:
    m_Override: 0
    m_UseOverride: 1
    m_Level: 0
  m_RayTracedContactShadow: 0
  m_ShadowTint: {r: 0, g: 0, b: 0, a: 1}
  m_PenumbraTint: 0
  m_NormalBias: 0.75
  m_SlopeBias: 0.5
  m_ShadowUpdateMode: 0
  m_BarnDoorAngle: 90
  m_BarnDoorLength: 0.05
  m_preserveCachedShadow: 0
  m_ShadowCascadeRatios:
  - 0.05
  - 0.2
  - 0.3
  m_ShadowCascadeBorders:
  - 0.2
  - 0.2
  - 0.2
  - 0.2
  m_ShadowAlgorithm: 0
  m_ShadowVariant: 0
  m_ShadowPrecision: 0
  useOldInspector: 0
  useVolumetric: 1
  featuresFoldout: 1
  showAdditionalSettings: 0
  m_AreaLightEmissiveMeshShadowCastingMode: 0
  m_AreaLightEmissiveMeshMotionVectorGenerationMode: 0
<<<<<<< HEAD
=======
  m_AreaLightEmissiveMeshLayer: -1
>>>>>>> fb439485
--- !u!108 &1813104867
Light:
  m_ObjectHideFlags: 0
  m_CorrespondingSourceObject: {fileID: 0}
  m_PrefabInstance: {fileID: 0}
  m_PrefabAsset: {fileID: 0}
  m_GameObject: {fileID: 1813104865}
  m_Enabled: 1
  serializedVersion: 10
  m_Type: 0
  m_Shape: 0
  m_Color: {r: 1, g: 1, b: 1, a: 1}
  m_Intensity: 159.15494
  m_Range: 10
  m_SpotAngle: 59.06719
  m_InnerSpotAngle: 21.80208
  m_CookieSize: 10
  m_Shadows:
    m_Type: 1
    m_Resolution: -1
    m_CustomResolution: -1
    m_Strength: 1
    m_Bias: 0.05
    m_NormalBias: 0.4
    m_NearPlane: 0.2
    m_CullingMatrixOverride:
      e00: 1
      e01: 0
      e02: 0
      e03: 0
      e10: 0
      e11: 1
      e12: 0
      e13: 0
      e20: 0
      e21: 0
      e22: 1
      e23: 0
      e30: 0
      e31: 0
      e32: 0
      e33: 1
    m_UseCullingMatrixOverride: 0
  m_Cookie: {fileID: 0}
  m_DrawHalo: 0
  m_Flare: {fileID: 0}
  m_RenderMode: 0
  m_CullingMask:
    serializedVersion: 2
    m_Bits: 4294967295
  m_RenderingLayerMask: 1
  m_Lightmapping: 4
  m_LightShadowCasterMode: 2
  m_AreaSize: {x: 1, y: 1}
  m_BounceIntensity: 1
  m_ColorTemperature: 6570
  m_UseColorTemperature: 0
  m_BoundingSphereOverride: {x: 0, y: 0, z: 0, w: 0}
  m_UseBoundingSphereOverride: 0
  m_UseViewFrustumForShadowCasterCull: 1
  m_ShadowRadius: 0.5
  m_ShadowAngle: 0
--- !u!4 &1813104868
Transform:
  m_ObjectHideFlags: 0
  m_CorrespondingSourceObject: {fileID: 0}
  m_PrefabInstance: {fileID: 0}
  m_PrefabAsset: {fileID: 0}
  m_GameObject: {fileID: 1813104865}
  m_LocalRotation: {x: 0.3726919, y: 0.20973612, z: -0.08687555, w: 0.89975786}
  m_LocalPosition: {x: -2.15, y: 5.31, z: -3.1999993}
  m_LocalScale: {x: 1, y: 1, z: 1}
  m_Children: []
  m_Father: {fileID: 532827084}
  m_RootOrder: 2
  m_LocalEulerAnglesHint: {x: 45, y: 26.243002, z: 0}
--- !u!1 &1878841865
GameObject:
  m_ObjectHideFlags: 0
  m_CorrespondingSourceObject: {fileID: 0}
  m_PrefabInstance: {fileID: 0}
  m_PrefabAsset: {fileID: 0}
  serializedVersion: 6
  m_Component:
  - component: {fileID: 1878841866}
  - component: {fileID: 1878841868}
  - component: {fileID: 1878841867}
  m_Layer: 0
  m_Name: GameObject (5)
  m_TagString: Untagged
  m_Icon: {fileID: 0}
  m_NavMeshLayer: 0
  m_StaticEditorFlags: 0
  m_IsActive: 1
--- !u!4 &1878841866
Transform:
  m_ObjectHideFlags: 0
  m_CorrespondingSourceObject: {fileID: 0}
  m_PrefabInstance: {fileID: 0}
  m_PrefabAsset: {fileID: 0}
  m_GameObject: {fileID: 1878841865}
  m_LocalRotation: {x: 0.7071068, y: -0, z: -0, w: 0.7071068}
  m_LocalPosition: {x: 23, y: 0, z: 2.5}
  m_LocalScale: {x: 1, y: 1, z: 1}
  m_Children: []
  m_Father: {fileID: 0}
  m_RootOrder: 7
  m_LocalEulerAnglesHint: {x: 90, y: 0, z: 0}
--- !u!102 &1878841867
TextMesh:
  serializedVersion: 3
  m_ObjectHideFlags: 0
  m_CorrespondingSourceObject: {fileID: 0}
  m_PrefabInstance: {fileID: 0}
  m_PrefabAsset: {fileID: 0}
  m_GameObject: {fileID: 1878841865}
  m_Text: 2spp With Distance
  m_OffsetZ: 0
  m_CharacterSize: 0.2
  m_LineSpacing: 1
  m_Anchor: 0
  m_Alignment: 0
  m_TabSize: 4
  m_FontSize: 20
  m_FontStyle: 0
  m_RichText: 1
  m_Font: {fileID: 0}
  m_Color:
    serializedVersion: 2
    rgba: 4294967295
--- !u!23 &1878841868
MeshRenderer:
  m_ObjectHideFlags: 0
  m_CorrespondingSourceObject: {fileID: 0}
  m_PrefabInstance: {fileID: 0}
  m_PrefabAsset: {fileID: 0}
  m_GameObject: {fileID: 1878841865}
  m_Enabled: 1
  m_CastShadows: 1
  m_ReceiveShadows: 1
  m_DynamicOccludee: 1
  m_MotionVectors: 1
  m_LightProbeUsage: 1
  m_ReflectionProbeUsage: 1
  m_RayTracingMode: 2
  m_RayTraceProcedural: 0
  m_RenderingLayerMask: 1
  m_RendererPriority: 0
  m_Materials:
  - {fileID: 10100, guid: 0000000000000000e000000000000000, type: 0}
  m_StaticBatchInfo:
    firstSubMesh: 0
    subMeshCount: 0
  m_StaticBatchRoot: {fileID: 0}
  m_ProbeAnchor: {fileID: 0}
  m_LightProbeVolumeOverride: {fileID: 0}
  m_ScaleInLightmap: 1
  m_ReceiveGI: 1
  m_PreserveUVs: 0
  m_IgnoreNormalsForChartDetection: 0
  m_ImportantGI: 0
  m_StitchLightmapSeams: 1
  m_SelectedEditorRenderState: 3
  m_MinimumChartSize: 4
  m_AutoUVMaxDistance: 0.5
  m_AutoUVMaxAngle: 89
  m_LightmapParameters: {fileID: 0}
  m_SortingLayerID: 0
  m_SortingLayer: 0
  m_SortingOrder: 0
  m_AdditionalVertexStreams: {fileID: 0}
--- !u!1 &1933315870
GameObject:
  m_ObjectHideFlags: 0
  m_CorrespondingSourceObject: {fileID: 0}
  m_PrefabInstance: {fileID: 0}
  m_PrefabAsset: {fileID: 0}
  serializedVersion: 6
  m_Component:
  - component: {fileID: 1933315873}
  - component: {fileID: 1933315872}
  - component: {fileID: 1933315871}
  m_Layer: 0
  m_Name: Point Light (2)
  m_TagString: Untagged
  m_Icon: {fileID: 0}
  m_NavMeshLayer: 0
  m_StaticEditorFlags: 0
  m_IsActive: 1
--- !u!114 &1933315871
MonoBehaviour:
  m_ObjectHideFlags: 0
  m_CorrespondingSourceObject: {fileID: 0}
  m_PrefabInstance: {fileID: 0}
  m_PrefabAsset: {fileID: 0}
  m_GameObject: {fileID: 1933315870}
  m_Enabled: 1
  m_EditorHideFlags: 0
  m_Script: {fileID: 11500000, guid: 7a68c43fe1f2a47cfa234b5eeaa98012, type: 3}
  m_Name: 
  m_EditorClassIdentifier: 
  m_Version: 11
  m_ObsoleteShadowResolutionTier: 1
  m_ObsoleteUseShadowQualitySettings: 0
  m_ObsoleteCustomShadowResolution: 512
  m_ObsoleteContactShadows: 0
  m_PointlightHDType: 0
  m_SpotLightShape: 0
  m_AreaLightShape: 0
  m_Intensity: 2000
  m_EnableSpotReflector: 0
  m_LuxAtDistance: 1
  m_InnerSpotPercent: 0
  m_SpotIESCutoffPercent: 100
  m_LightDimmer: 1
  m_VolumetricDimmer: 1
  m_LightUnit: 0
  m_FadeDistance: 10000
  m_AffectDiffuse: 1
  m_AffectSpecular: 1
  m_NonLightmappedOnly: 0
  m_ShapeWidth: 0.5
  m_ShapeHeight: 0.5
  m_AspectRatio: 1
  m_ShapeRadius: 0.5
  m_SoftnessScale: 1
  m_UseCustomSpotLightShadowCone: 0
  m_CustomSpotLightShadowCone: 30
  m_MaxSmoothness: 0.99
  m_ApplyRangeAttenuation: 1
  m_DisplayAreaLightEmissiveMesh: 0
  m_AreaLightCookie: {fileID: 0}
  m_IESPoint: {fileID: 0}
  m_IESSpot: {fileID: 0}
  m_AreaLightShadowCone: 120
  m_UseScreenSpaceShadows: 0
  m_InteractsWithSky: 1
  m_AngularDiameter: 0.5
  m_FlareSize: 2
  m_FlareTint: {r: 1, g: 1, b: 1, a: 1}
  m_FlareFalloff: 4
  m_SurfaceTexture: {fileID: 0}
  m_SurfaceTint: {r: 1, g: 1, b: 1, a: 1}
  m_Distance: 1.5e+11
  m_UseRayTracedShadows: 1
  m_NumRayTracingSamples: 16
  m_FilterTracedShadow: 1
  m_FilterSizeTraced: 1
  m_SunLightConeAngle: 0.5
  m_LightShadowRadius: 0.5
  m_SemiTransparentShadow: 1
  m_ColorShadow: 1
  m_DistanceBasedFiltering: 0
  m_EvsmExponent: 15
  m_EvsmLightLeakBias: 0
  m_EvsmVarianceBias: 0.00001
  m_EvsmBlurPasses: 0
  m_LightlayersMask: 1
  m_LinkShadowLayers: 1
  m_ShadowNearPlane: 0.1
  m_BlockerSampleCount: 24
  m_FilterSampleCount: 16
  m_MinFilterSize: 0.1
  m_KernelSize: 5
  m_LightAngle: 1
  m_MaxDepthBias: 0.001
  m_ShadowResolution:
    m_Override: 512
    m_UseOverride: 1
    m_Level: 0
  m_ShadowDimmer: 1
  m_VolumetricShadowDimmer: 1
  m_ShadowFadeDistance: 10000
  m_UseContactShadow:
    m_Override: 0
    m_UseOverride: 1
    m_Level: 0
  m_RayTracedContactShadow: 0
  m_ShadowTint: {r: 0, g: 0, b: 0, a: 1}
  m_PenumbraTint: 0
  m_NormalBias: 0.75
  m_SlopeBias: 0.5
  m_ShadowUpdateMode: 0
  m_BarnDoorAngle: 90
  m_BarnDoorLength: 0.05
  m_preserveCachedShadow: 0
  m_ShadowCascadeRatios:
  - 0.05
  - 0.2
  - 0.3
  m_ShadowCascadeBorders:
  - 0.2
  - 0.2
  - 0.2
  - 0.2
  m_ShadowAlgorithm: 0
  m_ShadowVariant: 0
  m_ShadowPrecision: 0
  useOldInspector: 0
  useVolumetric: 1
  featuresFoldout: 1
  showAdditionalSettings: 0
  m_AreaLightEmissiveMeshShadowCastingMode: 0
  m_AreaLightEmissiveMeshMotionVectorGenerationMode: 0
<<<<<<< HEAD
=======
  m_AreaLightEmissiveMeshLayer: -1
>>>>>>> fb439485
--- !u!108 &1933315872
Light:
  m_ObjectHideFlags: 0
  m_CorrespondingSourceObject: {fileID: 0}
  m_PrefabInstance: {fileID: 0}
  m_PrefabAsset: {fileID: 0}
  m_GameObject: {fileID: 1933315870}
  m_Enabled: 1
  serializedVersion: 10
  m_Type: 0
  m_Shape: 0
  m_Color: {r: 1, g: 1, b: 1, a: 1}
  m_Intensity: 159.15494
  m_Range: 10
  m_SpotAngle: 59.06719
  m_InnerSpotAngle: 21.80208
  m_CookieSize: 10
  m_Shadows:
    m_Type: 1
    m_Resolution: -1
    m_CustomResolution: -1
    m_Strength: 1
    m_Bias: 0.05
    m_NormalBias: 0.4
    m_NearPlane: 0.2
    m_CullingMatrixOverride:
      e00: 1
      e01: 0
      e02: 0
      e03: 0
      e10: 0
      e11: 1
      e12: 0
      e13: 0
      e20: 0
      e21: 0
      e22: 1
      e23: 0
      e30: 0
      e31: 0
      e32: 0
      e33: 1
    m_UseCullingMatrixOverride: 0
  m_Cookie: {fileID: 0}
  m_DrawHalo: 0
  m_Flare: {fileID: 0}
  m_RenderMode: 0
  m_CullingMask:
    serializedVersion: 2
    m_Bits: 4294967295
  m_RenderingLayerMask: 1
  m_Lightmapping: 4
  m_LightShadowCasterMode: 2
  m_AreaSize: {x: 1, y: 1}
  m_BounceIntensity: 1
  m_ColorTemperature: 6570
  m_UseColorTemperature: 0
  m_BoundingSphereOverride: {x: 0, y: 0, z: 0, w: 0}
  m_UseBoundingSphereOverride: 0
  m_UseViewFrustumForShadowCasterCull: 1
  m_ShadowRadius: 0.5
  m_ShadowAngle: 0
--- !u!4 &1933315873
Transform:
  m_ObjectHideFlags: 0
  m_CorrespondingSourceObject: {fileID: 0}
  m_PrefabInstance: {fileID: 0}
  m_PrefabAsset: {fileID: 0}
  m_GameObject: {fileID: 1933315870}
  m_LocalRotation: {x: 0.3726919, y: 0.20973612, z: -0.08687555, w: 0.89975786}
  m_LocalPosition: {x: -2.15, y: 5, z: -3}
  m_LocalScale: {x: 1, y: 1, z: 1}
  m_Children: []
  m_Father: {fileID: 532827087}
  m_RootOrder: 2
  m_LocalEulerAnglesHint: {x: 45, y: 26.243002, z: 0}
--- !u!1 &1942639878
GameObject:
  m_ObjectHideFlags: 0
  m_CorrespondingSourceObject: {fileID: 0}
  m_PrefabInstance: {fileID: 0}
  m_PrefabAsset: {fileID: 0}
  serializedVersion: 6
  m_Component:
  - component: {fileID: 1942639879}
  - component: {fileID: 1942639881}
  - component: {fileID: 1942639880}
  m_Layer: 0
  m_Name: Point Light (4)
  m_TagString: Untagged
  m_Icon: {fileID: 0}
  m_NavMeshLayer: 0
  m_StaticEditorFlags: 0
  m_IsActive: 1
--- !u!4 &1942639879
Transform:
  m_ObjectHideFlags: 0
  m_CorrespondingSourceObject: {fileID: 0}
  m_PrefabInstance: {fileID: 0}
  m_PrefabAsset: {fileID: 0}
  m_GameObject: {fileID: 1942639878}
  m_LocalRotation: {x: 0.3726919, y: 0.20973612, z: -0.08687555, w: 0.89975786}
  m_LocalPosition: {x: -2, y: 2.9700003, z: -2.8700008}
  m_LocalScale: {x: 1, y: 1, z: 1}
  m_Children: []
  m_Father: {fileID: 251243505}
  m_RootOrder: 2
  m_LocalEulerAnglesHint: {x: 45, y: 26.243002, z: 0}
--- !u!114 &1942639880
MonoBehaviour:
  m_ObjectHideFlags: 0
  m_CorrespondingSourceObject: {fileID: 0}
  m_PrefabInstance: {fileID: 0}
  m_PrefabAsset: {fileID: 0}
  m_GameObject: {fileID: 1942639878}
  m_Enabled: 1
  m_EditorHideFlags: 0
  m_Script: {fileID: 11500000, guid: 7a68c43fe1f2a47cfa234b5eeaa98012, type: 3}
  m_Name: 
  m_EditorClassIdentifier: 
  m_Version: 11
  m_ObsoleteShadowResolutionTier: 1
  m_ObsoleteUseShadowQualitySettings: 0
  m_ObsoleteCustomShadowResolution: 512
  m_ObsoleteContactShadows: 0
  m_PointlightHDType: 0
  m_SpotLightShape: 0
  m_AreaLightShape: 0
  m_Intensity: 2000
  m_EnableSpotReflector: 0
  m_LuxAtDistance: 1
  m_InnerSpotPercent: 0
  m_SpotIESCutoffPercent: 100
  m_LightDimmer: 1
  m_VolumetricDimmer: 1
  m_LightUnit: 0
  m_FadeDistance: 10000
  m_AffectDiffuse: 1
  m_AffectSpecular: 1
  m_NonLightmappedOnly: 0
  m_ShapeWidth: 0.5
  m_ShapeHeight: 0.5
  m_AspectRatio: 1
  m_ShapeRadius: 0.5
  m_SoftnessScale: 1
  m_UseCustomSpotLightShadowCone: 0
  m_CustomSpotLightShadowCone: 30
  m_MaxSmoothness: 0.99
  m_ApplyRangeAttenuation: 1
  m_DisplayAreaLightEmissiveMesh: 0
  m_AreaLightCookie: {fileID: 0}
  m_IESPoint: {fileID: 0}
  m_IESSpot: {fileID: 0}
  m_AreaLightShadowCone: 120
  m_UseScreenSpaceShadows: 0
  m_InteractsWithSky: 1
  m_AngularDiameter: 0.5
  m_FlareSize: 2
  m_FlareTint: {r: 1, g: 1, b: 1, a: 1}
  m_FlareFalloff: 4
  m_SurfaceTexture: {fileID: 0}
  m_SurfaceTint: {r: 1, g: 1, b: 1, a: 1}
  m_Distance: 1.5e+11
  m_UseRayTracedShadows: 1
  m_NumRayTracingSamples: 1
  m_FilterTracedShadow: 1
  m_FilterSizeTraced: 16
  m_SunLightConeAngle: 0.5
  m_LightShadowRadius: 0.5
  m_SemiTransparentShadow: 1
  m_ColorShadow: 1
  m_DistanceBasedFiltering: 1
  m_EvsmExponent: 15
  m_EvsmLightLeakBias: 0
  m_EvsmVarianceBias: 0.00001
  m_EvsmBlurPasses: 0
  m_LightlayersMask: 1
  m_LinkShadowLayers: 1
  m_ShadowNearPlane: 0.1
  m_BlockerSampleCount: 24
  m_FilterSampleCount: 16
  m_MinFilterSize: 0.1
  m_KernelSize: 5
  m_LightAngle: 1
  m_MaxDepthBias: 0.001
  m_ShadowResolution:
    m_Override: 512
    m_UseOverride: 1
    m_Level: 0
  m_ShadowDimmer: 1
  m_VolumetricShadowDimmer: 1
  m_ShadowFadeDistance: 10000
  m_UseContactShadow:
    m_Override: 0
    m_UseOverride: 1
    m_Level: 0
  m_RayTracedContactShadow: 0
  m_ShadowTint: {r: 0, g: 0, b: 0, a: 1}
  m_PenumbraTint: 0
  m_NormalBias: 0.75
  m_SlopeBias: 0.5
  m_ShadowUpdateMode: 0
  m_BarnDoorAngle: 90
  m_BarnDoorLength: 0.05
  m_preserveCachedShadow: 0
  m_ShadowCascadeRatios:
  - 0.05
  - 0.2
  - 0.3
  m_ShadowCascadeBorders:
  - 0.2
  - 0.2
  - 0.2
  - 0.2
  m_ShadowAlgorithm: 0
  m_ShadowVariant: 0
  m_ShadowPrecision: 0
  useOldInspector: 0
  useVolumetric: 1
  featuresFoldout: 1
  showAdditionalSettings: 0
  m_AreaLightEmissiveMeshShadowCastingMode: 0
  m_AreaLightEmissiveMeshMotionVectorGenerationMode: 0
<<<<<<< HEAD
=======
  m_AreaLightEmissiveMeshLayer: -1
>>>>>>> fb439485
--- !u!108 &1942639881
Light:
  m_ObjectHideFlags: 0
  m_CorrespondingSourceObject: {fileID: 0}
  m_PrefabInstance: {fileID: 0}
  m_PrefabAsset: {fileID: 0}
  m_GameObject: {fileID: 1942639878}
  m_Enabled: 1
  serializedVersion: 10
  m_Type: 0
  m_Shape: 0
  m_Color: {r: 1, g: 1, b: 1, a: 1}
  m_Intensity: 159.15494
  m_Range: 10
  m_SpotAngle: 59.06719
  m_InnerSpotAngle: 21.80208
  m_CookieSize: 10
  m_Shadows:
    m_Type: 1
    m_Resolution: -1
    m_CustomResolution: -1
    m_Strength: 1
    m_Bias: 0.05
    m_NormalBias: 0.4
    m_NearPlane: 0.2
    m_CullingMatrixOverride:
      e00: 1
      e01: 0
      e02: 0
      e03: 0
      e10: 0
      e11: 1
      e12: 0
      e13: 0
      e20: 0
      e21: 0
      e22: 1
      e23: 0
      e30: 0
      e31: 0
      e32: 0
      e33: 1
    m_UseCullingMatrixOverride: 0
  m_Cookie: {fileID: 0}
  m_DrawHalo: 0
  m_Flare: {fileID: 0}
  m_RenderMode: 0
  m_CullingMask:
    serializedVersion: 2
    m_Bits: 4294967295
  m_RenderingLayerMask: 1
  m_Lightmapping: 4
  m_LightShadowCasterMode: 2
  m_AreaSize: {x: 1, y: 1}
  m_BounceIntensity: 1
  m_ColorTemperature: 6570
  m_UseColorTemperature: 0
  m_BoundingSphereOverride: {x: 0, y: 0, z: 0, w: 0}
  m_UseBoundingSphereOverride: 0
  m_UseViewFrustumForShadowCasterCull: 1
  m_ShadowRadius: 0.5
  m_ShadowAngle: 0
--- !u!1 &1944734077
GameObject:
  m_ObjectHideFlags: 0
  m_CorrespondingSourceObject: {fileID: 0}
  m_PrefabInstance: {fileID: 0}
  m_PrefabAsset: {fileID: 0}
  serializedVersion: 6
  m_Component:
  - component: {fileID: 1944734080}
  - component: {fileID: 1944734079}
  - component: {fileID: 1944734078}
  m_Layer: 0
  m_Name: Point Light (1)
  m_TagString: Untagged
  m_Icon: {fileID: 0}
  m_NavMeshLayer: 0
  m_StaticEditorFlags: 0
  m_IsActive: 1
--- !u!114 &1944734078
MonoBehaviour:
  m_ObjectHideFlags: 0
  m_CorrespondingSourceObject: {fileID: 0}
  m_PrefabInstance: {fileID: 0}
  m_PrefabAsset: {fileID: 0}
  m_GameObject: {fileID: 1944734077}
  m_Enabled: 1
  m_EditorHideFlags: 0
  m_Script: {fileID: 11500000, guid: 7a68c43fe1f2a47cfa234b5eeaa98012, type: 3}
  m_Name: 
  m_EditorClassIdentifier: 
  m_Version: 11
  m_ObsoleteShadowResolutionTier: 1
  m_ObsoleteUseShadowQualitySettings: 0
  m_ObsoleteCustomShadowResolution: 512
  m_ObsoleteContactShadows: 0
  m_PointlightHDType: 0
  m_SpotLightShape: 0
  m_AreaLightShape: 0
  m_Intensity: 2000
  m_EnableSpotReflector: 0
  m_LuxAtDistance: 1
  m_InnerSpotPercent: 0
  m_SpotIESCutoffPercent: 100
  m_LightDimmer: 1
  m_VolumetricDimmer: 1
  m_LightUnit: 0
  m_FadeDistance: 10000
  m_AffectDiffuse: 1
  m_AffectSpecular: 1
  m_NonLightmappedOnly: 0
  m_ShapeWidth: 0.5
  m_ShapeHeight: 0.5
  m_AspectRatio: 1
  m_ShapeRadius: 0.5
  m_SoftnessScale: 1
  m_UseCustomSpotLightShadowCone: 0
  m_CustomSpotLightShadowCone: 30
  m_MaxSmoothness: 0.99
  m_ApplyRangeAttenuation: 1
  m_DisplayAreaLightEmissiveMesh: 0
  m_AreaLightCookie: {fileID: 0}
  m_IESPoint: {fileID: 0}
  m_IESSpot: {fileID: 0}
  m_AreaLightShadowCone: 120
  m_UseScreenSpaceShadows: 0
  m_InteractsWithSky: 1
  m_AngularDiameter: 0.5
  m_FlareSize: 2
  m_FlareTint: {r: 1, g: 1, b: 1, a: 1}
  m_FlareFalloff: 4
  m_SurfaceTexture: {fileID: 0}
  m_SurfaceTint: {r: 1, g: 1, b: 1, a: 1}
  m_Distance: 1.5e+11
  m_UseRayTracedShadows: 1
  m_NumRayTracingSamples: 16
  m_FilterTracedShadow: 1
  m_FilterSizeTraced: 1
  m_SunLightConeAngle: 0.5
  m_LightShadowRadius: 0.5
  m_SemiTransparentShadow: 1
  m_ColorShadow: 1
  m_DistanceBasedFiltering: 0
  m_EvsmExponent: 15
  m_EvsmLightLeakBias: 0
  m_EvsmVarianceBias: 0.00001
  m_EvsmBlurPasses: 0
  m_LightlayersMask: 1
  m_LinkShadowLayers: 1
  m_ShadowNearPlane: 0.1
  m_BlockerSampleCount: 24
  m_FilterSampleCount: 16
  m_MinFilterSize: 0.1
  m_KernelSize: 5
  m_LightAngle: 1
  m_MaxDepthBias: 0.001
  m_ShadowResolution:
    m_Override: 512
    m_UseOverride: 1
    m_Level: 0
  m_ShadowDimmer: 1
  m_VolumetricShadowDimmer: 1
  m_ShadowFadeDistance: 10000
  m_UseContactShadow:
    m_Override: 0
    m_UseOverride: 1
    m_Level: 0
  m_RayTracedContactShadow: 0
  m_ShadowTint: {r: 0, g: 0, b: 0, a: 1}
  m_PenumbraTint: 0
  m_NormalBias: 0.75
  m_SlopeBias: 0.5
  m_ShadowUpdateMode: 0
  m_BarnDoorAngle: 90
  m_BarnDoorLength: 0.05
  m_preserveCachedShadow: 0
  m_ShadowCascadeRatios:
  - 0.05
  - 0.2
  - 0.3
  m_ShadowCascadeBorders:
  - 0.2
  - 0.2
  - 0.2
  - 0.2
  m_ShadowAlgorithm: 0
  m_ShadowVariant: 0
  m_ShadowPrecision: 0
  useOldInspector: 0
  useVolumetric: 1
  featuresFoldout: 1
  showAdditionalSettings: 0
  m_AreaLightEmissiveMeshShadowCastingMode: 0
  m_AreaLightEmissiveMeshMotionVectorGenerationMode: 0
<<<<<<< HEAD
=======
  m_AreaLightEmissiveMeshLayer: -1
>>>>>>> fb439485
--- !u!108 &1944734079
Light:
  m_ObjectHideFlags: 0
  m_CorrespondingSourceObject: {fileID: 0}
  m_PrefabInstance: {fileID: 0}
  m_PrefabAsset: {fileID: 0}
  m_GameObject: {fileID: 1944734077}
  m_Enabled: 1
  serializedVersion: 10
  m_Type: 0
  m_Shape: 0
  m_Color: {r: 1, g: 1, b: 1, a: 1}
  m_Intensity: 159.15494
  m_Range: 10
  m_SpotAngle: 59.06719
  m_InnerSpotAngle: 21.80208
  m_CookieSize: 10
  m_Shadows:
    m_Type: 1
    m_Resolution: -1
    m_CustomResolution: -1
    m_Strength: 1
    m_Bias: 0.05
    m_NormalBias: 0.4
    m_NearPlane: 0.2
    m_CullingMatrixOverride:
      e00: 1
      e01: 0
      e02: 0
      e03: 0
      e10: 0
      e11: 1
      e12: 0
      e13: 0
      e20: 0
      e21: 0
      e22: 1
      e23: 0
      e30: 0
      e31: 0
      e32: 0
      e33: 1
    m_UseCullingMatrixOverride: 0
  m_Cookie: {fileID: 0}
  m_DrawHalo: 0
  m_Flare: {fileID: 0}
  m_RenderMode: 0
  m_CullingMask:
    serializedVersion: 2
    m_Bits: 4294967295
  m_RenderingLayerMask: 1
  m_Lightmapping: 4
  m_LightShadowCasterMode: 2
  m_AreaSize: {x: 1, y: 1}
  m_BounceIntensity: 1
  m_ColorTemperature: 6570
  m_UseColorTemperature: 0
  m_BoundingSphereOverride: {x: 0, y: 0, z: 0, w: 0}
  m_UseBoundingSphereOverride: 0
  m_UseViewFrustumForShadowCasterCull: 1
  m_ShadowRadius: 0.5
  m_ShadowAngle: 0
--- !u!4 &1944734080
Transform:
  m_ObjectHideFlags: 0
  m_CorrespondingSourceObject: {fileID: 0}
  m_PrefabInstance: {fileID: 0}
  m_PrefabAsset: {fileID: 0}
  m_GameObject: {fileID: 1944734077}
  m_LocalRotation: {x: 0.3726919, y: 0.20973612, z: -0.08687555, w: 0.89975786}
  m_LocalPosition: {x: -2.1400003, y: 4, z: -3}
  m_LocalScale: {x: 1, y: 1, z: 1}
  m_Children: []
  m_Father: {fileID: 532827086}
  m_RootOrder: 2
  m_LocalEulerAnglesHint: {x: 45, y: 26.243002, z: 0}
--- !u!1 &2010692623
GameObject:
  m_ObjectHideFlags: 0
  m_CorrespondingSourceObject: {fileID: 0}
  m_PrefabInstance: {fileID: 0}
  m_PrefabAsset: {fileID: 0}
  serializedVersion: 6
  m_Component:
  - component: {fileID: 2010692624}
  - component: {fileID: 2010692627}
  - component: {fileID: 2010692626}
  - component: {fileID: 2010692625}
  m_Layer: 0
  m_Name: Cube
  m_TagString: Untagged
  m_Icon: {fileID: 0}
  m_NavMeshLayer: 0
  m_StaticEditorFlags: 0
  m_IsActive: 1
--- !u!4 &2010692624
Transform:
  m_ObjectHideFlags: 0
  m_CorrespondingSourceObject: {fileID: 0}
  m_PrefabInstance: {fileID: 0}
  m_PrefabAsset: {fileID: 0}
  m_GameObject: {fileID: 2010692623}
  m_LocalRotation: {x: -0, y: -0, z: -0, w: 1}
  m_LocalPosition: {x: -1, y: 1, z: -1}
  m_LocalScale: {x: 1, y: 1, z: 1}
  m_Children: []
  m_Father: {fileID: 793266962}
  m_RootOrder: 0
  m_LocalEulerAnglesHint: {x: 0, y: 0, z: 0}
--- !u!65 &2010692625
BoxCollider:
  m_ObjectHideFlags: 0
  m_CorrespondingSourceObject: {fileID: 0}
  m_PrefabInstance: {fileID: 0}
  m_PrefabAsset: {fileID: 0}
  m_GameObject: {fileID: 2010692623}
  m_Material: {fileID: 0}
  m_IsTrigger: 0
  m_Enabled: 1
  serializedVersion: 2
  m_Size: {x: 1, y: 1, z: 1}
  m_Center: {x: 0, y: 0, z: 0}
--- !u!23 &2010692626
MeshRenderer:
  m_ObjectHideFlags: 0
  m_CorrespondingSourceObject: {fileID: 0}
  m_PrefabInstance: {fileID: 0}
  m_PrefabAsset: {fileID: 0}
  m_GameObject: {fileID: 2010692623}
  m_Enabled: 1
  m_CastShadows: 1
  m_ReceiveShadows: 1
  m_DynamicOccludee: 1
  m_MotionVectors: 1
  m_LightProbeUsage: 1
  m_ReflectionProbeUsage: 1
  m_RayTracingMode: 2
  m_RayTraceProcedural: 0
  m_RenderingLayerMask: 1
  m_RendererPriority: 0
  m_Materials:
  - {fileID: 2100000, guid: 73c176f402d2c2f4d929aa5da7585d17, type: 2}
  m_StaticBatchInfo:
    firstSubMesh: 0
    subMeshCount: 0
  m_StaticBatchRoot: {fileID: 0}
  m_ProbeAnchor: {fileID: 0}
  m_LightProbeVolumeOverride: {fileID: 0}
  m_ScaleInLightmap: 1
  m_ReceiveGI: 1
  m_PreserveUVs: 0
  m_IgnoreNormalsForChartDetection: 0
  m_ImportantGI: 0
  m_StitchLightmapSeams: 1
  m_SelectedEditorRenderState: 3
  m_MinimumChartSize: 4
  m_AutoUVMaxDistance: 0.5
  m_AutoUVMaxAngle: 89
  m_LightmapParameters: {fileID: 0}
  m_SortingLayerID: 0
  m_SortingLayer: 0
  m_SortingOrder: 0
  m_AdditionalVertexStreams: {fileID: 0}
--- !u!33 &2010692627
MeshFilter:
  m_ObjectHideFlags: 0
  m_CorrespondingSourceObject: {fileID: 0}
  m_PrefabInstance: {fileID: 0}
  m_PrefabAsset: {fileID: 0}
  m_GameObject: {fileID: 2010692623}
  m_Mesh: {fileID: 10202, guid: 0000000000000000e000000000000000, type: 0}
--- !u!1 &2039721405
GameObject:
  m_ObjectHideFlags: 0
  m_CorrespondingSourceObject: {fileID: 0}
  m_PrefabInstance: {fileID: 0}
  m_PrefabAsset: {fileID: 0}
  serializedVersion: 6
  m_Component:
  - component: {fileID: 2039721406}
  m_Layer: 0
  m_Name: OneMeterShadow (1)
  m_TagString: Untagged
  m_Icon: {fileID: 0}
  m_NavMeshLayer: 0
  m_StaticEditorFlags: 0
  m_IsActive: 1
--- !u!4 &2039721406
Transform:
  m_ObjectHideFlags: 0
  m_CorrespondingSourceObject: {fileID: 0}
  m_PrefabInstance: {fileID: 0}
  m_PrefabAsset: {fileID: 0}
  m_GameObject: {fileID: 2039721405}
  m_LocalRotation: {x: -0, y: -0, z: -0, w: 1}
  m_LocalPosition: {x: 15, y: 0, z: 0}
  m_LocalScale: {x: 1, y: 1, z: 1}
  m_Children:
  - {fileID: 598474824}
  - {fileID: 51179280}
  - {fileID: 90647482}
  m_Father: {fileID: 532827092}
  m_RootOrder: 4
  m_LocalEulerAnglesHint: {x: 0, y: 0, z: 0}
--- !u!1 &2050210658
GameObject:
  m_ObjectHideFlags: 0
  m_CorrespondingSourceObject: {fileID: 0}
  m_PrefabInstance: {fileID: 0}
  m_PrefabAsset: {fileID: 0}
  serializedVersion: 6
  m_Component:
  - component: {fileID: 2050210661}
  - component: {fileID: 2050210660}
  - component: {fileID: 2050210659}
  m_Layer: 0
  m_Name: Point Light (4)
  m_TagString: Untagged
  m_Icon: {fileID: 0}
  m_NavMeshLayer: 0
  m_StaticEditorFlags: 0
  m_IsActive: 1
--- !u!114 &2050210659
MonoBehaviour:
  m_ObjectHideFlags: 0
  m_CorrespondingSourceObject: {fileID: 0}
  m_PrefabInstance: {fileID: 0}
  m_PrefabAsset: {fileID: 0}
  m_GameObject: {fileID: 2050210658}
  m_Enabled: 1
  m_EditorHideFlags: 0
  m_Script: {fileID: 11500000, guid: 7a68c43fe1f2a47cfa234b5eeaa98012, type: 3}
  m_Name: 
  m_EditorClassIdentifier: 
  m_Version: 11
  m_ObsoleteShadowResolutionTier: 1
  m_ObsoleteUseShadowQualitySettings: 0
  m_ObsoleteCustomShadowResolution: 512
  m_ObsoleteContactShadows: 0
  m_PointlightHDType: 0
  m_SpotLightShape: 0
  m_AreaLightShape: 0
  m_Intensity: 2000
  m_EnableSpotReflector: 0
  m_LuxAtDistance: 1
  m_InnerSpotPercent: 0
  m_SpotIESCutoffPercent: 100
  m_LightDimmer: 1
  m_VolumetricDimmer: 1
  m_LightUnit: 0
  m_FadeDistance: 10000
  m_AffectDiffuse: 1
  m_AffectSpecular: 1
  m_NonLightmappedOnly: 0
  m_ShapeWidth: 0.5
  m_ShapeHeight: 0.5
  m_AspectRatio: 1
  m_ShapeRadius: 0.5
  m_SoftnessScale: 1
  m_UseCustomSpotLightShadowCone: 0
  m_CustomSpotLightShadowCone: 30
  m_MaxSmoothness: 0.99
  m_ApplyRangeAttenuation: 1
  m_DisplayAreaLightEmissiveMesh: 0
  m_AreaLightCookie: {fileID: 0}
  m_IESPoint: {fileID: 0}
  m_IESSpot: {fileID: 0}
  m_AreaLightShadowCone: 120
  m_UseScreenSpaceShadows: 0
  m_InteractsWithSky: 1
  m_AngularDiameter: 0.5
  m_FlareSize: 2
  m_FlareTint: {r: 1, g: 1, b: 1, a: 1}
  m_FlareFalloff: 4
  m_SurfaceTexture: {fileID: 0}
  m_SurfaceTint: {r: 1, g: 1, b: 1, a: 1}
  m_Distance: 1.5e+11
  m_UseRayTracedShadows: 1
  m_NumRayTracingSamples: 16
  m_FilterTracedShadow: 1
  m_FilterSizeTraced: 1
  m_SunLightConeAngle: 0.5
  m_LightShadowRadius: 0.5
  m_SemiTransparentShadow: 1
  m_ColorShadow: 1
  m_DistanceBasedFiltering: 0
  m_EvsmExponent: 15
  m_EvsmLightLeakBias: 0
  m_EvsmVarianceBias: 0.00001
  m_EvsmBlurPasses: 0
  m_LightlayersMask: 1
  m_LinkShadowLayers: 1
  m_ShadowNearPlane: 0.1
  m_BlockerSampleCount: 24
  m_FilterSampleCount: 16
  m_MinFilterSize: 0.1
  m_KernelSize: 5
  m_LightAngle: 1
  m_MaxDepthBias: 0.001
  m_ShadowResolution:
    m_Override: 512
    m_UseOverride: 1
    m_Level: 0
  m_ShadowDimmer: 1
  m_VolumetricShadowDimmer: 1
  m_ShadowFadeDistance: 10000
  m_UseContactShadow:
    m_Override: 0
    m_UseOverride: 1
    m_Level: 0
  m_RayTracedContactShadow: 0
  m_ShadowTint: {r: 0, g: 0, b: 0, a: 1}
  m_PenumbraTint: 0
  m_NormalBias: 0.75
  m_SlopeBias: 0.5
  m_ShadowUpdateMode: 0
  m_BarnDoorAngle: 90
  m_BarnDoorLength: 0.05
  m_preserveCachedShadow: 0
  m_ShadowCascadeRatios:
  - 0.05
  - 0.2
  - 0.3
  m_ShadowCascadeBorders:
  - 0.2
  - 0.2
  - 0.2
  - 0.2
  m_ShadowAlgorithm: 0
  m_ShadowVariant: 0
  m_ShadowPrecision: 0
  useOldInspector: 0
  useVolumetric: 1
  featuresFoldout: 1
  showAdditionalSettings: 0
  m_AreaLightEmissiveMeshShadowCastingMode: 0
  m_AreaLightEmissiveMeshMotionVectorGenerationMode: 0
<<<<<<< HEAD
=======
  m_AreaLightEmissiveMeshLayer: -1
>>>>>>> fb439485
--- !u!108 &2050210660
Light:
  m_ObjectHideFlags: 0
  m_CorrespondingSourceObject: {fileID: 0}
  m_PrefabInstance: {fileID: 0}
  m_PrefabAsset: {fileID: 0}
  m_GameObject: {fileID: 2050210658}
  m_Enabled: 1
  serializedVersion: 10
  m_Type: 0
  m_Shape: 0
  m_Color: {r: 1, g: 1, b: 1, a: 1}
  m_Intensity: 159.15494
  m_Range: 10
  m_SpotAngle: 59.06719
  m_InnerSpotAngle: 21.80208
  m_CookieSize: 10
  m_Shadows:
    m_Type: 1
    m_Resolution: -1
    m_CustomResolution: -1
    m_Strength: 1
    m_Bias: 0.05
    m_NormalBias: 0.4
    m_NearPlane: 0.2
    m_CullingMatrixOverride:
      e00: 1
      e01: 0
      e02: 0
      e03: 0
      e10: 0
      e11: 1
      e12: 0
      e13: 0
      e20: 0
      e21: 0
      e22: 1
      e23: 0
      e30: 0
      e31: 0
      e32: 0
      e33: 1
    m_UseCullingMatrixOverride: 0
  m_Cookie: {fileID: 0}
  m_DrawHalo: 0
  m_Flare: {fileID: 0}
  m_RenderMode: 0
  m_CullingMask:
    serializedVersion: 2
    m_Bits: 4294967295
  m_RenderingLayerMask: 1
  m_Lightmapping: 4
  m_LightShadowCasterMode: 2
  m_AreaSize: {x: 1, y: 1}
  m_BounceIntensity: 1
  m_ColorTemperature: 6570
  m_UseColorTemperature: 0
  m_BoundingSphereOverride: {x: 0, y: 0, z: 0, w: 0}
  m_UseBoundingSphereOverride: 0
  m_UseViewFrustumForShadowCasterCull: 1
  m_ShadowRadius: 0.5
  m_ShadowAngle: 0
--- !u!4 &2050210661
Transform:
  m_ObjectHideFlags: 0
  m_CorrespondingSourceObject: {fileID: 0}
  m_PrefabInstance: {fileID: 0}
  m_PrefabAsset: {fileID: 0}
  m_GameObject: {fileID: 2050210658}
  m_LocalRotation: {x: 0.3726919, y: 0.20973612, z: -0.08687555, w: 0.89975786}
  m_LocalPosition: {x: -2.1400003, y: 4.31, z: -3.1999993}
  m_LocalScale: {x: 1, y: 1, z: 1}
  m_Children: []
  m_Father: {fileID: 532827083}
  m_RootOrder: 2
  m_LocalEulerAnglesHint: {x: 45, y: 26.243002, z: 0}
--- !u!1 &2054996875
GameObject:
  m_ObjectHideFlags: 0
  m_CorrespondingSourceObject: {fileID: 0}
  m_PrefabInstance: {fileID: 0}
  m_PrefabAsset: {fileID: 0}
  serializedVersion: 6
  m_Component:
  - component: {fileID: 2054996876}
  - component: {fileID: 2054996879}
  - component: {fileID: 2054996878}
  - component: {fileID: 2054996877}
  m_Layer: 0
  m_Name: Quad
  m_TagString: Untagged
  m_Icon: {fileID: 0}
  m_NavMeshLayer: 0
  m_StaticEditorFlags: 0
  m_IsActive: 1
--- !u!4 &2054996876
Transform:
  m_ObjectHideFlags: 0
  m_CorrespondingSourceObject: {fileID: 0}
  m_PrefabInstance: {fileID: 0}
  m_PrefabAsset: {fileID: 0}
  m_GameObject: {fileID: 2054996875}
  m_LocalRotation: {x: 0.7071068, y: -0, z: -0, w: 0.7071068}
  m_LocalPosition: {x: 0, y: 0, z: 0}
  m_LocalScale: {x: 4, y: 4, z: 4}
  m_Children: []
  m_Father: {fileID: 793266962}
  m_RootOrder: 1
  m_LocalEulerAnglesHint: {x: 90, y: 0, z: 0}
--- !u!64 &2054996877
MeshCollider:
  m_ObjectHideFlags: 0
  m_CorrespondingSourceObject: {fileID: 0}
  m_PrefabInstance: {fileID: 0}
  m_PrefabAsset: {fileID: 0}
  m_GameObject: {fileID: 2054996875}
  m_Material: {fileID: 0}
  m_IsTrigger: 0
  m_Enabled: 1
  serializedVersion: 4
  m_Convex: 0
  m_CookingOptions: 30
  m_Mesh: {fileID: 10210, guid: 0000000000000000e000000000000000, type: 0}
--- !u!23 &2054996878
MeshRenderer:
  m_ObjectHideFlags: 0
  m_CorrespondingSourceObject: {fileID: 0}
  m_PrefabInstance: {fileID: 0}
  m_PrefabAsset: {fileID: 0}
  m_GameObject: {fileID: 2054996875}
  m_Enabled: 1
  m_CastShadows: 1
  m_ReceiveShadows: 1
  m_DynamicOccludee: 1
  m_MotionVectors: 1
  m_LightProbeUsage: 1
  m_ReflectionProbeUsage: 1
  m_RayTracingMode: 2
  m_RayTraceProcedural: 0
  m_RenderingLayerMask: 1
  m_RendererPriority: 0
  m_Materials:
  - {fileID: 2100000, guid: 73c176f402d2c2f4d929aa5da7585d17, type: 2}
  m_StaticBatchInfo:
    firstSubMesh: 0
    subMeshCount: 0
  m_StaticBatchRoot: {fileID: 0}
  m_ProbeAnchor: {fileID: 0}
  m_LightProbeVolumeOverride: {fileID: 0}
  m_ScaleInLightmap: 1
  m_ReceiveGI: 1
  m_PreserveUVs: 0
  m_IgnoreNormalsForChartDetection: 0
  m_ImportantGI: 0
  m_StitchLightmapSeams: 1
  m_SelectedEditorRenderState: 3
  m_MinimumChartSize: 4
  m_AutoUVMaxDistance: 0.5
  m_AutoUVMaxAngle: 89
  m_LightmapParameters: {fileID: 0}
  m_SortingLayerID: 0
  m_SortingLayer: 0
  m_SortingOrder: 0
  m_AdditionalVertexStreams: {fileID: 0}
--- !u!33 &2054996879
MeshFilter:
  m_ObjectHideFlags: 0
  m_CorrespondingSourceObject: {fileID: 0}
  m_PrefabInstance: {fileID: 0}
  m_PrefabAsset: {fileID: 0}
  m_GameObject: {fileID: 2054996875}
  m_Mesh: {fileID: 10210, guid: 0000000000000000e000000000000000, type: 0}
--- !u!1 &2085032310
GameObject:
  m_ObjectHideFlags: 0
  m_CorrespondingSourceObject: {fileID: 0}
  m_PrefabInstance: {fileID: 0}
  m_PrefabAsset: {fileID: 0}
  serializedVersion: 6
  m_Component:
  - component: {fileID: 2085032311}
  - component: {fileID: 2085032314}
  - component: {fileID: 2085032313}
  - component: {fileID: 2085032312}
  m_Layer: 0
  m_Name: Cube
  m_TagString: Untagged
  m_Icon: {fileID: 0}
  m_NavMeshLayer: 0
  m_StaticEditorFlags: 0
  m_IsActive: 1
--- !u!4 &2085032311
Transform:
  m_ObjectHideFlags: 0
  m_CorrespondingSourceObject: {fileID: 0}
  m_PrefabInstance: {fileID: 0}
  m_PrefabAsset: {fileID: 0}
  m_GameObject: {fileID: 2085032310}
  m_LocalRotation: {x: -0, y: -0, z: -0, w: 1}
  m_LocalPosition: {x: -1, y: 2, z: -1}
  m_LocalScale: {x: 1, y: 1, z: 1}
  m_Children: []
  m_Father: {fileID: 306774262}
  m_RootOrder: 0
  m_LocalEulerAnglesHint: {x: 0, y: 0, z: 0}
--- !u!65 &2085032312
BoxCollider:
  m_ObjectHideFlags: 0
  m_CorrespondingSourceObject: {fileID: 0}
  m_PrefabInstance: {fileID: 0}
  m_PrefabAsset: {fileID: 0}
  m_GameObject: {fileID: 2085032310}
  m_Material: {fileID: 0}
  m_IsTrigger: 0
  m_Enabled: 1
  serializedVersion: 2
  m_Size: {x: 1, y: 1, z: 1}
  m_Center: {x: 0, y: 0, z: 0}
--- !u!23 &2085032313
MeshRenderer:
  m_ObjectHideFlags: 0
  m_CorrespondingSourceObject: {fileID: 0}
  m_PrefabInstance: {fileID: 0}
  m_PrefabAsset: {fileID: 0}
  m_GameObject: {fileID: 2085032310}
  m_Enabled: 1
  m_CastShadows: 1
  m_ReceiveShadows: 1
  m_DynamicOccludee: 1
  m_MotionVectors: 1
  m_LightProbeUsage: 1
  m_ReflectionProbeUsage: 1
  m_RayTracingMode: 2
  m_RayTraceProcedural: 0
  m_RenderingLayerMask: 1
  m_RendererPriority: 0
  m_Materials:
  - {fileID: 2100000, guid: 73c176f402d2c2f4d929aa5da7585d17, type: 2}
  m_StaticBatchInfo:
    firstSubMesh: 0
    subMeshCount: 0
  m_StaticBatchRoot: {fileID: 0}
  m_ProbeAnchor: {fileID: 0}
  m_LightProbeVolumeOverride: {fileID: 0}
  m_ScaleInLightmap: 1
  m_ReceiveGI: 1
  m_PreserveUVs: 0
  m_IgnoreNormalsForChartDetection: 0
  m_ImportantGI: 0
  m_StitchLightmapSeams: 1
  m_SelectedEditorRenderState: 3
  m_MinimumChartSize: 4
  m_AutoUVMaxDistance: 0.5
  m_AutoUVMaxAngle: 89
  m_LightmapParameters: {fileID: 0}
  m_SortingLayerID: 0
  m_SortingLayer: 0
  m_SortingOrder: 0
  m_AdditionalVertexStreams: {fileID: 0}
--- !u!33 &2085032314
MeshFilter:
  m_ObjectHideFlags: 0
  m_CorrespondingSourceObject: {fileID: 0}
  m_PrefabInstance: {fileID: 0}
  m_PrefabAsset: {fileID: 0}
  m_GameObject: {fileID: 2085032310}
  m_Mesh: {fileID: 10202, guid: 0000000000000000e000000000000000, type: 0}
--- !u!1 &2129474737
GameObject:
  m_ObjectHideFlags: 0
  m_CorrespondingSourceObject: {fileID: 0}
  m_PrefabInstance: {fileID: 0}
  m_PrefabAsset: {fileID: 0}
  serializedVersion: 6
  m_Component:
  - component: {fileID: 2129474738}
  - component: {fileID: 2129474740}
  - component: {fileID: 2129474739}
  m_Layer: 0
  m_Name: Point Light (5)
  m_TagString: Untagged
  m_Icon: {fileID: 0}
  m_NavMeshLayer: 0
  m_StaticEditorFlags: 0
  m_IsActive: 1
--- !u!4 &2129474738
Transform:
  m_ObjectHideFlags: 0
  m_CorrespondingSourceObject: {fileID: 0}
  m_PrefabInstance: {fileID: 0}
  m_PrefabAsset: {fileID: 0}
  m_GameObject: {fileID: 2129474737}
  m_LocalRotation: {x: 0.3726919, y: 0.20973612, z: -0.08687555, w: 0.89975786}
  m_LocalPosition: {x: -2.15, y: 5.31, z: -3.1999993}
  m_LocalScale: {x: 1, y: 1, z: 1}
  m_Children: []
  m_Father: {fileID: 242768778}
  m_RootOrder: 2
  m_LocalEulerAnglesHint: {x: 45, y: 26.243002, z: 0}
--- !u!114 &2129474739
MonoBehaviour:
  m_ObjectHideFlags: 0
  m_CorrespondingSourceObject: {fileID: 0}
  m_PrefabInstance: {fileID: 0}
  m_PrefabAsset: {fileID: 0}
  m_GameObject: {fileID: 2129474737}
  m_Enabled: 1
  m_EditorHideFlags: 0
  m_Script: {fileID: 11500000, guid: 7a68c43fe1f2a47cfa234b5eeaa98012, type: 3}
  m_Name: 
  m_EditorClassIdentifier: 
  m_Version: 11
  m_ObsoleteShadowResolutionTier: 1
  m_ObsoleteUseShadowQualitySettings: 0
  m_ObsoleteCustomShadowResolution: 512
  m_ObsoleteContactShadows: 0
  m_PointlightHDType: 0
  m_SpotLightShape: 0
  m_AreaLightShape: 0
  m_Intensity: 2000
  m_EnableSpotReflector: 0
  m_LuxAtDistance: 1
  m_InnerSpotPercent: 0
  m_SpotIESCutoffPercent: 100
  m_LightDimmer: 1
  m_VolumetricDimmer: 1
  m_LightUnit: 0
  m_FadeDistance: 10000
  m_AffectDiffuse: 1
  m_AffectSpecular: 1
  m_NonLightmappedOnly: 0
  m_ShapeWidth: 0.5
  m_ShapeHeight: 0.5
  m_AspectRatio: 1
  m_ShapeRadius: 0.5
  m_SoftnessScale: 1
  m_UseCustomSpotLightShadowCone: 0
  m_CustomSpotLightShadowCone: 30
  m_MaxSmoothness: 0.99
  m_ApplyRangeAttenuation: 1
  m_DisplayAreaLightEmissiveMesh: 0
  m_AreaLightCookie: {fileID: 0}
  m_IESPoint: {fileID: 0}
  m_IESSpot: {fileID: 0}
  m_AreaLightShadowCone: 120
  m_UseScreenSpaceShadows: 0
  m_InteractsWithSky: 1
  m_AngularDiameter: 0.5
  m_FlareSize: 2
  m_FlareTint: {r: 1, g: 1, b: 1, a: 1}
  m_FlareFalloff: 4
  m_SurfaceTexture: {fileID: 0}
  m_SurfaceTint: {r: 1, g: 1, b: 1, a: 1}
  m_Distance: 1.5e+11
  m_UseRayTracedShadows: 1
  m_NumRayTracingSamples: 1
  m_FilterTracedShadow: 1
  m_FilterSizeTraced: 16
  m_SunLightConeAngle: 0.5
  m_LightShadowRadius: 0.5
  m_SemiTransparentShadow: 1
  m_ColorShadow: 1
  m_DistanceBasedFiltering: 1
  m_EvsmExponent: 15
  m_EvsmLightLeakBias: 0
  m_EvsmVarianceBias: 0.00001
  m_EvsmBlurPasses: 0
  m_LightlayersMask: 1
  m_LinkShadowLayers: 1
  m_ShadowNearPlane: 0.1
  m_BlockerSampleCount: 24
  m_FilterSampleCount: 16
  m_MinFilterSize: 0.1
  m_KernelSize: 5
  m_LightAngle: 1
  m_MaxDepthBias: 0.001
  m_ShadowResolution:
    m_Override: 512
    m_UseOverride: 1
    m_Level: 0
  m_ShadowDimmer: 1
  m_VolumetricShadowDimmer: 1
  m_ShadowFadeDistance: 10000
  m_UseContactShadow:
    m_Override: 0
    m_UseOverride: 1
    m_Level: 0
  m_RayTracedContactShadow: 0
  m_ShadowTint: {r: 0, g: 0, b: 0, a: 1}
  m_PenumbraTint: 0
  m_NormalBias: 0.75
  m_SlopeBias: 0.5
  m_ShadowUpdateMode: 0
  m_BarnDoorAngle: 90
  m_BarnDoorLength: 0.05
  m_preserveCachedShadow: 0
  m_ShadowCascadeRatios:
  - 0.05
  - 0.2
  - 0.3
  m_ShadowCascadeBorders:
  - 0.2
  - 0.2
  - 0.2
  - 0.2
  m_ShadowAlgorithm: 0
  m_ShadowVariant: 0
  m_ShadowPrecision: 0
  useOldInspector: 0
  useVolumetric: 1
  featuresFoldout: 1
  showAdditionalSettings: 0
  m_AreaLightEmissiveMeshShadowCastingMode: 0
  m_AreaLightEmissiveMeshMotionVectorGenerationMode: 0
<<<<<<< HEAD
=======
  m_AreaLightEmissiveMeshLayer: -1
>>>>>>> fb439485
--- !u!108 &2129474740
Light:
  m_ObjectHideFlags: 0
  m_CorrespondingSourceObject: {fileID: 0}
  m_PrefabInstance: {fileID: 0}
  m_PrefabAsset: {fileID: 0}
  m_GameObject: {fileID: 2129474737}
  m_Enabled: 1
  serializedVersion: 10
  m_Type: 0
  m_Shape: 0
  m_Color: {r: 1, g: 1, b: 1, a: 1}
  m_Intensity: 159.15494
  m_Range: 10
  m_SpotAngle: 59.06719
  m_InnerSpotAngle: 21.80208
  m_CookieSize: 10
  m_Shadows:
    m_Type: 1
    m_Resolution: -1
    m_CustomResolution: -1
    m_Strength: 1
    m_Bias: 0.05
    m_NormalBias: 0.4
    m_NearPlane: 0.2
    m_CullingMatrixOverride:
      e00: 1
      e01: 0
      e02: 0
      e03: 0
      e10: 0
      e11: 1
      e12: 0
      e13: 0
      e20: 0
      e21: 0
      e22: 1
      e23: 0
      e30: 0
      e31: 0
      e32: 0
      e33: 1
    m_UseCullingMatrixOverride: 0
  m_Cookie: {fileID: 0}
  m_DrawHalo: 0
  m_Flare: {fileID: 0}
  m_RenderMode: 0
  m_CullingMask:
    serializedVersion: 2
    m_Bits: 4294967295
  m_RenderingLayerMask: 1
  m_Lightmapping: 4
  m_LightShadowCasterMode: 2
  m_AreaSize: {x: 1, y: 1}
  m_BounceIntensity: 1
  m_ColorTemperature: 6570
  m_UseColorTemperature: 0
  m_BoundingSphereOverride: {x: 0, y: 0, z: 0, w: 0}
  m_UseBoundingSphereOverride: 0
  m_UseViewFrustumForShadowCasterCull: 1
  m_ShadowRadius: 0.5
  m_ShadowAngle: 0
--- !u!1 &2147032868
GameObject:
  m_ObjectHideFlags: 0
  m_CorrespondingSourceObject: {fileID: 0}
  m_PrefabInstance: {fileID: 0}
  m_PrefabAsset: {fileID: 0}
  serializedVersion: 6
  m_Component:
  - component: {fileID: 2147032870}
  - component: {fileID: 2147032869}
  m_Layer: 0
  m_Name: Global Volume
  m_TagString: Untagged
  m_Icon: {fileID: 0}
  m_NavMeshLayer: 0
  m_StaticEditorFlags: 0
  m_IsActive: 1
--- !u!114 &2147032869
MonoBehaviour:
  m_ObjectHideFlags: 0
  m_CorrespondingSourceObject: {fileID: 0}
  m_PrefabInstance: {fileID: 0}
  m_PrefabAsset: {fileID: 0}
  m_GameObject: {fileID: 2147032868}
  m_Enabled: 1
  m_EditorHideFlags: 0
  m_Script: {fileID: 11500000, guid: 172515602e62fb746b5d573b38a5fe58, type: 3}
  m_Name: 
  m_EditorClassIdentifier: 
  isGlobal: 1
  priority: 0
  blendDistance: 0
  weight: 1
  sharedProfile: {fileID: 11400000, guid: bc4e2585d4bcc1c46ae825e045744e5b, type: 2}
--- !u!4 &2147032870
Transform:
  m_ObjectHideFlags: 0
  m_CorrespondingSourceObject: {fileID: 0}
  m_PrefabInstance: {fileID: 0}
  m_PrefabAsset: {fileID: 0}
  m_GameObject: {fileID: 2147032868}
  m_LocalRotation: {x: 0, y: 0, z: 0, w: 1}
  m_LocalPosition: {x: 2.2337327, y: -5.2730722, z: 3.1858268}
  m_LocalScale: {x: 1, y: 1, z: 1}
  m_Children: []
  m_Father: {fileID: 0}
  m_RootOrder: 1
  m_LocalEulerAnglesHint: {x: 0, y: 0, z: 0}
--- !u!1 &2147247957
GameObject:
  m_ObjectHideFlags: 0
  m_CorrespondingSourceObject: {fileID: 0}
  m_PrefabInstance: {fileID: 0}
  m_PrefabAsset: {fileID: 0}
  serializedVersion: 6
  m_Component:
  - component: {fileID: 2147247958}
  - component: {fileID: 2147247961}
  - component: {fileID: 2147247960}
  - component: {fileID: 2147247959}
  m_Layer: 0
  m_Name: Quad
  m_TagString: Untagged
  m_Icon: {fileID: 0}
  m_NavMeshLayer: 0
  m_StaticEditorFlags: 0
  m_IsActive: 1
--- !u!4 &2147247958
Transform:
  m_ObjectHideFlags: 0
  m_CorrespondingSourceObject: {fileID: 0}
  m_PrefabInstance: {fileID: 0}
  m_PrefabAsset: {fileID: 0}
  m_GameObject: {fileID: 2147247957}
  m_LocalRotation: {x: 0.7071068, y: -0, z: -0, w: 0.7071068}
  m_LocalPosition: {x: 0, y: 0, z: 0}
  m_LocalScale: {x: 4, y: 4, z: 4}
  m_Children: []
  m_Father: {fileID: 1661558512}
  m_RootOrder: 1
  m_LocalEulerAnglesHint: {x: 90, y: 0, z: 0}
--- !u!64 &2147247959
MeshCollider:
  m_ObjectHideFlags: 0
  m_CorrespondingSourceObject: {fileID: 0}
  m_PrefabInstance: {fileID: 0}
  m_PrefabAsset: {fileID: 0}
  m_GameObject: {fileID: 2147247957}
  m_Material: {fileID: 0}
  m_IsTrigger: 0
  m_Enabled: 1
  serializedVersion: 4
  m_Convex: 0
  m_CookingOptions: 30
  m_Mesh: {fileID: 10210, guid: 0000000000000000e000000000000000, type: 0}
--- !u!23 &2147247960
MeshRenderer:
  m_ObjectHideFlags: 0
  m_CorrespondingSourceObject: {fileID: 0}
  m_PrefabInstance: {fileID: 0}
  m_PrefabAsset: {fileID: 0}
  m_GameObject: {fileID: 2147247957}
  m_Enabled: 1
  m_CastShadows: 1
  m_ReceiveShadows: 1
  m_DynamicOccludee: 1
  m_MotionVectors: 1
  m_LightProbeUsage: 1
  m_ReflectionProbeUsage: 1
  m_RayTracingMode: 2
  m_RayTraceProcedural: 0
  m_RenderingLayerMask: 1
  m_RendererPriority: 0
  m_Materials:
  - {fileID: 2100000, guid: 73c176f402d2c2f4d929aa5da7585d17, type: 2}
  m_StaticBatchInfo:
    firstSubMesh: 0
    subMeshCount: 0
  m_StaticBatchRoot: {fileID: 0}
  m_ProbeAnchor: {fileID: 0}
  m_LightProbeVolumeOverride: {fileID: 0}
  m_ScaleInLightmap: 1
  m_ReceiveGI: 1
  m_PreserveUVs: 0
  m_IgnoreNormalsForChartDetection: 0
  m_ImportantGI: 0
  m_StitchLightmapSeams: 1
  m_SelectedEditorRenderState: 3
  m_MinimumChartSize: 4
  m_AutoUVMaxDistance: 0.5
  m_AutoUVMaxAngle: 89
  m_LightmapParameters: {fileID: 0}
  m_SortingLayerID: 0
  m_SortingLayer: 0
  m_SortingOrder: 0
  m_AdditionalVertexStreams: {fileID: 0}
--- !u!33 &2147247961
MeshFilter:
  m_ObjectHideFlags: 0
  m_CorrespondingSourceObject: {fileID: 0}
  m_PrefabInstance: {fileID: 0}
  m_PrefabAsset: {fileID: 0}
  m_GameObject: {fileID: 2147247957}
  m_Mesh: {fileID: 10210, guid: 0000000000000000e000000000000000, type: 0}<|MERGE_RESOLUTION|>--- conflicted
+++ resolved
@@ -366,10 +366,7 @@
   showAdditionalSettings: 0
   m_AreaLightEmissiveMeshShadowCastingMode: 0
   m_AreaLightEmissiveMeshMotionVectorGenerationMode: 0
-<<<<<<< HEAD
-=======
   m_AreaLightEmissiveMeshLayer: -1
->>>>>>> fb439485
 --- !u!108 &49740909
 Light:
   m_ObjectHideFlags: 0
@@ -675,10 +672,7 @@
   showAdditionalSettings: 0
   m_AreaLightEmissiveMeshShadowCastingMode: 0
   m_AreaLightEmissiveMeshMotionVectorGenerationMode: 0
-<<<<<<< HEAD
-=======
   m_AreaLightEmissiveMeshLayer: -1
->>>>>>> fb439485
 --- !u!108 &90647484
 Light:
   m_ObjectHideFlags: 0
@@ -983,10 +977,7 @@
   showAdditionalSettings: 0
   m_AreaLightEmissiveMeshShadowCastingMode: 0
   m_AreaLightEmissiveMeshMotionVectorGenerationMode: 0
-<<<<<<< HEAD
-=======
   m_AreaLightEmissiveMeshLayer: -1
->>>>>>> fb439485
 --- !u!108 &147669307
 Light:
   m_ObjectHideFlags: 0
@@ -1196,10 +1187,7 @@
   showAdditionalSettings: 0
   m_AreaLightEmissiveMeshShadowCastingMode: 0
   m_AreaLightEmissiveMeshMotionVectorGenerationMode: 0
-<<<<<<< HEAD
-=======
   m_AreaLightEmissiveMeshLayer: -1
->>>>>>> fb439485
 --- !u!108 &168425334
 Light:
   m_ObjectHideFlags: 0
@@ -1695,10 +1683,7 @@
   showAdditionalSettings: 0
   m_AreaLightEmissiveMeshShadowCastingMode: 0
   m_AreaLightEmissiveMeshMotionVectorGenerationMode: 0
-<<<<<<< HEAD
-=======
   m_AreaLightEmissiveMeshLayer: -1
->>>>>>> fb439485
 --- !u!108 &225050924
 Light:
   m_ObjectHideFlags: 0
@@ -1908,10 +1893,7 @@
   showAdditionalSettings: 0
   m_AreaLightEmissiveMeshShadowCastingMode: 0
   m_AreaLightEmissiveMeshMotionVectorGenerationMode: 0
-<<<<<<< HEAD
-=======
   m_AreaLightEmissiveMeshLayer: -1
->>>>>>> fb439485
 --- !u!108 &233385532
 Light:
   m_ObjectHideFlags: 0
@@ -3142,10 +3124,7 @@
   showAdditionalSettings: 0
   m_AreaLightEmissiveMeshShadowCastingMode: 0
   m_AreaLightEmissiveMeshMotionVectorGenerationMode: 0
-<<<<<<< HEAD
-=======
   m_AreaLightEmissiveMeshLayer: -1
->>>>>>> fb439485
 --- !u!108 &615943944
 Light:
   m_ObjectHideFlags: 0
@@ -3517,10 +3496,7 @@
   showAdditionalSettings: 0
   m_AreaLightEmissiveMeshShadowCastingMode: 0
   m_AreaLightEmissiveMeshMotionVectorGenerationMode: 0
-<<<<<<< HEAD
-=======
   m_AreaLightEmissiveMeshLayer: -1
->>>>>>> fb439485
 --- !u!108 &728037828
 Light:
   m_ObjectHideFlags: 0
@@ -3730,10 +3706,7 @@
   showAdditionalSettings: 0
   m_AreaLightEmissiveMeshShadowCastingMode: 0
   m_AreaLightEmissiveMeshMotionVectorGenerationMode: 0
-<<<<<<< HEAD
-=======
   m_AreaLightEmissiveMeshLayer: -1
->>>>>>> fb439485
 --- !u!108 &751354532
 Light:
   m_ObjectHideFlags: 0
@@ -3918,30 +3891,9 @@
       objectReference: {fileID: 0}
     - target: {fileID: 1838665344073080247, guid: 331e07d695ca55a4081f1b96408bb7a0,
         type: 3}
-<<<<<<< HEAD
-      propertyPath: captureFromBackBuffer
-      value: 1
-      objectReference: {fileID: 0}
-    - target: {fileID: 1838665344073080247, guid: 331e07d695ca55a4081f1b96408bb7a0,
-        type: 3}
-      propertyPath: waitFrames
-      value: 30
-      objectReference: {fileID: 0}
-    - target: {fileID: 1838665344073080247, guid: 331e07d695ca55a4081f1b96408bb7a0,
-        type: 3}
-      propertyPath: xrCompatible
-      value: 0
-      objectReference: {fileID: 0}
-    - target: {fileID: 1838665344073080247, guid: 331e07d695ca55a4081f1b96408bb7a0,
-        type: 3}
-      propertyPath: waitForFrameCountMultiple
-      value: 1
-      objectReference: {fileID: 0}
-=======
       propertyPath: renderGraphCompatible
       value: 0
       objectReference: {fileID: 0}
->>>>>>> fb439485
     - target: {fileID: 1840581321238557961, guid: 331e07d695ca55a4081f1b96408bb7a0,
         type: 3}
       propertyPath: m_Version
@@ -4310,10 +4262,7 @@
   showAdditionalSettings: 0
   m_AreaLightEmissiveMeshShadowCastingMode: 0
   m_AreaLightEmissiveMeshMotionVectorGenerationMode: 0
-<<<<<<< HEAD
-=======
   m_AreaLightEmissiveMeshLayer: -1
->>>>>>> fb439485
 --- !u!108 &827741331
 Light:
   m_ObjectHideFlags: 0
@@ -4537,10 +4486,7 @@
   showAdditionalSettings: 0
   m_AreaLightEmissiveMeshShadowCastingMode: 0
   m_AreaLightEmissiveMeshMotionVectorGenerationMode: 0
-<<<<<<< HEAD
-=======
   m_AreaLightEmissiveMeshLayer: -1
->>>>>>> fb439485
 --- !u!108 &901934313
 Light:
   m_ObjectHideFlags: 0
@@ -5068,10 +5014,7 @@
   showAdditionalSettings: 0
   m_AreaLightEmissiveMeshShadowCastingMode: 0
   m_AreaLightEmissiveMeshMotionVectorGenerationMode: 0
-<<<<<<< HEAD
-=======
   m_AreaLightEmissiveMeshLayer: -1
->>>>>>> fb439485
 --- !u!108 &1115205167
 Light:
   m_ObjectHideFlags: 0
@@ -5506,10 +5449,7 @@
   showAdditionalSettings: 0
   m_AreaLightEmissiveMeshShadowCastingMode: 0
   m_AreaLightEmissiveMeshMotionVectorGenerationMode: 0
-<<<<<<< HEAD
-=======
   m_AreaLightEmissiveMeshLayer: -1
->>>>>>> fb439485
 --- !u!108 &1192522784
 Light:
   m_ObjectHideFlags: 0
@@ -5801,10 +5741,7 @@
   showAdditionalSettings: 0
   m_AreaLightEmissiveMeshShadowCastingMode: 0
   m_AreaLightEmissiveMeshMotionVectorGenerationMode: 0
-<<<<<<< HEAD
-=======
   m_AreaLightEmissiveMeshLayer: -1
->>>>>>> fb439485
 --- !u!108 &1365286044
 Light:
   m_ObjectHideFlags: 0
@@ -6028,10 +5965,7 @@
   showAdditionalSettings: 0
   m_AreaLightEmissiveMeshShadowCastingMode: 0
   m_AreaLightEmissiveMeshMotionVectorGenerationMode: 0
-<<<<<<< HEAD
-=======
   m_AreaLightEmissiveMeshLayer: -1
->>>>>>> fb439485
 --- !u!108 &1394202957
 Light:
   m_ObjectHideFlags: 0
@@ -6241,10 +6175,7 @@
   showAdditionalSettings: 0
   m_AreaLightEmissiveMeshShadowCastingMode: 0
   m_AreaLightEmissiveMeshMotionVectorGenerationMode: 0
-<<<<<<< HEAD
-=======
   m_AreaLightEmissiveMeshLayer: -1
->>>>>>> fb439485
 --- !u!108 &1593350922
 Light:
   m_ObjectHideFlags: 0
@@ -6454,10 +6385,7 @@
   showAdditionalSettings: 0
   m_AreaLightEmissiveMeshShadowCastingMode: 0
   m_AreaLightEmissiveMeshMotionVectorGenerationMode: 0
-<<<<<<< HEAD
-=======
   m_AreaLightEmissiveMeshLayer: -1
->>>>>>> fb439485
 --- !u!108 &1603953483
 Light:
   m_ObjectHideFlags: 0
@@ -6828,10 +6756,7 @@
   showAdditionalSettings: 0
   m_AreaLightEmissiveMeshShadowCastingMode: 0
   m_AreaLightEmissiveMeshMotionVectorGenerationMode: 0
-<<<<<<< HEAD
-=======
   m_AreaLightEmissiveMeshLayer: -1
->>>>>>> fb439485
 --- !u!108 &1712390886
 Light:
   m_ObjectHideFlags: 0
@@ -7218,10 +7143,7 @@
   showAdditionalSettings: 0
   m_AreaLightEmissiveMeshShadowCastingMode: 0
   m_AreaLightEmissiveMeshMotionVectorGenerationMode: 0
-<<<<<<< HEAD
-=======
   m_AreaLightEmissiveMeshLayer: -1
->>>>>>> fb439485
 --- !u!108 &1813104867
 Light:
   m_ObjectHideFlags: 0
@@ -7526,10 +7448,7 @@
   showAdditionalSettings: 0
   m_AreaLightEmissiveMeshShadowCastingMode: 0
   m_AreaLightEmissiveMeshMotionVectorGenerationMode: 0
-<<<<<<< HEAD
-=======
   m_AreaLightEmissiveMeshLayer: -1
->>>>>>> fb439485
 --- !u!108 &1933315872
 Light:
   m_ObjectHideFlags: 0
@@ -7753,10 +7672,7 @@
   showAdditionalSettings: 0
   m_AreaLightEmissiveMeshShadowCastingMode: 0
   m_AreaLightEmissiveMeshMotionVectorGenerationMode: 0
-<<<<<<< HEAD
-=======
   m_AreaLightEmissiveMeshLayer: -1
->>>>>>> fb439485
 --- !u!108 &1942639881
 Light:
   m_ObjectHideFlags: 0
@@ -7952,10 +7868,7 @@
   showAdditionalSettings: 0
   m_AreaLightEmissiveMeshShadowCastingMode: 0
   m_AreaLightEmissiveMeshMotionVectorGenerationMode: 0
-<<<<<<< HEAD
-=======
   m_AreaLightEmissiveMeshLayer: -1
->>>>>>> fb439485
 --- !u!108 &1944734079
 Light:
   m_ObjectHideFlags: 0
@@ -8293,10 +8206,7 @@
   showAdditionalSettings: 0
   m_AreaLightEmissiveMeshShadowCastingMode: 0
   m_AreaLightEmissiveMeshMotionVectorGenerationMode: 0
-<<<<<<< HEAD
-=======
   m_AreaLightEmissiveMeshLayer: -1
->>>>>>> fb439485
 --- !u!108 &2050210660
 Light:
   m_ObjectHideFlags: 0
@@ -8711,10 +8621,7 @@
   showAdditionalSettings: 0
   m_AreaLightEmissiveMeshShadowCastingMode: 0
   m_AreaLightEmissiveMeshMotionVectorGenerationMode: 0
-<<<<<<< HEAD
-=======
   m_AreaLightEmissiveMeshLayer: -1
->>>>>>> fb439485
 --- !u!108 &2129474740
 Light:
   m_ObjectHideFlags: 0
