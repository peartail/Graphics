--- conflicted
+++ resolved
@@ -561,10 +561,7 @@
   showAdditionalSettings: 8
   m_AreaLightEmissiveMeshShadowCastingMode: 0
   m_AreaLightEmissiveMeshMotionVectorGenerationMode: 0
-<<<<<<< HEAD
-=======
   m_AreaLightEmissiveMeshLayer: -1
->>>>>>> fb439485
 --- !u!108 &167693176
 Light:
   m_ObjectHideFlags: 0
@@ -1087,13 +1084,8 @@
       objectReference: {fileID: 0}
     - target: {fileID: 114995348509370400, guid: c07ace9ab142ca9469fa377877c2f1e7,
         type: 3}
-<<<<<<< HEAD
-      propertyPath: waitForFrameCountMultiple
-      value: 1
-=======
       propertyPath: renderGraphCompatible
       value: 0
->>>>>>> fb439485
       objectReference: {fileID: 0}
     m_RemovedComponents: []
   m_SourcePrefab: {fileID: 100100000, guid: c07ace9ab142ca9469fa377877c2f1e7, type: 3}
