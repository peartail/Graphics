--- conflicted
+++ resolved
@@ -531,10 +531,7 @@
   showAdditionalSettings: 8
   m_AreaLightEmissiveMeshShadowCastingMode: 0
   m_AreaLightEmissiveMeshMotionVectorGenerationMode: 0
-<<<<<<< HEAD
-=======
   m_AreaLightEmissiveMeshLayer: -1
->>>>>>> fb439485
 --- !u!108 &167693176
 Light:
   m_ObjectHideFlags: 0
@@ -954,32 +951,7 @@
     - target: {fileID: 114995348509370400, guid: c07ace9ab142ca9469fa377877c2f1e7,
         type: 3}
       propertyPath: waitFrames
-      value: 30
-      objectReference: {fileID: 0}
-    - target: {fileID: 114995348509370400, guid: c07ace9ab142ca9469fa377877c2f1e7,
-        type: 3}
-      propertyPath: xrCompatible
-      value: 0
-      objectReference: {fileID: 0}
-    - target: {fileID: 114995348509370400, guid: c07ace9ab142ca9469fa377877c2f1e7,
-        type: 3}
-      propertyPath: captureFromBackBuffer
-      value: 1
-      objectReference: {fileID: 0}
-    - target: {fileID: 114995348509370400, guid: c07ace9ab142ca9469fa377877c2f1e7,
-        type: 3}
-      propertyPath: ImageComparisonSettings.PerPixelCorrectnessThreshold
-      value: 0.001
-      objectReference: {fileID: 0}
-    - target: {fileID: 114995348509370400, guid: c07ace9ab142ca9469fa377877c2f1e7,
-        type: 3}
-      propertyPath: ImageComparisonSettings.AverageCorrectnessThreshold
-      value: 0.0001
-      objectReference: {fileID: 0}
-    - target: {fileID: 114995348509370400, guid: c07ace9ab142ca9469fa377877c2f1e7,
-        type: 3}
-      propertyPath: waitForFrameCountMultiple
-      value: 1
+      value: 5
       objectReference: {fileID: 0}
     - target: {fileID: 114995348509370400, guid: c07ace9ab142ca9469fa377877c2f1e7,
         type: 3}
