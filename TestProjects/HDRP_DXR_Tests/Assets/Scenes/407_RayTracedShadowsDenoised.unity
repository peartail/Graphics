--- conflicted
+++ resolved
@@ -221,7 +221,7 @@
     - target: {fileID: 114995348509370400, guid: c07ace9ab142ca9469fa377877c2f1e7,
         type: 3}
       propertyPath: waitFrames
-      value: 30
+      value: 5
       objectReference: {fileID: 0}
     - target: {fileID: 114995348509370400, guid: c07ace9ab142ca9469fa377877c2f1e7,
         type: 3}
@@ -246,25 +246,9 @@
       objectReference: {fileID: 0}
     - target: {fileID: 114995348509370400, guid: c07ace9ab142ca9469fa377877c2f1e7,
         type: 3}
-<<<<<<< HEAD
-      propertyPath: captureFromBackBuffer
-      value: 1
-      objectReference: {fileID: 0}
-    - target: {fileID: 114995348509370400, guid: c07ace9ab142ca9469fa377877c2f1e7,
-        type: 3}
-      propertyPath: xrCompatible
-      value: 0
-      objectReference: {fileID: 0}
-    - target: {fileID: 114995348509370400, guid: c07ace9ab142ca9469fa377877c2f1e7,
-        type: 3}
-      propertyPath: waitForFrameCountMultiple
-      value: 1
-      objectReference: {fileID: 0}
-=======
       propertyPath: renderGraphCompatible
       value: 0
       objectReference: {fileID: 0}
->>>>>>> fb439485
     m_RemovedComponents: []
   m_SourcePrefab: {fileID: 100100000, guid: c07ace9ab142ca9469fa377877c2f1e7, type: 3}
 --- !u!1 &224884260
@@ -948,10 +932,7 @@
   showAdditionalSettings: 0
   m_AreaLightEmissiveMeshShadowCastingMode: 0
   m_AreaLightEmissiveMeshMotionVectorGenerationMode: 0
-<<<<<<< HEAD
-=======
   m_AreaLightEmissiveMeshLayer: -1
->>>>>>> fb439485
 --- !u!108 &625671084
 Light:
   m_ObjectHideFlags: 0
@@ -1304,10 +1285,7 @@
   showAdditionalSettings: 0
   m_AreaLightEmissiveMeshShadowCastingMode: 0
   m_AreaLightEmissiveMeshMotionVectorGenerationMode: 0
-<<<<<<< HEAD
-=======
   m_AreaLightEmissiveMeshLayer: -1
->>>>>>> fb439485
 --- !u!108 &947923614
 Light:
   m_ObjectHideFlags: 0
@@ -1517,10 +1495,7 @@
   showAdditionalSettings: 0
   m_AreaLightEmissiveMeshShadowCastingMode: 0
   m_AreaLightEmissiveMeshMotionVectorGenerationMode: 0
-<<<<<<< HEAD
-=======
   m_AreaLightEmissiveMeshLayer: -1
->>>>>>> fb439485
 --- !u!108 &1027228783
 Light:
   m_ObjectHideFlags: 0
@@ -1826,10 +1801,7 @@
   showAdditionalSettings: 0
   m_AreaLightEmissiveMeshShadowCastingMode: 0
   m_AreaLightEmissiveMeshMotionVectorGenerationMode: 0
-<<<<<<< HEAD
-=======
   m_AreaLightEmissiveMeshLayer: -1
->>>>>>> fb439485
 --- !u!108 &1661732554
 Light:
   m_ObjectHideFlags: 0
@@ -2071,10 +2043,7 @@
   showAdditionalSettings: 0
   m_AreaLightEmissiveMeshShadowCastingMode: 0
   m_AreaLightEmissiveMeshMotionVectorGenerationMode: 0
-<<<<<<< HEAD
-=======
   m_AreaLightEmissiveMeshLayer: -1
->>>>>>> fb439485
 --- !u!108 &1791297284
 Light:
   m_ObjectHideFlags: 0
@@ -2284,10 +2253,7 @@
   showAdditionalSettings: 0
   m_AreaLightEmissiveMeshShadowCastingMode: 0
   m_AreaLightEmissiveMeshMotionVectorGenerationMode: 0
-<<<<<<< HEAD
-=======
   m_AreaLightEmissiveMeshLayer: -1
->>>>>>> fb439485
 --- !u!108 &1839657506
 Light:
   m_ObjectHideFlags: 0
@@ -2593,10 +2559,7 @@
   showAdditionalSettings: 0
   m_AreaLightEmissiveMeshShadowCastingMode: 0
   m_AreaLightEmissiveMeshMotionVectorGenerationMode: 0
-<<<<<<< HEAD
-=======
   m_AreaLightEmissiveMeshLayer: -1
->>>>>>> fb439485
 --- !u!108 &2002824202
 Light:
   m_ObjectHideFlags: 0
