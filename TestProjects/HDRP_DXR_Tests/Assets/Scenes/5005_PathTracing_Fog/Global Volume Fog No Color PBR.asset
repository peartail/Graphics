--- conflicted
+++ resolved
@@ -48,11 +48,7 @@
       m_Bits: 4294967295
   maximumSamples:
     m_OverrideState: 1
-<<<<<<< HEAD
-    m_Value: 128
-=======
-    m_Value: 1
->>>>>>> d328b257
+    m_Value: 1
   minimumDepth:
     m_OverrideState: 1
     m_Value: 1
@@ -160,17 +156,10 @@
     m_Value: 64
   m_VolumetricFogBudget:
     m_OverrideState: 0
-<<<<<<< HEAD
-    m_Value: 0.33
-  m_ResolutionDepthRatio:
-    m_OverrideState: 0
-    m_Value: 0.666
-=======
     m_Value: 0.25
   m_ResolutionDepthRatio:
     m_OverrideState: 0
     m_Value: 0.5
->>>>>>> d328b257
   directionalLightsOnly:
     m_OverrideState: 0
     m_Value: 0
