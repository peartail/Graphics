--- conflicted
+++ resolved
@@ -123,12 +123,11 @@
     path: Assets/AllTests/VFXTests/GraphicsTests/Noise.unity
     guid: 2ede8f56c35c42741a3d56ef5355b552
   - enabled: 1
-<<<<<<< HEAD
+    path: Assets/AllTests/VFXTests/GraphicsTests/DistortionTest.unity
+    guid: ba0c0a315741c3146b3685273bd5613a
+   - enabled: 1
     path: Assets/AllTests/VFXTests/GraphicsTests/Shapes.unity
     guid: 992c9d842f1594e4fb4c5c03b42b2081
-=======
-    path: Assets/AllTests/VFXTests/GraphicsTests/DistortionTest.unity
-    guid: ba0c0a315741c3146b3685273bd5613a
   - enabled: 1
     path: Assets/AllTests/VFXTests/GraphicsTests/FlipbookMotionBlend.unity
     guid: 775caa2bff1db474385c8c3f31dd68be
@@ -165,5 +164,4 @@
   - enabled: 1
     path: Assets/AllTests/VFXTests/GraphicsTests/Shadergraph/Lit/ShadergraphShadowLit.unity
     guid: 2dbb17953af83c24bacf6b650bd0e432
->>>>>>> f23fb65d
   m_configObjects: {}