{
  "dependencies": {
    "com.unity.ide.rider": "1.1.4",
    "com.unity.ide.visualstudio": "2.0.0",
    "com.unity.ide.vscode": "1.1.3",
    "com.unity.render-pipelines.core": "file:../../../com.unity.render-pipelines.core",
    "com.unity.render-pipelines.high-definition": "file:../../../com.unity.render-pipelines.high-definition",
    "com.unity.render-pipelines.high-definition-config": "file:../../../com.unity.render-pipelines.high-definition-config",
    "com.unity.shadergraph": "file:../../../com.unity.shadergraph",
    "com.unity.test-framework": "1.1.9",
    "com.unity.test-framework.build": "0.0.1-preview.7",
    "com.unity.test-framework.utp-reporter": "0.1.3-preview.18",
<<<<<<< HEAD
    "com.unity.testframework.graphics": "7.1.11-preview",
=======
    "com.unity.testframework.graphics": "7.1.12-preview",
>>>>>>> 3dec249f
    "com.unity.testing.visualeffectgraph": "file:../../../com.unity.testing.visualeffectgraph",
    "com.unity.timeline": "1.2.9",
    "com.unity.ugui": "1.0.0",
    "com.unity.visualeffectgraph": "file:../../../com.unity.visualeffectgraph",
    "com.unity.xr.legacyinputhelpers": "1.3.8",
    "com.unity.modules.ai": "1.0.0",
    "com.unity.modules.androidjni": "1.0.0",
    "com.unity.modules.animation": "1.0.0",
    "com.unity.modules.assetbundle": "1.0.0",
    "com.unity.modules.audio": "1.0.0",
    "com.unity.modules.cloth": "1.0.0",
    "com.unity.modules.director": "1.0.0",
    "com.unity.modules.imageconversion": "1.0.0",
    "com.unity.modules.imgui": "1.0.0",
    "com.unity.modules.jsonserialize": "1.0.0",
    "com.unity.modules.particlesystem": "1.0.0",
    "com.unity.modules.physics": "1.0.0",
    "com.unity.modules.physics2d": "1.0.0",
    "com.unity.modules.screencapture": "1.0.0",
    "com.unity.modules.terrain": "1.0.0",
    "com.unity.modules.terrainphysics": "1.0.0",
    "com.unity.modules.tilemap": "1.0.0",
    "com.unity.modules.ui": "1.0.0",
    "com.unity.modules.uielements": "1.0.0",
    "com.unity.modules.umbra": "1.0.0",
    "com.unity.modules.unityanalytics": "1.0.0",
    "com.unity.modules.unitywebrequest": "1.0.0",
    "com.unity.modules.unitywebrequestassetbundle": "1.0.0",
    "com.unity.modules.unitywebrequestaudio": "1.0.0",
    "com.unity.modules.unitywebrequesttexture": "1.0.0",
    "com.unity.modules.unitywebrequestwww": "1.0.0",
    "com.unity.modules.vehicles": "1.0.0",
    "com.unity.modules.video": "1.0.0",
    "com.unity.modules.vr": "1.0.0",
    "com.unity.modules.wind": "1.0.0",
    "com.unity.modules.xr": "1.0.0"
  },
  "disableProjectUpdate": true,
  "testables": [
    "com.unity.testing.visualeffectgraph",
    "com.unity.render-pipelines.visualeffectgraph",
    "com.unity.testframework.graphics"
  ]
}<|MERGE_RESOLUTION|>--- conflicted
+++ resolved
@@ -10,11 +10,7 @@
     "com.unity.test-framework": "1.1.9",
     "com.unity.test-framework.build": "0.0.1-preview.7",
     "com.unity.test-framework.utp-reporter": "0.1.3-preview.18",
-<<<<<<< HEAD
-    "com.unity.testframework.graphics": "7.1.11-preview",
-=======
     "com.unity.testframework.graphics": "7.1.12-preview",
->>>>>>> 3dec249f
     "com.unity.testing.visualeffectgraph": "file:../../../com.unity.testing.visualeffectgraph",
     "com.unity.timeline": "1.2.9",
     "com.unity.ugui": "1.0.0",
