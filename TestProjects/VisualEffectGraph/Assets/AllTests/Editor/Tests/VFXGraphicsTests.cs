--- conflicted
+++ resolved
@@ -195,19 +195,11 @@
         public void Init()
         {
             m_previousCaptureFrameRate = Time.captureFramerate;
-<<<<<<< HEAD
-            m_previousFixedTimeStep = VFXManager.fixedTimeStep;
-            m_previousMaxDeltaTime = VFXManager.maxDeltaTime;
-            Time.captureFramerate = 20;
-            VFXManager.fixedTimeStep = 1.0f / 20.0f;
-            VFXManager.maxDeltaTime = 1.0f / 20.0f;
-=======
             m_previousFixedTimeStep = UnityEngine.Experimental.VFX.VFXManager.fixedTimeStep;
             m_previousMaxDeltaTime = UnityEngine.Experimental.VFX.VFXManager.maxDeltaTime;
             Time.captureFramerate = 20;
             UnityEngine.Experimental.VFX.VFXManager.fixedTimeStep = 1.0f / 20.0f;
             UnityEngine.Experimental.VFX.VFXManager.maxDeltaTime = 1.0f / 20.0f;
->>>>>>> add208c9
         }
 
         [UnityTest /* TestCaseSource(typeof(CollectScene), "scenes")  <= doesn't work for UnityTest for now */]
@@ -250,8 +242,6 @@
                 int expectedFrameIndex = startFrameIndex + waitFrameCount;
                 while (Time.frameCount != expectedFrameIndex)
                 {
-                    UpdateScene(scene, (Time.frameCount - startFrameIndex) * frequency);
-                    Time.captureFramerate = 20;
                     scene.camera.Render();
                     yield return null;
                 }
@@ -281,13 +271,8 @@
         public void TearDown()
         {
             Time.captureFramerate = m_previousCaptureFrameRate;
-<<<<<<< HEAD
-            VFXManager.fixedTimeStep = m_previousFixedTimeStep;
-            VFXManager.maxDeltaTime = m_previousMaxDeltaTime;
-=======
             UnityEngine.Experimental.VFX.VFXManager.fixedTimeStep = m_previousFixedTimeStep;
             UnityEngine.Experimental.VFX.VFXManager.maxDeltaTime = m_previousMaxDeltaTime;
->>>>>>> add208c9
         }
     }
 }