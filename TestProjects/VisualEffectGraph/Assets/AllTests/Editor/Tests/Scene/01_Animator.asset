%YAML 1.1
%TAG !u! tag:unity3d.com,2011:
--- !u!114 &114071411328686510
MonoBehaviour:
  m_ObjectHideFlags: 0
  m_PrefabParentObject: {fileID: 0}
  m_PrefabInternal: {fileID: 0}
  m_GameObject: {fileID: 0}
  m_Enabled: 1
  m_EditorHideFlags: 0
  m_Script: {fileID: 11500000, guid: 2dc095764ededfa4bb32fa602511ea4b, type: 3}
  m_Name: VFXBasicUpdate
  m_EditorClassIdentifier: 
  m_Parent: {fileID: 114789286144881694}
  m_Children: []
  m_UIPosition: {x: 78.05011, y: -79.58487}
  m_UICollapsed: 0
  m_UISuperCollapsed: 0
  m_InputSlots: []
  m_OutputSlots: []
  m_Data: {fileID: 114942164106119674}
  m_InputFlowSlot:
  - link:
    - context: {fileID: 114696786711219316}
      slotIndex: 0
  m_OutputFlowSlot:
  - link:
    - context: {fileID: 114793310504714078}
      slotIndex: 0
  integration: 0
--- !u!114 &114147867093259196
MonoBehaviour:
  m_ObjectHideFlags: 0
  m_PrefabParentObject: {fileID: 0}
  m_PrefabInternal: {fileID: 0}
  m_GameObject: {fileID: 0}
  m_Enabled: 1
  m_EditorHideFlags: 0
  m_Script: {fileID: 11500000, guid: ac39bd03fca81b849929b9c966f1836a, type: 3}
  m_Name: VFXSlotFloat3
  m_EditorClassIdentifier: 
  m_Parent: {fileID: 114250947992964778}
  m_Children:
  - {fileID: 114990656135144038}
  - {fileID: 114585238738887820}
  - {fileID: 114936562591132906}
  m_UIPosition: {x: 0, y: 0}
  m_UICollapsed: 1
  m_UISuperCollapsed: 0
  m_MasterSlot: {fileID: 114250947992964778}
  m_MasterData:
    m_Owner: {fileID: 0}
    m_Value:
      m_Type:
        m_SerializableType: 
      m_SerializableObject: 
  m_Property:
    name: size
    m_serializedType:
      m_SerializableType: UnityEngine.Vector3, UnityEngine.CoreModule, Version=0.0.0.0,
        Culture=neutral, PublicKeyToken=null
    attributes:
    - m_Type: 3
      m_Min: -Infinity
      m_Max: Infinity
      m_Tooltip: The size of the box along each axis.
  m_Direction: 0
  m_LinkedSlots: []
--- !u!114 &114172488940509954
MonoBehaviour:
  m_ObjectHideFlags: 0
  m_PrefabParentObject: {fileID: 0}
  m_PrefabInternal: {fileID: 0}
  m_GameObject: {fileID: 0}
  m_Enabled: 1
  m_EditorHideFlags: 0
  m_Script: {fileID: 11500000, guid: f780aa281814f9842a7c076d436932e7, type: 3}
  m_Name: VFXSlotFloat
  m_EditorClassIdentifier: 
  m_Parent: {fileID: 114367733359252222}
  m_Children: []
  m_UIPosition: {x: 0, y: 0}
  m_UICollapsed: 1
  m_UISuperCollapsed: 0
  m_MasterSlot: {fileID: 114250947992964778}
  m_MasterData:
    m_Owner: {fileID: 0}
    m_Value:
      m_Type:
        m_SerializableType: 
      m_SerializableObject: 
  m_Property:
    name: x
    m_serializedType:
      m_SerializableType: System.Single, mscorlib, Version=2.0.0.0, Culture=neutral,
        PublicKeyToken=b77a5c561934e089
    attributes: []
  m_Direction: 0
  m_LinkedSlots: []
--- !u!114 &114172674229021376
MonoBehaviour:
  m_ObjectHideFlags: 0
  m_PrefabParentObject: {fileID: 0}
  m_PrefabInternal: {fileID: 0}
  m_GameObject: {fileID: 0}
  m_Enabled: 1
  m_EditorHideFlags: 0
  m_Script: {fileID: 11500000, guid: a971fa2e110a0ac42ac1d8dae408704b, type: 3}
  m_Name: SetAttribute
  m_EditorClassIdentifier: 
  m_Parent: {fileID: 114793310504714078}
  m_Children: []
  m_UIPosition: {x: 0, y: 0}
  m_UICollapsed: 0
  m_UISuperCollapsed: 0
  m_InputSlots:
  - {fileID: 114727403738544938}
  m_OutputSlots: []
  m_Disabled: 0
  attribute: sizeX
  Composition: 0
  Random: 0
--- !u!114 &114176979731034412
MonoBehaviour:
  m_ObjectHideFlags: 0
  m_PrefabParentObject: {fileID: 0}
  m_PrefabInternal: {fileID: 0}
  m_GameObject: {fileID: 0}
  m_Enabled: 1
  m_EditorHideFlags: 0
  m_Script: {fileID: 11500000, guid: 87c154e0feeee864da39ba7591cf27e7, type: 3}
  m_Name: VFXSlotFloatN
  m_EditorClassIdentifier: 
  m_Parent: {fileID: 0}
  m_Children: []
  m_UIPosition: {x: 0, y: 0}
  m_UICollapsed: 1
  m_UISuperCollapsed: 0
  m_MasterSlot: {fileID: 114176979731034412}
  m_MasterData:
    m_Owner: {fileID: 114242146132353350}
    m_Value:
      m_Type:
        m_SerializableType: UnityEditor.VFX.FloatN, Assembly-CSharp-Editor-testable,
          Version=0.0.0.0, Culture=neutral, PublicKeyToken=null
      m_SerializableObject: '{"m_Components":[50.0]}'
  m_Property:
    name: b
    m_serializedType:
      m_SerializableType: UnityEditor.VFX.FloatN, Assembly-CSharp-Editor-testable,
        Version=0.0.0.0, Culture=neutral, PublicKeyToken=null
    attributes: []
  m_Direction: 0
  m_LinkedSlots: []
--- !u!114 &114227720787311988
MonoBehaviour:
  m_ObjectHideFlags: 0
  m_PrefabParentObject: {fileID: 0}
  m_PrefabInternal: {fileID: 0}
  m_GameObject: {fileID: 0}
  m_Enabled: 1
  m_EditorHideFlags: 0
  m_Script: {fileID: 11500000, guid: ac39bd03fca81b849929b9c966f1836a, type: 3}
  m_Name: VFXSlotFloat3
  m_EditorClassIdentifier: 
  m_Parent: {fileID: 0}
  m_Children:
  - {fileID: 114776144369338786}
  - {fileID: 114338673790539388}
  - {fileID: 114946859040774818}
  m_UIPosition: {x: 0, y: 0}
  m_UICollapsed: 0
  m_UISuperCollapsed: 0
  m_MasterSlot: {fileID: 114227720787311988}
  m_MasterData:
    m_Owner: {fileID: 114398239131578326}
    m_Value:
      m_Type:
        m_SerializableType: UnityEngine.Vector3, UnityEngine.CoreModule, Version=0.0.0.0,
          Culture=neutral, PublicKeyToken=null
      m_SerializableObject: '{"x":0.0,"y":0.017999999225139619,"z":0.0}'
  m_Property:
    name: Velocity
    m_serializedType:
      m_SerializableType: UnityEngine.Vector3, UnityEngine.CoreModule, Version=0.0.0.0,
        Culture=neutral, PublicKeyToken=null
    attributes: []
  m_Direction: 0
  m_LinkedSlots: []
--- !u!114 &114239344340793208
MonoBehaviour:
  m_ObjectHideFlags: 0
  m_PrefabParentObject: {fileID: 0}
  m_PrefabInternal: {fileID: 0}
  m_GameObject: {fileID: 0}
  m_Enabled: 1
  m_EditorHideFlags: 0
  m_Script: {fileID: 11500000, guid: f780aa281814f9842a7c076d436932e7, type: 3}
  m_Name: VFXSlotFloat
  m_EditorClassIdentifier: 
  m_Parent: {fileID: 114807567015540888}
  m_Children: []
  m_UIPosition: {x: 0, y: 0}
  m_UICollapsed: 1
  m_UISuperCollapsed: 0
  m_MasterSlot: {fileID: 114807567015540888}
  m_MasterData:
    m_Owner: {fileID: 0}
    m_Value:
      m_Type:
        m_SerializableType: 
      m_SerializableObject: 
  m_Property:
    name: z
    m_serializedType:
      m_SerializableType: System.Single, mscorlib, Version=2.0.0.0, Culture=neutral,
        PublicKeyToken=b77a5c561934e089
    attributes: []
  m_Direction: 0
  m_LinkedSlots: []
--- !u!114 &114242146132353350
MonoBehaviour:
  m_ObjectHideFlags: 0
  m_PrefabParentObject: {fileID: 0}
  m_PrefabInternal: {fileID: 0}
  m_GameObject: {fileID: 0}
  m_Enabled: 1
  m_EditorHideFlags: 0
  m_Script: {fileID: 11500000, guid: 45c2280503cc146439a1c8e25a69d867, type: 3}
  m_Name: VFXOperatorDivide
  m_EditorClassIdentifier: 
  m_Parent: {fileID: 114789286144881694}
  m_Children: []
  m_UIPosition: {x: -507.7115, y: -525.2003}
  m_UICollapsed: 0
  m_UISuperCollapsed: 0
  m_InputSlots:
  - {fileID: 114289646818066756}
  - {fileID: 114176979731034412}
  m_OutputSlots:
  - {fileID: 114549694823215126}
--- !u!114 &114250947992964778
MonoBehaviour:
  m_ObjectHideFlags: 0
  m_PrefabParentObject: {fileID: 0}
  m_PrefabInternal: {fileID: 0}
  m_GameObject: {fileID: 0}
  m_Enabled: 1
  m_EditorHideFlags: 0
  m_Script: {fileID: 11500000, guid: 1b605c022ee79394a8a776c0869b3f9a, type: 3}
  m_Name: VFXSlot
  m_EditorClassIdentifier: 
  m_Parent: {fileID: 0}
  m_Children:
  - {fileID: 114367733359252222}
  - {fileID: 114147867093259196}
  m_UIPosition: {x: 0, y: 0}
  m_UICollapsed: 1
  m_UISuperCollapsed: 0
  m_MasterSlot: {fileID: 114250947992964778}
  m_MasterData:
    m_Owner: {fileID: 114696786711219316}
    m_Value:
      m_Type:
        m_SerializableType: UnityEditor.VFX.AABox, Assembly-CSharp-Editor-testable,
          Version=0.0.0.0, Culture=neutral, PublicKeyToken=null
      m_SerializableObject: '{"space":0,"center":{"x":0.0,"y":0.0,"z":0.0},"size":{"x":1.0,"y":1.0,"z":1.0}}'
  m_Property:
    name: bounds
    m_serializedType:
      m_SerializableType: UnityEditor.VFX.AABox, Assembly-CSharp-Editor-testable,
        Version=0.0.0.0, Culture=neutral, PublicKeyToken=null
    attributes: []
  m_Direction: 0
  m_LinkedSlots: []
--- !u!114 &114289646818066756
MonoBehaviour:
  m_ObjectHideFlags: 0
  m_PrefabParentObject: {fileID: 0}
  m_PrefabInternal: {fileID: 0}
  m_GameObject: {fileID: 0}
  m_Enabled: 1
  m_EditorHideFlags: 0
  m_Script: {fileID: 11500000, guid: 87c154e0feeee864da39ba7591cf27e7, type: 3}
  m_Name: VFXSlotFloatN
  m_EditorClassIdentifier: 
  m_Parent: {fileID: 0}
  m_Children: []
  m_UIPosition: {x: 0, y: 0}
  m_UICollapsed: 1
  m_UISuperCollapsed: 0
  m_MasterSlot: {fileID: 114289646818066756}
  m_MasterData:
    m_Owner: {fileID: 114242146132353350}
    m_Value:
      m_Type:
        m_SerializableType: UnityEditor.VFX.FloatN, Assembly-CSharp-Editor-testable,
          Version=0.0.0.0, Culture=neutral, PublicKeyToken=null
      m_SerializableObject: '{"m_Components":[1.0]}'
  m_Property:
    name: a
    m_serializedType:
      m_SerializableType: UnityEditor.VFX.FloatN, Assembly-CSharp-Editor-testable,
        Version=0.0.0.0, Culture=neutral, PublicKeyToken=null
    attributes: []
  m_Direction: 0
  m_LinkedSlots:
  - {fileID: 114370700669197398}
--- !u!114 &114333373139681610
MonoBehaviour:
  m_ObjectHideFlags: 0
  m_PrefabParentObject: {fileID: 0}
  m_PrefabInternal: {fileID: 0}
  m_GameObject: {fileID: 0}
  m_Enabled: 1
  m_EditorHideFlags: 0
  m_Script: {fileID: 11500000, guid: 70a331b1d86cc8d4aa106ccbe0da5852, type: 3}
  m_Name: VFXSlotTexture2D
  m_EditorClassIdentifier: 
  m_Parent: {fileID: 0}
  m_Children: []
  m_UIPosition: {x: 0, y: 0}
  m_UICollapsed: 1
  m_UISuperCollapsed: 0
  m_MasterSlot: {fileID: 114333373139681610}
  m_MasterData:
    m_Owner: {fileID: 114793310504714078}
    m_Value:
      m_Type:
        m_SerializableType: UnityEngine.Texture2D, UnityEngine.CoreModule, Version=0.0.0.0,
          Culture=neutral, PublicKeyToken=null
      m_SerializableObject: '{"obj":{"fileID":2800000,"guid":"c4c66e4864ec59c4f826a03689258bb6","type":3}}'
  m_Property:
    name: texture
    m_serializedType:
      m_SerializableType: UnityEngine.Texture2D, UnityEngine.CoreModule, Version=0.0.0.0,
        Culture=neutral, PublicKeyToken=null
    attributes: []
  m_Direction: 0
  m_LinkedSlots: []
--- !u!114 &114338673790539388
MonoBehaviour:
  m_ObjectHideFlags: 0
  m_PrefabParentObject: {fileID: 0}
  m_PrefabInternal: {fileID: 0}
  m_GameObject: {fileID: 0}
  m_Enabled: 1
  m_EditorHideFlags: 0
  m_Script: {fileID: 11500000, guid: f780aa281814f9842a7c076d436932e7, type: 3}
  m_Name: VFXSlotFloat
  m_EditorClassIdentifier: 
  m_Parent: {fileID: 114227720787311988}
  m_Children: []
  m_UIPosition: {x: 0, y: 0}
  m_UICollapsed: 1
  m_UISuperCollapsed: 0
  m_MasterSlot: {fileID: 114227720787311988}
  m_MasterData:
    m_Owner: {fileID: 0}
    m_Value:
      m_Type:
        m_SerializableType: 
      m_SerializableObject: 
  m_Property:
    name: y
    m_serializedType:
      m_SerializableType: System.Single, mscorlib, Version=2.0.0.0, Culture=neutral,
        PublicKeyToken=b77a5c561934e089
    attributes: []
  m_Direction: 0
  m_LinkedSlots: []
--- !u!114 &114367733359252222
MonoBehaviour:
  m_ObjectHideFlags: 0
  m_PrefabParentObject: {fileID: 0}
  m_PrefabInternal: {fileID: 0}
  m_GameObject: {fileID: 0}
  m_Enabled: 1
  m_EditorHideFlags: 0
  m_Script: {fileID: 11500000, guid: ac39bd03fca81b849929b9c966f1836a, type: 3}
  m_Name: VFXSlotFloat3
  m_EditorClassIdentifier: 
  m_Parent: {fileID: 114250947992964778}
  m_Children:
  - {fileID: 114172488940509954}
  - {fileID: 114377730329001400}
  - {fileID: 114799785256960774}
  m_UIPosition: {x: 0, y: 0}
  m_UICollapsed: 1
  m_UISuperCollapsed: 0
  m_MasterSlot: {fileID: 114250947992964778}
  m_MasterData:
    m_Owner: {fileID: 0}
    m_Value:
      m_Type:
        m_SerializableType: 
      m_SerializableObject: 
  m_Property:
    name: center
    m_serializedType:
      m_SerializableType: UnityEngine.Vector3, UnityEngine.CoreModule, Version=0.0.0.0,
        Culture=neutral, PublicKeyToken=null
    attributes:
    - m_Type: 3
      m_Min: -Infinity
      m_Max: Infinity
      m_Tooltip: The centre of the box.
  m_Direction: 0
  m_LinkedSlots: []
--- !u!114 &114370700669197398
MonoBehaviour:
  m_ObjectHideFlags: 0
  m_PrefabParentObject: {fileID: 0}
  m_PrefabInternal: {fileID: 0}
  m_GameObject: {fileID: 0}
  m_Enabled: 1
  m_EditorHideFlags: 0
  m_Script: {fileID: 11500000, guid: f780aa281814f9842a7c076d436932e7, type: 3}
  m_Name: VFXSlotFloat
  m_EditorClassIdentifier: 
  m_Parent: {fileID: 0}
  m_Children: []
  m_UIPosition: {x: 0, y: 0}
  m_UICollapsed: 1
  m_UISuperCollapsed: 0
  m_MasterSlot: {fileID: 114370700669197398}
  m_MasterData:
    m_Owner: {fileID: 114910038534989534}
    m_Value:
      m_Type:
        m_SerializableType: System.Single, mscorlib, Version=2.0.0.0, Culture=neutral,
          PublicKeyToken=b77a5c561934e089
      m_SerializableObject: 0
  m_Property:
    name: o
    m_serializedType:
      m_SerializableType: System.Single, mscorlib, Version=2.0.0.0, Culture=neutral,
        PublicKeyToken=b77a5c561934e089
    attributes: []
  m_Direction: 1
  m_LinkedSlots:
  - {fileID: 114289646818066756}
--- !u!114 &114377730329001400
MonoBehaviour:
  m_ObjectHideFlags: 0
  m_PrefabParentObject: {fileID: 0}
  m_PrefabInternal: {fileID: 0}
  m_GameObject: {fileID: 0}
  m_Enabled: 1
  m_EditorHideFlags: 0
  m_Script: {fileID: 11500000, guid: f780aa281814f9842a7c076d436932e7, type: 3}
  m_Name: VFXSlotFloat
  m_EditorClassIdentifier: 
  m_Parent: {fileID: 114367733359252222}
  m_Children: []
  m_UIPosition: {x: 0, y: 0}
  m_UICollapsed: 1
  m_UISuperCollapsed: 0
  m_MasterSlot: {fileID: 114250947992964778}
  m_MasterData:
    m_Owner: {fileID: 0}
    m_Value:
      m_Type:
        m_SerializableType: 
      m_SerializableObject: 
  m_Property:
    name: y
    m_serializedType:
      m_SerializableType: System.Single, mscorlib, Version=2.0.0.0, Culture=neutral,
        PublicKeyToken=b77a5c561934e089
    attributes: []
  m_Direction: 0
  m_LinkedSlots: []
--- !u!114 &114398239131578326
MonoBehaviour:
  m_ObjectHideFlags: 0
  m_PrefabParentObject: {fileID: 0}
  m_PrefabInternal: {fileID: 0}
  m_GameObject: {fileID: 0}
  m_Enabled: 1
  m_EditorHideFlags: 0
  m_Script: {fileID: 11500000, guid: a971fa2e110a0ac42ac1d8dae408704b, type: 3}
  m_Name: SetAttribute
  m_EditorClassIdentifier: 
  m_Parent: {fileID: 114696786711219316}
  m_Children: []
  m_UIPosition: {x: 0, y: 0}
  m_UICollapsed: 0
  m_UISuperCollapsed: 0
  m_InputSlots:
  - {fileID: 114227720787311988}
  m_OutputSlots: []
  m_Disabled: 0
  attribute: velocity
  Composition: 0
  Random: 0
--- !u!114 &114418781181060818
MonoBehaviour:
  m_ObjectHideFlags: 0
  m_PrefabParentObject: {fileID: 0}
  m_PrefabInternal: {fileID: 0}
  m_GameObject: {fileID: 0}
  m_Enabled: 1
  m_EditorHideFlags: 0
  m_Script: {fileID: 11500000, guid: a971fa2e110a0ac42ac1d8dae408704b, type: 3}
  m_Name: SetAttribute
  m_EditorClassIdentifier: 
  m_Parent: {fileID: 114696786711219316}
  m_Children: []
  m_UIPosition: {x: 0, y: 0}
  m_UICollapsed: 0
  m_UISuperCollapsed: 0
  m_InputSlots:
  - {fileID: 114713831834688494}
  m_OutputSlots: []
  m_Disabled: 0
  attribute: lifetime
  Composition: 0
  Random: 0
--- !u!114 &114455365769648756
MonoBehaviour:
  m_ObjectHideFlags: 0
  m_PrefabParentObject: {fileID: 0}
  m_PrefabInternal: {fileID: 0}
  m_GameObject: {fileID: 0}
  m_Enabled: 1
  m_EditorHideFlags: 0
  m_Script: {fileID: 11500000, guid: f780aa281814f9842a7c076d436932e7, type: 3}
  m_Name: VFXSlotFloat
  m_EditorClassIdentifier: 
  m_Parent: {fileID: 114646169453975412}
  m_Children: []
  m_UIPosition: {x: 0, y: 0}
  m_UICollapsed: 1
  m_UISuperCollapsed: 0
  m_MasterSlot: {fileID: 114646169453975412}
  m_MasterData:
    m_Owner: {fileID: 0}
    m_Value:
      m_Type:
        m_SerializableType: 
      m_SerializableObject: 
  m_Property:
    name: y
    m_serializedType:
      m_SerializableType: System.Single, mscorlib, Version=2.0.0.0, Culture=neutral,
        PublicKeyToken=b77a5c561934e089
    attributes: []
  m_Direction: 1
  m_LinkedSlots: []
--- !u!114 &114501686483895744
MonoBehaviour:
  m_ObjectHideFlags: 0
  m_PrefabParentObject: {fileID: 0}
  m_PrefabInternal: {fileID: 0}
  m_GameObject: {fileID: 0}
  m_Enabled: 1
  m_EditorHideFlags: 0
  m_Script: {fileID: 11500000, guid: a971fa2e110a0ac42ac1d8dae408704b, type: 3}
  m_Name: SetAttribute
  m_EditorClassIdentifier: 
  m_Parent: {fileID: 114696786711219316}
  m_Children: []
  m_UIPosition: {x: 0, y: 0}
  m_UICollapsed: 0
  m_UISuperCollapsed: 0
  m_InputSlots:
  - {fileID: 114807567015540888}
  m_OutputSlots: []
  m_Disabled: 0
  attribute: color
  Composition: 0
  Random: 0
--- !u!114 &114549694823215126
MonoBehaviour:
  m_ObjectHideFlags: 0
  m_PrefabParentObject: {fileID: 0}
  m_PrefabInternal: {fileID: 0}
  m_GameObject: {fileID: 0}
  m_Enabled: 1
  m_EditorHideFlags: 0
  m_Script: {fileID: 11500000, guid: f780aa281814f9842a7c076d436932e7, type: 3}
  m_Name: VFXSlotFloat
  m_EditorClassIdentifier: 
  m_Parent: {fileID: 0}
  m_Children: []
  m_UIPosition: {x: 0, y: 0}
  m_UICollapsed: 1
  m_UISuperCollapsed: 0
  m_MasterSlot: {fileID: 114549694823215126}
  m_MasterData:
    m_Owner: {fileID: 114242146132353350}
    m_Value:
      m_Type:
        m_SerializableType: System.Single, mscorlib, Version=2.0.0.0, Culture=neutral,
          PublicKeyToken=b77a5c561934e089
      m_SerializableObject: 
  m_Property:
    name: o
    m_serializedType:
      m_SerializableType: System.Single, mscorlib, Version=2.0.0.0, Culture=neutral,
        PublicKeyToken=b77a5c561934e089
    attributes: []
  m_Direction: 1
  m_LinkedSlots:
  - {fileID: 114776144369338786}
--- !u!114 &114570102821321064
MonoBehaviour:
  m_ObjectHideFlags: 0
  m_PrefabParentObject: {fileID: 0}
  m_PrefabInternal: {fileID: 0}
  m_GameObject: {fileID: 0}
  m_Enabled: 1
  m_EditorHideFlags: 0
  m_Script: {fileID: 11500000, guid: dd023f92c379f8b4daa3799f524ec9e6, type: 3}
  m_Name: VFXDataSpawnEvent
  m_EditorClassIdentifier: 
  m_Parent: {fileID: 0}
  m_Children: []
  m_UIPosition: {x: 0, y: 0}
  m_UICollapsed: 1
  m_Owners:
  - {fileID: 114744487124577306}
--- !u!114 &114585238738887820
MonoBehaviour:
  m_ObjectHideFlags: 0
  m_PrefabParentObject: {fileID: 0}
  m_PrefabInternal: {fileID: 0}
  m_GameObject: {fileID: 0}
  m_Enabled: 1
  m_EditorHideFlags: 0
  m_Script: {fileID: 11500000, guid: f780aa281814f9842a7c076d436932e7, type: 3}
  m_Name: VFXSlotFloat
  m_EditorClassIdentifier: 
  m_Parent: {fileID: 114147867093259196}
  m_Children: []
  m_UIPosition: {x: 0, y: 0}
  m_UICollapsed: 1
  m_UISuperCollapsed: 0
  m_MasterSlot: {fileID: 114250947992964778}
  m_MasterData:
    m_Owner: {fileID: 0}
    m_Value:
      m_Type:
        m_SerializableType: 
      m_SerializableObject: 
  m_Property:
    name: y
    m_serializedType:
      m_SerializableType: System.Single, mscorlib, Version=2.0.0.0, Culture=neutral,
        PublicKeyToken=b77a5c561934e089
    attributes: []
  m_Direction: 0
  m_LinkedSlots: []
--- !u!114 &114634499285485336
MonoBehaviour:
  m_ObjectHideFlags: 0
  m_PrefabParentObject: {fileID: 0}
  m_PrefabInternal: {fileID: 0}
  m_GameObject: {fileID: 0}
  m_Enabled: 1
  m_EditorHideFlags: 0
  m_Script: {fileID: 11500000, guid: f780aa281814f9842a7c076d436932e7, type: 3}
  m_Name: VFXSlotFloat
  m_EditorClassIdentifier: 
  m_Parent: {fileID: 114807567015540888}
  m_Children: []
  m_UIPosition: {x: 0, y: 0}
  m_UICollapsed: 1
  m_UISuperCollapsed: 0
  m_MasterSlot: {fileID: 114807567015540888}
  m_MasterData:
    m_Owner: {fileID: 0}
    m_Value:
      m_Type:
        m_SerializableType: 
      m_SerializableObject: 
  m_Property:
    name: x
    m_serializedType:
      m_SerializableType: System.Single, mscorlib, Version=2.0.0.0, Culture=neutral,
        PublicKeyToken=b77a5c561934e089
    attributes: []
  m_Direction: 0
  m_LinkedSlots: []
--- !u!114 &114646169453975412
MonoBehaviour:
  m_ObjectHideFlags: 0
  m_PrefabParentObject: {fileID: 0}
  m_PrefabInternal: {fileID: 0}
  m_GameObject: {fileID: 0}
  m_Enabled: 1
  m_EditorHideFlags: 0
  m_Script: {fileID: 11500000, guid: ac39bd03fca81b849929b9c966f1836a, type: 3}
  m_Name: VFXSlotFloat3
  m_EditorClassIdentifier: 
  m_Parent: {fileID: 0}
  m_Children:
  - {fileID: 114698683851313158}
  - {fileID: 114455365769648756}
  - {fileID: 114745731675519228}
  m_UIPosition: {x: 0, y: 0}
  m_UICollapsed: 1
  m_UISuperCollapsed: 0
  m_MasterSlot: {fileID: 114646169453975412}
  m_MasterData:
    m_Owner: {fileID: 114784476704347036}
    m_Value:
      m_Type:
        m_SerializableType: UnityEngine.Vector3, UnityEngine.CoreModule, Version=0.0.0.0,
          Culture=neutral, PublicKeyToken=null
      m_SerializableObject: '{"x":1.0,"y":1.0,"z":1.0}'
  m_Property:
    name: o
    m_serializedType:
      m_SerializableType: UnityEngine.Vector3, UnityEngine.CoreModule, Version=0.0.0.0,
        Culture=neutral, PublicKeyToken=null
    attributes: []
  m_Direction: 1
  m_LinkedSlots:
  - {fileID: 114807567015540888}
--- !u!114 &114696786711219316
MonoBehaviour:
  m_ObjectHideFlags: 0
  m_PrefabParentObject: {fileID: 0}
  m_PrefabInternal: {fileID: 0}
  m_GameObject: {fileID: 0}
  m_Enabled: 1
  m_EditorHideFlags: 0
  m_Script: {fileID: 11500000, guid: 9dfea48843f53fc438eabc12a3a30abc, type: 3}
  m_Name: VFXBasicInitialize
  m_EditorClassIdentifier: 
  m_Parent: {fileID: 114789286144881694}
  m_Children:
  - {fileID: 114398239131578326}
  - {fileID: 114501686483895744}
  - {fileID: 114418781181060818}
  m_UIPosition: {x: -67.28284, y: -608.4831}
  m_UICollapsed: 0
  m_UISuperCollapsed: 0
  m_InputSlots:
  - {fileID: 114250947992964778}
  m_OutputSlots: []
  m_Data: {fileID: 114942164106119674}
  m_InputFlowSlot:
  - link:
    - context: {fileID: 114744487124577306}
      slotIndex: 0
  m_OutputFlowSlot:
  - link:
    - context: {fileID: 114071411328686510}
      slotIndex: 0
--- !u!114 &114698683851313158
MonoBehaviour:
  m_ObjectHideFlags: 0
  m_PrefabParentObject: {fileID: 0}
  m_PrefabInternal: {fileID: 0}
  m_GameObject: {fileID: 0}
  m_Enabled: 1
  m_EditorHideFlags: 0
  m_Script: {fileID: 11500000, guid: f780aa281814f9842a7c076d436932e7, type: 3}
  m_Name: VFXSlotFloat
  m_EditorClassIdentifier: 
  m_Parent: {fileID: 114646169453975412}
  m_Children: []
  m_UIPosition: {x: 0, y: 0}
  m_UICollapsed: 1
  m_UISuperCollapsed: 0
  m_MasterSlot: {fileID: 114646169453975412}
  m_MasterData:
    m_Owner: {fileID: 0}
    m_Value:
      m_Type:
        m_SerializableType: 
      m_SerializableObject: 
  m_Property:
    name: x
    m_serializedType:
      m_SerializableType: System.Single, mscorlib, Version=2.0.0.0, Culture=neutral,
        PublicKeyToken=b77a5c561934e089
    attributes: []
  m_Direction: 1
  m_LinkedSlots: []
--- !u!114 &114713831834688494
MonoBehaviour:
  m_ObjectHideFlags: 0
  m_PrefabParentObject: {fileID: 0}
  m_PrefabInternal: {fileID: 0}
  m_GameObject: {fileID: 0}
  m_Enabled: 1
  m_EditorHideFlags: 0
  m_Script: {fileID: 11500000, guid: f780aa281814f9842a7c076d436932e7, type: 3}
  m_Name: VFXSlotFloat
  m_EditorClassIdentifier: 
  m_Parent: {fileID: 0}
  m_Children: []
  m_UIPosition: {x: 0, y: 0}
  m_UICollapsed: 1
  m_UISuperCollapsed: 0
  m_MasterSlot: {fileID: 114713831834688494}
  m_MasterData:
    m_Owner: {fileID: 114418781181060818}
    m_Value:
      m_Type:
        m_SerializableType: System.Single, mscorlib, Version=2.0.0.0, Culture=neutral,
          PublicKeyToken=b77a5c561934e089
      m_SerializableObject: 5
  m_Property:
    name: Lifetime
    m_serializedType:
      m_SerializableType: System.Single, mscorlib, Version=2.0.0.0, Culture=neutral,
        PublicKeyToken=b77a5c561934e089
    attributes: []
  m_Direction: 0
  m_LinkedSlots: []
--- !u!114 &114727403738544938
MonoBehaviour:
  m_ObjectHideFlags: 0
  m_PrefabParentObject: {fileID: 0}
  m_PrefabInternal: {fileID: 0}
  m_GameObject: {fileID: 0}
  m_Enabled: 1
  m_EditorHideFlags: 0
  m_Script: {fileID: 11500000, guid: f780aa281814f9842a7c076d436932e7, type: 3}
  m_Name: VFXSlotFloat
  m_EditorClassIdentifier: 
  m_Parent: {fileID: 0}
  m_Children: []
  m_UIPosition: {x: 0, y: 0}
  m_UICollapsed: 1
  m_UISuperCollapsed: 0
  m_MasterSlot: {fileID: 114727403738544938}
  m_MasterData:
    m_Owner: {fileID: 114172674229021376}
    m_Value:
      m_Type:
        m_SerializableType: System.Single, mscorlib, Version=2.0.0.0, Culture=neutral,
          PublicKeyToken=b77a5c561934e089
      m_SerializableObject: 0.015
  m_Property:
    name: SizeX
    m_serializedType:
      m_SerializableType: System.Single, mscorlib, Version=2.0.0.0, Culture=neutral,
        PublicKeyToken=b77a5c561934e089
    attributes: []
  m_Direction: 0
  m_LinkedSlots: []
--- !u!114 &114744487124577306
MonoBehaviour:
  m_ObjectHideFlags: 0
  m_PrefabParentObject: {fileID: 0}
  m_PrefabInternal: {fileID: 0}
  m_GameObject: {fileID: 0}
  m_Enabled: 1
  m_EditorHideFlags: 0
  m_Script: {fileID: 11500000, guid: 73a13919d81fb7444849bae8b5c812a2, type: 3}
  m_Name: VFXBasicSpawner
  m_EditorClassIdentifier: 
  m_Parent: {fileID: 114789286144881694}
  m_Children:
  - {fileID: 114831882300832518}
  m_UIPosition: {x: -29.247982, y: -867.83527}
  m_UICollapsed: 0
  m_UISuperCollapsed: 0
  m_InputSlots: []
  m_OutputSlots: []
  m_Data: {fileID: 0}
  m_InputFlowSlot:
  - link: []
  - link: []
  m_OutputFlowSlot:
  - link:
    - context: {fileID: 114696786711219316}
      slotIndex: 0
--- !u!114 &114745731675519228
MonoBehaviour:
  m_ObjectHideFlags: 0
  m_PrefabParentObject: {fileID: 0}
  m_PrefabInternal: {fileID: 0}
  m_GameObject: {fileID: 0}
  m_Enabled: 1
  m_EditorHideFlags: 0
  m_Script: {fileID: 11500000, guid: f780aa281814f9842a7c076d436932e7, type: 3}
  m_Name: VFXSlotFloat
  m_EditorClassIdentifier: 
  m_Parent: {fileID: 114646169453975412}
  m_Children: []
  m_UIPosition: {x: 0, y: 0}
  m_UICollapsed: 1
  m_UISuperCollapsed: 0
  m_MasterSlot: {fileID: 114646169453975412}
  m_MasterData:
    m_Owner: {fileID: 0}
    m_Value:
      m_Type:
        m_SerializableType: 
      m_SerializableObject: 
  m_Property:
    name: z
    m_serializedType:
      m_SerializableType: System.Single, mscorlib, Version=2.0.0.0, Culture=neutral,
        PublicKeyToken=b77a5c561934e089
    attributes: []
  m_Direction: 1
  m_LinkedSlots: []
--- !u!114 &114776144369338786
MonoBehaviour:
  m_ObjectHideFlags: 0
  m_PrefabParentObject: {fileID: 0}
  m_PrefabInternal: {fileID: 0}
  m_GameObject: {fileID: 0}
  m_Enabled: 1
  m_EditorHideFlags: 0
  m_Script: {fileID: 11500000, guid: f780aa281814f9842a7c076d436932e7, type: 3}
  m_Name: VFXSlotFloat
  m_EditorClassIdentifier: 
  m_Parent: {fileID: 114227720787311988}
  m_Children: []
  m_UIPosition: {x: 0, y: 0}
  m_UICollapsed: 1
  m_UISuperCollapsed: 0
  m_MasterSlot: {fileID: 114227720787311988}
  m_MasterData:
    m_Owner: {fileID: 0}
    m_Value:
      m_Type:
        m_SerializableType: 
      m_SerializableObject: 
  m_Property:
    name: x
    m_serializedType:
      m_SerializableType: System.Single, mscorlib, Version=2.0.0.0, Culture=neutral,
        PublicKeyToken=b77a5c561934e089
    attributes: []
  m_Direction: 0
  m_LinkedSlots:
  - {fileID: 114549694823215126}
--- !u!114 &114784476704347036
MonoBehaviour:
  m_ObjectHideFlags: 0
  m_PrefabParentObject: {fileID: 0}
  m_PrefabInternal: {fileID: 0}
  m_GameObject: {fileID: 0}
  m_Enabled: 1
  m_EditorHideFlags: 0
  m_Script: {fileID: 11500000, guid: 330e0fca1717dde4aaa144f48232aa64, type: 3}
  m_Name: VFXParameter
  m_EditorClassIdentifier: 
  m_Parent: {fileID: 114789286144881694}
  m_Children: []
  m_UIPosition: {x: -553.16376, y: -134.03152}
  m_UICollapsed: 0
  m_UISuperCollapsed: 0
  m_InputSlots: []
  m_OutputSlots:
  - {fileID: 114646169453975412}
  m_exposedName: color
  m_exposed: 1
  m_order: 0
  m_Min:
    m_Type:
      m_SerializableType: 
    m_SerializableObject: 
  m_Max:
    m_Type:
      m_SerializableType: 
    m_SerializableObject: 
--- !u!114 &114789286144881694
MonoBehaviour:
  m_ObjectHideFlags: 0
  m_PrefabParentObject: {fileID: 0}
  m_PrefabInternal: {fileID: 0}
  m_GameObject: {fileID: 0}
  m_Enabled: 1
  m_EditorHideFlags: 0
  m_Script: {fileID: 11500000, guid: 7d4c867f6b72b714dbb5fd1780afe208, type: 3}
  m_Name: 
  m_EditorClassIdentifier: 
  m_Parent: {fileID: 0}
  m_Children:
  - {fileID: 114696786711219316}
  - {fileID: 114744487124577306}
  - {fileID: 114784476704347036}
  - {fileID: 114242146132353350}
  - {fileID: 114910038534989534}
  - {fileID: 114071411328686510}
  - {fileID: 114793310504714078}
  m_UIPosition: {x: 0, y: 0}
  m_UICollapsed: 1
  m_UISuperCollapsed: 0
  m_saved: 1
--- !u!114 &114793310504714078
MonoBehaviour:
  m_ObjectHideFlags: 0
  m_PrefabParentObject: {fileID: 0}
  m_PrefabInternal: {fileID: 0}
  m_GameObject: {fileID: 0}
  m_Enabled: 1
  m_EditorHideFlags: 0
  m_Script: {fileID: 11500000, guid: a0b9e6b9139e58d4c957ec54595da7d3, type: 3}
  m_Name: VFXQuadOutput
  m_EditorClassIdentifier: 
  m_Parent: {fileID: 114789286144881694}
  m_Children:
  - {fileID: 114172674229021376}
  m_UIPosition: {x: 11.651577, y: 127.693}
  m_UICollapsed: 0
  m_UISuperCollapsed: 0
  m_InputSlots:
  - {fileID: 114333373139681610}
  m_OutputSlots: []
  m_Data: {fileID: 114942164106119674}
  m_InputFlowSlot:
  - link:
    - context: {fileID: 114071411328686510}
      slotIndex: 0
  m_OutputFlowSlot:
  - link: []
  blendMode: 0
  useSoftParticle: 0
  sortPriority: 0
  indirectDraw: 0
  flipBook: 0
  useGeometryShader: 0
--- !u!114 &114799785256960774
MonoBehaviour:
  m_ObjectHideFlags: 0
  m_PrefabParentObject: {fileID: 0}
  m_PrefabInternal: {fileID: 0}
  m_GameObject: {fileID: 0}
  m_Enabled: 1
  m_EditorHideFlags: 0
  m_Script: {fileID: 11500000, guid: f780aa281814f9842a7c076d436932e7, type: 3}
  m_Name: VFXSlotFloat
  m_EditorClassIdentifier: 
  m_Parent: {fileID: 114367733359252222}
  m_Children: []
  m_UIPosition: {x: 0, y: 0}
  m_UICollapsed: 1
  m_UISuperCollapsed: 0
  m_MasterSlot: {fileID: 114250947992964778}
  m_MasterData:
    m_Owner: {fileID: 0}
    m_Value:
      m_Type:
        m_SerializableType: 
      m_SerializableObject: 
  m_Property:
    name: z
    m_serializedType:
      m_SerializableType: System.Single, mscorlib, Version=2.0.0.0, Culture=neutral,
        PublicKeyToken=b77a5c561934e089
    attributes: []
  m_Direction: 0
  m_LinkedSlots: []
--- !u!114 &114807567015540888
MonoBehaviour:
  m_ObjectHideFlags: 0
  m_PrefabParentObject: {fileID: 0}
  m_PrefabInternal: {fileID: 0}
  m_GameObject: {fileID: 0}
  m_Enabled: 1
  m_EditorHideFlags: 0
  m_Script: {fileID: 11500000, guid: ac39bd03fca81b849929b9c966f1836a, type: 3}
  m_Name: VFXSlotFloat3
  m_EditorClassIdentifier: 
  m_Parent: {fileID: 0}
  m_Children:
  - {fileID: 114634499285485336}
  - {fileID: 114872359750339748}
  - {fileID: 114239344340793208}
  m_UIPosition: {x: 0, y: 0}
  m_UICollapsed: 1
  m_UISuperCollapsed: 0
  m_MasterSlot: {fileID: 114807567015540888}
  m_MasterData:
    m_Owner: {fileID: 114501686483895744}
    m_Value:
      m_Type:
        m_SerializableType: UnityEngine.Vector3, UnityEngine.CoreModule, Version=0.0.0.0,
          Culture=neutral, PublicKeyToken=null
      m_SerializableObject: '{"x":1.0,"y":1.0,"z":1.0}'
  m_Property:
    name: Color
    m_serializedType:
      m_SerializableType: UnityEngine.Vector3, UnityEngine.CoreModule, Version=0.0.0.0,
        Culture=neutral, PublicKeyToken=null
    attributes:
    - m_Type: 5
      m_Min: -Infinity
      m_Max: Infinity
      m_Tooltip: 
  m_Direction: 0
  m_LinkedSlots:
  - {fileID: 114646169453975412}
--- !u!114 &114831882300832518
MonoBehaviour:
  m_ObjectHideFlags: 0
  m_PrefabParentObject: {fileID: 0}
  m_PrefabInternal: {fileID: 0}
  m_GameObject: {fileID: 0}
  m_Enabled: 1
  m_EditorHideFlags: 0
  m_Script: {fileID: 11500000, guid: f05c6884b705ce14d82ae720f0ec209f, type: 3}
  m_Name: VFXSpawnerConstantRate
  m_EditorClassIdentifier: 
  m_Parent: {fileID: 114744487124577306}
  m_Children: []
  m_UIPosition: {x: 0, y: 0}
  m_UICollapsed: 0
  m_UISuperCollapsed: 0
  m_InputSlots:
  - {fileID: 114857505275366950}
  m_OutputSlots: []
  m_Disabled: 0
--- !u!114 &114857505275366950
MonoBehaviour:
  m_ObjectHideFlags: 0
  m_PrefabParentObject: {fileID: 0}
  m_PrefabInternal: {fileID: 0}
  m_GameObject: {fileID: 0}
  m_Enabled: 1
  m_EditorHideFlags: 0
  m_Script: {fileID: 11500000, guid: f780aa281814f9842a7c076d436932e7, type: 3}
  m_Name: VFXSlotFloat
  m_EditorClassIdentifier: 
  m_Parent: {fileID: 0}
  m_Children: []
  m_UIPosition: {x: 0, y: 0}
  m_UICollapsed: 1
  m_UISuperCollapsed: 0
  m_MasterSlot: {fileID: 114857505275366950}
  m_MasterData:
    m_Owner: {fileID: 114831882300832518}
    m_Value:
      m_Type:
        m_SerializableType: System.Single, mscorlib, Version=2.0.0.0, Culture=neutral,
          PublicKeyToken=b77a5c561934e089
      m_SerializableObject: 15
  m_Property:
    name: Rate
    m_serializedType:
      m_SerializableType: System.Single, mscorlib, Version=2.0.0.0, Culture=neutral,
        PublicKeyToken=b77a5c561934e089
    attributes: []
  m_Direction: 0
  m_LinkedSlots: []
--- !u!114 &114872359750339748
MonoBehaviour:
  m_ObjectHideFlags: 0
  m_PrefabParentObject: {fileID: 0}
  m_PrefabInternal: {fileID: 0}
  m_GameObject: {fileID: 0}
  m_Enabled: 1
  m_EditorHideFlags: 0
  m_Script: {fileID: 11500000, guid: f780aa281814f9842a7c076d436932e7, type: 3}
  m_Name: VFXSlotFloat
  m_EditorClassIdentifier: 
  m_Parent: {fileID: 114807567015540888}
  m_Children: []
  m_UIPosition: {x: 0, y: 0}
  m_UICollapsed: 1
  m_UISuperCollapsed: 0
  m_MasterSlot: {fileID: 114807567015540888}
  m_MasterData:
    m_Owner: {fileID: 0}
    m_Value:
      m_Type:
        m_SerializableType: 
      m_SerializableObject: 
  m_Property:
    name: y
    m_serializedType:
      m_SerializableType: System.Single, mscorlib, Version=2.0.0.0, Culture=neutral,
        PublicKeyToken=b77a5c561934e089
    attributes: []
  m_Direction: 0
  m_LinkedSlots: []
--- !u!114 &114910038534989534
MonoBehaviour:
  m_ObjectHideFlags: 0
  m_PrefabParentObject: {fileID: 0}
  m_PrefabInternal: {fileID: 0}
  m_GameObject: {fileID: 0}
  m_Enabled: 1
  m_EditorHideFlags: 0
  m_Script: {fileID: 11500000, guid: 330e0fca1717dde4aaa144f48232aa64, type: 3}
  m_Name: VFXParameter
  m_EditorClassIdentifier: 
  m_Parent: {fileID: 114789286144881694}
  m_Children: []
  m_UIPosition: {x: -918.9633, y: -329.98514}
  m_UICollapsed: 0
  m_UISuperCollapsed: 0
  m_InputSlots: []
  m_OutputSlots:
  - {fileID: 114370700669197398}
  m_exposedName: velocity
  m_exposed: 1
  m_order: 1
  m_Min:
    m_Type:
      m_SerializableType: 
    m_SerializableObject: 
  m_Max:
    m_Type:
      m_SerializableType: 
    m_SerializableObject: 
--- !u!114 &114936562591132906
MonoBehaviour:
  m_ObjectHideFlags: 0
  m_PrefabParentObject: {fileID: 0}
  m_PrefabInternal: {fileID: 0}
  m_GameObject: {fileID: 0}
  m_Enabled: 1
  m_EditorHideFlags: 0
  m_Script: {fileID: 11500000, guid: f780aa281814f9842a7c076d436932e7, type: 3}
  m_Name: VFXSlotFloat
  m_EditorClassIdentifier: 
  m_Parent: {fileID: 114147867093259196}
  m_Children: []
  m_UIPosition: {x: 0, y: 0}
  m_UICollapsed: 1
  m_UISuperCollapsed: 0
  m_MasterSlot: {fileID: 114250947992964778}
  m_MasterData:
    m_Owner: {fileID: 0}
    m_Value:
      m_Type:
        m_SerializableType: 
      m_SerializableObject: 
  m_Property:
    name: z
    m_serializedType:
      m_SerializableType: System.Single, mscorlib, Version=2.0.0.0, Culture=neutral,
        PublicKeyToken=b77a5c561934e089
    attributes: []
  m_Direction: 0
  m_LinkedSlots: []
--- !u!114 &114942164106119674
MonoBehaviour:
  m_ObjectHideFlags: 0
  m_PrefabParentObject: {fileID: 0}
  m_PrefabInternal: {fileID: 0}
  m_GameObject: {fileID: 0}
  m_Enabled: 1
  m_EditorHideFlags: 0
  m_Script: {fileID: 11500000, guid: d78581a96eae8bf4398c282eb0b098bd, type: 3}
  m_Name: VFXDataParticle
  m_EditorClassIdentifier: 
  m_Parent: {fileID: 0}
  m_Children: []
  m_UIPosition: {x: 0, y: 0}
  m_UICollapsed: 1
  m_UISuperCollapsed: 0
  m_Owners:
  - {fileID: 114696786711219316}
  - {fileID: 114071411328686510}
  - {fileID: 114793310504714078}
  m_Capacity: 65536
  m_Space: 0
--- !u!114 &114946859040774818
MonoBehaviour:
  m_ObjectHideFlags: 0
  m_PrefabParentObject: {fileID: 0}
  m_PrefabInternal: {fileID: 0}
  m_GameObject: {fileID: 0}
  m_Enabled: 1
  m_EditorHideFlags: 0
  m_Script: {fileID: 11500000, guid: f780aa281814f9842a7c076d436932e7, type: 3}
  m_Name: VFXSlotFloat
  m_EditorClassIdentifier: 
  m_Parent: {fileID: 114227720787311988}
  m_Children: []
  m_UIPosition: {x: 0, y: 0}
  m_UICollapsed: 1
  m_UISuperCollapsed: 0
  m_MasterSlot: {fileID: 114227720787311988}
  m_MasterData:
    m_Owner: {fileID: 0}
    m_Value:
      m_Type:
        m_SerializableType: 
      m_SerializableObject: 
  m_Property:
    name: z
    m_serializedType:
      m_SerializableType: System.Single, mscorlib, Version=2.0.0.0, Culture=neutral,
        PublicKeyToken=b77a5c561934e089
    attributes: []
  m_Direction: 0
  m_LinkedSlots: []
--- !u!114 &114990656135144038
MonoBehaviour:
  m_ObjectHideFlags: 0
  m_PrefabParentObject: {fileID: 0}
  m_PrefabInternal: {fileID: 0}
  m_GameObject: {fileID: 0}
  m_Enabled: 1
  m_EditorHideFlags: 0
  m_Script: {fileID: 11500000, guid: f780aa281814f9842a7c076d436932e7, type: 3}
  m_Name: VFXSlotFloat
  m_EditorClassIdentifier: 
  m_Parent: {fileID: 114147867093259196}
  m_Children: []
  m_UIPosition: {x: 0, y: 0}
  m_UICollapsed: 1
  m_UISuperCollapsed: 0
  m_MasterSlot: {fileID: 114250947992964778}
  m_MasterData:
    m_Owner: {fileID: 0}
    m_Value:
      m_Type:
        m_SerializableType: 
      m_SerializableObject: 
  m_Property:
    name: x
    m_serializedType:
      m_SerializableType: System.Single, mscorlib, Version=2.0.0.0, Culture=neutral,
        PublicKeyToken=b77a5c561934e089
    attributes: []
  m_Direction: 0
  m_LinkedSlots: []
--- !u!2058629509 &8926484042661614526
VFXAsset:
  m_ObjectHideFlags: 0
  m_PrefabParentObject: {fileID: 0}
  m_PrefabInternal: {fileID: 0}
  m_Name: 01_Animator
  m_Graph: {fileID: 114789286144881694}
  m_Expressions:
    m_Expressions:
    - op: 0
      valueIndex: 0
      data[0]: -1
      data[1]: -1
      data[2]: -1
      data[3]: 1
    - op: 0
      valueIndex: 1
      data[0]: -1
      data[1]: -1
      data[2]: -1
      data[3]: 1
    - op: 28
      valueIndex: 2
      data[0]: 0
      data[1]: 1
      data[2]: -1
      data[3]: 1
    - op: 0
      valueIndex: 3
      data[0]: -1
      data[1]: -1
      data[2]: -1
      data[3]: 1
    - op: 0
      valueIndex: 4
      data[0]: -1
      data[1]: -1
      data[2]: -1
      data[3]: 1
    - op: 0
      valueIndex: 5
      data[0]: -1
      data[1]: -1
      data[2]: -1
      data[3]: 1
    - op: 0
      valueIndex: 6
      data[0]: -1
      data[1]: -1
      data[2]: -1
      data[3]: 1
    - op: 0
      valueIndex: 7
      data[0]: -1
      data[1]: -1
      data[2]: -1
      data[3]: 1
    - op: 0
      valueIndex: 8
      data[0]: -1
      data[1]: -1
      data[2]: -1
      data[3]: 1
    - op: 0
      valueIndex: 9
      data[0]: -1
      data[1]: -1
      data[2]: -1
      data[3]: 1
    - op: 0
      valueIndex: 10
      data[0]: -1
      data[1]: -1
      data[2]: -1
      data[3]: 1
    - op: 0
      valueIndex: 11
      data[0]: -1
      data[1]: -1
      data[2]: -1
      data[3]: 1
    - op: 0
      valueIndex: 12
      data[0]: -1
      data[1]: -1
      data[2]: -1
      data[3]: 1
    - op: 0
      valueIndex: 13
      data[0]: -1
      data[1]: -1
      data[2]: -1
      data[3]: 1
    - op: 0
      valueIndex: 14
      data[0]: -1
      data[1]: -1
      data[2]: -1
      data[3]: 1
    - op: 0
      valueIndex: 15
      data[0]: -1
      data[1]: -1
      data[2]: -1
      data[3]: 7
    - op: 0
      valueIndex: 17
      data[0]: -1
      data[1]: -1
      data[2]: -1
      data[3]: 1
    - op: 13
      valueIndex: 18
      data[0]: -1
      data[1]: -1
      data[2]: -1
      data[3]: -1
    - op: 0
      valueIndex: 19
      data[0]: -1
      data[1]: -1
      data[2]: -1
      data[3]: 1
    - op: 2
      valueIndex: 20
      data[0]: 13
      data[1]: 12
      data[2]: 11
      data[3]: -1
    - op: 2
      valueIndex: 23
      data[0]: 2
      data[1]: 5
      data[2]: 6
      data[3]: -1
    - op: 2
      valueIndex: 26
      data[0]: 4
      data[1]: 8
      data[2]: 3
      data[3]: -1
    - op: 2
      valueIndex: 29
      data[0]: 7
      data[1]: 10
      data[2]: 9
      data[3]: -1
    m_NeedsLocalToWorld: 0
    m_NeedsWorldToLocal: 0
  m_ExposedExpressions:
  - name: color
    expressionIndex: 21
  - name: velocity
    expressionIndex: 0
  m_PropertySheet:
    m_Float:
      m_Array:
      - m_ExpressionIndex: 0
        m_Value: 0
      - m_ExpressionIndex: 1
        m_Value: 50
      - m_ExpressionIndex: 3
        m_Value: 1
      - m_ExpressionIndex: 4
        m_Value: 1
      - m_ExpressionIndex: 5
        m_Value: 0.018
      - m_ExpressionIndex: 6
        m_Value: 0
      - m_ExpressionIndex: 7
        m_Value: 0
      - m_ExpressionIndex: 8
        m_Value: 1
      - m_ExpressionIndex: 9
        m_Value: 0
      - m_ExpressionIndex: 10
        m_Value: 0
      - m_ExpressionIndex: 11
        m_Value: 1
      - m_ExpressionIndex: 12
        m_Value: 1
      - m_ExpressionIndex: 13
        m_Value: 1
      - m_ExpressionIndex: 14
        m_Value: 0.015
      - m_ExpressionIndex: 16
        m_Value: 5
      - m_ExpressionIndex: 18
        m_Value: 15
    m_Vector2f:
      m_Array: []
    m_Vector3f:
      m_Array: []
    m_Vector4f:
      m_Array: []
    m_Uint:
      m_Array: []
    m_Int:
      m_Array: []
    m_Matrix4x4f:
      m_Array: []
    m_AnimationCurve:
      m_Array: []
    m_Gradient:
      m_Array: []
    m_NamedObject:
      m_Array:
      - m_ExpressionIndex: 15
        m_Value: {fileID: 2800000, guid: c4c66e4864ec59c4f826a03689258bb6, type: 3}
    m_Bool:
      m_Array: []
  m_Buffers:
  - type: 1
    size: 851968
    capacity: 65536
    layout:
    - name: velocity
      type: 3
      offset:
        bucket: 0
        structure: 4
        element: 0
    - name: lifetime
      type: 1
      offset:
        bucket: 0
        structure: 4
        element: 3
    - name: color
      type: 3
      offset:
        bucket: 262144
        structure: 4
        element: 0
    - name: position
      type: 3
      offset:
        bucket: 524288
        structure: 4
        element: 0
    - name: alive
      type: 17
      offset:
        bucket: 524288
        structure: 4
        element: 3
    - name: age
      type: 1
      offset:
        bucket: 786432
        structure: 1
        element: 0
  - type: 1
    size: 1
    capacity: 1
    layout:
    - name: spawnCount
      type: 1
      offset:
        bucket: 0
        structure: 1
        element: 0
  - type: 2
    size: 65536
    capacity: 0
    layout: []
  - type: 1
    size: 1
    capacity: 0
    layout: []
  m_CPUBuffers:
  - capacity: 1
    stride: 1
    layout:
    - name: spawnCount
      type: 1
      offset:
        bucket: 0
        structure: 1
        element: 0
    initialData:
      data: 00000000
  - capacity: 1
    stride: 1
    layout:
    - name: spawnCount
      type: 1
      offset:
        bucket: 0
        structure: 1
        element: 0
    initialData:
      data: 00000000
  m_Systems:
  - type: 0
    flags: 0
    capacity: 0
    buffers:
    - index: 1
      nameId: spawner_output
    values: []
    tasks:
    - type: 268435456
      buffers: []
      values:
      - index: 18
        nameId: Rate
      params: []
      processor: {fileID: 0}
  - type: 1
    flags: 1
    capacity: 65536
    buffers:
    - index: 0
      nameId: attributeBuffer
    - index: 1
      nameId: sourceAttributeBuffer
    - index: 2
      nameId: deadList
    - index: 3
      nameId: deadListCount
    - index: 1
      nameId: spawner_input
    values:
    - index: 22
      nameId: bounds_center
    - index: 19
      nameId: bounds_size
    tasks:
    - type: 536870912
      buffers:
      - index: 0
        nameId: attributeBuffer
      - index: 2
        nameId: deadListIn
      - index: 3
        nameId: deadListCount
      - index: 1
        nameId: sourceAttributeBuffer
      values:
      - index: 20
        nameId: uniform_Velocity_b
      - index: 21
        nameId: uniform_Color_c
      - index: 16
        nameId: uniform_Lifetime_d
      params: []
<<<<<<< HEAD
      processor: {fileID: 7200000, guid: a02d7779356b2a14ca3ee1d026a1d05e, type: 3}
=======
      processor: {fileID: 7200000, guid: a905b3480b20d95479452419470cd83e, type: 3}
>>>>>>> 8bba51e1
    - type: 805306368
      buffers:
      - index: 0
        nameId: attributeBuffer
      - index: 2
        nameId: deadListOut
      values:
      - index: 17
        nameId: uniform_deltaTime_b
      params: []
<<<<<<< HEAD
      processor: {fileID: 7200000, guid: 0641d8f0ff7061548b72be823edf6f23, type: 3}
=======
      processor: {fileID: 7200000, guid: 48298dcba9d80c24b82d34a6ca321f9e, type: 3}
>>>>>>> 8bba51e1
    - type: 1073741826
      buffers:
      - index: 0
        nameId: attributeBuffer
      values:
      - index: 14
        nameId: uniform_SizeX_b
      - index: 15
        nameId: texture_texture
      params:
      - index: 0
        nameId: sortPriority
<<<<<<< HEAD
      processor: {fileID: 4800000, guid: a2a6584990312d7408f611ebdfb7d8ec, type: 3}
=======
      processor: {fileID: 4800000, guid: 5ee26c1415d8f6f4aba321c017fb114b, type: 3}
>>>>>>> 8bba51e1
  m_Events:
  - name: OnPlay
    playSystems: 00000000
    stopSystems: 
  - name: OnStop
    playSystems: 
    stopSystems: 00000000
  m_RendererSettings:
    motionVectorGenerationMode: 0
    shadowCastingMode: 0
    receiveShadows: 0
    reflectionProbeUsage: 0
    lightProbeUsage: 0<|MERGE_RESOLUTION|>--- conflicted
+++ resolved
@@ -1668,11 +1668,7 @@
       - index: 16
         nameId: uniform_Lifetime_d
       params: []
-<<<<<<< HEAD
-      processor: {fileID: 7200000, guid: a02d7779356b2a14ca3ee1d026a1d05e, type: 3}
-=======
       processor: {fileID: 7200000, guid: a905b3480b20d95479452419470cd83e, type: 3}
->>>>>>> 8bba51e1
     - type: 805306368
       buffers:
       - index: 0
@@ -1683,11 +1679,7 @@
       - index: 17
         nameId: uniform_deltaTime_b
       params: []
-<<<<<<< HEAD
-      processor: {fileID: 7200000, guid: 0641d8f0ff7061548b72be823edf6f23, type: 3}
-=======
       processor: {fileID: 7200000, guid: 48298dcba9d80c24b82d34a6ca321f9e, type: 3}
->>>>>>> 8bba51e1
     - type: 1073741826
       buffers:
       - index: 0
@@ -1700,17 +1692,13 @@
       params:
       - index: 0
         nameId: sortPriority
-<<<<<<< HEAD
-      processor: {fileID: 4800000, guid: a2a6584990312d7408f611ebdfb7d8ec, type: 3}
-=======
       processor: {fileID: 4800000, guid: 5ee26c1415d8f6f4aba321c017fb114b, type: 3}
->>>>>>> 8bba51e1
   m_Events:
-  - name: OnPlay
-    playSystems: 00000000
+  - name: OnStart
+    startSystems: 00000000
     stopSystems: 
   - name: OnStop
-    playSystems: 
+    startSystems: 
     stopSystems: 00000000
   m_RendererSettings:
     motionVectorGenerationMode: 0
