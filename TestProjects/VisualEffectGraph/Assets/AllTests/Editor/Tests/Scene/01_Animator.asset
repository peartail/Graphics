%YAML 1.1
%TAG !u! tag:unity3d.com,2011:
--- !u!114 &114071411328686510
MonoBehaviour:
  m_ObjectHideFlags: 0
  m_PrefabParentObject: {fileID: 0}
  m_PrefabInternal: {fileID: 0}
  m_GameObject: {fileID: 0}
  m_Enabled: 1
  m_EditorHideFlags: 0
  m_Script: {fileID: 11500000, guid: 2dc095764ededfa4bb32fa602511ea4b, type: 3}
  m_Name: VFXBasicUpdate
  m_EditorClassIdentifier: 
  m_Parent: {fileID: 114789286144881694}
  m_Children: []
  m_UIPosition: {x: 78.05011, y: -79.58487}
  m_UICollapsed: 0
  m_InputSlots: []
  m_OutputSlots: []
  m_Data: {fileID: 114942164106119674}
  m_Space: 0
  m_InputFlowSlot:
  - link:
    - context: {fileID: 114696786711219316}
      slotIndex: 0
  m_OutputFlowSlot:
  - link:
    - context: {fileID: 114793310504714078}
      slotIndex: 0
  integration: 0
--- !u!114 &114147867093259196
MonoBehaviour:
  m_ObjectHideFlags: 0
  m_PrefabParentObject: {fileID: 0}
  m_PrefabInternal: {fileID: 0}
  m_GameObject: {fileID: 0}
  m_Enabled: 1
  m_EditorHideFlags: 0
  m_Script: {fileID: 11500000, guid: ac39bd03fca81b849929b9c966f1836a, type: 3}
  m_Name: VFXSlotFloat3
  m_EditorClassIdentifier: 
  m_Parent: {fileID: 114250947992964778}
  m_Children:
  - {fileID: 114990656135144038}
  - {fileID: 114585238738887820}
  - {fileID: 114936562591132906}
  m_UIPosition: {x: 0, y: 0}
  m_UICollapsed: 1
  m_MasterSlot: {fileID: 114250947992964778}
  m_MasterData:
    m_Owner: {fileID: 0}
    m_Value:
      m_Type:
        m_SerializableType: 
      m_SerializableObject: 
  m_Property:
    name: size
    m_serializedType:
      m_SerializableType: UnityEngine.Vector3, UnityEngine.CoreModule, Version=0.0.0.0,
        Culture=neutral, PublicKeyToken=null
    attributes:
    - m_Type: 3
      m_Min: -Infinity
      m_Max: Infinity
      m_Tooltip: The size of the box along each axis.
  m_Direction: 0
  m_LinkedSlots: []
--- !u!114 &114172488940509954
MonoBehaviour:
  m_ObjectHideFlags: 0
  m_PrefabParentObject: {fileID: 0}
  m_PrefabInternal: {fileID: 0}
  m_GameObject: {fileID: 0}
  m_Enabled: 1
  m_EditorHideFlags: 0
  m_Script: {fileID: 11500000, guid: f780aa281814f9842a7c076d436932e7, type: 3}
  m_Name: VFXSlotFloat
  m_EditorClassIdentifier: 
  m_Parent: {fileID: 114367733359252222}
  m_Children: []
  m_UIPosition: {x: 0, y: 0}
  m_UICollapsed: 1
  m_MasterSlot: {fileID: 114250947992964778}
  m_MasterData:
    m_Owner: {fileID: 0}
    m_Value:
      m_Type:
        m_SerializableType: 
      m_SerializableObject: 
  m_Property:
    name: x
    m_serializedType:
      m_SerializableType: System.Single, mscorlib, Version=2.0.0.0, Culture=neutral,
        PublicKeyToken=b77a5c561934e089
    attributes: []
  m_Direction: 0
  m_LinkedSlots: []
--- !u!114 &114172674229021376
MonoBehaviour:
  m_ObjectHideFlags: 0
  m_PrefabParentObject: {fileID: 0}
  m_PrefabInternal: {fileID: 0}
  m_GameObject: {fileID: 0}
  m_Enabled: 1
  m_EditorHideFlags: 0
  m_Script: {fileID: 11500000, guid: a971fa2e110a0ac42ac1d8dae408704b, type: 3}
  m_Name: SetAttribute
  m_EditorClassIdentifier: 
  m_Parent: {fileID: 114793310504714078}
  m_Children: []
  m_UIPosition: {x: 0, y: 0}
  m_UICollapsed: 0
  m_InputSlots:
  - {fileID: 114515478809024260}
  m_OutputSlots: []
  m_Disabled: 0
  attribute: size
--- !u!114 &114176979731034412
MonoBehaviour:
  m_ObjectHideFlags: 0
  m_PrefabParentObject: {fileID: 0}
  m_PrefabInternal: {fileID: 0}
  m_GameObject: {fileID: 0}
  m_Enabled: 1
  m_EditorHideFlags: 0
  m_Script: {fileID: 11500000, guid: 87c154e0feeee864da39ba7591cf27e7, type: 3}
  m_Name: VFXSlotFloatN
  m_EditorClassIdentifier: 
  m_Parent: {fileID: 0}
  m_Children: []
  m_UIPosition: {x: 0, y: 0}
  m_UICollapsed: 1
  m_MasterSlot: {fileID: 114176979731034412}
  m_MasterData:
    m_Owner: {fileID: 114242146132353350}
    m_Value:
      m_Type:
        m_SerializableType: UnityEditor.VFX.FloatN, Assembly-CSharp-Editor-testable,
          Version=0.0.0.0, Culture=neutral, PublicKeyToken=null
      m_SerializableObject: '{"m_Components":[50.0]}'
  m_Property:
    name: b
    m_serializedType:
      m_SerializableType: UnityEditor.VFX.FloatN, Assembly-CSharp-Editor-testable,
        Version=0.0.0.0, Culture=neutral, PublicKeyToken=null
    attributes: []
  m_Direction: 0
  m_LinkedSlots: []
--- !u!114 &114227720787311988
MonoBehaviour:
  m_ObjectHideFlags: 0
  m_PrefabParentObject: {fileID: 0}
  m_PrefabInternal: {fileID: 0}
  m_GameObject: {fileID: 0}
  m_Enabled: 1
  m_EditorHideFlags: 0
  m_Script: {fileID: 11500000, guid: ac39bd03fca81b849929b9c966f1836a, type: 3}
  m_Name: VFXSlotFloat3
  m_EditorClassIdentifier: 
  m_Parent: {fileID: 0}
  m_Children:
  - {fileID: 114776144369338786}
  - {fileID: 114338673790539388}
  - {fileID: 114946859040774818}
  m_UIPosition: {x: 0, y: 0}
  m_UICollapsed: 0
  m_MasterSlot: {fileID: 114227720787311988}
  m_MasterData:
    m_Owner: {fileID: 114398239131578326}
    m_Value:
      m_Type:
        m_SerializableType: UnityEngine.Vector3, UnityEngine.CoreModule, Version=0.0.0.0,
          Culture=neutral, PublicKeyToken=null
      m_SerializableObject: '{"x":0.0,"y":0.017999999225139619,"z":0.0}'
  m_Property:
    name: Velocity
    m_serializedType:
      m_SerializableType: UnityEngine.Vector3, UnityEngine.CoreModule, Version=0.0.0.0,
        Culture=neutral, PublicKeyToken=null
    attributes: []
  m_Direction: 0
  m_LinkedSlots: []
--- !u!114 &114239344340793208
MonoBehaviour:
  m_ObjectHideFlags: 0
  m_PrefabParentObject: {fileID: 0}
  m_PrefabInternal: {fileID: 0}
  m_GameObject: {fileID: 0}
  m_Enabled: 1
  m_EditorHideFlags: 0
  m_Script: {fileID: 11500000, guid: f780aa281814f9842a7c076d436932e7, type: 3}
  m_Name: VFXSlotFloat
  m_EditorClassIdentifier: 
  m_Parent: {fileID: 114807567015540888}
  m_Children: []
  m_UIPosition: {x: 0, y: 0}
  m_UICollapsed: 1
  m_MasterSlot: {fileID: 114807567015540888}
  m_MasterData:
    m_Owner: {fileID: 0}
    m_Value:
      m_Type:
        m_SerializableType: 
      m_SerializableObject: 
  m_Property:
    name: z
    m_serializedType:
      m_SerializableType: System.Single, mscorlib, Version=2.0.0.0, Culture=neutral,
        PublicKeyToken=b77a5c561934e089
    attributes: []
  m_Direction: 0
  m_LinkedSlots: []
--- !u!114 &114242146132353350
MonoBehaviour:
  m_ObjectHideFlags: 0
  m_PrefabParentObject: {fileID: 0}
  m_PrefabInternal: {fileID: 0}
  m_GameObject: {fileID: 0}
  m_Enabled: 1
  m_EditorHideFlags: 0
  m_Script: {fileID: 11500000, guid: 45c2280503cc146439a1c8e25a69d867, type: 3}
  m_Name: VFXOperatorDivide
  m_EditorClassIdentifier: 
  m_Parent: {fileID: 114789286144881694}
  m_Children: []
  m_UIPosition: {x: -507.7115, y: -525.2003}
  m_UICollapsed: 0
  m_InputSlots:
  - {fileID: 114289646818066756}
  - {fileID: 114176979731034412}
  m_OutputSlots:
  - {fileID: 114549694823215126}
--- !u!114 &114250947992964778
MonoBehaviour:
  m_ObjectHideFlags: 0
  m_PrefabParentObject: {fileID: 0}
  m_PrefabInternal: {fileID: 0}
  m_GameObject: {fileID: 0}
  m_Enabled: 1
  m_EditorHideFlags: 0
  m_Script: {fileID: 11500000, guid: 1b605c022ee79394a8a776c0869b3f9a, type: 3}
  m_Name: VFXSlot
  m_EditorClassIdentifier: 
  m_Parent: {fileID: 0}
  m_Children:
  - {fileID: 114367733359252222}
  - {fileID: 114147867093259196}
  m_UIPosition: {x: 0, y: 0}
  m_UICollapsed: 1
  m_MasterSlot: {fileID: 114250947992964778}
  m_MasterData:
    m_Owner: {fileID: 114696786711219316}
    m_Value:
      m_Type:
        m_SerializableType: UnityEditor.VFX.AABox, Assembly-CSharp-Editor-testable,
          Version=0.0.0.0, Culture=neutral, PublicKeyToken=null
      m_SerializableObject: '{"space":0,"center":{"x":0.0,"y":0.0,"z":0.0},"size":{"x":1.0,"y":1.0,"z":1.0}}'
  m_Property:
    name: bounds
    m_serializedType:
      m_SerializableType: UnityEditor.VFX.AABox, Assembly-CSharp-Editor-testable,
        Version=0.0.0.0, Culture=neutral, PublicKeyToken=null
    attributes: []
  m_Direction: 0
  m_LinkedSlots: []
--- !u!114 &114289646818066756
MonoBehaviour:
  m_ObjectHideFlags: 0
  m_PrefabParentObject: {fileID: 0}
  m_PrefabInternal: {fileID: 0}
  m_GameObject: {fileID: 0}
  m_Enabled: 1
  m_EditorHideFlags: 0
  m_Script: {fileID: 11500000, guid: 87c154e0feeee864da39ba7591cf27e7, type: 3}
  m_Name: VFXSlotFloatN
  m_EditorClassIdentifier: 
  m_Parent: {fileID: 0}
  m_Children: []
  m_UIPosition: {x: 0, y: 0}
  m_UICollapsed: 1
  m_MasterSlot: {fileID: 114289646818066756}
  m_MasterData:
    m_Owner: {fileID: 114242146132353350}
    m_Value:
      m_Type:
        m_SerializableType: UnityEditor.VFX.FloatN, Assembly-CSharp-Editor-testable,
          Version=0.0.0.0, Culture=neutral, PublicKeyToken=null
      m_SerializableObject: '{"m_Components":[1.0]}'
  m_Property:
    name: a
    m_serializedType:
      m_SerializableType: UnityEditor.VFX.FloatN, Assembly-CSharp-Editor-testable,
        Version=0.0.0.0, Culture=neutral, PublicKeyToken=null
    attributes: []
  m_Direction: 0
  m_LinkedSlots:
  - {fileID: 114370700669197398}
--- !u!114 &114333373139681610
MonoBehaviour:
  m_ObjectHideFlags: 0
  m_PrefabParentObject: {fileID: 0}
  m_PrefabInternal: {fileID: 0}
  m_GameObject: {fileID: 0}
  m_Enabled: 1
  m_EditorHideFlags: 0
  m_Script: {fileID: 11500000, guid: 70a331b1d86cc8d4aa106ccbe0da5852, type: 3}
  m_Name: VFXSlotTexture2D
  m_EditorClassIdentifier: 
  m_Parent: {fileID: 0}
  m_Children: []
  m_UIPosition: {x: 0, y: 0}
  m_UICollapsed: 1
  m_MasterSlot: {fileID: 114333373139681610}
  m_MasterData:
    m_Owner: {fileID: 114793310504714078}
    m_Value:
      m_Type:
        m_SerializableType: UnityEngine.Texture2D, UnityEngine.CoreModule, Version=0.0.0.0,
          Culture=neutral, PublicKeyToken=null
      m_SerializableObject: '{"obj":{"fileID":2800000,"guid":"c4c66e4864ec59c4f826a03689258bb6","type":3}}'
  m_Property:
    name: texture
    m_serializedType:
      m_SerializableType: UnityEngine.Texture2D, UnityEngine.CoreModule, Version=0.0.0.0,
        Culture=neutral, PublicKeyToken=null
    attributes: []
  m_Direction: 0
  m_LinkedSlots: []
--- !u!114 &114338673790539388
MonoBehaviour:
  m_ObjectHideFlags: 0
  m_PrefabParentObject: {fileID: 0}
  m_PrefabInternal: {fileID: 0}
  m_GameObject: {fileID: 0}
  m_Enabled: 1
  m_EditorHideFlags: 0
  m_Script: {fileID: 11500000, guid: f780aa281814f9842a7c076d436932e7, type: 3}
  m_Name: VFXSlotFloat
  m_EditorClassIdentifier: 
  m_Parent: {fileID: 114227720787311988}
  m_Children: []
  m_UIPosition: {x: 0, y: 0}
  m_UICollapsed: 1
  m_MasterSlot: {fileID: 114227720787311988}
  m_MasterData:
    m_Owner: {fileID: 0}
    m_Value:
      m_Type:
        m_SerializableType: 
      m_SerializableObject: 
  m_Property:
    name: y
    m_serializedType:
      m_SerializableType: System.Single, mscorlib, Version=2.0.0.0, Culture=neutral,
        PublicKeyToken=b77a5c561934e089
    attributes: []
  m_Direction: 0
  m_LinkedSlots: []
--- !u!114 &114367733359252222
MonoBehaviour:
  m_ObjectHideFlags: 0
  m_PrefabParentObject: {fileID: 0}
  m_PrefabInternal: {fileID: 0}
  m_GameObject: {fileID: 0}
  m_Enabled: 1
  m_EditorHideFlags: 0
  m_Script: {fileID: 11500000, guid: ac39bd03fca81b849929b9c966f1836a, type: 3}
  m_Name: VFXSlotFloat3
  m_EditorClassIdentifier: 
  m_Parent: {fileID: 114250947992964778}
  m_Children:
  - {fileID: 114172488940509954}
  - {fileID: 114377730329001400}
  - {fileID: 114799785256960774}
  m_UIPosition: {x: 0, y: 0}
  m_UICollapsed: 1
  m_MasterSlot: {fileID: 114250947992964778}
  m_MasterData:
    m_Owner: {fileID: 0}
    m_Value:
      m_Type:
        m_SerializableType: 
      m_SerializableObject: 
  m_Property:
    name: center
    m_serializedType:
      m_SerializableType: UnityEngine.Vector3, UnityEngine.CoreModule, Version=0.0.0.0,
        Culture=neutral, PublicKeyToken=null
    attributes:
    - m_Type: 3
      m_Min: -Infinity
      m_Max: Infinity
      m_Tooltip: The centre of the box.
  m_Direction: 0
  m_LinkedSlots: []
--- !u!114 &114370700669197398
MonoBehaviour:
  m_ObjectHideFlags: 0
  m_PrefabParentObject: {fileID: 0}
  m_PrefabInternal: {fileID: 0}
  m_GameObject: {fileID: 0}
  m_Enabled: 1
  m_EditorHideFlags: 0
  m_Script: {fileID: 11500000, guid: f780aa281814f9842a7c076d436932e7, type: 3}
  m_Name: VFXSlotFloat
  m_EditorClassIdentifier: 
  m_Parent: {fileID: 0}
  m_Children: []
  m_UIPosition: {x: 0, y: 0}
  m_UICollapsed: 1
  m_MasterSlot: {fileID: 114370700669197398}
  m_MasterData:
    m_Owner: {fileID: 114910038534989534}
    m_Value:
      m_Type:
        m_SerializableType: System.Single, mscorlib, Version=2.0.0.0, Culture=neutral,
          PublicKeyToken=b77a5c561934e089
      m_SerializableObject: 0
  m_Property:
    name: o
    m_serializedType:
      m_SerializableType: System.Single, mscorlib, Version=2.0.0.0, Culture=neutral,
        PublicKeyToken=b77a5c561934e089
    attributes: []
  m_Direction: 1
  m_LinkedSlots:
  - {fileID: 114289646818066756}
--- !u!114 &114377730329001400
MonoBehaviour:
  m_ObjectHideFlags: 0
  m_PrefabParentObject: {fileID: 0}
  m_PrefabInternal: {fileID: 0}
  m_GameObject: {fileID: 0}
  m_Enabled: 1
  m_EditorHideFlags: 0
  m_Script: {fileID: 11500000, guid: f780aa281814f9842a7c076d436932e7, type: 3}
  m_Name: VFXSlotFloat
  m_EditorClassIdentifier: 
  m_Parent: {fileID: 114367733359252222}
  m_Children: []
  m_UIPosition: {x: 0, y: 0}
  m_UICollapsed: 1
  m_MasterSlot: {fileID: 114250947992964778}
  m_MasterData:
    m_Owner: {fileID: 0}
    m_Value:
      m_Type:
        m_SerializableType: 
      m_SerializableObject: 
  m_Property:
    name: y
    m_serializedType:
      m_SerializableType: System.Single, mscorlib, Version=2.0.0.0, Culture=neutral,
        PublicKeyToken=b77a5c561934e089
    attributes: []
  m_Direction: 0
  m_LinkedSlots: []
--- !u!114 &114398239131578326
MonoBehaviour:
  m_ObjectHideFlags: 0
  m_PrefabParentObject: {fileID: 0}
  m_PrefabInternal: {fileID: 0}
  m_GameObject: {fileID: 0}
  m_Enabled: 1
  m_EditorHideFlags: 0
  m_Script: {fileID: 11500000, guid: a971fa2e110a0ac42ac1d8dae408704b, type: 3}
  m_Name: SetAttribute
  m_EditorClassIdentifier: 
  m_Parent: {fileID: 114696786711219316}
  m_Children: []
  m_UIPosition: {x: 0, y: 0}
  m_UICollapsed: 0
  m_InputSlots:
  - {fileID: 114227720787311988}
  m_OutputSlots: []
  m_Disabled: 0
  attribute: velocity
--- !u!114 &114418781181060818
MonoBehaviour:
  m_ObjectHideFlags: 0
  m_PrefabParentObject: {fileID: 0}
  m_PrefabInternal: {fileID: 0}
  m_GameObject: {fileID: 0}
  m_Enabled: 1
  m_EditorHideFlags: 0
  m_Script: {fileID: 11500000, guid: a971fa2e110a0ac42ac1d8dae408704b, type: 3}
  m_Name: SetAttribute
  m_EditorClassIdentifier: 
  m_Parent: {fileID: 114696786711219316}
  m_Children: []
  m_UIPosition: {x: 0, y: 0}
  m_UICollapsed: 0
  m_InputSlots:
  - {fileID: 114713831834688494}
  m_OutputSlots: []
  m_Disabled: 0
  attribute: lifetime
--- !u!114 &114455365769648756
MonoBehaviour:
  m_ObjectHideFlags: 0
  m_PrefabParentObject: {fileID: 0}
  m_PrefabInternal: {fileID: 0}
  m_GameObject: {fileID: 0}
  m_Enabled: 1
  m_EditorHideFlags: 0
  m_Script: {fileID: 11500000, guid: f780aa281814f9842a7c076d436932e7, type: 3}
  m_Name: VFXSlotFloat
  m_EditorClassIdentifier: 
  m_Parent: {fileID: 114646169453975412}
  m_Children: []
  m_UIPosition: {x: 0, y: 0}
  m_UICollapsed: 1
  m_MasterSlot: {fileID: 114646169453975412}
  m_MasterData:
    m_Owner: {fileID: 0}
    m_Value:
      m_Type:
        m_SerializableType: 
      m_SerializableObject: 
  m_Property:
    name: y
    m_serializedType:
      m_SerializableType: System.Single, mscorlib, Version=2.0.0.0, Culture=neutral,
        PublicKeyToken=b77a5c561934e089
    attributes: []
  m_Direction: 1
  m_LinkedSlots: []
--- !u!114 &114499509039117576
MonoBehaviour:
  m_ObjectHideFlags: 0
  m_PrefabParentObject: {fileID: 0}
  m_PrefabInternal: {fileID: 0}
  m_GameObject: {fileID: 0}
  m_Enabled: 1
  m_EditorHideFlags: 0
  m_Script: {fileID: 11500000, guid: f780aa281814f9842a7c076d436932e7, type: 3}
  m_Name: VFXSlotFloat
  m_EditorClassIdentifier: 
  m_Parent: {fileID: 114515478809024260}
  m_Children: []
  m_UIPosition: {x: 0, y: 0}
  m_UICollapsed: 1
  m_MasterSlot: {fileID: 114515478809024260}
  m_MasterData:
    m_Owner: {fileID: 0}
    m_Value:
      m_Type:
        m_SerializableType: 
      m_SerializableObject: 
  m_Property:
    name: x
    m_serializedType:
      m_SerializableType: System.Single, mscorlib, Version=2.0.0.0, Culture=neutral,
        PublicKeyToken=b77a5c561934e089
    attributes: []
  m_Direction: 0
  m_LinkedSlots: []
--- !u!114 &114501686483895744
MonoBehaviour:
  m_ObjectHideFlags: 0
  m_PrefabParentObject: {fileID: 0}
  m_PrefabInternal: {fileID: 0}
  m_GameObject: {fileID: 0}
  m_Enabled: 1
  m_EditorHideFlags: 0
  m_Script: {fileID: 11500000, guid: a971fa2e110a0ac42ac1d8dae408704b, type: 3}
  m_Name: SetAttribute
  m_EditorClassIdentifier: 
  m_Parent: {fileID: 114696786711219316}
  m_Children: []
  m_UIPosition: {x: 0, y: 0}
  m_UICollapsed: 0
  m_InputSlots:
  - {fileID: 114807567015540888}
  m_OutputSlots: []
  m_Disabled: 0
  attribute: color
--- !u!114 &114515478809024260
MonoBehaviour:
  m_ObjectHideFlags: 0
  m_PrefabParentObject: {fileID: 0}
  m_PrefabInternal: {fileID: 0}
  m_GameObject: {fileID: 0}
  m_Enabled: 1
  m_EditorHideFlags: 0
  m_Script: {fileID: 11500000, guid: 1b2b751071c7fc14f9fa503163991826, type: 3}
  m_Name: VFXSlotFloat2
  m_EditorClassIdentifier: 
  m_Parent: {fileID: 0}
  m_Children:
  - {fileID: 114499509039117576}
  - {fileID: 114940013363045840}
  m_UIPosition: {x: 0, y: 0}
  m_UICollapsed: 1
  m_MasterSlot: {fileID: 114515478809024260}
  m_MasterData:
    m_Owner: {fileID: 114172674229021376}
    m_Value:
      m_Type:
        m_SerializableType: UnityEngine.Vector2, UnityEngine.CoreModule, Version=0.0.0.0,
          Culture=neutral, PublicKeyToken=null
      m_SerializableObject: '{"x":0.014999999664723874,"y":0.014999999664723874}'
  m_Property:
    name: Size
    m_serializedType:
      m_SerializableType: UnityEngine.Vector2, UnityEngine.CoreModule, Version=0.0.0.0,
        Culture=neutral, PublicKeyToken=null
    attributes: []
  m_Direction: 0
  m_LinkedSlots: []
--- !u!114 &114549694823215126
MonoBehaviour:
  m_ObjectHideFlags: 0
  m_PrefabParentObject: {fileID: 0}
  m_PrefabInternal: {fileID: 0}
  m_GameObject: {fileID: 0}
  m_Enabled: 1
  m_EditorHideFlags: 0
  m_Script: {fileID: 11500000, guid: f780aa281814f9842a7c076d436932e7, type: 3}
  m_Name: VFXSlotFloat
  m_EditorClassIdentifier: 
  m_Parent: {fileID: 0}
  m_Children: []
  m_UIPosition: {x: 0, y: 0}
  m_UICollapsed: 1
  m_MasterSlot: {fileID: 114549694823215126}
  m_MasterData:
    m_Owner: {fileID: 114242146132353350}
    m_Value:
      m_Type:
        m_SerializableType: System.Single, mscorlib, Version=2.0.0.0, Culture=neutral,
          PublicKeyToken=b77a5c561934e089
      m_SerializableObject: 
  m_Property:
    name: o
    m_serializedType:
      m_SerializableType: System.Single, mscorlib, Version=2.0.0.0, Culture=neutral,
        PublicKeyToken=b77a5c561934e089
    attributes: []
  m_Direction: 1
  m_LinkedSlots:
  - {fileID: 114776144369338786}
--- !u!114 &114570102821321064
MonoBehaviour:
  m_ObjectHideFlags: 0
  m_PrefabParentObject: {fileID: 0}
  m_PrefabInternal: {fileID: 0}
  m_GameObject: {fileID: 0}
  m_Enabled: 1
  m_EditorHideFlags: 0
  m_Script: {fileID: 11500000, guid: dd023f92c379f8b4daa3799f524ec9e6, type: 3}
  m_Name: VFXDataSpawnEvent
  m_EditorClassIdentifier: 
  m_Parent: {fileID: 0}
  m_Children: []
  m_UIPosition: {x: 0, y: 0}
  m_UICollapsed: 1
  m_Owners:
  - {fileID: 114744487124577306}
--- !u!114 &114585238738887820
MonoBehaviour:
  m_ObjectHideFlags: 0
  m_PrefabParentObject: {fileID: 0}
  m_PrefabInternal: {fileID: 0}
  m_GameObject: {fileID: 0}
  m_Enabled: 1
  m_EditorHideFlags: 0
  m_Script: {fileID: 11500000, guid: f780aa281814f9842a7c076d436932e7, type: 3}
  m_Name: VFXSlotFloat
  m_EditorClassIdentifier: 
  m_Parent: {fileID: 114147867093259196}
  m_Children: []
  m_UIPosition: {x: 0, y: 0}
  m_UICollapsed: 1
  m_MasterSlot: {fileID: 114250947992964778}
  m_MasterData:
    m_Owner: {fileID: 0}
    m_Value:
      m_Type:
        m_SerializableType: 
      m_SerializableObject: 
  m_Property:
    name: y
    m_serializedType:
      m_SerializableType: System.Single, mscorlib, Version=2.0.0.0, Culture=neutral,
        PublicKeyToken=b77a5c561934e089
    attributes: []
  m_Direction: 0
  m_LinkedSlots: []
--- !u!114 &114634499285485336
MonoBehaviour:
  m_ObjectHideFlags: 0
  m_PrefabParentObject: {fileID: 0}
  m_PrefabInternal: {fileID: 0}
  m_GameObject: {fileID: 0}
  m_Enabled: 1
  m_EditorHideFlags: 0
  m_Script: {fileID: 11500000, guid: f780aa281814f9842a7c076d436932e7, type: 3}
  m_Name: VFXSlotFloat
  m_EditorClassIdentifier: 
  m_Parent: {fileID: 114807567015540888}
  m_Children: []
  m_UIPosition: {x: 0, y: 0}
  m_UICollapsed: 1
  m_MasterSlot: {fileID: 114807567015540888}
  m_MasterData:
    m_Owner: {fileID: 0}
    m_Value:
      m_Type:
        m_SerializableType: 
      m_SerializableObject: 
  m_Property:
    name: x
    m_serializedType:
      m_SerializableType: System.Single, mscorlib, Version=2.0.0.0, Culture=neutral,
        PublicKeyToken=b77a5c561934e089
    attributes: []
  m_Direction: 0
  m_LinkedSlots: []
--- !u!114 &114646169453975412
MonoBehaviour:
  m_ObjectHideFlags: 0
  m_PrefabParentObject: {fileID: 0}
  m_PrefabInternal: {fileID: 0}
  m_GameObject: {fileID: 0}
  m_Enabled: 1
  m_EditorHideFlags: 0
  m_Script: {fileID: 11500000, guid: ac39bd03fca81b849929b9c966f1836a, type: 3}
  m_Name: VFXSlotFloat3
  m_EditorClassIdentifier: 
  m_Parent: {fileID: 0}
  m_Children:
  - {fileID: 114698683851313158}
  - {fileID: 114455365769648756}
  - {fileID: 114745731675519228}
  m_UIPosition: {x: 0, y: 0}
  m_UICollapsed: 1
  m_MasterSlot: {fileID: 114646169453975412}
  m_MasterData:
    m_Owner: {fileID: 114784476704347036}
    m_Value:
      m_Type:
        m_SerializableType: UnityEngine.Vector3, UnityEngine.CoreModule, Version=0.0.0.0,
          Culture=neutral, PublicKeyToken=null
      m_SerializableObject: '{"x":1.0,"y":1.0,"z":1.0}'
  m_Property:
    name: o
    m_serializedType:
      m_SerializableType: UnityEngine.Vector3, UnityEngine.CoreModule, Version=0.0.0.0,
        Culture=neutral, PublicKeyToken=null
    attributes: []
  m_Direction: 1
  m_LinkedSlots:
  - {fileID: 114807567015540888}
--- !u!114 &114696786711219316
MonoBehaviour:
  m_ObjectHideFlags: 0
  m_PrefabParentObject: {fileID: 0}
  m_PrefabInternal: {fileID: 0}
  m_GameObject: {fileID: 0}
  m_Enabled: 1
  m_EditorHideFlags: 0
  m_Script: {fileID: 11500000, guid: 9dfea48843f53fc438eabc12a3a30abc, type: 3}
  m_Name: VFXBasicInitialize
  m_EditorClassIdentifier: 
  m_Parent: {fileID: 114789286144881694}
  m_Children:
  - {fileID: 114398239131578326}
  - {fileID: 114501686483895744}
  - {fileID: 114418781181060818}
  m_UIPosition: {x: -67.28284, y: -608.4831}
  m_UICollapsed: 0
  m_InputSlots:
  - {fileID: 114250947992964778}
  m_OutputSlots: []
  m_Data: {fileID: 114942164106119674}
  m_Space: 0
  m_InputFlowSlot:
  - link:
    - context: {fileID: 114744487124577306}
      slotIndex: 0
  m_OutputFlowSlot:
  - link:
    - context: {fileID: 114071411328686510}
      slotIndex: 0
--- !u!114 &114698683851313158
MonoBehaviour:
  m_ObjectHideFlags: 0
  m_PrefabParentObject: {fileID: 0}
  m_PrefabInternal: {fileID: 0}
  m_GameObject: {fileID: 0}
  m_Enabled: 1
  m_EditorHideFlags: 0
  m_Script: {fileID: 11500000, guid: f780aa281814f9842a7c076d436932e7, type: 3}
  m_Name: VFXSlotFloat
  m_EditorClassIdentifier: 
  m_Parent: {fileID: 114646169453975412}
  m_Children: []
  m_UIPosition: {x: 0, y: 0}
  m_UICollapsed: 1
  m_MasterSlot: {fileID: 114646169453975412}
  m_MasterData:
    m_Owner: {fileID: 0}
    m_Value:
      m_Type:
        m_SerializableType: 
      m_SerializableObject: 
  m_Property:
    name: x
    m_serializedType:
      m_SerializableType: System.Single, mscorlib, Version=2.0.0.0, Culture=neutral,
        PublicKeyToken=b77a5c561934e089
    attributes: []
  m_Direction: 1
  m_LinkedSlots: []
--- !u!114 &114713831834688494
MonoBehaviour:
  m_ObjectHideFlags: 0
  m_PrefabParentObject: {fileID: 0}
  m_PrefabInternal: {fileID: 0}
  m_GameObject: {fileID: 0}
  m_Enabled: 1
  m_EditorHideFlags: 0
  m_Script: {fileID: 11500000, guid: f780aa281814f9842a7c076d436932e7, type: 3}
  m_Name: VFXSlotFloat
  m_EditorClassIdentifier: 
  m_Parent: {fileID: 0}
  m_Children: []
  m_UIPosition: {x: 0, y: 0}
  m_UICollapsed: 1
  m_MasterSlot: {fileID: 114713831834688494}
  m_MasterData:
    m_Owner: {fileID: 114418781181060818}
    m_Value:
      m_Type:
        m_SerializableType: System.Single, mscorlib, Version=2.0.0.0, Culture=neutral,
          PublicKeyToken=b77a5c561934e089
      m_SerializableObject: 5
  m_Property:
    name: Lifetime
    m_serializedType:
      m_SerializableType: System.Single, mscorlib, Version=2.0.0.0, Culture=neutral,
        PublicKeyToken=b77a5c561934e089
    attributes: []
  m_Direction: 0
  m_LinkedSlots: []
--- !u!114 &114744487124577306
MonoBehaviour:
  m_ObjectHideFlags: 0
  m_PrefabParentObject: {fileID: 0}
  m_PrefabInternal: {fileID: 0}
  m_GameObject: {fileID: 0}
  m_Enabled: 1
  m_EditorHideFlags: 0
  m_Script: {fileID: 11500000, guid: 73a13919d81fb7444849bae8b5c812a2, type: 3}
  m_Name: VFXBasicSpawner
  m_EditorClassIdentifier: 
  m_Parent: {fileID: 114789286144881694}
  m_Children:
  - {fileID: 114831882300832518}
  m_UIPosition: {x: -29.247982, y: -867.83527}
  m_UICollapsed: 0
  m_InputSlots: []
  m_OutputSlots: []
  m_Data: {fileID: 114570102821321064}
  m_Space: 0
  m_InputFlowSlot:
  - link: []
  - link: []
  m_OutputFlowSlot:
  - link:
    - context: {fileID: 114696786711219316}
      slotIndex: 0
--- !u!114 &114745731675519228
MonoBehaviour:
  m_ObjectHideFlags: 0
  m_PrefabParentObject: {fileID: 0}
  m_PrefabInternal: {fileID: 0}
  m_GameObject: {fileID: 0}
  m_Enabled: 1
  m_EditorHideFlags: 0
  m_Script: {fileID: 11500000, guid: f780aa281814f9842a7c076d436932e7, type: 3}
  m_Name: VFXSlotFloat
  m_EditorClassIdentifier: 
  m_Parent: {fileID: 114646169453975412}
  m_Children: []
  m_UIPosition: {x: 0, y: 0}
  m_UICollapsed: 1
  m_MasterSlot: {fileID: 114646169453975412}
  m_MasterData:
    m_Owner: {fileID: 0}
    m_Value:
      m_Type:
        m_SerializableType: 
      m_SerializableObject: 
  m_Property:
    name: z
    m_serializedType:
      m_SerializableType: System.Single, mscorlib, Version=2.0.0.0, Culture=neutral,
        PublicKeyToken=b77a5c561934e089
    attributes: []
  m_Direction: 1
  m_LinkedSlots: []
--- !u!114 &114776144369338786
MonoBehaviour:
  m_ObjectHideFlags: 0
  m_PrefabParentObject: {fileID: 0}
  m_PrefabInternal: {fileID: 0}
  m_GameObject: {fileID: 0}
  m_Enabled: 1
  m_EditorHideFlags: 0
  m_Script: {fileID: 11500000, guid: f780aa281814f9842a7c076d436932e7, type: 3}
  m_Name: VFXSlotFloat
  m_EditorClassIdentifier: 
  m_Parent: {fileID: 114227720787311988}
  m_Children: []
  m_UIPosition: {x: 0, y: 0}
  m_UICollapsed: 1
  m_MasterSlot: {fileID: 114227720787311988}
  m_MasterData:
    m_Owner: {fileID: 0}
    m_Value:
      m_Type:
        m_SerializableType: 
      m_SerializableObject: 
  m_Property:
    name: x
    m_serializedType:
      m_SerializableType: System.Single, mscorlib, Version=2.0.0.0, Culture=neutral,
        PublicKeyToken=b77a5c561934e089
    attributes: []
  m_Direction: 0
  m_LinkedSlots:
  - {fileID: 114549694823215126}
--- !u!114 &114784476704347036
MonoBehaviour:
  m_ObjectHideFlags: 0
  m_PrefabParentObject: {fileID: 0}
  m_PrefabInternal: {fileID: 0}
  m_GameObject: {fileID: 0}
  m_Enabled: 1
  m_EditorHideFlags: 0
  m_Script: {fileID: 11500000, guid: 330e0fca1717dde4aaa144f48232aa64, type: 3}
  m_Name: VFXParameter
  m_EditorClassIdentifier: 
  m_Parent: {fileID: 114789286144881694}
  m_Children: []
  m_UIPosition: {x: -553.16376, y: -134.03152}
  m_UICollapsed: 0
  m_InputSlots: []
  m_OutputSlots:
  - {fileID: 114646169453975412}
  m_exposedName: color
  m_exposed: 1
  order: 0
  m_Min:
    m_Type:
      m_SerializableType: 
    m_SerializableObject: 
  m_Max:
    m_Type:
      m_SerializableType: 
    m_SerializableObject: 
--- !u!114 &114789286144881694
MonoBehaviour:
  m_ObjectHideFlags: 0
  m_PrefabParentObject: {fileID: 0}
  m_PrefabInternal: {fileID: 0}
  m_GameObject: {fileID: 0}
  m_Enabled: 1
  m_EditorHideFlags: 0
  m_Script: {fileID: 11500000, guid: 7d4c867f6b72b714dbb5fd1780afe208, type: 3}
  m_Name: 
  m_EditorClassIdentifier: 
  m_Parent: {fileID: 0}
  m_Children:
  - {fileID: 114696786711219316}
  - {fileID: 114744487124577306}
  - {fileID: 114784476704347036}
  - {fileID: 114242146132353350}
  - {fileID: 114910038534989534}
  - {fileID: 114071411328686510}
  - {fileID: 114793310504714078}
  m_UIPosition: {x: 0, y: 0}
  m_UICollapsed: 1
  m_saved: 1
--- !u!114 &114793310504714078
MonoBehaviour:
  m_ObjectHideFlags: 0
  m_PrefabParentObject: {fileID: 0}
  m_PrefabInternal: {fileID: 0}
  m_GameObject: {fileID: 0}
  m_Enabled: 1
  m_EditorHideFlags: 0
  m_Script: {fileID: 11500000, guid: a0b9e6b9139e58d4c957ec54595da7d3, type: 3}
  m_Name: VFXQuadOutput
  m_EditorClassIdentifier: 
  m_Parent: {fileID: 114789286144881694}
  m_Children:
  - {fileID: 114172674229021376}
  m_UIPosition: {x: 25.651577, y: 95.693}
  m_UICollapsed: 0
  m_InputSlots:
  - {fileID: 114333373139681610}
  m_OutputSlots: []
  m_Data: {fileID: 114942164106119674}
  m_Space: 0
  m_InputFlowSlot:
  - link:
    - context: {fileID: 114071411328686510}
      slotIndex: 0
  m_OutputFlowSlot:
  - link: []
  blendMode: 0
  useSoftParticle: 0
  flipBook: 0
--- !u!114 &114799785256960774
MonoBehaviour:
  m_ObjectHideFlags: 0
  m_PrefabParentObject: {fileID: 0}
  m_PrefabInternal: {fileID: 0}
  m_GameObject: {fileID: 0}
  m_Enabled: 1
  m_EditorHideFlags: 0
  m_Script: {fileID: 11500000, guid: f780aa281814f9842a7c076d436932e7, type: 3}
  m_Name: VFXSlotFloat
  m_EditorClassIdentifier: 
  m_Parent: {fileID: 114367733359252222}
  m_Children: []
  m_UIPosition: {x: 0, y: 0}
  m_UICollapsed: 1
  m_MasterSlot: {fileID: 114250947992964778}
  m_MasterData:
    m_Owner: {fileID: 0}
    m_Value:
      m_Type:
        m_SerializableType: 
      m_SerializableObject: 
  m_Property:
    name: z
    m_serializedType:
      m_SerializableType: System.Single, mscorlib, Version=2.0.0.0, Culture=neutral,
        PublicKeyToken=b77a5c561934e089
    attributes: []
  m_Direction: 0
  m_LinkedSlots: []
--- !u!114 &114807567015540888
MonoBehaviour:
  m_ObjectHideFlags: 0
  m_PrefabParentObject: {fileID: 0}
  m_PrefabInternal: {fileID: 0}
  m_GameObject: {fileID: 0}
  m_Enabled: 1
  m_EditorHideFlags: 0
  m_Script: {fileID: 11500000, guid: ac39bd03fca81b849929b9c966f1836a, type: 3}
  m_Name: VFXSlotFloat3
  m_EditorClassIdentifier: 
  m_Parent: {fileID: 0}
  m_Children:
  - {fileID: 114634499285485336}
  - {fileID: 114872359750339748}
  - {fileID: 114239344340793208}
  m_UIPosition: {x: 0, y: 0}
  m_UICollapsed: 1
  m_MasterSlot: {fileID: 114807567015540888}
  m_MasterData:
    m_Owner: {fileID: 114501686483895744}
    m_Value:
      m_Type:
        m_SerializableType: UnityEngine.Vector3, UnityEngine.CoreModule, Version=0.0.0.0,
          Culture=neutral, PublicKeyToken=null
      m_SerializableObject: '{"x":1.0,"y":1.0,"z":1.0}'
  m_Property:
    name: Color
    m_serializedType:
      m_SerializableType: UnityEngine.Vector3, UnityEngine.CoreModule, Version=0.0.0.0,
        Culture=neutral, PublicKeyToken=null
    attributes: []
  m_Direction: 0
  m_LinkedSlots:
  - {fileID: 114646169453975412}
--- !u!114 &114831882300832518
MonoBehaviour:
  m_ObjectHideFlags: 0
  m_PrefabParentObject: {fileID: 0}
  m_PrefabInternal: {fileID: 0}
  m_GameObject: {fileID: 0}
  m_Enabled: 1
  m_EditorHideFlags: 0
  m_Script: {fileID: 11500000, guid: f05c6884b705ce14d82ae720f0ec209f, type: 3}
  m_Name: VFXSpawnerConstantRate
  m_EditorClassIdentifier: 
  m_Parent: {fileID: 114744487124577306}
  m_Children: []
  m_UIPosition: {x: 0, y: 0}
  m_UICollapsed: 0
  m_InputSlots:
  - {fileID: 114857505275366950}
  m_OutputSlots: []
  m_Disabled: 0
--- !u!114 &114857505275366950
MonoBehaviour:
  m_ObjectHideFlags: 0
  m_PrefabParentObject: {fileID: 0}
  m_PrefabInternal: {fileID: 0}
  m_GameObject: {fileID: 0}
  m_Enabled: 1
  m_EditorHideFlags: 0
  m_Script: {fileID: 11500000, guid: f780aa281814f9842a7c076d436932e7, type: 3}
  m_Name: VFXSlotFloat
  m_EditorClassIdentifier: 
  m_Parent: {fileID: 0}
  m_Children: []
  m_UIPosition: {x: 0, y: 0}
  m_UICollapsed: 1
  m_MasterSlot: {fileID: 114857505275366950}
  m_MasterData:
    m_Owner: {fileID: 114831882300832518}
    m_Value:
      m_Type:
        m_SerializableType: System.Single, mscorlib, Version=2.0.0.0, Culture=neutral,
          PublicKeyToken=b77a5c561934e089
      m_SerializableObject: 15
  m_Property:
    name: Rate
    m_serializedType:
      m_SerializableType: System.Single, mscorlib, Version=2.0.0.0, Culture=neutral,
        PublicKeyToken=b77a5c561934e089
    attributes: []
  m_Direction: 0
  m_LinkedSlots: []
--- !u!114 &114872359750339748
MonoBehaviour:
  m_ObjectHideFlags: 0
  m_PrefabParentObject: {fileID: 0}
  m_PrefabInternal: {fileID: 0}
  m_GameObject: {fileID: 0}
  m_Enabled: 1
  m_EditorHideFlags: 0
  m_Script: {fileID: 11500000, guid: f780aa281814f9842a7c076d436932e7, type: 3}
  m_Name: VFXSlotFloat
  m_EditorClassIdentifier: 
  m_Parent: {fileID: 114807567015540888}
  m_Children: []
  m_UIPosition: {x: 0, y: 0}
  m_UICollapsed: 1
  m_MasterSlot: {fileID: 114807567015540888}
  m_MasterData:
    m_Owner: {fileID: 0}
    m_Value:
      m_Type:
        m_SerializableType: 
      m_SerializableObject: 
  m_Property:
    name: y
    m_serializedType:
      m_SerializableType: System.Single, mscorlib, Version=2.0.0.0, Culture=neutral,
        PublicKeyToken=b77a5c561934e089
    attributes: []
  m_Direction: 0
  m_LinkedSlots: []
--- !u!114 &114910038534989534
MonoBehaviour:
  m_ObjectHideFlags: 0
  m_PrefabParentObject: {fileID: 0}
  m_PrefabInternal: {fileID: 0}
  m_GameObject: {fileID: 0}
  m_Enabled: 1
  m_EditorHideFlags: 0
  m_Script: {fileID: 11500000, guid: 330e0fca1717dde4aaa144f48232aa64, type: 3}
  m_Name: VFXParameter
  m_EditorClassIdentifier: 
  m_Parent: {fileID: 114789286144881694}
  m_Children: []
  m_UIPosition: {x: -918.9633, y: -329.98514}
  m_UICollapsed: 0
  m_InputSlots: []
  m_OutputSlots:
  - {fileID: 114370700669197398}
  m_exposedName: velocity
  m_exposed: 1
  order: 1
  m_Min:
    m_Type:
      m_SerializableType: 
    m_SerializableObject: 
  m_Max:
    m_Type:
      m_SerializableType: 
    m_SerializableObject: 
--- !u!114 &114936562591132906
MonoBehaviour:
  m_ObjectHideFlags: 0
  m_PrefabParentObject: {fileID: 0}
  m_PrefabInternal: {fileID: 0}
  m_GameObject: {fileID: 0}
  m_Enabled: 1
  m_EditorHideFlags: 0
  m_Script: {fileID: 11500000, guid: f780aa281814f9842a7c076d436932e7, type: 3}
  m_Name: VFXSlotFloat
  m_EditorClassIdentifier: 
  m_Parent: {fileID: 114147867093259196}
  m_Children: []
  m_UIPosition: {x: 0, y: 0}
  m_UICollapsed: 1
  m_MasterSlot: {fileID: 114250947992964778}
  m_MasterData:
    m_Owner: {fileID: 0}
    m_Value:
      m_Type:
        m_SerializableType: 
      m_SerializableObject: 
  m_Property:
    name: z
    m_serializedType:
      m_SerializableType: System.Single, mscorlib, Version=2.0.0.0, Culture=neutral,
        PublicKeyToken=b77a5c561934e089
    attributes: []
  m_Direction: 0
  m_LinkedSlots: []
--- !u!114 &114940013363045840
MonoBehaviour:
  m_ObjectHideFlags: 0
  m_PrefabParentObject: {fileID: 0}
  m_PrefabInternal: {fileID: 0}
  m_GameObject: {fileID: 0}
  m_Enabled: 1
  m_EditorHideFlags: 0
  m_Script: {fileID: 11500000, guid: f780aa281814f9842a7c076d436932e7, type: 3}
  m_Name: VFXSlotFloat
  m_EditorClassIdentifier: 
  m_Parent: {fileID: 114515478809024260}
  m_Children: []
  m_UIPosition: {x: 0, y: 0}
  m_UICollapsed: 1
  m_MasterSlot: {fileID: 114515478809024260}
  m_MasterData:
    m_Owner: {fileID: 0}
    m_Value:
      m_Type:
        m_SerializableType: 
      m_SerializableObject: 
  m_Property:
    name: y
    m_serializedType:
      m_SerializableType: System.Single, mscorlib, Version=2.0.0.0, Culture=neutral,
        PublicKeyToken=b77a5c561934e089
    attributes: []
  m_Direction: 0
  m_LinkedSlots: []
--- !u!114 &114942164106119674
MonoBehaviour:
  m_ObjectHideFlags: 0
  m_PrefabParentObject: {fileID: 0}
  m_PrefabInternal: {fileID: 0}
  m_GameObject: {fileID: 0}
  m_Enabled: 1
  m_EditorHideFlags: 0
  m_Script: {fileID: 11500000, guid: d78581a96eae8bf4398c282eb0b098bd, type: 3}
  m_Name: VFXDataParticle
  m_EditorClassIdentifier: 
  m_Parent: {fileID: 0}
  m_Children: []
  m_UIPosition: {x: 0, y: 0}
  m_UICollapsed: 1
  m_Owners:
  - {fileID: 114696786711219316}
  - {fileID: 114071411328686510}
  - {fileID: 114793310504714078}
  m_Capacity: 65536
  m_Bounds:
    m_Center: {x: 0, y: 0, z: 0}
    m_Extent: {x: 0, y: 0, z: 0}
  m_WorldSpace: 0
--- !u!114 &114946859040774818
MonoBehaviour:
  m_ObjectHideFlags: 0
  m_PrefabParentObject: {fileID: 0}
  m_PrefabInternal: {fileID: 0}
  m_GameObject: {fileID: 0}
  m_Enabled: 1
  m_EditorHideFlags: 0
  m_Script: {fileID: 11500000, guid: f780aa281814f9842a7c076d436932e7, type: 3}
  m_Name: VFXSlotFloat
  m_EditorClassIdentifier: 
  m_Parent: {fileID: 114227720787311988}
  m_Children: []
  m_UIPosition: {x: 0, y: 0}
  m_UICollapsed: 1
  m_MasterSlot: {fileID: 114227720787311988}
  m_MasterData:
    m_Owner: {fileID: 0}
    m_Value:
      m_Type:
        m_SerializableType: 
      m_SerializableObject: 
  m_Property:
    name: z
    m_serializedType:
      m_SerializableType: System.Single, mscorlib, Version=2.0.0.0, Culture=neutral,
        PublicKeyToken=b77a5c561934e089
    attributes: []
  m_Direction: 0
  m_LinkedSlots: []
--- !u!114 &114990656135144038
MonoBehaviour:
  m_ObjectHideFlags: 0
  m_PrefabParentObject: {fileID: 0}
  m_PrefabInternal: {fileID: 0}
  m_GameObject: {fileID: 0}
  m_Enabled: 1
  m_EditorHideFlags: 0
  m_Script: {fileID: 11500000, guid: f780aa281814f9842a7c076d436932e7, type: 3}
  m_Name: VFXSlotFloat
  m_EditorClassIdentifier: 
  m_Parent: {fileID: 114147867093259196}
  m_Children: []
  m_UIPosition: {x: 0, y: 0}
  m_UICollapsed: 1
  m_MasterSlot: {fileID: 114250947992964778}
  m_MasterData:
    m_Owner: {fileID: 0}
    m_Value:
      m_Type:
        m_SerializableType: 
      m_SerializableObject: 
  m_Property:
    name: x
    m_serializedType:
      m_SerializableType: System.Single, mscorlib, Version=2.0.0.0, Culture=neutral,
        PublicKeyToken=b77a5c561934e089
    attributes: []
  m_Direction: 0
  m_LinkedSlots: []
--- !u!2058629509 &8926484042661614526
VFXAsset:
  m_ObjectHideFlags: 0
  m_PrefabParentObject: {fileID: 0}
  m_PrefabInternal: {fileID: 0}
  m_Name: 01_Animator
  m_Graph: {fileID: 114789286144881694}
  m_Expressions:
    m_Expressions:
    - op: 0
      valueIndex: 0
      data[0]: -1
      data[1]: -1
      data[2]: -1
      data[3]: 1
    - op: 0
      valueIndex: 1
      data[0]: -1
      data[1]: -1
      data[2]: -1
      data[3]: 1
    - op: 0
      valueIndex: 2
      data[0]: -1
      data[1]: -1
      data[2]: -1
      data[3]: 1
    - op: 0
      valueIndex: 3
      data[0]: -1
      data[1]: -1
      data[2]: -1
      data[3]: 1
    - op: 0
      valueIndex: 4
      data[0]: -1
      data[1]: -1
      data[2]: -1
      data[3]: 1
    - op: 0
      valueIndex: 5
      data[0]: -1
      data[1]: -1
      data[2]: -1
      data[3]: 1
    - op: 0
      valueIndex: 6
      data[0]: -1
      data[1]: -1
      data[2]: -1
      data[3]: 1
    - op: 0
      valueIndex: 7
      data[0]: -1
      data[1]: -1
      data[2]: -1
      data[3]: 1
    - op: 0
      valueIndex: 8
      data[0]: -1
      data[1]: -1
      data[2]: -1
      data[3]: 1
    - op: 0
      valueIndex: 9
      data[0]: -1
      data[1]: -1
      data[2]: -1
      data[3]: 1
    - op: 28
      valueIndex: 10
      data[0]: 0
      data[1]: 1
      data[2]: -1
      data[3]: 1
    - op: 0
      valueIndex: 11
      data[0]: -1
      data[1]: -1
      data[2]: -1
      data[3]: 1
    - op: 0
      valueIndex: 12
      data[0]: -1
      data[1]: -1
      data[2]: -1
      data[3]: 1
    - op: 0
      valueIndex: 13
      data[0]: -1
      data[1]: -1
      data[2]: -1
      data[3]: 1
    - op: 0
      valueIndex: 14
      data[0]: -1
      data[1]: -1
      data[2]: -1
      data[3]: 1
    - op: 0
      valueIndex: 15
      data[0]: -1
      data[1]: -1
      data[2]: -1
      data[3]: 1
    - op: 2
      valueIndex: 16
      data[0]: 4
      data[1]: 13
      data[2]: 14
      data[3]: -1
    - op: 1
      valueIndex: 19
      data[0]: 6
      data[1]: 7
      data[2]: -1
      data[3]: -1
    - op: 0
      valueIndex: 21
      data[0]: -1
      data[1]: -1
      data[2]: -1
      data[3]: 7
    - op: 2
      valueIndex: 23
      data[0]: 10
      data[1]: 5
      data[2]: 2
      data[3]: -1
    - op: 13
      valueIndex: 26
      data[0]: -1
      data[1]: -1
      data[2]: -1
      data[3]: -1
    - op: 0
      valueIndex: 27
      data[0]: -1
      data[1]: -1
      data[2]: -1
      data[3]: 1
    - op: 2
      valueIndex: 28
      data[0]: 3
      data[1]: 8
      data[2]: 9
      data[3]: -1
    - op: 0
      valueIndex: 31
      data[0]: -1
      data[1]: -1
      data[2]: -1
      data[3]: 1
    - op: 2
      valueIndex: 32
      data[0]: 11
      data[1]: 12
      data[2]: 15
      data[3]: -1
    m_NeedsLocalToWorld: 0
    m_NeedsWorldToLocal: 0
  m_ExposedExpressions:
  - name: color
    expressionIndex: 22
  - name: velocity
    expressionIndex: 0
  m_PropertySheet:
    m_Float:
      m_Array:
      - m_ExpressionIndex: 0
        m_Value: 0
      - m_ExpressionIndex: 1
        m_Value: 50
      - m_ExpressionIndex: 2
        m_Value: 0
      - m_ExpressionIndex: 3
        m_Value: 1
      - m_ExpressionIndex: 4
        m_Value: 0
      - m_ExpressionIndex: 5
        m_Value: 0.018
      - m_ExpressionIndex: 6
        m_Value: 0.015
      - m_ExpressionIndex: 7
        m_Value: 0.015
      - m_ExpressionIndex: 8
        m_Value: 1
      - m_ExpressionIndex: 9
        m_Value: 1
      - m_ExpressionIndex: 11
        m_Value: 1
      - m_ExpressionIndex: 12
        m_Value: 1
      - m_ExpressionIndex: 13
        m_Value: 0
      - m_ExpressionIndex: 14
        m_Value: 0
      - m_ExpressionIndex: 15
        m_Value: 1
      - m_ExpressionIndex: 21
        m_Value: 15
      - m_ExpressionIndex: 23
        m_Value: 5
    m_Vector2f:
      m_Array: []
    m_Vector3f:
      m_Array: []
    m_Vector4f:
      m_Array: []
    m_Uint:
      m_Array: []
    m_Int:
      m_Array: []
    m_Matrix4x4f:
      m_Array: []
    m_AnimationCurve:
      m_Array: []
    m_Gradient:
      m_Array: []
    m_NamedObject:
      m_Array:
      - m_ExpressionIndex: 18
        m_Value: {fileID: 2800000, guid: c4c66e4864ec59c4f826a03689258bb6, type: 3}
    m_Bool:
      m_Array: []
  m_Buffers:
  - type: 1
    size: 851968
    capacity: 65536
    layout:
    - name: velocity
      type: 3
      offset:
        bucket: 0
        structure: 4
        element: 0
    - name: lifetime
      type: 1
      offset:
        bucket: 0
        structure: 4
        element: 3
    - name: color
      type: 3
      offset:
        bucket: 262144
        structure: 4
        element: 0
    - name: position
      type: 3
      offset:
        bucket: 524288
        structure: 4
        element: 0
    - name: alive
      type: 14
      offset:
        bucket: 524288
        structure: 4
        element: 3
    - name: age
      type: 1
      offset:
        bucket: 786432
        structure: 1
        element: 0
  - type: 1
    size: 1
    capacity: 1
    layout:
    - name: spawnCount
      type: 1
      offset:
        bucket: 0
        structure: 1
        element: 0
  - type: 2
    size: 65536
    capacity: 0
    layout: []
  - type: 1
    size: 1
    capacity: 0
    layout: []
  m_CPUBuffers:
  - capacity: 1
    stride: 1
    layout:
    - name: spawnCount
      type: 1
      offset:
        bucket: 0
        structure: 1
        element: 0
  - capacity: 1
    stride: 1
    layout:
    - name: spawnCount
      type: 1
      offset:
        bucket: 0
        structure: 1
        element: 0
  m_Systems:
  - type: 0
    flags: 0
    capacity: 0
    buffers:
    - bufferIndex: 1
      nameId: spawner_output
    values: []
    tasks:
    - type: 268435457
      buffers: []
      values:
      - expressionIndex: 21
        nameId: Rate
      processor: {fileID: 0}
  - type: 1
    flags: 1
    capacity: 65536
    buffers:
    - bufferIndex: 0
      nameId: attributeBuffer
    - bufferIndex: 1
      nameId: sourceAttributeBuffer
    - bufferIndex: 2
      nameId: deadList
    - bufferIndex: 3
      nameId: deadListCount
    - bufferIndex: 1
      nameId: spawner_input
    values:
    - expressionIndex: 16
      nameId: bounds_center
    - expressionIndex: 24
      nameId: bounds_size
    tasks:
    - type: 536870912
      buffers:
      - bufferIndex: 0
        nameId: attributeBuffer
      - bufferIndex: 2
        nameId: deadListIn
      - bufferIndex: 3
        nameId: deadListCount
      - bufferIndex: 1
        nameId: sourceAttributeBuffer
      values:
      - expressionIndex: 19
        nameId: uniform_Velocity_b
      - expressionIndex: 22
        nameId: uniform_Color_c
      - expressionIndex: 23
        nameId: uniform_Lifetime_d
<<<<<<< HEAD
      processor: {fileID: 7200000, guid: d4852d90332335e479b71b43f6391f56, type: 3}
=======
      processor: {fileID: 7200000, guid: 4c6cb0db267755b41949be5b7f90bbb2, type: 3}
>>>>>>> 9e8eb847
    - type: 805306368
      buffers:
      - bufferIndex: 0
        nameId: attributeBuffer
      - bufferIndex: 2
        nameId: deadListOut
      values:
      - expressionIndex: 20
        nameId: uniform_deltaTime_b
<<<<<<< HEAD
      processor: {fileID: 7200000, guid: 2df4d2de3bbc0a8419eb6f34790bcac4, type: 3}
=======
      processor: {fileID: 7200000, guid: abcb2f264f25ee0498200a4f77a534b3, type: 3}
>>>>>>> 9e8eb847
    - type: 1073741826
      buffers:
      - bufferIndex: 0
        nameId: attributeBuffer
      values:
      - expressionIndex: 17
        nameId: uniform_Size_b
      - expressionIndex: 18
        nameId: texture_texture
<<<<<<< HEAD
      processor: {fileID: 4800000, guid: 6de10bb01881cff4987c5ab007a5d6d5, type: 3}
=======
      processor: {fileID: 4800000, guid: 7b29fbdc4bb568e448b2fe0986316a30, type: 3}
>>>>>>> 9e8eb847
  m_Events:
  - name: OnStart
    startSystems: 00000000
    stopSystems: 
  - name: OnStop
    startSystems: 
    stopSystems: 00000000
  m_RendererSettings:
    motionVectorGenerationMode: 0
    shadowCastingMode: 0
    receiveShadows: 0
    reflectionProbeUsage: 0
    lightProbeUsage: 0<|MERGE_RESOLUTION|>--- conflicted
+++ resolved
@@ -657,6 +657,7 @@
   m_UICollapsed: 1
   m_Owners:
   - {fileID: 114744487124577306}
+  m_TestId: 838675632
 --- !u!114 &114585238738887820
 MonoBehaviour:
   m_ObjectHideFlags: 0
@@ -1267,6 +1268,7 @@
   - {fileID: 114696786711219316}
   - {fileID: 114071411328686510}
   - {fileID: 114793310504714078}
+  m_TestId: 390029236
   m_Capacity: 65536
   m_Bounds:
     m_Center: {x: 0, y: 0, z: 0}
@@ -1559,88 +1561,25 @@
       m_Array: []
   m_Buffers:
   - type: 1
-    size: 851968
+    stride: 4
+    capacity: 851968
+  - type: 2
+    stride: 4
     capacity: 65536
-    layout:
-    - name: velocity
-      type: 3
-      offset:
-        bucket: 0
-        structure: 4
-        element: 0
-    - name: lifetime
-      type: 1
-      offset:
-        bucket: 0
-        structure: 4
-        element: 3
-    - name: color
-      type: 3
-      offset:
-        bucket: 262144
-        structure: 4
-        element: 0
-    - name: position
-      type: 3
-      offset:
-        bucket: 524288
-        structure: 4
-        element: 0
-    - name: alive
-      type: 14
-      offset:
-        bucket: 524288
-        structure: 4
-        element: 3
-    - name: age
-      type: 1
-      offset:
-        bucket: 786432
-        structure: 1
-        element: 0
   - type: 1
-    size: 1
+    stride: 4
     capacity: 1
+  m_CPUBuffers:
+  - capacity: 1
     layout:
     - name: spawnCount
       type: 1
-      offset:
-        bucket: 0
-        structure: 1
-        element: 0
-  - type: 2
-    size: 65536
-    capacity: 0
-    layout: []
-  - type: 1
-    size: 1
-    capacity: 0
-    layout: []
-  m_CPUBuffers:
-  - capacity: 1
-    stride: 1
-    layout:
-    - name: spawnCount
-      type: 1
-      offset:
-        bucket: 0
-        structure: 1
-        element: 0
-  - capacity: 1
-    stride: 1
-    layout:
-    - name: spawnCount
-      type: 1
-      offset:
-        bucket: 0
-        structure: 1
-        element: 0
   m_Systems:
   - type: 0
     flags: 0
     capacity: 0
     buffers:
-    - bufferIndex: 1
+    - bufferIndex: 0
       nameId: spawner_output
     values: []
     tasks:
@@ -1657,12 +1596,10 @@
     - bufferIndex: 0
       nameId: attributeBuffer
     - bufferIndex: 1
-      nameId: sourceAttributeBuffer
+      nameId: deadList
     - bufferIndex: 2
-      nameId: deadList
-    - bufferIndex: 3
       nameId: deadListCount
-    - bufferIndex: 1
+    - bufferIndex: 0
       nameId: spawner_input
     values:
     - expressionIndex: 16
@@ -1674,12 +1611,10 @@
       buffers:
       - bufferIndex: 0
         nameId: attributeBuffer
+      - bufferIndex: 1
+        nameId: deadListIn
       - bufferIndex: 2
-        nameId: deadListIn
-      - bufferIndex: 3
         nameId: deadListCount
-      - bufferIndex: 1
-        nameId: sourceAttributeBuffer
       values:
       - expressionIndex: 19
         nameId: uniform_Velocity_b
@@ -1687,25 +1622,17 @@
         nameId: uniform_Color_c
       - expressionIndex: 23
         nameId: uniform_Lifetime_d
-<<<<<<< HEAD
-      processor: {fileID: 7200000, guid: d4852d90332335e479b71b43f6391f56, type: 3}
-=======
       processor: {fileID: 7200000, guid: 4c6cb0db267755b41949be5b7f90bbb2, type: 3}
->>>>>>> 9e8eb847
     - type: 805306368
       buffers:
       - bufferIndex: 0
         nameId: attributeBuffer
-      - bufferIndex: 2
+      - bufferIndex: 1
         nameId: deadListOut
       values:
       - expressionIndex: 20
         nameId: uniform_deltaTime_b
-<<<<<<< HEAD
-      processor: {fileID: 7200000, guid: 2df4d2de3bbc0a8419eb6f34790bcac4, type: 3}
-=======
       processor: {fileID: 7200000, guid: abcb2f264f25ee0498200a4f77a534b3, type: 3}
->>>>>>> 9e8eb847
     - type: 1073741826
       buffers:
       - bufferIndex: 0
@@ -1715,11 +1642,7 @@
         nameId: uniform_Size_b
       - expressionIndex: 18
         nameId: texture_texture
-<<<<<<< HEAD
-      processor: {fileID: 4800000, guid: 6de10bb01881cff4987c5ab007a5d6d5, type: 3}
-=======
       processor: {fileID: 4800000, guid: 7b29fbdc4bb568e448b2fe0986316a30, type: 3}
->>>>>>> 9e8eb847
   m_Events:
   - name: OnStart
     startSystems: 00000000
