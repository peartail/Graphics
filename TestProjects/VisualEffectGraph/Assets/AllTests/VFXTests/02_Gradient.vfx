--- conflicted
+++ resolved
@@ -3528,11 +3528,7 @@
   - type: 0
     flags: 0
     capacity: 0
-<<<<<<< HEAD
-    layer: 0
-=======
     layer: 4294967295
->>>>>>> e7016c81
     buffers:
     - nameId: spawner_output
       index: 1
@@ -3590,11 +3586,7 @@
         index: 31
       - nameId: bounds_size
         index: 33
-<<<<<<< HEAD
-      processor: {fileID: 7200000, guid: 20fc66e1fb02e3d4dab7660ac914c40c, type: 3}
-=======
       processor: {fileID: 7200000, guid: 20a6c7ea5c10e3c4d9f15b74127c654e, type: 3}
->>>>>>> e7016c81
     - type: 805306368
       buffers:
       - nameId: attributeBuffer
@@ -3605,11 +3597,7 @@
       - nameId: deltaTime_b
         index: 37
       params: []
-<<<<<<< HEAD
-      processor: {fileID: 7200000, guid: 5d4fc333c79462842a6f0fd3ebf02a53, type: 3}
-=======
       processor: {fileID: 7200000, guid: 7feb7c2423e3a1f44af111f38a7ed18a, type: 3}
->>>>>>> e7016c81
     - type: 1073741826
       buffers:
       - nameId: attributeBuffer
@@ -3628,11 +3616,7 @@
       params:
       - nameId: sortPriority
         index: 0
-<<<<<<< HEAD
-      processor: {fileID: 4800000, guid: 287a02cd1f7e38c45935184327a921f3, type: 3}
-=======
       processor: {fileID: 4800000, guid: f4e92846e0d1cce468b2ae56e327256a, type: 3}
->>>>>>> e7016c81
   m_Events:
   - name: OnPlay
     playSystems: 00000000
