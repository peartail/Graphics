--- conflicted
+++ resolved
@@ -424,43 +424,6 @@
   - {fileID: 114917621775104180}
   m_OutputSlots:
   - {fileID: 114783504303705432}
---- !u!114 &114059328120982966
-MonoBehaviour:
-  m_ObjectHideFlags: 0
-  m_PrefabParentObject: {fileID: 0}
-  m_PrefabInternal: {fileID: 0}
-  m_GameObject: {fileID: 0}
-  m_Enabled: 1
-  m_EditorHideFlags: 0
-  m_Script: {fileID: 11500000, guid: ac39bd03fca81b849929b9c966f1836a, type: 3}
-  m_Name: VFXSlotFloat3
-  m_EditorClassIdentifier: 
-  m_Parent: {fileID: 114978780118159376}
-  m_Children:
-  - {fileID: 114686310540550664}
-  - {fileID: 114799578030923580}
-  - {fileID: 114383484554231282}
-  m_UIPosition: {x: 0, y: 0}
-  m_UICollapsed: 1
-  m_MasterSlot: {fileID: 114978780118159376}
-  m_MasterData:
-    m_Owner: {fileID: 0}
-    m_Value:
-      m_Type:
-        m_SerializableType: 
-      m_SerializableObject: 
-  m_Property:
-    name: size
-    m_serializedType:
-      m_SerializableType: UnityEngine.Vector3, UnityEngine.CoreModule, Version=0.0.0.0,
-        Culture=neutral, PublicKeyToken=null
-    attributes:
-    - m_Type: 3
-      m_Min: -Infinity
-      m_Max: Infinity
-      m_Tooltip: The size of the box along each axis.
-  m_Direction: 1
-  m_LinkedSlots: []
 --- !u!114 &114072397307484260
 MonoBehaviour:
   m_ObjectHideFlags: 0
@@ -579,7 +542,7 @@
   - {fileID: 114792356619344480}
   - {fileID: 114784972449069996}
   - {fileID: 114851485573060168}
-  m_UIPosition: {x: 130.32954, y: -1163.7966}
+  m_UIPosition: {x: 126.739845, y: -955.8863}
   m_UICollapsed: 0
   m_InputSlots:
   - {fileID: 114477739237832484}
@@ -838,35 +801,6 @@
   m_Direction: 0
   m_LinkedSlots:
   - {fileID: 114909814869092654}
---- !u!114 &114140865988123102
-MonoBehaviour:
-  m_ObjectHideFlags: 0
-  m_PrefabParentObject: {fileID: 0}
-  m_PrefabInternal: {fileID: 0}
-  m_GameObject: {fileID: 0}
-  m_Enabled: 1
-  m_EditorHideFlags: 0
-  m_Script: {fileID: 11500000, guid: 330e0fca1717dde4aaa144f48232aa64, type: 3}
-  m_Name: VFXParameter
-  m_EditorClassIdentifier: 
-  m_Parent: {fileID: 114414263575358230}
-  m_Children: []
-  m_UIPosition: {x: -829, y: 888}
-  m_UICollapsed: 0
-  m_InputSlots: []
-  m_OutputSlots:
-  - {fileID: 114978780118159376}
-  m_exposedName: exposedName
-  m_exposed: 0
-  order: 0
-  m_Min:
-    m_Type:
-      m_SerializableType: 
-    m_SerializableObject: 
-  m_Max:
-    m_Type:
-      m_SerializableType: 
-    m_SerializableObject: 
 --- !u!114 &114142851307971876
 MonoBehaviour:
   m_ObjectHideFlags: 0
@@ -1012,7 +946,7 @@
   m_EditorClassIdentifier: 
   m_Parent: {fileID: 114414263575358230}
   m_Children: []
-  m_UIPosition: {x: -1556.645, y: 370.0536}
+  m_UIPosition: {x: -1555.645, y: 369.0536}
   m_UICollapsed: 0
   m_InputSlots:
   - {fileID: 114128281748416650}
@@ -1822,36 +1756,6 @@
   m_Direction: 0
   m_LinkedSlots:
   - {fileID: 114842560278308814}
---- !u!114 &114343679840120932
-MonoBehaviour:
-  m_ObjectHideFlags: 0
-  m_PrefabParentObject: {fileID: 0}
-  m_PrefabInternal: {fileID: 0}
-  m_GameObject: {fileID: 0}
-  m_Enabled: 1
-  m_EditorHideFlags: 0
-  m_Script: {fileID: 11500000, guid: f780aa281814f9842a7c076d436932e7, type: 3}
-  m_Name: VFXSlotFloat
-  m_EditorClassIdentifier: 
-  m_Parent: {fileID: 114840126108317446}
-  m_Children: []
-  m_UIPosition: {x: 0, y: 0}
-  m_UICollapsed: 1
-  m_MasterSlot: {fileID: 114978780118159376}
-  m_MasterData:
-    m_Owner: {fileID: 0}
-    m_Value:
-      m_Type:
-        m_SerializableType: 
-      m_SerializableObject: 
-  m_Property:
-    name: x
-    m_serializedType:
-      m_SerializableType: System.Single, mscorlib, Version=2.0.0.0, Culture=neutral,
-        PublicKeyToken=b77a5c561934e089
-    attributes: []
-  m_Direction: 1
-  m_LinkedSlots: []
 --- !u!114 &114353160091965562
 MonoBehaviour:
   m_ObjectHideFlags: 0
@@ -1981,7 +1885,7 @@
   m_Children:
   - {fileID: 114907525970966856}
   - {fileID: 114681695356396342}
-  m_UIPosition: {x: -339.7673, y: 138.61061}
+  m_UIPosition: {x: -370.00253, y: 171.31404}
   m_UICollapsed: 0
   m_InputSlots:
   - {fileID: 114353160091965562}
@@ -1998,10 +1902,7 @@
   blendMode: 2
   useSoftParticle: 0
   flipBook: 0
-<<<<<<< HEAD
-=======
   useGeometryShader: 0
->>>>>>> d70d6270
 --- !u!114 &114364075504055620
 MonoBehaviour:
   m_ObjectHideFlags: 0
@@ -2124,36 +2025,6 @@
   m_OutputSlots:
   - {fileID: 114485989413997818}
   attribute: position
---- !u!114 &114383484554231282
-MonoBehaviour:
-  m_ObjectHideFlags: 0
-  m_PrefabParentObject: {fileID: 0}
-  m_PrefabInternal: {fileID: 0}
-  m_GameObject: {fileID: 0}
-  m_Enabled: 1
-  m_EditorHideFlags: 0
-  m_Script: {fileID: 11500000, guid: f780aa281814f9842a7c076d436932e7, type: 3}
-  m_Name: VFXSlotFloat
-  m_EditorClassIdentifier: 
-  m_Parent: {fileID: 114059328120982966}
-  m_Children: []
-  m_UIPosition: {x: 0, y: 0}
-  m_UICollapsed: 1
-  m_MasterSlot: {fileID: 114978780118159376}
-  m_MasterData:
-    m_Owner: {fileID: 0}
-    m_Value:
-      m_Type:
-        m_SerializableType: 
-      m_SerializableObject: 
-  m_Property:
-    name: z
-    m_serializedType:
-      m_SerializableType: System.Single, mscorlib, Version=2.0.0.0, Culture=neutral,
-        PublicKeyToken=b77a5c561934e089
-    attributes: []
-  m_Direction: 1
-  m_LinkedSlots: []
 --- !u!114 &114388007971168576
 MonoBehaviour:
   m_ObjectHideFlags: 0
@@ -2247,10 +2118,7 @@
   blendMode: 2
   useSoftParticle: 0
   flipBook: 0
-<<<<<<< HEAD
-=======
   useGeometryShader: 0
->>>>>>> d70d6270
 --- !u!114 &114401068537687094
 MonoBehaviour:
   m_ObjectHideFlags: 0
@@ -2395,7 +2263,6 @@
   - {fileID: 114358906547380836}
   - {fileID: 114887803095184970}
   - {fileID: 114100529078072208}
-  - {fileID: 114140865988123102}
   m_UIPosition: {x: 0, y: 0}
   m_UICollapsed: 1
   m_saved: 1
@@ -2468,36 +2335,6 @@
         Culture=neutral, PublicKeyToken=null
     attributes: []
   m_Direction: 0
-  m_LinkedSlots: []
---- !u!114 &114428729829013940
-MonoBehaviour:
-  m_ObjectHideFlags: 0
-  m_PrefabParentObject: {fileID: 0}
-  m_PrefabInternal: {fileID: 0}
-  m_GameObject: {fileID: 0}
-  m_Enabled: 1
-  m_EditorHideFlags: 0
-  m_Script: {fileID: 11500000, guid: f780aa281814f9842a7c076d436932e7, type: 3}
-  m_Name: VFXSlotFloat
-  m_EditorClassIdentifier: 
-  m_Parent: {fileID: 114840126108317446}
-  m_Children: []
-  m_UIPosition: {x: 0, y: 0}
-  m_UICollapsed: 1
-  m_MasterSlot: {fileID: 114978780118159376}
-  m_MasterData:
-    m_Owner: {fileID: 0}
-    m_Value:
-      m_Type:
-        m_SerializableType: 
-      m_SerializableObject: 
-  m_Property:
-    name: z
-    m_serializedType:
-      m_SerializableType: System.Single, mscorlib, Version=2.0.0.0, Culture=neutral,
-        PublicKeyToken=b77a5c561934e089
-    attributes: []
-  m_Direction: 1
   m_LinkedSlots: []
 --- !u!114 &114430357222443368
 MonoBehaviour:
@@ -3449,7 +3286,7 @@
   m_InputSlots:
   - {fileID: 114529232524858846}
   - {fileID: 114430357222443368}
-  - {fileID: 114603247570019278}
+  - {fileID: 114731429285579502}
   m_OutputSlots:
   - {fileID: 114515019530842716}
 --- !u!114 &114594759001724336
@@ -3518,37 +3355,6 @@
     attributes: []
   m_Direction: 0
   m_LinkedSlots: []
---- !u!114 &114603247570019278
-MonoBehaviour:
-  m_ObjectHideFlags: 0
-  m_PrefabParentObject: {fileID: 0}
-  m_PrefabInternal: {fileID: 0}
-  m_GameObject: {fileID: 0}
-  m_Enabled: 1
-  m_EditorHideFlags: 0
-  m_Script: {fileID: 11500000, guid: 87c154e0feeee864da39ba7591cf27e7, type: 3}
-  m_Name: VFXSlotFloatN
-  m_EditorClassIdentifier: 
-  m_Parent: {fileID: 0}
-  m_Children: []
-  m_UIPosition: {x: 0, y: 0}
-  m_UICollapsed: 1
-  m_MasterSlot: {fileID: 114603247570019278}
-  m_MasterData:
-    m_Owner: {fileID: 114583896419207874}
-    m_Value:
-      m_Type:
-        m_SerializableType: UnityEditor.VFX.FloatN, Assembly-CSharp-Editor-testable,
-          Version=0.0.0.0, Culture=neutral, PublicKeyToken=null
-      m_SerializableObject: '{"m_Components":[1.0]}'
-  m_Property:
-    name: d
-    m_serializedType:
-      m_SerializableType: UnityEditor.VFX.FloatN, Assembly-CSharp-Editor-testable,
-        Version=0.0.0.0, Culture=neutral, PublicKeyToken=null
-    attributes: []
-  m_Direction: 0
-  m_LinkedSlots: []
 --- !u!114 &114609007737540422
 MonoBehaviour:
   m_ObjectHideFlags: 0
@@ -3859,36 +3665,6 @@
   m_OutputSlots: []
   m_Disabled: 0
   mode: 0
---- !u!114 &114686310540550664
-MonoBehaviour:
-  m_ObjectHideFlags: 0
-  m_PrefabParentObject: {fileID: 0}
-  m_PrefabInternal: {fileID: 0}
-  m_GameObject: {fileID: 0}
-  m_Enabled: 1
-  m_EditorHideFlags: 0
-  m_Script: {fileID: 11500000, guid: f780aa281814f9842a7c076d436932e7, type: 3}
-  m_Name: VFXSlotFloat
-  m_EditorClassIdentifier: 
-  m_Parent: {fileID: 114059328120982966}
-  m_Children: []
-  m_UIPosition: {x: 0, y: 0}
-  m_UICollapsed: 1
-  m_MasterSlot: {fileID: 114978780118159376}
-  m_MasterData:
-    m_Owner: {fileID: 0}
-    m_Value:
-      m_Type:
-        m_SerializableType: 
-      m_SerializableObject: 
-  m_Property:
-    name: x
-    m_serializedType:
-      m_SerializableType: System.Single, mscorlib, Version=2.0.0.0, Culture=neutral,
-        PublicKeyToken=b77a5c561934e089
-    attributes: []
-  m_Direction: 1
-  m_LinkedSlots: []
 --- !u!114 &114688637917599524
 MonoBehaviour:
   m_ObjectHideFlags: 0
@@ -4162,6 +3938,37 @@
   m_Direction: 0
   m_LinkedSlots:
   - {fileID: 114103826708468044}
+--- !u!114 &114731429285579502
+MonoBehaviour:
+  m_ObjectHideFlags: 0
+  m_PrefabParentObject: {fileID: 0}
+  m_PrefabInternal: {fileID: 0}
+  m_GameObject: {fileID: 0}
+  m_Enabled: 1
+  m_EditorHideFlags: 0
+  m_Script: {fileID: 11500000, guid: 87c154e0feeee864da39ba7591cf27e7, type: 3}
+  m_Name: VFXSlotFloatN
+  m_EditorClassIdentifier: 
+  m_Parent: {fileID: 0}
+  m_Children: []
+  m_UIPosition: {x: 0, y: 0}
+  m_UICollapsed: 1
+  m_MasterSlot: {fileID: 114731429285579502}
+  m_MasterData:
+    m_Owner: {fileID: 114583896419207874}
+    m_Value:
+      m_Type:
+        m_SerializableType: UnityEditor.VFX.FloatN, Assembly-CSharp-Editor-testable,
+          Version=0.0.0.0, Culture=neutral, PublicKeyToken=null
+      m_SerializableObject: '{"m_Components":[1.0]}'
+  m_Property:
+    name: c
+    m_serializedType:
+      m_SerializableType: UnityEditor.VFX.FloatN, Assembly-CSharp-Editor-testable,
+        Version=0.0.0.0, Culture=neutral, PublicKeyToken=null
+    attributes: []
+  m_Direction: 0
+  m_LinkedSlots: []
 --- !u!114 &114733166674405414
 MonoBehaviour:
   m_ObjectHideFlags: 0
@@ -4636,36 +4443,6 @@
   m_OutputSlots: []
   m_Disabled: 0
   attribute: position
---- !u!114 &114799578030923580
-MonoBehaviour:
-  m_ObjectHideFlags: 0
-  m_PrefabParentObject: {fileID: 0}
-  m_PrefabInternal: {fileID: 0}
-  m_GameObject: {fileID: 0}
-  m_Enabled: 1
-  m_EditorHideFlags: 0
-  m_Script: {fileID: 11500000, guid: f780aa281814f9842a7c076d436932e7, type: 3}
-  m_Name: VFXSlotFloat
-  m_EditorClassIdentifier: 
-  m_Parent: {fileID: 114059328120982966}
-  m_Children: []
-  m_UIPosition: {x: 0, y: 0}
-  m_UICollapsed: 1
-  m_MasterSlot: {fileID: 114978780118159376}
-  m_MasterData:
-    m_Owner: {fileID: 0}
-    m_Value:
-      m_Type:
-        m_SerializableType: 
-      m_SerializableObject: 
-  m_Property:
-    name: y
-    m_serializedType:
-      m_SerializableType: System.Single, mscorlib, Version=2.0.0.0, Culture=neutral,
-        PublicKeyToken=b77a5c561934e089
-    attributes: []
-  m_Direction: 1
-  m_LinkedSlots: []
 --- !u!114 &114800685854858254
 MonoBehaviour:
   m_ObjectHideFlags: 0
@@ -4812,43 +4589,6 @@
   - {fileID: 114296156119489096}
   m_OutputSlots:
   - {fileID: 114773576125857526}
---- !u!114 &114840126108317446
-MonoBehaviour:
-  m_ObjectHideFlags: 0
-  m_PrefabParentObject: {fileID: 0}
-  m_PrefabInternal: {fileID: 0}
-  m_GameObject: {fileID: 0}
-  m_Enabled: 1
-  m_EditorHideFlags: 0
-  m_Script: {fileID: 11500000, guid: ac39bd03fca81b849929b9c966f1836a, type: 3}
-  m_Name: VFXSlotFloat3
-  m_EditorClassIdentifier: 
-  m_Parent: {fileID: 114978780118159376}
-  m_Children:
-  - {fileID: 114343679840120932}
-  - {fileID: 114933518335510350}
-  - {fileID: 114428729829013940}
-  m_UIPosition: {x: 0, y: 0}
-  m_UICollapsed: 1
-  m_MasterSlot: {fileID: 114978780118159376}
-  m_MasterData:
-    m_Owner: {fileID: 0}
-    m_Value:
-      m_Type:
-        m_SerializableType: 
-      m_SerializableObject: 
-  m_Property:
-    name: center
-    m_serializedType:
-      m_SerializableType: UnityEngine.Vector3, UnityEngine.CoreModule, Version=0.0.0.0,
-        Culture=neutral, PublicKeyToken=null
-    attributes:
-    - m_Type: 3
-      m_Min: -Infinity
-      m_Max: Infinity
-      m_Tooltip: The centre of the box.
-  m_Direction: 1
-  m_LinkedSlots: []
 --- !u!114 &114842560278308814
 MonoBehaviour:
   m_ObjectHideFlags: 0
@@ -5361,36 +5101,6 @@
   m_Direction: 1
   m_LinkedSlots:
   - {fileID: 114430357222443368}
---- !u!114 &114933518335510350
-MonoBehaviour:
-  m_ObjectHideFlags: 0
-  m_PrefabParentObject: {fileID: 0}
-  m_PrefabInternal: {fileID: 0}
-  m_GameObject: {fileID: 0}
-  m_Enabled: 1
-  m_EditorHideFlags: 0
-  m_Script: {fileID: 11500000, guid: f780aa281814f9842a7c076d436932e7, type: 3}
-  m_Name: VFXSlotFloat
-  m_EditorClassIdentifier: 
-  m_Parent: {fileID: 114840126108317446}
-  m_Children: []
-  m_UIPosition: {x: 0, y: 0}
-  m_UICollapsed: 1
-  m_MasterSlot: {fileID: 114978780118159376}
-  m_MasterData:
-    m_Owner: {fileID: 0}
-    m_Value:
-      m_Type:
-        m_SerializableType: 
-      m_SerializableObject: 
-  m_Property:
-    name: y
-    m_serializedType:
-      m_SerializableType: System.Single, mscorlib, Version=2.0.0.0, Culture=neutral,
-        PublicKeyToken=b77a5c561934e089
-    attributes: []
-  m_Direction: 1
-  m_LinkedSlots: []
 --- !u!114 &114945910040316780
 MonoBehaviour:
   m_ObjectHideFlags: 0
@@ -5502,39 +5212,6 @@
   m_LinkedSlots:
   - {fileID: 114193214965490518}
   - {fileID: 114279253086551422}
---- !u!114 &114978780118159376
-MonoBehaviour:
-  m_ObjectHideFlags: 0
-  m_PrefabParentObject: {fileID: 0}
-  m_PrefabInternal: {fileID: 0}
-  m_GameObject: {fileID: 0}
-  m_Enabled: 1
-  m_EditorHideFlags: 0
-  m_Script: {fileID: 11500000, guid: 1b605c022ee79394a8a776c0869b3f9a, type: 3}
-  m_Name: VFXSlot
-  m_EditorClassIdentifier: 
-  m_Parent: {fileID: 0}
-  m_Children:
-  - {fileID: 114840126108317446}
-  - {fileID: 114059328120982966}
-  m_UIPosition: {x: 0, y: 0}
-  m_UICollapsed: 0
-  m_MasterSlot: {fileID: 114978780118159376}
-  m_MasterData:
-    m_Owner: {fileID: 114140865988123102}
-    m_Value:
-      m_Type:
-        m_SerializableType: UnityEditor.VFX.AABox, Assembly-CSharp-Editor-testable,
-          Version=0.0.0.0, Culture=neutral, PublicKeyToken=null
-      m_SerializableObject: '{"space":0,"center":{"x":0.0,"y":0.0,"z":0.0},"size":{"x":0.0,"y":0.0,"z":0.0}}'
-  m_Property:
-    name: o
-    m_serializedType:
-      m_SerializableType: UnityEditor.VFX.AABox, Assembly-CSharp-Editor-testable,
-        Version=0.0.0.0, Culture=neutral, PublicKeyToken=null
-    attributes: []
-  m_Direction: 1
-  m_LinkedSlots: []
 --- !u!114 &114989456039844676
 MonoBehaviour:
   m_ObjectHideFlags: 0
@@ -6257,7 +5934,7 @@
         nameId: uniform_e
       - index: 57
         nameId: uniform_Lifetime_e
-      processor: {fileID: 7200000, guid: 8c155212d57bf6642b273a5ee2e6ee9d, type: 3}
+      processor: {fileID: 7200000, guid: e17bb5f2871d46942a6b596187ab7e46, type: 3}
     - type: 805306368
       buffers:
       - index: 0
@@ -6267,7 +5944,7 @@
       values:
       - index: 66
         nameId: uniform_deltaTime_b
-      processor: {fileID: 7200000, guid: eddb53b168ab2834095d1d6cf08aeff8, type: 3}
+      processor: {fileID: 7200000, guid: adcba99bfb60ef24fb50b14b7363543f, type: 3}
     - type: 1073741826
       buffers:
       - index: 0
@@ -6297,7 +5974,7 @@
         nameId: uniform_alphaThreshold
       - index: 60
         nameId: texture_texture
-      processor: {fileID: 4800000, guid: e4b33a03f403f9c418bb6431aca6ca3f, type: 3}
+      processor: {fileID: 4800000, guid: ec0ebec7c77d7614d9cf533935a7ada4, type: 3}
     - type: 1073741826
       buffers:
       - index: 0
@@ -6327,7 +6004,7 @@
         nameId: uniform_alphaThreshold
       - index: 60
         nameId: texture_texture
-      processor: {fileID: 4800000, guid: 98d99cfeb6688ca49a2548edf933b677, type: 3}
+      processor: {fileID: 4800000, guid: fde97ad691d313543a48cfa3772cece2, type: 3}
   m_Events:
   - name: OnStart
     startSystems: 00000000
