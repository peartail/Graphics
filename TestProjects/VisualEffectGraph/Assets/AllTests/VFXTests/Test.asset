--- conflicted
+++ resolved
@@ -4817,12 +4817,8 @@
   m_Parent: {fileID: 114159891410750456}
   m_Children:
   - {fileID: 114623519806529784}
-<<<<<<< HEAD
-  m_UIPosition: {x: 145.60684, y: 385.989}
-=======
   - {fileID: 114178904536501266}
   m_UIPosition: {x: 80.60685, y: 438.989}
->>>>>>> 65b2c751
   m_UICollapsed: 0
   m_InputSlots:
   - {fileID: 114974967299500954}
@@ -5365,11 +5361,7 @@
         nameId: uniform_e
       - expressionIndex: 44
         nameId: uniform_Lifetime_e
-<<<<<<< HEAD
-      processor: {fileID: 7200000, guid: 87dd773e003cd5a4c82ab60de33c5122, type: 3}
-=======
       processor: {fileID: 7200000, guid: 9f391cc779e314f499344fa0c65df6ea, type: 3}
->>>>>>> 65b2c751
     - type: 805306368
       buffers:
       - bufferIndex: 0
@@ -5379,11 +5371,7 @@
       values:
       - expressionIndex: 45
         nameId: uniform_deltaTime_b
-<<<<<<< HEAD
-      processor: {fileID: 7200000, guid: d5d5aafc242ee83459d382a472924f85, type: 3}
-=======
       processor: {fileID: 7200000, guid: f4f0eb1303bcbae499e780a3b5d9f162, type: 3}
->>>>>>> 65b2c751
     - type: 1073741826
       buffers:
       - bufferIndex: 0
@@ -5407,11 +5395,7 @@
         nameId: uniform_i
       - expressionIndex: 48
         nameId: texture_texture
-<<<<<<< HEAD
-      processor: {fileID: 4800000, guid: 9789509223b3ceb4883ab0801cb11545, type: 3}
-=======
       processor: {fileID: 4800000, guid: 50bc084fc0f88cf44958e2bc6ea54cd9, type: 3}
->>>>>>> 65b2c751
     - type: 1073741826
       buffers:
       - bufferIndex: 0
@@ -5435,15 +5419,4 @@
         nameId: uniform_i
       - expressionIndex: 48
         nameId: texture_texture
-<<<<<<< HEAD
-      processor: {fileID: 4800000, guid: dfd5e43cd3ac70941b3c196d8904872e, type: 3}
-  m_Events:
-  - eventName: OnStart
-    startSystems: 00000000
-    stopSystems: 
-  - eventName: OnStop
-    startSystems: 
-    stopSystems: 00000000
-=======
-      processor: {fileID: 4800000, guid: 3aec98c45bcec2f4eaa0c8f0e224d0f6, type: 3}
->>>>>>> 65b2c751
+      processor: {fileID: 4800000, guid: 3aec98c45bcec2f4eaa0c8f0e224d0f6, type: 3}