%YAML 1.1
%TAG !u! tag:unity3d.com,2011:
--- !u!114 &114011674199994030
MonoBehaviour:
  m_ObjectHideFlags: 1
  m_CorrespondingSourceObject: {fileID: 0}
  m_PrefabInternal: {fileID: 0}
  m_GameObject: {fileID: 0}
  m_Enabled: 1
  m_EditorHideFlags: 0
  m_Script: {fileID: 11500000, guid: f780aa281814f9842a7c076d436932e7, type: 3}
  m_Name: VFXSlotFloat
  m_EditorClassIdentifier: 
  m_Parent: {fileID: 0}
  m_Children: []
  m_UIPosition: {x: 0, y: 0}
  m_UICollapsed: 1
  m_UISuperCollapsed: 0
  m_MasterSlot: {fileID: 114011674199994030}
  m_MasterData:
    m_Owner: {fileID: 114923016951914188}
    m_Value:
      m_Type:
        m_SerializableType: System.Single, mscorlib, Version=2.0.0.0, Culture=neutral,
          PublicKeyToken=b77a5c561934e089
      m_SerializableObject: 0.2
  m_Property:
    name: SizeX
    m_serializedType:
      m_SerializableType: System.Single, mscorlib, Version=2.0.0.0, Culture=neutral,
        PublicKeyToken=b77a5c561934e089
    attributes: []
  m_Direction: 0
  m_LinkedSlots: []
--- !u!114 &114024329143904430
MonoBehaviour:
  m_ObjectHideFlags: 1
  m_CorrespondingSourceObject: {fileID: 0}
  m_PrefabInternal: {fileID: 0}
  m_GameObject: {fileID: 0}
  m_Enabled: 1
  m_EditorHideFlags: 0
  m_Script: {fileID: 11500000, guid: f780aa281814f9842a7c076d436932e7, type: 3}
  m_Name: VFXSlotFloat
  m_EditorClassIdentifier: 
  m_Parent: {fileID: 0}
  m_Children: []
  m_UIPosition: {x: 0, y: 0}
  m_UICollapsed: 1
  m_UISuperCollapsed: 0
  m_MasterSlot: {fileID: 114024329143904430}
  m_MasterData:
    m_Owner: {fileID: 114942904734927564}
    m_Value:
      m_Type:
        m_SerializableType: System.Single, mscorlib, Version=2.0.0.0, Culture=neutral,
          PublicKeyToken=b77a5c561934e089
      m_SerializableObject: 0.1
  m_Property:
    name: Lifetime
    m_serializedType:
      m_SerializableType: System.Single, mscorlib, Version=2.0.0.0, Culture=neutral,
        PublicKeyToken=b77a5c561934e089
    attributes: []
  m_Direction: 0
  m_LinkedSlots: []
--- !u!114 &114063346275715502
MonoBehaviour:
  m_ObjectHideFlags: 1
  m_CorrespondingSourceObject: {fileID: 0}
  m_PrefabInternal: {fileID: 0}
  m_GameObject: {fileID: 0}
  m_Enabled: 1
  m_EditorHideFlags: 0
  m_Script: {fileID: 11500000, guid: ad25a54912d2a8f49be8b514e802c040, type: 3}
  m_Name: VFXOperatorSine
  m_EditorClassIdentifier: 
  m_Parent: {fileID: 114190878345431950}
  m_Children: []
  m_UIPosition: {x: 2803.755, y: -178.2884}
  m_UICollapsed: 0
  m_UISuperCollapsed: 0
  m_InputSlots:
  - {fileID: 114770062067690566}
  m_OutputSlots:
  - {fileID: 114846533399427686}
--- !u!114 &114080382819234454
MonoBehaviour:
  m_ObjectHideFlags: 1
  m_CorrespondingSourceObject: {fileID: 0}
  m_PrefabInternal: {fileID: 0}
  m_GameObject: {fileID: 0}
  m_Enabled: 1
  m_EditorHideFlags: 0
  m_Script: {fileID: 11500000, guid: f780aa281814f9842a7c076d436932e7, type: 3}
  m_Name: VFXSlotFloat
  m_EditorClassIdentifier: 
  m_Parent: {fileID: 0}
  m_Children: []
  m_UIPosition: {x: 0, y: 0}
  m_UICollapsed: 1
  m_UISuperCollapsed: 0
  m_MasterSlot: {fileID: 114080382819234454}
  m_MasterData:
    m_Owner: {fileID: 114663270059283082}
    m_Value:
      m_Type:
        m_SerializableType: System.Single, mscorlib, Version=2.0.0.0, Culture=neutral,
          PublicKeyToken=b77a5c561934e089
      m_SerializableObject: 0.2
  m_Property:
    name: SizeX
    m_serializedType:
      m_SerializableType: System.Single, mscorlib, Version=2.0.0.0, Culture=neutral,
        PublicKeyToken=b77a5c561934e089
    attributes: []
  m_Direction: 0
  m_LinkedSlots: []
--- !u!114 &114089541377191232
MonoBehaviour:
  m_ObjectHideFlags: 1
  m_CorrespondingSourceObject: {fileID: 0}
  m_PrefabInternal: {fileID: 0}
  m_GameObject: {fileID: 0}
  m_Enabled: 1
  m_EditorHideFlags: 0
  m_Script: {fileID: 11500000, guid: ac39bd03fca81b849929b9c966f1836a, type: 3}
  m_Name: VFXSlotFloat3
  m_EditorClassIdentifier: 
  m_Parent: {fileID: 0}
  m_Children:
  - {fileID: 114571766123771504}
  - {fileID: 114328751368778282}
  - {fileID: 114525182557404160}
  m_UIPosition: {x: 0, y: 0}
  m_UICollapsed: 1
  m_UISuperCollapsed: 0
  m_MasterSlot: {fileID: 114089541377191232}
  m_MasterData:
    m_Owner: {fileID: 114880071494137674}
    m_Value:
      m_Type:
        m_SerializableType: UnityEngine.Vector3, UnityEngine.CoreModule, Version=0.0.0.0,
          Culture=neutral, PublicKeyToken=null
      m_SerializableObject: '{"x":5.0,"y":0.0,"z":0.0}'
  m_Property:
    name: o
    m_serializedType:
      m_SerializableType: UnityEngine.Vector3, UnityEngine.CoreModule, Version=0.0.0.0,
        Culture=neutral, PublicKeyToken=null
    attributes: []
  m_Direction: 1
  m_LinkedSlots:
  - {fileID: 114700477181914002}
--- !u!114 &114099567611028338
MonoBehaviour:
  m_ObjectHideFlags: 1
  m_CorrespondingSourceObject: {fileID: 0}
  m_PrefabInternal: {fileID: 0}
  m_GameObject: {fileID: 0}
  m_Enabled: 1
  m_EditorHideFlags: 0
  m_Script: {fileID: 11500000, guid: f780aa281814f9842a7c076d436932e7, type: 3}
  m_Name: VFXSlotFloat
  m_EditorClassIdentifier: 
  m_Parent: {fileID: 114613810723286314}
  m_Children: []
  m_UIPosition: {x: 0, y: 0}
  m_UICollapsed: 1
  m_UISuperCollapsed: 0
  m_MasterSlot: {fileID: 114898416894772490}
  m_MasterData:
    m_Owner: {fileID: 0}
    m_Value:
      m_Type:
        m_SerializableType: 
      m_SerializableObject: 
  m_Property:
    name: z
    m_serializedType:
      m_SerializableType: System.Single, mscorlib, Version=2.0.0.0, Culture=neutral,
        PublicKeyToken=b77a5c561934e089
    attributes: []
  m_Direction: 0
  m_LinkedSlots: []
--- !u!114 &114101901453820152
MonoBehaviour:
  m_ObjectHideFlags: 1
  m_CorrespondingSourceObject: {fileID: 0}
  m_PrefabInternal: {fileID: 0}
  m_GameObject: {fileID: 0}
  m_Enabled: 1
  m_EditorHideFlags: 0
  m_Script: {fileID: 11500000, guid: 87c154e0feeee864da39ba7591cf27e7, type: 3}
  m_Name: VFXSlotFloatN
  m_EditorClassIdentifier: 
  m_Parent: {fileID: 0}
  m_Children: []
  m_UIPosition: {x: 0, y: 0}
  m_UICollapsed: 1
  m_UISuperCollapsed: 0
  m_MasterSlot: {fileID: 114101901453820152}
  m_MasterData:
    m_Owner: {fileID: 114271927118743992}
    m_Value:
      m_Type:
        m_SerializableType: UnityEditor.VFX.FloatN, Assembly-CSharp-Editor-testable,
          Version=0.0.0.0, Culture=neutral, PublicKeyToken=null
      m_SerializableObject: '{"m_Components":[0.0]}'
  m_Property:
    name: a
    m_serializedType:
      m_SerializableType: UnityEditor.VFX.FloatN, Assembly-CSharp-Editor-testable,
        Version=0.0.0.0, Culture=neutral, PublicKeyToken=null
    attributes: []
  m_Direction: 0
  m_LinkedSlots:
  - {fileID: 114887442911679238}
--- !u!114 &114111810604227346
MonoBehaviour:
  m_ObjectHideFlags: 1
  m_CorrespondingSourceObject: {fileID: 0}
  m_PrefabInternal: {fileID: 0}
  m_GameObject: {fileID: 0}
  m_Enabled: 1
  m_EditorHideFlags: 0
  m_Script: {fileID: 11500000, guid: f780aa281814f9842a7c076d436932e7, type: 3}
  m_Name: VFXSlotFloat
  m_EditorClassIdentifier: 
  m_Parent: {fileID: 114587010093769532}
  m_Children: []
  m_UIPosition: {x: 0, y: 0}
  m_UICollapsed: 1
  m_UISuperCollapsed: 0
  m_MasterSlot: {fileID: 114587010093769532}
  m_MasterData:
    m_Owner: {fileID: 0}
    m_Value:
      m_Type:
        m_SerializableType: 
      m_SerializableObject: 
  m_Property:
    name: z
    m_serializedType:
      m_SerializableType: System.Single, mscorlib, Version=2.0.0.0, Culture=neutral,
        PublicKeyToken=b77a5c561934e089
    attributes: []
  m_Direction: 1
  m_LinkedSlots: []
--- !u!114 &114190878345431950
MonoBehaviour:
  m_ObjectHideFlags: 1
  m_CorrespondingSourceObject: {fileID: 0}
  m_PrefabInternal: {fileID: 0}
  m_GameObject: {fileID: 0}
  m_Enabled: 1
  m_EditorHideFlags: 0
  m_Script: {fileID: 11500000, guid: 7d4c867f6b72b714dbb5fd1780afe208, type: 3}
  m_Name: VFXGraph
  m_EditorClassIdentifier: 
  m_Parent: {fileID: 0}
  m_Children:
  - {fileID: 114772686465911632}
  - {fileID: 114571923405776042}
  - {fileID: 114658178759232994}
  - {fileID: 114823831646293064}
  - {fileID: 114945241805470308}
  - {fileID: 114880071494137674}
  - {fileID: 114063346275715502}
  - {fileID: 114399292369159298}
  - {fileID: 114220971160679732}
  - {fileID: 114271927118743992}
  m_UIPosition: {x: 0, y: 0}
  m_UICollapsed: 1
  m_UISuperCollapsed: 0
  m_UIInfos: {fileID: 0}
  m_saved: 1
--- !u!114 &114220971160679732
MonoBehaviour:
  m_ObjectHideFlags: 1
  m_CorrespondingSourceObject: {fileID: 0}
  m_PrefabInternal: {fileID: 0}
  m_GameObject: {fileID: 0}
  m_Enabled: 1
  m_EditorHideFlags: 0
  m_Script: {fileID: 11500000, guid: 330e0fca1717dde4aaa144f48232aa64, type: 3}
  m_Name: VFXParameter
  m_EditorClassIdentifier: 
  m_Parent: {fileID: 114190878345431950}
  m_Children: []
  m_UIPosition: {x: 2110.5242, y: -278.91467}
  m_UICollapsed: 0
  m_UISuperCollapsed: 0
  m_InputSlots: []
  m_OutputSlots:
  - {fileID: 114887442911679238}
  m_exposedName: phase_axis
  m_exposed: 1
  m_Order: 0
  m_Min:
    m_Type:
      m_SerializableType: 
    m_SerializableObject: 
  m_Max:
    m_Type:
      m_SerializableType: 
    m_SerializableObject: 
  m_Nodes: []
--- !u!114 &114247875503762258
MonoBehaviour:
  m_ObjectHideFlags: 1
  m_CorrespondingSourceObject: {fileID: 0}
  m_PrefabInternal: {fileID: 0}
  m_GameObject: {fileID: 0}
  m_Enabled: 1
  m_EditorHideFlags: 0
  m_Script: {fileID: 11500000, guid: f780aa281814f9842a7c076d436932e7, type: 3}
  m_Name: VFXSlotFloat
  m_EditorClassIdentifier: 
  m_Parent: {fileID: 114332507836999528}
  m_Children: []
  m_UIPosition: {x: 0, y: 0}
  m_UICollapsed: 1
  m_UISuperCollapsed: 0
  m_MasterSlot: {fileID: 114898416894772490}
  m_MasterData:
    m_Owner: {fileID: 0}
    m_Value:
      m_Type:
        m_SerializableType: 
      m_SerializableObject: 
  m_Property:
    name: x
    m_serializedType:
      m_SerializableType: System.Single, mscorlib, Version=2.0.0.0, Culture=neutral,
        PublicKeyToken=b77a5c561934e089
    attributes: []
  m_Direction: 0
  m_LinkedSlots: []
--- !u!114 &114250998323455600
MonoBehaviour:
  m_ObjectHideFlags: 1
  m_CorrespondingSourceObject: {fileID: 0}
  m_PrefabInternal: {fileID: 0}
  m_GameObject: {fileID: 0}
  m_Enabled: 1
  m_EditorHideFlags: 0
  m_Script: {fileID: 11500000, guid: f780aa281814f9842a7c076d436932e7, type: 3}
  m_Name: VFXSlotFloat
  m_EditorClassIdentifier: 
  m_Parent: {fileID: 114613810723286314}
  m_Children: []
  m_UIPosition: {x: 0, y: 0}
  m_UICollapsed: 1
  m_UISuperCollapsed: 0
  m_MasterSlot: {fileID: 114898416894772490}
  m_MasterData:
    m_Owner: {fileID: 0}
    m_Value:
      m_Type:
        m_SerializableType: 
      m_SerializableObject: 
  m_Property:
    name: x
    m_serializedType:
      m_SerializableType: System.Single, mscorlib, Version=2.0.0.0, Culture=neutral,
        PublicKeyToken=b77a5c561934e089
    attributes: []
  m_Direction: 0
  m_LinkedSlots: []
--- !u!114 &114258099101111446
MonoBehaviour:
  m_ObjectHideFlags: 1
  m_CorrespondingSourceObject: {fileID: 0}
  m_PrefabInternal: {fileID: 0}
  m_GameObject: {fileID: 0}
  m_Enabled: 1
  m_EditorHideFlags: 0
  m_Script: {fileID: 11500000, guid: f780aa281814f9842a7c076d436932e7, type: 3}
  m_Name: VFXSlotFloat
  m_EditorClassIdentifier: 
  m_Parent: {fileID: 114613810723286314}
  m_Children: []
  m_UIPosition: {x: 0, y: 0}
  m_UICollapsed: 1
  m_UISuperCollapsed: 0
  m_MasterSlot: {fileID: 114898416894772490}
  m_MasterData:
    m_Owner: {fileID: 0}
    m_Value:
      m_Type:
        m_SerializableType: 
      m_SerializableObject: 
  m_Property:
    name: y
    m_serializedType:
      m_SerializableType: System.Single, mscorlib, Version=2.0.0.0, Culture=neutral,
        PublicKeyToken=b77a5c561934e089
    attributes: []
  m_Direction: 0
  m_LinkedSlots: []
--- !u!114 &114271927118743992
MonoBehaviour:
  m_ObjectHideFlags: 1
  m_CorrespondingSourceObject: {fileID: 0}
  m_PrefabInternal: {fileID: 0}
  m_GameObject: {fileID: 0}
  m_Enabled: 1
  m_EditorHideFlags: 0
  m_Script: {fileID: 11500000, guid: 6a4fafe57d357aa45a701ba22aa6a49e, type: 3}
  m_Name: VFXOperatorAdd
  m_EditorClassIdentifier: 
  m_Parent: {fileID: 114190878345431950}
  m_Children: []
  m_UIPosition: {x: 2523.7966, y: -129.20491}
  m_UICollapsed: 0
  m_UISuperCollapsed: 0
  m_InputSlots:
  - {fileID: 114101901453820152}
  - {fileID: 114675632975273184}
<<<<<<< HEAD
  - {fileID: 114858965909633472}
=======
  - {fileID: 114891110830456288}
>>>>>>> 86e0ccd9
  m_OutputSlots:
  - {fileID: 114427896611424840}
--- !u!114 &114283661946716680
MonoBehaviour:
  m_ObjectHideFlags: 1
  m_CorrespondingSourceObject: {fileID: 0}
  m_PrefabInternal: {fileID: 0}
  m_GameObject: {fileID: 0}
  m_Enabled: 1
  m_EditorHideFlags: 0
  m_Script: {fileID: 11500000, guid: f780aa281814f9842a7c076d436932e7, type: 3}
  m_Name: VFXSlotFloat
  m_EditorClassIdentifier: 
  m_Parent: {fileID: 114886259534172262}
  m_Children: []
  m_UIPosition: {x: 0, y: 0}
  m_UICollapsed: 1
  m_UISuperCollapsed: 0
  m_MasterSlot: {fileID: 114886259534172262}
  m_MasterData:
    m_Owner: {fileID: 0}
    m_Value:
      m_Type:
        m_SerializableType: 
      m_SerializableObject: 
  m_Property:
    name: y
    m_serializedType:
      m_SerializableType: System.Single, mscorlib, Version=2.0.0.0, Culture=neutral,
        PublicKeyToken=b77a5c561934e089
    attributes: []
  m_Direction: 0
  m_LinkedSlots: []
--- !u!114 &114298821888794522
MonoBehaviour:
  m_ObjectHideFlags: 1
  m_CorrespondingSourceObject: {fileID: 0}
  m_PrefabInternal: {fileID: 0}
  m_GameObject: {fileID: 0}
  m_Enabled: 1
  m_EditorHideFlags: 0
  m_Script: {fileID: 11500000, guid: f780aa281814f9842a7c076d436932e7, type: 3}
  m_Name: VFXSlotFloat
  m_EditorClassIdentifier: 
  m_Parent: {fileID: 114587010093769532}
  m_Children: []
  m_UIPosition: {x: 0, y: 0}
  m_UICollapsed: 1
  m_UISuperCollapsed: 0
  m_MasterSlot: {fileID: 114587010093769532}
  m_MasterData:
    m_Owner: {fileID: 0}
    m_Value:
      m_Type:
        m_SerializableType: 
      m_SerializableObject: 
  m_Property:
    name: x
    m_serializedType:
      m_SerializableType: System.Single, mscorlib, Version=2.0.0.0, Culture=neutral,
        PublicKeyToken=b77a5c561934e089
    attributes: []
  m_Direction: 1
  m_LinkedSlots: []
--- !u!114 &114299495085207236
MonoBehaviour:
  m_ObjectHideFlags: 1
  m_CorrespondingSourceObject: {fileID: 0}
  m_PrefabInternal: {fileID: 0}
  m_GameObject: {fileID: 0}
  m_Enabled: 1
  m_EditorHideFlags: 0
  m_Script: {fileID: 11500000, guid: 87c154e0feeee864da39ba7591cf27e7, type: 3}
  m_Name: VFXSlotFloatN
  m_EditorClassIdentifier: 
  m_Parent: {fileID: 0}
  m_Children: []
  m_UIPosition: {x: 0, y: 0}
  m_UICollapsed: 1
  m_UISuperCollapsed: 0
  m_MasterSlot: {fileID: 114299495085207236}
  m_MasterData:
    m_Owner: {fileID: 114399292369159298}
    m_Value:
      m_Type:
        m_SerializableType: UnityEditor.VFX.FloatN, Assembly-CSharp-Editor-testable,
          Version=0.0.0.0, Culture=neutral, PublicKeyToken=null
      m_SerializableObject: '{"m_Components":[1.0]}'
  m_Property:
    name: c
    m_serializedType:
      m_SerializableType: UnityEditor.VFX.FloatN, Assembly-CSharp-Editor-testable,
        Version=0.0.0.0, Culture=neutral, PublicKeyToken=null
    attributes: []
  m_Direction: 0
  m_LinkedSlots: []
--- !u!114 &114328751368778282
MonoBehaviour:
  m_ObjectHideFlags: 1
  m_CorrespondingSourceObject: {fileID: 0}
  m_PrefabInternal: {fileID: 0}
  m_GameObject: {fileID: 0}
  m_Enabled: 1
  m_EditorHideFlags: 0
  m_Script: {fileID: 11500000, guid: f780aa281814f9842a7c076d436932e7, type: 3}
  m_Name: VFXSlotFloat
  m_EditorClassIdentifier: 
  m_Parent: {fileID: 114089541377191232}
  m_Children: []
  m_UIPosition: {x: 0, y: 0}
  m_UICollapsed: 1
  m_UISuperCollapsed: 0
  m_MasterSlot: {fileID: 114089541377191232}
  m_MasterData:
    m_Owner: {fileID: 0}
    m_Value:
      m_Type:
        m_SerializableType: 
      m_SerializableObject: 
  m_Property:
    name: y
    m_serializedType:
      m_SerializableType: System.Single, mscorlib, Version=2.0.0.0, Culture=neutral,
        PublicKeyToken=b77a5c561934e089
    attributes: []
  m_Direction: 1
  m_LinkedSlots: []
--- !u!114 &114332507836999528
MonoBehaviour:
  m_ObjectHideFlags: 1
  m_CorrespondingSourceObject: {fileID: 0}
  m_PrefabInternal: {fileID: 0}
  m_GameObject: {fileID: 0}
  m_Enabled: 1
  m_EditorHideFlags: 0
  m_Script: {fileID: 11500000, guid: ac39bd03fca81b849929b9c966f1836a, type: 3}
  m_Name: VFXSlotFloat3
  m_EditorClassIdentifier: 
  m_Parent: {fileID: 114898416894772490}
  m_Children:
  - {fileID: 114247875503762258}
  - {fileID: 114391987638817538}
  - {fileID: 114469642889356662}
  m_UIPosition: {x: 0, y: 0}
  m_UICollapsed: 1
  m_UISuperCollapsed: 0
  m_MasterSlot: {fileID: 114898416894772490}
  m_MasterData:
    m_Owner: {fileID: 0}
    m_Value:
      m_Type:
        m_SerializableType: 
      m_SerializableObject: 
  m_Property:
    name: size
    m_serializedType:
      m_SerializableType: UnityEngine.Vector3, UnityEngine.CoreModule, Version=0.0.0.0,
        Culture=neutral, PublicKeyToken=null
    attributes:
    - m_Type: 3
      m_Min: -Infinity
      m_Max: Infinity
      m_Tooltip: The size of the box along each axis.
  m_Direction: 0
  m_LinkedSlots: []
--- !u!114 &114342804572643104
MonoBehaviour:
  m_ObjectHideFlags: 1
  m_CorrespondingSourceObject: {fileID: 0}
  m_PrefabInternal: {fileID: 0}
  m_GameObject: {fileID: 0}
  m_Enabled: 1
  m_EditorHideFlags: 0
  m_Script: {fileID: 11500000, guid: 87c154e0feeee864da39ba7591cf27e7, type: 3}
  m_Name: VFXSlotFloatN
  m_EditorClassIdentifier: 
  m_Parent: {fileID: 0}
  m_Children: []
  m_UIPosition: {x: 0, y: 0}
  m_UICollapsed: 1
  m_UISuperCollapsed: 0
  m_MasterSlot: {fileID: 114342804572643104}
  m_MasterData:
    m_Owner: {fileID: 114399292369159298}
    m_Value:
      m_Type:
        m_SerializableType: UnityEditor.VFX.FloatN, Assembly-CSharp-Editor-testable,
          Version=0.0.0.0, Culture=neutral, PublicKeyToken=null
      m_SerializableObject: '{"m_Components":[1.0]}'
  m_Property:
    name: a
    m_serializedType:
      m_SerializableType: UnityEditor.VFX.FloatN, Assembly-CSharp-Editor-testable,
        Version=0.0.0.0, Culture=neutral, PublicKeyToken=null
    attributes: []
  m_Direction: 0
  m_LinkedSlots:
  - {fileID: 114846533399427686}
--- !u!114 &114391987638817538
MonoBehaviour:
  m_ObjectHideFlags: 1
  m_CorrespondingSourceObject: {fileID: 0}
  m_PrefabInternal: {fileID: 0}
  m_GameObject: {fileID: 0}
  m_Enabled: 1
  m_EditorHideFlags: 0
  m_Script: {fileID: 11500000, guid: f780aa281814f9842a7c076d436932e7, type: 3}
  m_Name: VFXSlotFloat
  m_EditorClassIdentifier: 
  m_Parent: {fileID: 114332507836999528}
  m_Children: []
  m_UIPosition: {x: 0, y: 0}
  m_UICollapsed: 1
  m_UISuperCollapsed: 0
  m_MasterSlot: {fileID: 114898416894772490}
  m_MasterData:
    m_Owner: {fileID: 0}
    m_Value:
      m_Type:
        m_SerializableType: 
      m_SerializableObject: 
  m_Property:
    name: y
    m_serializedType:
      m_SerializableType: System.Single, mscorlib, Version=2.0.0.0, Culture=neutral,
        PublicKeyToken=b77a5c561934e089
    attributes: []
  m_Direction: 0
  m_LinkedSlots: []
--- !u!114 &114399292369159298
MonoBehaviour:
  m_ObjectHideFlags: 1
  m_CorrespondingSourceObject: {fileID: 0}
  m_PrefabInternal: {fileID: 0}
  m_GameObject: {fileID: 0}
  m_Enabled: 1
  m_EditorHideFlags: 0
  m_Script: {fileID: 11500000, guid: 889be8bf1ed0c954a9ed096ce41655ea, type: 3}
  m_Name: VFXOperatorMultiply
  m_EditorClassIdentifier: 
  m_Parent: {fileID: 114190878345431950}
  m_Children: []
  m_UIPosition: {x: 3100.6316, y: -107.16516}
  m_UICollapsed: 0
  m_UISuperCollapsed: 0
  m_InputSlots:
  - {fileID: 114342804572643104}
  - {fileID: 114700477181914002}
  - {fileID: 114299495085207236}
  m_OutputSlots:
  - {fileID: 114587010093769532}
--- !u!114 &114427896611424840
MonoBehaviour:
  m_ObjectHideFlags: 1
  m_CorrespondingSourceObject: {fileID: 0}
  m_PrefabInternal: {fileID: 0}
  m_GameObject: {fileID: 0}
  m_Enabled: 1
  m_EditorHideFlags: 0
  m_Script: {fileID: 11500000, guid: f780aa281814f9842a7c076d436932e7, type: 3}
  m_Name: VFXSlotFloat
  m_EditorClassIdentifier: 
  m_Parent: {fileID: 0}
  m_Children: []
  m_UIPosition: {x: 0, y: 0}
  m_UICollapsed: 1
  m_UISuperCollapsed: 0
  m_MasterSlot: {fileID: 114427896611424840}
  m_MasterData:
    m_Owner: {fileID: 114271927118743992}
    m_Value:
      m_Type:
        m_SerializableType: System.Single, mscorlib, Version=2.0.0.0, Culture=neutral,
          PublicKeyToken=b77a5c561934e089
      m_SerializableObject: 
  m_Property:
    name: o
    m_serializedType:
      m_SerializableType: System.Single, mscorlib, Version=2.0.0.0, Culture=neutral,
        PublicKeyToken=b77a5c561934e089
    attributes: []
  m_Direction: 1
  m_LinkedSlots:
  - {fileID: 114770062067690566}
--- !u!114 &114469642889356662
MonoBehaviour:
  m_ObjectHideFlags: 1
  m_CorrespondingSourceObject: {fileID: 0}
  m_PrefabInternal: {fileID: 0}
  m_GameObject: {fileID: 0}
  m_Enabled: 1
  m_EditorHideFlags: 0
  m_Script: {fileID: 11500000, guid: f780aa281814f9842a7c076d436932e7, type: 3}
  m_Name: VFXSlotFloat
  m_EditorClassIdentifier: 
  m_Parent: {fileID: 114332507836999528}
  m_Children: []
  m_UIPosition: {x: 0, y: 0}
  m_UICollapsed: 1
  m_UISuperCollapsed: 0
  m_MasterSlot: {fileID: 114898416894772490}
  m_MasterData:
    m_Owner: {fileID: 0}
    m_Value:
      m_Type:
        m_SerializableType: 
      m_SerializableObject: 
  m_Property:
    name: z
    m_serializedType:
      m_SerializableType: System.Single, mscorlib, Version=2.0.0.0, Culture=neutral,
        PublicKeyToken=b77a5c561934e089
    attributes: []
  m_Direction: 0
  m_LinkedSlots: []
--- !u!114 &114479405765983972
MonoBehaviour:
  m_ObjectHideFlags: 1
  m_CorrespondingSourceObject: {fileID: 0}
  m_PrefabInternal: {fileID: 0}
  m_GameObject: {fileID: 0}
  m_Enabled: 1
  m_EditorHideFlags: 0
  m_Script: {fileID: 11500000, guid: 956b68870e880b144bab17e5aa6e7e94, type: 3}
  m_Name: ColorOverLife
  m_EditorClassIdentifier: 
  m_Parent: {fileID: 114823831646293064}
  m_Children: []
  m_UIPosition: {x: 3360, y: -836}
  m_UICollapsed: 0
  m_UISuperCollapsed: 0
  m_InputSlots:
  - {fileID: 114978308560370868}
  m_OutputSlots: []
  m_Disabled: 0
  mode: 3
  ColorComposition: 2
  AlphaComposition: 2
--- !u!114 &114491403854480532
MonoBehaviour:
  m_ObjectHideFlags: 1
  m_CorrespondingSourceObject: {fileID: 0}
  m_PrefabInternal: {fileID: 0}
  m_GameObject: {fileID: 0}
  m_Enabled: 1
  m_EditorHideFlags: 0
  m_Script: {fileID: 11500000, guid: f780aa281814f9842a7c076d436932e7, type: 3}
  m_Name: VFXSlotFloat
  m_EditorClassIdentifier: 
  m_Parent: {fileID: 114886259534172262}
  m_Children: []
  m_UIPosition: {x: 0, y: 0}
  m_UICollapsed: 1
  m_UISuperCollapsed: 0
  m_MasterSlot: {fileID: 114886259534172262}
  m_MasterData:
    m_Owner: {fileID: 0}
    m_Value:
      m_Type:
        m_SerializableType: 
      m_SerializableObject: 
  m_Property:
    name: z
    m_serializedType:
      m_SerializableType: System.Single, mscorlib, Version=2.0.0.0, Culture=neutral,
        PublicKeyToken=b77a5c561934e089
    attributes: []
  m_Direction: 0
  m_LinkedSlots: []
--- !u!114 &114498596232787114
MonoBehaviour:
  m_ObjectHideFlags: 1
  m_CorrespondingSourceObject: {fileID: 0}
  m_PrefabInternal: {fileID: 0}
  m_GameObject: {fileID: 0}
  m_Enabled: 1
  m_EditorHideFlags: 0
  m_Script: {fileID: 11500000, guid: d16c6aeaef944094b9a1633041804207, type: 3}
  m_Name: Orient
  m_EditorClassIdentifier: 
  m_Parent: {fileID: 114823831646293064}
  m_Children: []
  m_UIPosition: {x: 0, y: 0}
  m_UICollapsed: 0
  m_UISuperCollapsed: 0
  m_InputSlots: []
  m_OutputSlots: []
  m_Disabled: 0
  mode: 0
--- !u!114 &114507805763603914
MonoBehaviour:
  m_ObjectHideFlags: 1
  m_CorrespondingSourceObject: {fileID: 0}
  m_PrefabInternal: {fileID: 0}
  m_GameObject: {fileID: 0}
  m_Enabled: 1
  m_EditorHideFlags: 0
  m_Script: {fileID: 11500000, guid: 70a331b1d86cc8d4aa106ccbe0da5852, type: 3}
  m_Name: VFXSlotTexture2D
  m_EditorClassIdentifier: 
  m_Parent: {fileID: 0}
  m_Children: []
  m_UIPosition: {x: 0, y: 0}
  m_UICollapsed: 1
  m_UISuperCollapsed: 0
  m_MasterSlot: {fileID: 114507805763603914}
  m_MasterData:
    m_Owner: {fileID: 114823831646293064}
    m_Value:
      m_Type:
        m_SerializableType: UnityEngine.Texture2D, UnityEngine.CoreModule, Version=0.0.0.0,
          Culture=neutral, PublicKeyToken=null
      m_SerializableObject: '{"obj":{"fileID":2800000,"guid":"276d9e395ae18fe40a9b4988549f2349","type":3}}'
  m_Property:
    name: mainTexture
    m_serializedType:
      m_SerializableType: UnityEngine.Texture2D, UnityEngine.CoreModule, Version=0.0.0.0,
        Culture=neutral, PublicKeyToken=null
    attributes: []
  m_Direction: 0
  m_LinkedSlots: []
--- !u!114 &114525182557404160
MonoBehaviour:
  m_ObjectHideFlags: 1
  m_CorrespondingSourceObject: {fileID: 0}
  m_PrefabInternal: {fileID: 0}
  m_GameObject: {fileID: 0}
  m_Enabled: 1
  m_EditorHideFlags: 0
  m_Script: {fileID: 11500000, guid: f780aa281814f9842a7c076d436932e7, type: 3}
  m_Name: VFXSlotFloat
  m_EditorClassIdentifier: 
  m_Parent: {fileID: 114089541377191232}
  m_Children: []
  m_UIPosition: {x: 0, y: 0}
  m_UICollapsed: 1
  m_UISuperCollapsed: 0
  m_MasterSlot: {fileID: 114089541377191232}
  m_MasterData:
    m_Owner: {fileID: 0}
    m_Value:
      m_Type:
        m_SerializableType: 
      m_SerializableObject: 
  m_Property:
    name: z
    m_serializedType:
      m_SerializableType: System.Single, mscorlib, Version=2.0.0.0, Culture=neutral,
        PublicKeyToken=b77a5c561934e089
    attributes: []
  m_Direction: 1
  m_LinkedSlots: []
--- !u!114 &114546344818435080
MonoBehaviour:
  m_ObjectHideFlags: 1
  m_CorrespondingSourceObject: {fileID: 0}
  m_PrefabInternal: {fileID: 0}
  m_GameObject: {fileID: 0}
  m_Enabled: 1
  m_EditorHideFlags: 0
  m_Script: {fileID: 11500000, guid: f05c6884b705ce14d82ae720f0ec209f, type: 3}
  m_Name: VFXSpawnerConstantRate
  m_EditorClassIdentifier: 
  m_Parent: {fileID: 114772686465911632}
  m_Children: []
  m_UIPosition: {x: 3360, y: -836}
  m_UICollapsed: 0
  m_UISuperCollapsed: 0
  m_InputSlots:
  - {fileID: 114891364551733592}
  m_OutputSlots: []
  m_Disabled: 0
--- !u!114 &114571766123771504
MonoBehaviour:
  m_ObjectHideFlags: 1
  m_CorrespondingSourceObject: {fileID: 0}
  m_PrefabInternal: {fileID: 0}
  m_GameObject: {fileID: 0}
  m_Enabled: 1
  m_EditorHideFlags: 0
  m_Script: {fileID: 11500000, guid: f780aa281814f9842a7c076d436932e7, type: 3}
  m_Name: VFXSlotFloat
  m_EditorClassIdentifier: 
  m_Parent: {fileID: 114089541377191232}
  m_Children: []
  m_UIPosition: {x: 0, y: 0}
  m_UICollapsed: 1
  m_UISuperCollapsed: 0
  m_MasterSlot: {fileID: 114089541377191232}
  m_MasterData:
    m_Owner: {fileID: 0}
    m_Value:
      m_Type:
        m_SerializableType: 
      m_SerializableObject: 
  m_Property:
    name: x
    m_serializedType:
      m_SerializableType: System.Single, mscorlib, Version=2.0.0.0, Culture=neutral,
        PublicKeyToken=b77a5c561934e089
    attributes: []
  m_Direction: 1
  m_LinkedSlots: []
--- !u!114 &114571923405776042
MonoBehaviour:
  m_ObjectHideFlags: 1
  m_CorrespondingSourceObject: {fileID: 0}
  m_PrefabInternal: {fileID: 0}
  m_GameObject: {fileID: 0}
  m_Enabled: 1
  m_EditorHideFlags: 0
  m_Script: {fileID: 11500000, guid: 9dfea48843f53fc438eabc12a3a30abc, type: 3}
  m_Name: VFXBasicInitialize
  m_EditorClassIdentifier: 
  m_Parent: {fileID: 114190878345431950}
  m_Children:
  - {fileID: 114942904734927564}
  - {fileID: 114962349886332802}
  m_UIPosition: {x: 3480.503, y: -494.79694}
  m_UICollapsed: 0
  m_UISuperCollapsed: 0
  m_InputSlots:
  - {fileID: 114898416894772490}
  m_OutputSlots: []
  m_Data: {fileID: 114591868403027336}
  m_InputFlowSlot:
  - link:
    - context: {fileID: 114772686465911632}
      slotIndex: 0
  m_OutputFlowSlot:
  - link:
    - context: {fileID: 114658178759232994}
      slotIndex: 0
--- !u!114 &114586708889774204
MonoBehaviour:
  m_ObjectHideFlags: 1
  m_CorrespondingSourceObject: {fileID: 0}
  m_PrefabInternal: {fileID: 0}
  m_GameObject: {fileID: 0}
  m_Enabled: 1
  m_EditorHideFlags: 0
  m_Script: {fileID: 11500000, guid: f780aa281814f9842a7c076d436932e7, type: 3}
  m_Name: VFXSlotFloat
  m_EditorClassIdentifier: 
  m_Parent: {fileID: 114886259534172262}
  m_Children: []
  m_UIPosition: {x: 0, y: 0}
  m_UICollapsed: 1
  m_UISuperCollapsed: 0
  m_MasterSlot: {fileID: 114886259534172262}
  m_MasterData:
    m_Owner: {fileID: 0}
    m_Value:
      m_Type:
        m_SerializableType: 
      m_SerializableObject: 
  m_Property:
    name: x
    m_serializedType:
      m_SerializableType: System.Single, mscorlib, Version=2.0.0.0, Culture=neutral,
        PublicKeyToken=b77a5c561934e089
    attributes: []
  m_Direction: 0
  m_LinkedSlots: []
--- !u!114 &114587010093769532
MonoBehaviour:
  m_ObjectHideFlags: 1
  m_CorrespondingSourceObject: {fileID: 0}
  m_PrefabInternal: {fileID: 0}
  m_GameObject: {fileID: 0}
  m_Enabled: 1
  m_EditorHideFlags: 0
  m_Script: {fileID: 11500000, guid: ac39bd03fca81b849929b9c966f1836a, type: 3}
  m_Name: VFXSlotFloat3
  m_EditorClassIdentifier: 
  m_Parent: {fileID: 0}
  m_Children:
  - {fileID: 114298821888794522}
  - {fileID: 114853957764547520}
  - {fileID: 114111810604227346}
  m_UIPosition: {x: 0, y: 0}
  m_UICollapsed: 1
  m_UISuperCollapsed: 0
  m_MasterSlot: {fileID: 114587010093769532}
  m_MasterData:
    m_Owner: {fileID: 114399292369159298}
    m_Value:
      m_Type:
        m_SerializableType: UnityEngine.Vector3, UnityEngine.CoreModule, Version=0.0.0.0,
          Culture=neutral, PublicKeyToken=null
      m_SerializableObject: 
  m_Property:
    name: o
    m_serializedType:
      m_SerializableType: UnityEngine.Vector3, UnityEngine.CoreModule, Version=0.0.0.0,
        Culture=neutral, PublicKeyToken=null
    attributes: []
  m_Direction: 1
  m_LinkedSlots:
  - {fileID: 114886259534172262}
  - {fileID: 114613810723286314}
--- !u!114 &114591868403027336
MonoBehaviour:
  m_ObjectHideFlags: 1
  m_CorrespondingSourceObject: {fileID: 0}
  m_PrefabInternal: {fileID: 0}
  m_GameObject: {fileID: 0}
  m_Enabled: 1
  m_EditorHideFlags: 0
  m_Script: {fileID: 11500000, guid: d78581a96eae8bf4398c282eb0b098bd, type: 3}
  m_Name: VFXDataParticle
  m_EditorClassIdentifier: 
  m_Parent: {fileID: 0}
  m_Children: []
  m_UIPosition: {x: 0, y: 0}
  m_UICollapsed: 1
  m_UISuperCollapsed: 0
  m_Owners:
  - {fileID: 114571923405776042}
  - {fileID: 114658178759232994}
  - {fileID: 114823831646293064}
  m_Capacity: 65536
  m_Space: 0
--- !u!114 &114613810723286314
MonoBehaviour:
  m_ObjectHideFlags: 1
  m_CorrespondingSourceObject: {fileID: 0}
  m_PrefabInternal: {fileID: 0}
  m_GameObject: {fileID: 0}
  m_Enabled: 1
  m_EditorHideFlags: 0
  m_Script: {fileID: 11500000, guid: ac39bd03fca81b849929b9c966f1836a, type: 3}
  m_Name: VFXSlotFloat3
  m_EditorClassIdentifier: 
  m_Parent: {fileID: 114898416894772490}
  m_Children:
  - {fileID: 114250998323455600}
  - {fileID: 114258099101111446}
  - {fileID: 114099567611028338}
  m_UIPosition: {x: 0, y: 0}
  m_UICollapsed: 1
  m_UISuperCollapsed: 0
  m_MasterSlot: {fileID: 114898416894772490}
  m_MasterData:
    m_Owner: {fileID: 0}
    m_Value:
      m_Type:
        m_SerializableType: 
      m_SerializableObject: 
  m_Property:
    name: center
    m_serializedType:
      m_SerializableType: UnityEngine.Vector3, UnityEngine.CoreModule, Version=0.0.0.0,
        Culture=neutral, PublicKeyToken=null
    attributes:
    - m_Type: 3
      m_Min: -Infinity
      m_Max: Infinity
      m_Tooltip: The centre of the box.
  m_Direction: 0
  m_LinkedSlots:
  - {fileID: 114587010093769532}
--- !u!114 &114658178759232994
MonoBehaviour:
  m_ObjectHideFlags: 1
  m_CorrespondingSourceObject: {fileID: 0}
  m_PrefabInternal: {fileID: 0}
  m_GameObject: {fileID: 0}
  m_Enabled: 1
  m_EditorHideFlags: 0
  m_Script: {fileID: 11500000, guid: 2dc095764ededfa4bb32fa602511ea4b, type: 3}
  m_Name: VFXBasicUpdate
  m_EditorClassIdentifier: 
  m_Parent: {fileID: 114190878345431950}
  m_Children: []
  m_UIPosition: {x: 3531.748, y: 115.05521}
  m_UICollapsed: 0
  m_UISuperCollapsed: 0
  m_InputSlots: []
  m_OutputSlots: []
  m_Data: {fileID: 114591868403027336}
  m_InputFlowSlot:
  - link:
    - context: {fileID: 114571923405776042}
      slotIndex: 0
  m_OutputFlowSlot:
  - link:
    - context: {fileID: 114823831646293064}
      slotIndex: 0
  integration: 0
--- !u!114 &114663270059283082
MonoBehaviour:
  m_ObjectHideFlags: 1
  m_CorrespondingSourceObject: {fileID: 0}
  m_PrefabInternal: {fileID: 0}
  m_GameObject: {fileID: 0}
  m_Enabled: 1
  m_EditorHideFlags: 0
  m_Script: {fileID: 11500000, guid: a971fa2e110a0ac42ac1d8dae408704b, type: 3}
  m_Name: SetAttribute
  m_EditorClassIdentifier: 
  m_Parent: {fileID: 114823831646293064}
  m_Children: []
  m_UIPosition: {x: 0, y: 0}
  m_UICollapsed: 0
  m_UISuperCollapsed: 0
  m_InputSlots:
  - {fileID: 114080382819234454}
  m_OutputSlots: []
  m_Disabled: 0
  attribute: sizeX
  Composition: 0
  Random: 0
--- !u!114 &114675632975273184
MonoBehaviour:
  m_ObjectHideFlags: 1
  m_CorrespondingSourceObject: {fileID: 0}
  m_PrefabInternal: {fileID: 0}
  m_GameObject: {fileID: 0}
  m_Enabled: 1
  m_EditorHideFlags: 0
  m_Script: {fileID: 11500000, guid: 87c154e0feeee864da39ba7591cf27e7, type: 3}
  m_Name: VFXSlotFloatN
  m_EditorClassIdentifier: 
  m_Parent: {fileID: 0}
  m_Children: []
  m_UIPosition: {x: 0, y: 0}
  m_UICollapsed: 1
  m_UISuperCollapsed: 0
  m_MasterSlot: {fileID: 114675632975273184}
  m_MasterData:
    m_Owner: {fileID: 114271927118743992}
    m_Value:
      m_Type:
        m_SerializableType: UnityEditor.VFX.FloatN, Assembly-CSharp-Editor-testable,
          Version=0.0.0.0, Culture=neutral, PublicKeyToken=null
      m_SerializableObject: '{"m_Components":[0.0]}'
  m_Property:
    name: b
    m_serializedType:
      m_SerializableType: UnityEditor.VFX.FloatN, Assembly-CSharp-Editor-testable,
        Version=0.0.0.0, Culture=neutral, PublicKeyToken=null
    attributes: []
  m_Direction: 0
  m_LinkedSlots:
<<<<<<< HEAD
  - {fileID: 114890512675854520}
=======
  - {fileID: 114830005843942136}
>>>>>>> 86e0ccd9
--- !u!114 &114700477181914002
MonoBehaviour:
  m_ObjectHideFlags: 1
  m_CorrespondingSourceObject: {fileID: 0}
  m_PrefabInternal: {fileID: 0}
  m_GameObject: {fileID: 0}
  m_Enabled: 1
  m_EditorHideFlags: 0
  m_Script: {fileID: 11500000, guid: 87c154e0feeee864da39ba7591cf27e7, type: 3}
  m_Name: VFXSlotFloatN
  m_EditorClassIdentifier: 
  m_Parent: {fileID: 0}
  m_Children: []
  m_UIPosition: {x: 0, y: 0}
  m_UICollapsed: 1
  m_UISuperCollapsed: 0
  m_MasterSlot: {fileID: 114700477181914002}
  m_MasterData:
    m_Owner: {fileID: 114399292369159298}
    m_Value:
      m_Type:
        m_SerializableType: UnityEditor.VFX.FloatN, Assembly-CSharp-Editor-testable,
          Version=0.0.0.0, Culture=neutral, PublicKeyToken=null
      m_SerializableObject: '{"m_Components":[1.0]}'
  m_Property:
    name: b
    m_serializedType:
      m_SerializableType: UnityEditor.VFX.FloatN, Assembly-CSharp-Editor-testable,
        Version=0.0.0.0, Culture=neutral, PublicKeyToken=null
    attributes: []
  m_Direction: 0
  m_LinkedSlots:
  - {fileID: 114089541377191232}
--- !u!114 &114770062067690566
MonoBehaviour:
  m_ObjectHideFlags: 1
  m_CorrespondingSourceObject: {fileID: 0}
  m_PrefabInternal: {fileID: 0}
  m_GameObject: {fileID: 0}
  m_Enabled: 1
  m_EditorHideFlags: 0
  m_Script: {fileID: 11500000, guid: 87c154e0feeee864da39ba7591cf27e7, type: 3}
  m_Name: VFXSlotFloatN
  m_EditorClassIdentifier: 
  m_Parent: {fileID: 0}
  m_Children: []
  m_UIPosition: {x: 0, y: 0}
  m_UICollapsed: 1
  m_UISuperCollapsed: 0
  m_MasterSlot: {fileID: 114770062067690566}
  m_MasterData:
    m_Owner: {fileID: 114063346275715502}
    m_Value:
      m_Type:
        m_SerializableType: UnityEditor.VFX.FloatN, Assembly-CSharp-Editor-testable,
          Version=0.0.0.0, Culture=neutral, PublicKeyToken=null
      m_SerializableObject: '{"m_Components":[0.0]}'
  m_Property:
    name: x
    m_serializedType:
      m_SerializableType: UnityEditor.VFX.FloatN, Assembly-CSharp-Editor-testable,
        Version=0.0.0.0, Culture=neutral, PublicKeyToken=null
    attributes:
    - m_Type: 3
      m_Min: -Infinity
      m_Max: Infinity
      m_Tooltip: The operand.
  m_Direction: 0
  m_LinkedSlots:
  - {fileID: 114427896611424840}
--- !u!114 &114772686465911632
MonoBehaviour:
  m_ObjectHideFlags: 1
  m_CorrespondingSourceObject: {fileID: 0}
  m_PrefabInternal: {fileID: 0}
  m_GameObject: {fileID: 0}
  m_Enabled: 1
  m_EditorHideFlags: 0
  m_Script: {fileID: 11500000, guid: 73a13919d81fb7444849bae8b5c812a2, type: 3}
  m_Name: VFXBasicSpawner
  m_EditorClassIdentifier: 
  m_Parent: {fileID: 114190878345431950}
  m_Children:
  - {fileID: 114546344818435080}
  m_UIPosition: {x: 3427.2444, y: -814.5454}
  m_UICollapsed: 0
  m_UISuperCollapsed: 0
  m_InputSlots: []
  m_OutputSlots: []
  m_Data: {fileID: 0}
  m_InputFlowSlot:
  - link: []
  - link: []
  m_OutputFlowSlot:
  - link:
    - context: {fileID: 114571923405776042}
      slotIndex: 0
--- !u!114 &114823831646293064
MonoBehaviour:
  m_ObjectHideFlags: 1
  m_CorrespondingSourceObject: {fileID: 0}
  m_PrefabInternal: {fileID: 0}
  m_GameObject: {fileID: 0}
  m_Enabled: 1
  m_EditorHideFlags: 0
  m_Script: {fileID: 11500000, guid: a0b9e6b9139e58d4c957ec54595da7d3, type: 3}
  m_Name: VFXQuadOutput
  m_EditorClassIdentifier: 
  m_Parent: {fileID: 114190878345431950}
  m_Children:
  - {fileID: 114663270059283082}
  - {fileID: 114923016951914188}
  - {fileID: 114479405765983972}
  - {fileID: 114498596232787114}
  m_UIPosition: {x: 3428.8914, y: 471.33606}
  m_UICollapsed: 0
  m_UISuperCollapsed: 0
  m_InputSlots:
  - {fileID: 114507805763603914}
  m_OutputSlots: []
  m_Data: {fileID: 114591868403027336}
  m_InputFlowSlot:
  - link:
    - context: {fileID: 114658178759232994}
      slotIndex: 0
  m_OutputFlowSlot:
  - link: []
  blendMode: 1
  cullMode: 0
  zWriteMode: 0
  zTestMode: 0
  flipbookMode: 0
  useSoftParticle: 0
  sortPriority: 0
  indirectDraw: 0
  preRefraction: 0
  useGeometryShader: 0
--- !u!114 &114830005843942136
MonoBehaviour:
  m_ObjectHideFlags: 1
  m_CorrespondingSourceObject: {fileID: 0}
  m_PrefabInternal: {fileID: 0}
  m_GameObject: {fileID: 0}
  m_Enabled: 1
  m_EditorHideFlags: 0
  m_Script: {fileID: 11500000, guid: f780aa281814f9842a7c076d436932e7, type: 3}
  m_Name: VFXSlotFloat
  m_EditorClassIdentifier: 
  m_Parent: {fileID: 0}
  m_Children: []
  m_UIPosition: {x: 0, y: 0}
  m_UICollapsed: 1
  m_UISuperCollapsed: 0
  m_MasterSlot: {fileID: 114830005843942136}
  m_MasterData:
    m_Owner: {fileID: 114945241805470308}
    m_Value:
      m_Type:
        m_SerializableType: System.Single, mscorlib, Version=2.0.0.0, Culture=neutral,
          PublicKeyToken=b77a5c561934e089
      m_SerializableObject: 
  m_Property:
    name: TotalTime
    m_serializedType:
      m_SerializableType: System.Single, mscorlib, Version=2.0.0.0, Culture=neutral,
        PublicKeyToken=b77a5c561934e089
    attributes: []
  m_Direction: 1
  m_LinkedSlots:
  - {fileID: 114675632975273184}
--- !u!114 &114846533399427686
MonoBehaviour:
  m_ObjectHideFlags: 1
  m_CorrespondingSourceObject: {fileID: 0}
  m_PrefabInternal: {fileID: 0}
  m_GameObject: {fileID: 0}
  m_Enabled: 1
  m_EditorHideFlags: 0
  m_Script: {fileID: 11500000, guid: f780aa281814f9842a7c076d436932e7, type: 3}
  m_Name: VFXSlotFloat
  m_EditorClassIdentifier: 
  m_Parent: {fileID: 0}
  m_Children: []
  m_UIPosition: {x: 0, y: 0}
  m_UICollapsed: 1
  m_UISuperCollapsed: 0
  m_MasterSlot: {fileID: 114846533399427686}
  m_MasterData:
    m_Owner: {fileID: 114063346275715502}
    m_Value:
      m_Type:
        m_SerializableType: System.Single, mscorlib, Version=2.0.0.0, Culture=neutral,
          PublicKeyToken=b77a5c561934e089
      m_SerializableObject: 
  m_Property:
    name: o
    m_serializedType:
      m_SerializableType: System.Single, mscorlib, Version=2.0.0.0, Culture=neutral,
        PublicKeyToken=b77a5c561934e089
    attributes: []
  m_Direction: 1
<<<<<<< HEAD
  m_LinkedSlots: []
--- !u!114 &114858965909633472
=======
  m_LinkedSlots:
  - {fileID: 114342804572643104}
--- !u!114 &114853957764547520
>>>>>>> 86e0ccd9
MonoBehaviour:
  m_ObjectHideFlags: 1
  m_CorrespondingSourceObject: {fileID: 0}
  m_PrefabInternal: {fileID: 0}
  m_GameObject: {fileID: 0}
  m_Enabled: 1
  m_EditorHideFlags: 0
  m_Script: {fileID: 11500000, guid: 87c154e0feeee864da39ba7591cf27e7, type: 3}
  m_Name: VFXSlotFloatN
  m_EditorClassIdentifier: 
  m_Parent: {fileID: 114587010093769532}
  m_Children: []
  m_UIPosition: {x: 0, y: 0}
  m_UICollapsed: 1
  m_UISuperCollapsed: 0
<<<<<<< HEAD
  m_MasterSlot: {fileID: 114858965909633472}
  m_MasterData:
    m_Owner: {fileID: 114271927118743992}
    m_Value:
      m_Type:
        m_SerializableType: UnityEditor.VFX.FloatN, Assembly-CSharp-Editor-testable,
          Version=0.0.0.0, Culture=neutral, PublicKeyToken=null
      m_SerializableObject: '{"m_Components":[0.0]}'
  m_Property:
    name: c
=======
  m_MasterSlot: {fileID: 114587010093769532}
  m_MasterData:
    m_Owner: {fileID: 0}
    m_Value:
      m_Type:
        m_SerializableType: 
      m_SerializableObject: 
  m_Property:
    name: y
>>>>>>> 86e0ccd9
    m_serializedType:
      m_SerializableType: UnityEditor.VFX.FloatN, Assembly-CSharp-Editor-testable,
        Version=0.0.0.0, Culture=neutral, PublicKeyToken=null
    attributes: []
<<<<<<< HEAD
  m_Direction: 0
=======
  m_Direction: 1
>>>>>>> 86e0ccd9
  m_LinkedSlots: []
--- !u!114 &114880071494137674
MonoBehaviour:
  m_ObjectHideFlags: 1
  m_CorrespondingSourceObject: {fileID: 0}
  m_PrefabInternal: {fileID: 0}
  m_GameObject: {fileID: 0}
  m_Enabled: 1
  m_EditorHideFlags: 0
  m_Script: {fileID: 11500000, guid: 330e0fca1717dde4aaa144f48232aa64, type: 3}
  m_Name: VFXParameter
  m_EditorClassIdentifier: 
  m_Parent: {fileID: 114190878345431950}
  m_Children: []
  m_UIPosition: {x: 2466.652, y: 116.170204}
  m_UICollapsed: 0
  m_UISuperCollapsed: 0
  m_InputSlots: []
  m_OutputSlots:
  - {fileID: 114089541377191232}
  m_exposedName: axis
  m_exposed: 0
  m_Order: 0
  m_Min:
    m_Type:
      m_SerializableType: 
    m_SerializableObject: 
  m_Max:
    m_Type:
      m_SerializableType: 
    m_SerializableObject: 
  m_Nodes: []
--- !u!114 &114886259534172262
MonoBehaviour:
  m_ObjectHideFlags: 1
  m_CorrespondingSourceObject: {fileID: 0}
  m_PrefabInternal: {fileID: 0}
  m_GameObject: {fileID: 0}
  m_Enabled: 1
  m_EditorHideFlags: 0
  m_Script: {fileID: 11500000, guid: ac39bd03fca81b849929b9c966f1836a, type: 3}
  m_Name: VFXSlotFloat3
  m_EditorClassIdentifier: 
  m_Parent: {fileID: 0}
  m_Children:
  - {fileID: 114586708889774204}
  - {fileID: 114283661946716680}
  - {fileID: 114491403854480532}
  m_UIPosition: {x: 0, y: 0}
  m_UICollapsed: 1
  m_UISuperCollapsed: 0
  m_MasterSlot: {fileID: 114886259534172262}
  m_MasterData:
    m_Owner: {fileID: 114962349886332802}
    m_Value:
      m_Type:
        m_SerializableType: UnityEngine.Vector3, UnityEngine.CoreModule, Version=0.0.0.0,
          Culture=neutral, PublicKeyToken=null
      m_SerializableObject: '{"x":0.0,"y":0.0,"z":0.0}'
  m_Property:
    name: Position
    m_serializedType:
      m_SerializableType: UnityEngine.Vector3, UnityEngine.CoreModule, Version=0.0.0.0,
        Culture=neutral, PublicKeyToken=null
    attributes: []
  m_Direction: 0
  m_LinkedSlots:
  - {fileID: 114587010093769532}
--- !u!114 &114887442911679238
MonoBehaviour:
  m_ObjectHideFlags: 1
  m_CorrespondingSourceObject: {fileID: 0}
  m_PrefabInternal: {fileID: 0}
  m_GameObject: {fileID: 0}
  m_Enabled: 1
  m_EditorHideFlags: 0
  m_Script: {fileID: 11500000, guid: f780aa281814f9842a7c076d436932e7, type: 3}
  m_Name: VFXSlotFloat
  m_EditorClassIdentifier: 
  m_Parent: {fileID: 0}
  m_Children: []
  m_UIPosition: {x: 0, y: 0}
  m_UICollapsed: 1
  m_UISuperCollapsed: 0
  m_MasterSlot: {fileID: 114887442911679238}
  m_MasterData:
    m_Owner: {fileID: 114220971160679732}
    m_Value:
      m_Type:
        m_SerializableType: System.Single, mscorlib, Version=2.0.0.0, Culture=neutral,
          PublicKeyToken=b77a5c561934e089
      m_SerializableObject: 0
  m_Property:
    name: o
    m_serializedType:
      m_SerializableType: System.Single, mscorlib, Version=2.0.0.0, Culture=neutral,
        PublicKeyToken=b77a5c561934e089
    attributes: []
  m_Direction: 1
  m_LinkedSlots:
  - {fileID: 114101901453820152}
<<<<<<< HEAD
--- !u!114 &114890512675854520
=======
--- !u!114 &114891110830456288
>>>>>>> 86e0ccd9
MonoBehaviour:
  m_ObjectHideFlags: 1
  m_CorrespondingSourceObject: {fileID: 0}
  m_PrefabInternal: {fileID: 0}
  m_GameObject: {fileID: 0}
  m_Enabled: 1
  m_EditorHideFlags: 0
<<<<<<< HEAD
  m_Script: {fileID: 11500000, guid: f780aa281814f9842a7c076d436932e7, type: 3}
  m_Name: VFXSlotFloat
=======
  m_Script: {fileID: 11500000, guid: 87c154e0feeee864da39ba7591cf27e7, type: 3}
  m_Name: VFXSlotFloatN
>>>>>>> 86e0ccd9
  m_EditorClassIdentifier: 
  m_Parent: {fileID: 0}
  m_Children: []
  m_UIPosition: {x: 0, y: 0}
  m_UICollapsed: 1
  m_UISuperCollapsed: 0
<<<<<<< HEAD
  m_MasterSlot: {fileID: 114890512675854520}
  m_MasterData:
    m_Owner: {fileID: 114945241805470308}
    m_Value:
      m_Type:
        m_SerializableType: System.Single, mscorlib, Version=2.0.0.0, Culture=neutral,
          PublicKeyToken=b77a5c561934e089
      m_SerializableObject: 
  m_Property:
    name: TotalTime
    m_serializedType:
      m_SerializableType: System.Single, mscorlib, Version=2.0.0.0, Culture=neutral,
        PublicKeyToken=b77a5c561934e089
    attributes: []
  m_Direction: 1
  m_LinkedSlots:
  - {fileID: 114675632975273184}
=======
  m_MasterSlot: {fileID: 114891110830456288}
  m_MasterData:
    m_Owner: {fileID: 114271927118743992}
    m_Value:
      m_Type:
        m_SerializableType: UnityEditor.VFX.FloatN, Assembly-CSharp-Editor-testable,
          Version=0.0.0.0, Culture=neutral, PublicKeyToken=null
      m_SerializableObject: '{"m_Components":[0.0]}'
  m_Property:
    name: c
    m_serializedType:
      m_SerializableType: UnityEditor.VFX.FloatN, Assembly-CSharp-Editor-testable,
        Version=0.0.0.0, Culture=neutral, PublicKeyToken=null
    attributes: []
  m_Direction: 0
  m_LinkedSlots: []
>>>>>>> 86e0ccd9
--- !u!114 &114891364551733592
MonoBehaviour:
  m_ObjectHideFlags: 1
  m_CorrespondingSourceObject: {fileID: 0}
  m_PrefabInternal: {fileID: 0}
  m_GameObject: {fileID: 0}
  m_Enabled: 1
  m_EditorHideFlags: 0
  m_Script: {fileID: 11500000, guid: f780aa281814f9842a7c076d436932e7, type: 3}
  m_Name: VFXSlotFloat
  m_EditorClassIdentifier: 
  m_Parent: {fileID: 0}
  m_Children: []
  m_UIPosition: {x: 0, y: 0}
  m_UICollapsed: 1
  m_UISuperCollapsed: 0
  m_MasterSlot: {fileID: 114891364551733592}
  m_MasterData:
    m_Owner: {fileID: 114546344818435080}
    m_Value:
      m_Type:
        m_SerializableType: System.Single, mscorlib, Version=2.0.0.0, Culture=neutral,
          PublicKeyToken=b77a5c561934e089
      m_SerializableObject: 128
  m_Property:
    name: Rate
    m_serializedType:
      m_SerializableType: System.Single, mscorlib, Version=2.0.0.0, Culture=neutral,
        PublicKeyToken=b77a5c561934e089
    attributes:
    - m_Type: 1
      m_Min: 0
      m_Max: Infinity
      m_Tooltip: 
  m_Direction: 0
  m_LinkedSlots: []
--- !u!114 &114898416894772490
MonoBehaviour:
  m_ObjectHideFlags: 1
  m_CorrespondingSourceObject: {fileID: 0}
  m_PrefabInternal: {fileID: 0}
  m_GameObject: {fileID: 0}
  m_Enabled: 1
  m_EditorHideFlags: 0
  m_Script: {fileID: 11500000, guid: 1b605c022ee79394a8a776c0869b3f9a, type: 3}
  m_Name: VFXSlot
  m_EditorClassIdentifier: 
  m_Parent: {fileID: 0}
  m_Children:
  - {fileID: 114613810723286314}
  - {fileID: 114332507836999528}
  m_UIPosition: {x: 0, y: 0}
  m_UICollapsed: 0
  m_UISuperCollapsed: 0
  m_MasterSlot: {fileID: 114898416894772490}
  m_MasterData:
    m_Owner: {fileID: 114571923405776042}
    m_Value:
      m_Type:
        m_SerializableType: UnityEditor.VFX.AABox, Assembly-CSharp-Editor-testable,
          Version=0.0.0.0, Culture=neutral, PublicKeyToken=null
      m_SerializableObject: '{"space":0,"center":{"x":0.0,"y":0.0,"z":0.0},"size":{"x":0.4000000059604645,"y":0.10000000149011612,"z":0.10000000149011612}}'
  m_Property:
    name: bounds
    m_serializedType:
      m_SerializableType: UnityEditor.VFX.AABox, Assembly-CSharp-Editor-testable,
        Version=0.0.0.0, Culture=neutral, PublicKeyToken=null
    attributes: []
  m_Direction: 0
  m_LinkedSlots: []
--- !u!114 &114923016951914188
MonoBehaviour:
  m_ObjectHideFlags: 1
  m_CorrespondingSourceObject: {fileID: 0}
  m_PrefabInternal: {fileID: 0}
  m_GameObject: {fileID: 0}
  m_Enabled: 1
  m_EditorHideFlags: 0
  m_Script: {fileID: 11500000, guid: a971fa2e110a0ac42ac1d8dae408704b, type: 3}
  m_Name: SetAttribute
  m_EditorClassIdentifier: 
  m_Parent: {fileID: 114823831646293064}
  m_Children: []
  m_UIPosition: {x: 0, y: 0}
  m_UICollapsed: 0
  m_UISuperCollapsed: 0
  m_InputSlots:
  - {fileID: 114011674199994030}
  m_OutputSlots: []
  m_Disabled: 0
  attribute: sizeX
  Composition: 0
  Random: 0
--- !u!114 &114942904734927564
MonoBehaviour:
  m_ObjectHideFlags: 1
  m_CorrespondingSourceObject: {fileID: 0}
  m_PrefabInternal: {fileID: 0}
  m_GameObject: {fileID: 0}
  m_Enabled: 1
  m_EditorHideFlags: 0
  m_Script: {fileID: 11500000, guid: a971fa2e110a0ac42ac1d8dae408704b, type: 3}
  m_Name: SetAttribute
  m_EditorClassIdentifier: 
  m_Parent: {fileID: 114571923405776042}
  m_Children: []
  m_UIPosition: {x: 0, y: 0}
  m_UICollapsed: 0
  m_UISuperCollapsed: 0
  m_InputSlots:
  - {fileID: 114024329143904430}
  m_OutputSlots: []
  m_Disabled: 0
  attribute: lifetime
  Composition: 0
  Random: 0
--- !u!114 &114945241805470308
MonoBehaviour:
  m_ObjectHideFlags: 1
  m_CorrespondingSourceObject: {fileID: 0}
  m_PrefabInternal: {fileID: 0}
  m_GameObject: {fileID: 0}
  m_Enabled: 1
  m_EditorHideFlags: 0
  m_Script: {fileID: 11500000, guid: 7d33fb94df928ef4c986f97607706b82, type: 3}
  m_Name: VFXBuiltInParameter
  m_EditorClassIdentifier: 
  m_Parent: {fileID: 114190878345431950}
  m_Children: []
  m_UIPosition: {x: 2212.745, y: -18.449188}
  m_UICollapsed: 0
  m_UISuperCollapsed: 0
  m_InputSlots: []
  m_OutputSlots:
<<<<<<< HEAD
  - {fileID: 114890512675854520}
=======
  - {fileID: 114830005843942136}
>>>>>>> 86e0ccd9
  m_expressionOp: 7
--- !u!114 &114962349886332802
MonoBehaviour:
  m_ObjectHideFlags: 1
  m_CorrespondingSourceObject: {fileID: 0}
  m_PrefabInternal: {fileID: 0}
  m_GameObject: {fileID: 0}
  m_Enabled: 1
  m_EditorHideFlags: 0
  m_Script: {fileID: 11500000, guid: a971fa2e110a0ac42ac1d8dae408704b, type: 3}
  m_Name: SetAttribute
  m_EditorClassIdentifier: 
  m_Parent: {fileID: 114571923405776042}
  m_Children: []
  m_UIPosition: {x: 0, y: 0}
  m_UICollapsed: 0
  m_UISuperCollapsed: 0
  m_InputSlots:
  - {fileID: 114886259534172262}
  m_OutputSlots: []
  m_Disabled: 0
  attribute: position
  Composition: 0
  Random: 0
--- !u!114 &114978308560370868
MonoBehaviour:
  m_ObjectHideFlags: 1
  m_CorrespondingSourceObject: {fileID: 0}
  m_PrefabInternal: {fileID: 0}
  m_GameObject: {fileID: 0}
  m_Enabled: 1
  m_EditorHideFlags: 0
  m_Script: {fileID: 11500000, guid: 76f778ff57c4e8145b9681fe3268d8e9, type: 3}
  m_Name: VFXSlotGradient
  m_EditorClassIdentifier: 
  m_Parent: {fileID: 0}
  m_Children: []
  m_UIPosition: {x: 0, y: 0}
  m_UICollapsed: 1
  m_UISuperCollapsed: 0
  m_MasterSlot: {fileID: 114978308560370868}
  m_MasterData:
    m_Owner: {fileID: 114479405765983972}
    m_Value:
      m_Type:
        m_SerializableType: UnityEngine.Gradient, UnityEngine.CoreModule, Version=0.0.0.0,
          Culture=neutral, PublicKeyToken=null
      m_SerializableObject: '{"colorKeys":[{"color":{"r":1.0,"g":0.0686105489730835,"b":0.0,"a":1.0},"time":0.0},{"color":{"r":1.0,"g":0.5448049306869507,"b":0.0,"a":1.0},"time":0.13426412642002107},{"color":{"r":1.0,"g":0.0,"b":0.08857536315917969,"a":1.0},"time":0.2826123535633087},{"color":{"r":0.800000011920929,"g":0.15294118225574494,"b":0.30175885558128359,"a":1.0},"time":0.43990233540534975},{"color":{"r":1.0,"g":0.5615010857582092,"b":0.0,"a":1.0},"time":0.6291599869728088},{"color":{"r":1.0,"g":0.0,"b":0.1632709503173828,"a":1.0},"time":0.8209658861160278},{"color":{"r":0.8196078538894653,"g":0.2235293984413147,"b":0.3834362328052521,"a":1.0},"time":1.0}],"alphaKeys":[{"alpha":1.0,"time":0.0},{"alpha":1.0,"time":1.0}],"gradientMode":0}'
  m_Property:
    name: gradient
    m_serializedType:
      m_SerializableType: UnityEngine.Gradient, UnityEngine.CoreModule, Version=0.0.0.0,
        Culture=neutral, PublicKeyToken=null
    attributes:
    - m_Type: 3
      m_Min: -Infinity
      m_Max: Infinity
      m_Tooltip: The over-life Gradient
  m_Direction: 0
  m_LinkedSlots: []
--- !u!2058629509 &8926484042661614526
VisualEffectAsset:
  m_ObjectHideFlags: 0
  m_CorrespondingSourceObject: {fileID: 0}
  m_PrefabInternal: {fileID: 0}
  m_Name: 16_CullingMode_CullUpdate
  m_Graph: {fileID: 114190878345431950}
  m_Expressions:
    m_Expressions:
    - op: 7
      valueIndex: 0
      data[0]: -1
      data[1]: -1
      data[2]: -1
      data[3]: -1
    - op: 1
      valueIndex: 1
      data[0]: -1
      data[1]: -1
      data[2]: -1
      data[3]: 1
    - op: 23
      valueIndex: 2
      data[0]: 1
      data[1]: 0
      data[2]: -1
      data[3]: 1
    - op: 1
      valueIndex: 3
      data[0]: -1
      data[1]: -1
      data[2]: -1
      data[3]: 1
    - op: 23
      valueIndex: 4
      data[0]: 2
      data[1]: 3
      data[2]: -1
      data[3]: 1
    - op: 11
      valueIndex: 5
      data[0]: 4
      data[1]: -1
      data[2]: -1
      data[3]: 1
    - op: 1
      valueIndex: 6
      data[0]: -1
      data[1]: -1
      data[2]: -1
      data[3]: 3
    - op: 1
      valueIndex: 9
      data[0]: -1
      data[1]: -1
      data[2]: -1
      data[3]: 1
    - op: 3
      valueIndex: 10
      data[0]: 5
      data[1]: 5
      data[2]: 5
      data[3]: -1
    - op: 1
      valueIndex: 13
      data[0]: -1
      data[1]: -1
      data[2]: -1
      data[3]: 1
    - op: 1
      valueIndex: 14
      data[0]: -1
      data[1]: -1
      data[2]: -1
      data[3]: 1
    - op: 1
      valueIndex: 15
      data[0]: -1
      data[1]: -1
      data[2]: -1
      data[3]: 14
    - op: 1
      valueIndex: 16
      data[0]: -1
      data[1]: -1
      data[2]: -1
      data[3]: 1
    - op: 3
      valueIndex: 17
      data[0]: 7
      data[1]: 7
      data[2]: 7
      data[3]: -1
    - op: 1
      valueIndex: 20
      data[0]: -1
      data[1]: -1
      data[2]: -1
      data[3]: 1
    - op: 1
      valueIndex: 21
      data[0]: -1
      data[1]: -1
      data[2]: -1
      data[3]: 1
    - op: 21
      valueIndex: 22
      data[0]: 8
      data[1]: 6
      data[2]: -1
      data[3]: 3
    - op: 1
      valueIndex: 25
      data[0]: -1
      data[1]: -1
      data[2]: -1
      data[3]: 1
    - op: 1
      valueIndex: 26
      data[0]: -1
      data[1]: -1
      data[2]: -1
      data[3]: 1
    - op: 1
      valueIndex: 27
      data[0]: -1
      data[1]: -1
      data[2]: -1
      data[3]: 7
    - op: 41
      valueIndex: 29
      data[0]: 11
      data[1]: -1
      data[2]: -1
      data[3]: 0
    - op: 3
      valueIndex: 30
      data[0]: 10
      data[1]: 9
      data[2]: 12
      data[3]: -1
    - op: 26
      valueIndex: 33
      data[0]: 14
      data[1]: 15
      data[2]: -1
      data[3]: 1
    - op: 21
      valueIndex: 34
      data[0]: 16
      data[1]: 13
      data[2]: -1
      data[3]: 3
    - op: 6
      valueIndex: 37
      data[0]: -1
      data[1]: -1
      data[2]: -1
      data[3]: -1
    - op: 1
      valueIndex: 38
      data[0]: -1
      data[1]: -1
      data[2]: -1
      data[3]: 1
    m_NeedsLocalToWorld: 0
    m_NeedsWorldToLocal: 0
  m_ExposedExpressions:
  - nameId: phase_axis
    index: 1
  m_PropertySheet:
    m_Float:
      m_Array:
      - m_ExpressionIndex: 1
        m_Value: 0
      - m_ExpressionIndex: 3
        m_Value: 0
      - m_ExpressionIndex: 7
        m_Value: 1
      - m_ExpressionIndex: 9
        m_Value: 0.1
      - m_ExpressionIndex: 10
        m_Value: 0.4
      - m_ExpressionIndex: 12
        m_Value: 0.1
      - m_ExpressionIndex: 14
        m_Value: 128
      - m_ExpressionIndex: 15
        m_Value: 0
      - m_ExpressionIndex: 17
        m_Value: 0.2
      - m_ExpressionIndex: 18
        m_Value: 0.2
      - m_ExpressionIndex: 25
        m_Value: 0.1
    m_Vector2f:
      m_Array: []
    m_Vector3f:
      m_Array:
      - m_ExpressionIndex: 6
        m_Value: {x: 5, y: 0, z: 0}
    m_Vector4f:
      m_Array: []
    m_Uint:
      m_Array: []
    m_Int:
      m_Array: []
    m_Matrix4x4f:
      m_Array: []
    m_AnimationCurve:
      m_Array: []
    m_Gradient:
      m_Array:
      - m_ExpressionIndex: 11
        m_Value:
          serializedVersion: 2
          key0: {r: 1, g: 0.06861055, b: 0, a: 1}
          key1: {r: 1, g: 0.54480493, b: 0, a: 1}
          key2: {r: 1, g: 0, b: 0.08857536, a: 0}
          key3: {r: 0.8, g: 0.15294118, b: 0.30175886, a: 0}
          key4: {r: 1, g: 0.5615011, b: 0, a: 0}
          key5: {r: 1, g: 0, b: 0.16327095, a: 0}
          key6: {r: 0.81960785, g: 0.2235294, b: 0.38343623, a: 0}
          key7: {r: 0, g: 0, b: 0, a: 0}
          ctime0: 0
          ctime1: 8799
          ctime2: 18521
          ctime3: 28829
          ctime4: 41232
          ctime5: 53802
          ctime6: 65535
          ctime7: 0
          atime0: 0
          atime1: 65535
          atime2: 0
          atime3: 0
          atime4: 0
          atime5: 0
          atime6: 0
          atime7: 0
          m_Mode: 0
          m_NumColorKeys: 7
          m_NumAlphaKeys: 2
    m_NamedObject:
      m_Array:
      - m_ExpressionIndex: 19
        m_Value: {fileID: 2800000, guid: 276d9e395ae18fe40a9b4988549f2349, type: 3}
    m_Bool:
      m_Array: []
  m_Buffers:
  - type: 1
    size: 458752
    capacity: 65536
    layout:
    - name: lifetime
      type: 1
      offset:
        bucket: 0
        structure: 1
        element: 0
    - name: position
      type: 3
      offset:
        bucket: 65536
        structure: 4
        element: 0
    - name: alive
      type: 17
      offset:
        bucket: 327680
        structure: 2
        element: 0
    - name: age
      type: 1
      offset:
        bucket: 327680
        structure: 2
        element: 1
  - type: 1
    size: 1
    capacity: 1
    layout:
    - name: spawnCount
      type: 1
      offset:
        bucket: 0
        structure: 1
        element: 0
  - type: 2
    size: 65536
    capacity: 0
    layout: []
  - type: 1
    size: 1
    capacity: 0
    layout: []
  m_CPUBuffers:
  - capacity: 1
    stride: 1
    layout:
    - name: spawnCount
      type: 1
      offset:
        bucket: 0
        structure: 1
        element: 0
    initialData:
      data: 00000000
  - capacity: 1
    stride: 1
    layout:
    - name: spawnCount
      type: 1
      offset:
        bucket: 0
        structure: 1
        element: 0
    initialData:
      data: 00000000
  m_Systems:
  - type: 0
    flags: 0
    capacity: 0
    layer: 0
    buffers:
    - nameId: spawner_output
      index: 1
    values: []
    tasks:
    - type: 268435456
      buffers: []
      values:
      - nameId: Rate
        index: 22
      params: []
      processor: {fileID: 0}
  - type: 1
    flags: 1
    capacity: 65536
    layer: 4294967295
    buffers:
    - nameId: attributeBuffer
      index: 0
    - nameId: sourceAttributeBuffer
      index: 1
    - nameId: deadList
      index: 2
    - nameId: deadListCount
      index: 3
    - nameId: spawner_input
      index: 1
    values:
    - nameId: bounds_center
      index: 23
    - nameId: bounds_size
      index: 21
    tasks:
    - type: 536870912
      buffers:
      - nameId: attributeBuffer
        index: 0
      - nameId: deadListIn
        index: 2
      - nameId: deadListCount
        index: 3
      - nameId: sourceAttributeBuffer
        index: 1
      values:
      - nameId: Lifetime_b
        index: 25
      - nameId: Position_c
        index: 23
      params:
      - nameId: bounds_center
        index: 23
      - nameId: bounds_size
        index: 21
<<<<<<< HEAD
      processor: {fileID: 7200000, guid: 06db1e37d57b04d488fbe96ab302d08a, type: 3}
=======
      processor: {fileID: 7200000, guid: 9dfffb9974531f54da0b63c80ab2ab6a, type: 3}
>>>>>>> 86e0ccd9
    - type: 805306368
      buffers:
      - nameId: attributeBuffer
        index: 0
      - nameId: deadListOut
        index: 2
      values:
      - nameId: deltaTime_b
        index: 24
      params: []
<<<<<<< HEAD
      processor: {fileID: 7200000, guid: 1b49583b8d532994098310fec243f4bd, type: 3}
=======
      processor: {fileID: 7200000, guid: 09b341bd97bb343409b7d80bda62bfe4, type: 3}
>>>>>>> 86e0ccd9
    - type: 1073741826
      buffers:
      - nameId: attributeBuffer
        index: 0
      values:
      - nameId: SizeX_b
        index: 18
      - nameId: SizeX_c
        index: 17
      - nameId: gradient_d
        index: 20
      - nameId: mainTexture
        index: 19
      params:
      - nameId: sortPriority
        index: 0
<<<<<<< HEAD
      processor: {fileID: 4800000, guid: 5c03c71416e0ae34da5b1117ee2d79e5, type: 3}
=======
      processor: {fileID: 4800000, guid: d3bd3ddf6abed284b8923b6f65ba49bc, type: 3}
>>>>>>> 86e0ccd9
  m_Events:
  - name: OnPlay
    playSystems: 00000000
    stopSystems: 
  - name: OnStop
    playSystems: 
    stopSystems: 00000000
  m_RendererSettings:
    motionVectorGenerationMode: 0
    shadowCastingMode: 0
    receiveShadows: 0
    reflectionProbeUsage: 0
    lightProbeUsage: 0
  m_CullingFlags: 3
  m_RuntimeVersion: 2<|MERGE_RESOLUTION|>--- conflicted
+++ resolved
@@ -418,11 +418,7 @@
   m_InputSlots:
   - {fileID: 114101901453820152}
   - {fileID: 114675632975273184}
-<<<<<<< HEAD
-  - {fileID: 114858965909633472}
-=======
   - {fileID: 114891110830456288}
->>>>>>> 86e0ccd9
   m_OutputSlots:
   - {fileID: 114427896611424840}
 --- !u!114 &114283661946716680
@@ -1168,11 +1164,7 @@
     attributes: []
   m_Direction: 0
   m_LinkedSlots:
-<<<<<<< HEAD
-  - {fileID: 114890512675854520}
-=======
   - {fileID: 114830005843942136}
->>>>>>> 86e0ccd9
 --- !u!114 &114700477181914002
 MonoBehaviour:
   m_ObjectHideFlags: 1
@@ -1374,41 +1366,24 @@
         PublicKeyToken=b77a5c561934e089
     attributes: []
   m_Direction: 1
-<<<<<<< HEAD
-  m_LinkedSlots: []
---- !u!114 &114858965909633472
-=======
   m_LinkedSlots:
   - {fileID: 114342804572643104}
 --- !u!114 &114853957764547520
->>>>>>> 86e0ccd9
-MonoBehaviour:
-  m_ObjectHideFlags: 1
-  m_CorrespondingSourceObject: {fileID: 0}
-  m_PrefabInternal: {fileID: 0}
-  m_GameObject: {fileID: 0}
-  m_Enabled: 1
-  m_EditorHideFlags: 0
-  m_Script: {fileID: 11500000, guid: 87c154e0feeee864da39ba7591cf27e7, type: 3}
-  m_Name: VFXSlotFloatN
+MonoBehaviour:
+  m_ObjectHideFlags: 1
+  m_CorrespondingSourceObject: {fileID: 0}
+  m_PrefabInternal: {fileID: 0}
+  m_GameObject: {fileID: 0}
+  m_Enabled: 1
+  m_EditorHideFlags: 0
+  m_Script: {fileID: 11500000, guid: f780aa281814f9842a7c076d436932e7, type: 3}
+  m_Name: VFXSlotFloat
   m_EditorClassIdentifier: 
   m_Parent: {fileID: 114587010093769532}
   m_Children: []
   m_UIPosition: {x: 0, y: 0}
   m_UICollapsed: 1
   m_UISuperCollapsed: 0
-<<<<<<< HEAD
-  m_MasterSlot: {fileID: 114858965909633472}
-  m_MasterData:
-    m_Owner: {fileID: 114271927118743992}
-    m_Value:
-      m_Type:
-        m_SerializableType: UnityEditor.VFX.FloatN, Assembly-CSharp-Editor-testable,
-          Version=0.0.0.0, Culture=neutral, PublicKeyToken=null
-      m_SerializableObject: '{"m_Components":[0.0]}'
-  m_Property:
-    name: c
-=======
   m_MasterSlot: {fileID: 114587010093769532}
   m_MasterData:
     m_Owner: {fileID: 0}
@@ -1418,16 +1393,11 @@
       m_SerializableObject: 
   m_Property:
     name: y
->>>>>>> 86e0ccd9
-    m_serializedType:
-      m_SerializableType: UnityEditor.VFX.FloatN, Assembly-CSharp-Editor-testable,
-        Version=0.0.0.0, Culture=neutral, PublicKeyToken=null
-    attributes: []
-<<<<<<< HEAD
-  m_Direction: 0
-=======
+    m_serializedType:
+      m_SerializableType: System.Single, mscorlib, Version=2.0.0.0, Culture=neutral,
+        PublicKeyToken=b77a5c561934e089
+    attributes: []
   m_Direction: 1
->>>>>>> 86e0ccd9
   m_LinkedSlots: []
 --- !u!114 &114880071494137674
 MonoBehaviour:
@@ -1529,50 +1499,22 @@
   m_Direction: 1
   m_LinkedSlots:
   - {fileID: 114101901453820152}
-<<<<<<< HEAD
---- !u!114 &114890512675854520
-=======
 --- !u!114 &114891110830456288
->>>>>>> 86e0ccd9
-MonoBehaviour:
-  m_ObjectHideFlags: 1
-  m_CorrespondingSourceObject: {fileID: 0}
-  m_PrefabInternal: {fileID: 0}
-  m_GameObject: {fileID: 0}
-  m_Enabled: 1
-  m_EditorHideFlags: 0
-<<<<<<< HEAD
-  m_Script: {fileID: 11500000, guid: f780aa281814f9842a7c076d436932e7, type: 3}
-  m_Name: VFXSlotFloat
-=======
+MonoBehaviour:
+  m_ObjectHideFlags: 1
+  m_CorrespondingSourceObject: {fileID: 0}
+  m_PrefabInternal: {fileID: 0}
+  m_GameObject: {fileID: 0}
+  m_Enabled: 1
+  m_EditorHideFlags: 0
   m_Script: {fileID: 11500000, guid: 87c154e0feeee864da39ba7591cf27e7, type: 3}
   m_Name: VFXSlotFloatN
->>>>>>> 86e0ccd9
-  m_EditorClassIdentifier: 
-  m_Parent: {fileID: 0}
-  m_Children: []
-  m_UIPosition: {x: 0, y: 0}
-  m_UICollapsed: 1
-  m_UISuperCollapsed: 0
-<<<<<<< HEAD
-  m_MasterSlot: {fileID: 114890512675854520}
-  m_MasterData:
-    m_Owner: {fileID: 114945241805470308}
-    m_Value:
-      m_Type:
-        m_SerializableType: System.Single, mscorlib, Version=2.0.0.0, Culture=neutral,
-          PublicKeyToken=b77a5c561934e089
-      m_SerializableObject: 
-  m_Property:
-    name: TotalTime
-    m_serializedType:
-      m_SerializableType: System.Single, mscorlib, Version=2.0.0.0, Culture=neutral,
-        PublicKeyToken=b77a5c561934e089
-    attributes: []
-  m_Direction: 1
-  m_LinkedSlots:
-  - {fileID: 114675632975273184}
-=======
+  m_EditorClassIdentifier: 
+  m_Parent: {fileID: 0}
+  m_Children: []
+  m_UIPosition: {x: 0, y: 0}
+  m_UICollapsed: 1
+  m_UISuperCollapsed: 0
   m_MasterSlot: {fileID: 114891110830456288}
   m_MasterData:
     m_Owner: {fileID: 114271927118743992}
@@ -1589,7 +1531,6 @@
     attributes: []
   m_Direction: 0
   m_LinkedSlots: []
->>>>>>> 86e0ccd9
 --- !u!114 &114891364551733592
 MonoBehaviour:
   m_ObjectHideFlags: 1
@@ -1724,11 +1665,7 @@
   m_UISuperCollapsed: 0
   m_InputSlots: []
   m_OutputSlots:
-<<<<<<< HEAD
-  - {fileID: 114890512675854520}
-=======
   - {fileID: 114830005843942136}
->>>>>>> 86e0ccd9
   m_expressionOp: 7
 --- !u!114 &114962349886332802
 MonoBehaviour:
@@ -2166,11 +2103,7 @@
         index: 23
       - nameId: bounds_size
         index: 21
-<<<<<<< HEAD
-      processor: {fileID: 7200000, guid: 06db1e37d57b04d488fbe96ab302d08a, type: 3}
-=======
-      processor: {fileID: 7200000, guid: 9dfffb9974531f54da0b63c80ab2ab6a, type: 3}
->>>>>>> 86e0ccd9
+      processor: {fileID: 7200000, guid: 3266319298bb2bd42b8056d191f6cf22, type: 3}
     - type: 805306368
       buffers:
       - nameId: attributeBuffer
@@ -2181,11 +2114,7 @@
       - nameId: deltaTime_b
         index: 24
       params: []
-<<<<<<< HEAD
-      processor: {fileID: 7200000, guid: 1b49583b8d532994098310fec243f4bd, type: 3}
-=======
-      processor: {fileID: 7200000, guid: 09b341bd97bb343409b7d80bda62bfe4, type: 3}
->>>>>>> 86e0ccd9
+      processor: {fileID: 7200000, guid: 13bc604d5ad519644887e066f725ef36, type: 3}
     - type: 1073741826
       buffers:
       - nameId: attributeBuffer
@@ -2202,11 +2131,7 @@
       params:
       - nameId: sortPriority
         index: 0
-<<<<<<< HEAD
-      processor: {fileID: 4800000, guid: 5c03c71416e0ae34da5b1117ee2d79e5, type: 3}
-=======
-      processor: {fileID: 4800000, guid: d3bd3ddf6abed284b8923b6f65ba49bc, type: 3}
->>>>>>> 86e0ccd9
+      processor: {fileID: 4800000, guid: 0943182af2baaf44aaff2c08a091a949, type: 3}
   m_Events:
   - name: OnPlay
     playSystems: 00000000
