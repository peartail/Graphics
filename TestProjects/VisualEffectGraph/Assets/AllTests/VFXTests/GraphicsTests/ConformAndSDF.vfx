--- conflicted
+++ resolved
@@ -157,13 +157,13 @@
     m_Owner: {fileID: 114010304090465630}
     m_Value:
       m_Type:
-        m_SerializableType: UnityEditor.VFX.Transform, Unity.VisualEffectGraph.Editor-testable, Version=0.0.0.0, Culture=neutral, PublicKeyToken=null
+        m_SerializableType: UnityEditor.VFX.Transform, Assembly-CSharp-Editor-testable, Version=0.0.0.0, Culture=neutral, PublicKeyToken=null
       m_SerializableObject: '{"position":{"x":0.0,"y":0.0,"z":0.0},"angles":{"x":0.0,"y":0.0,"z":0.0},"scale":{"x":5.0,"y":5.0,"z":5.0}}'
     m_Space: 0
   m_Property:
     name: FieldTransform
     m_serializedType:
-      m_SerializableType: UnityEditor.VFX.Transform, Unity.VisualEffectGraph.Editor-testable, Version=0.0.0.0, Culture=neutral, PublicKeyToken=null
+      m_SerializableType: UnityEditor.VFX.Transform, Assembly-CSharp-Editor-testable, Version=0.0.0.0, Culture=neutral, PublicKeyToken=null
     attributes:
     - m_Type: 3
       m_Min: -Infinity
@@ -1355,13 +1355,13 @@
     m_Owner: {fileID: 114547519497885232}
     m_Value:
       m_Type:
-        m_SerializableType: UnityEditor.VFX.Sphere, Unity.VisualEffectGraph.Editor-testable, Version=0.0.0.0, Culture=neutral, PublicKeyToken=null
+        m_SerializableType: UnityEditor.VFX.Sphere, Assembly-CSharp-Editor-testable, Version=0.0.0.0, Culture=neutral, PublicKeyToken=null
       m_SerializableObject: '{"center":{"x":0.0,"y":0.0,"z":10.0},"radius":5.0}'
     m_Space: 0
   m_Property:
     name: Sphere
     m_serializedType:
-      m_SerializableType: UnityEditor.VFX.Sphere, Unity.VisualEffectGraph.Editor-testable, Version=0.0.0.0, Culture=neutral, PublicKeyToken=null
+      m_SerializableType: UnityEditor.VFX.Sphere, Assembly-CSharp-Editor-testable, Version=0.0.0.0, Culture=neutral, PublicKeyToken=null
     attributes: []
   m_Direction: 0
   m_LinkedSlots: []
@@ -2409,13 +2409,13 @@
     m_Owner: {fileID: 114906223156963730}
     m_Value:
       m_Type:
-        m_SerializableType: UnityEditor.VFX.Transform, Unity.VisualEffectGraph.Editor-testable, Version=0.0.0.0, Culture=neutral, PublicKeyToken=null
+        m_SerializableType: UnityEditor.VFX.Transform, Assembly-CSharp-Editor-testable, Version=0.0.0.0, Culture=neutral, PublicKeyToken=null
       m_SerializableObject: '{"position":{"x":0.0,"y":0.0,"z":0.0},"angles":{"x":0.0,"y":0.0,"z":0.0},"scale":{"x":5.0,"y":5.0,"z":5.0}}'
     m_Space: 0
   m_Property:
     name: FieldTransform
     m_serializedType:
-      m_SerializableType: UnityEditor.VFX.Transform, Unity.VisualEffectGraph.Editor-testable, Version=0.0.0.0, Culture=neutral, PublicKeyToken=null
+      m_SerializableType: UnityEditor.VFX.Transform, Assembly-CSharp-Editor-testable, Version=0.0.0.0, Culture=neutral, PublicKeyToken=null
     attributes:
     - m_Type: 3
       m_Min: -Infinity
@@ -2701,7 +2701,6 @@
   sortPriority: 0
   sort: 1
   indirectDraw: 0
-  castShadows: 0
   preRefraction: 0
   useGeometryShader: 0
 --- !u!114 &114387719356381972
@@ -4952,13 +4951,13 @@
     m_Owner: {fileID: 114395680741850880}
     m_Value:
       m_Type:
-        m_SerializableType: UnityEditor.VFX.AABox, Unity.VisualEffectGraph.Editor-testable, Version=0.0.0.0, Culture=neutral, PublicKeyToken=null
+        m_SerializableType: UnityEditor.VFX.AABox, Assembly-CSharp-Editor-testable, Version=0.0.0.0, Culture=neutral, PublicKeyToken=null
       m_SerializableObject: '{"center":{"x":0.0,"y":0.0,"z":0.0},"size":{"x":1.0,"y":1.0,"z":1.0}}'
     m_Space: 0
   m_Property:
     name: bounds
     m_serializedType:
-      m_SerializableType: UnityEditor.VFX.AABox, Unity.VisualEffectGraph.Editor-testable, Version=0.0.0.0, Culture=neutral, PublicKeyToken=null
+      m_SerializableType: UnityEditor.VFX.AABox, Assembly-CSharp-Editor-testable, Version=0.0.0.0, Culture=neutral, PublicKeyToken=null
     attributes: []
   m_Direction: 0
   m_LinkedSlots: []
@@ -5087,13 +5086,13 @@
     m_Owner: {fileID: 114830536685485326}
     m_Value:
       m_Type:
-        m_SerializableType: UnityEditor.VFX.AABox, Unity.VisualEffectGraph.Editor-testable, Version=0.0.0.0, Culture=neutral, PublicKeyToken=null
+        m_SerializableType: UnityEditor.VFX.AABox, Assembly-CSharp-Editor-testable, Version=0.0.0.0, Culture=neutral, PublicKeyToken=null
       m_SerializableObject: '{"center":{"x":0.0,"y":0.0,"z":0.0},"size":{"x":1.0,"y":1.0,"z":1.0}}'
     m_Space: 0
   m_Property:
     name: bounds
     m_serializedType:
-      m_SerializableType: UnityEditor.VFX.AABox, Unity.VisualEffectGraph.Editor-testable, Version=0.0.0.0, Culture=neutral, PublicKeyToken=null
+      m_SerializableType: UnityEditor.VFX.AABox, Assembly-CSharp-Editor-testable, Version=0.0.0.0, Culture=neutral, PublicKeyToken=null
     attributes: []
   m_Direction: 0
   m_LinkedSlots: []
@@ -5120,13 +5119,13 @@
     m_Owner: {fileID: 114061132546888164}
     m_Value:
       m_Type:
-        m_SerializableType: UnityEditor.VFX.ArcSphere, Unity.VisualEffectGraph.Editor-testable, Version=0.0.0.0, Culture=neutral, PublicKeyToken=null
+        m_SerializableType: UnityEditor.VFX.ArcSphere, Assembly-CSharp-Editor-testable, Version=0.0.0.0, Culture=neutral, PublicKeyToken=null
       m_SerializableObject: '{"sphere":{"center":{"x":0.0,"y":0.0,"z":0.0},"radius":0.5600000023841858},"arc":6.2831854820251469}'
     m_Space: 0
   m_Property:
     name: ArcSphere
     m_serializedType:
-      m_SerializableType: UnityEditor.VFX.ArcSphere, Unity.VisualEffectGraph.Editor-testable, Version=0.0.0.0, Culture=neutral, PublicKeyToken=null
+      m_SerializableType: UnityEditor.VFX.ArcSphere, Assembly-CSharp-Editor-testable, Version=0.0.0.0, Culture=neutral, PublicKeyToken=null
     attributes:
     - m_Type: 3
       m_Min: -Infinity
@@ -5466,7 +5465,7 @@
   m_Property:
     name: sphere
     m_serializedType:
-      m_SerializableType: UnityEditor.VFX.Sphere, Unity.VisualEffectGraph.Editor-testable, Version=0.0.0.0, Culture=neutral, PublicKeyToken=null
+      m_SerializableType: UnityEditor.VFX.Sphere, Assembly-CSharp-Editor-testable, Version=0.0.0.0, Culture=neutral, PublicKeyToken=null
     attributes: []
   m_Direction: 0
   m_LinkedSlots: []
@@ -5745,13 +5744,13 @@
     m_Owner: {fileID: 114109978332043152}
     m_Value:
       m_Type:
-        m_SerializableType: UnityEditor.VFX.ArcSphere, Unity.VisualEffectGraph.Editor-testable, Version=0.0.0.0, Culture=neutral, PublicKeyToken=null
+        m_SerializableType: UnityEditor.VFX.ArcSphere, Assembly-CSharp-Editor-testable, Version=0.0.0.0, Culture=neutral, PublicKeyToken=null
       m_SerializableObject: '{"sphere":{"center":{"x":0.0,"y":0.0,"z":0.0},"radius":0.5600000023841858},"arc":6.2831854820251469}'
     m_Space: 0
   m_Property:
     name: ArcSphere
     m_serializedType:
-      m_SerializableType: UnityEditor.VFX.ArcSphere, Unity.VisualEffectGraph.Editor-testable, Version=0.0.0.0, Culture=neutral, PublicKeyToken=null
+      m_SerializableType: UnityEditor.VFX.ArcSphere, Assembly-CSharp-Editor-testable, Version=0.0.0.0, Culture=neutral, PublicKeyToken=null
     attributes:
     - m_Type: 3
       m_Min: -Infinity
@@ -5785,13 +5784,13 @@
     m_Owner: {fileID: 114060684791881034}
     m_Value:
       m_Type:
-        m_SerializableType: UnityEditor.VFX.Transform, Unity.VisualEffectGraph.Editor-testable, Version=0.0.0.0, Culture=neutral, PublicKeyToken=null
+        m_SerializableType: UnityEditor.VFX.Transform, Assembly-CSharp-Editor-testable, Version=0.0.0.0, Culture=neutral, PublicKeyToken=null
       m_SerializableObject: '{"position":{"x":0.0,"y":0.0,"z":-10.0},"angles":{"x":0.0,"y":0.0,"z":0.0},"scale":{"x":12.0,"y":12.0,"z":12.0}}'
     m_Space: 0
   m_Property:
     name: FieldTransform
     m_serializedType:
-      m_SerializableType: UnityEditor.VFX.Transform, Unity.VisualEffectGraph.Editor-testable, Version=0.0.0.0, Culture=neutral, PublicKeyToken=null
+      m_SerializableType: UnityEditor.VFX.Transform, Assembly-CSharp-Editor-testable, Version=0.0.0.0, Culture=neutral, PublicKeyToken=null
     attributes: []
   m_Direction: 0
   m_LinkedSlots: []
@@ -5964,13 +5963,13 @@
     m_Owner: {fileID: 114862771603257272}
     m_Value:
       m_Type:
-        m_SerializableType: UnityEditor.VFX.Transform, Unity.VisualEffectGraph.Editor-testable, Version=0.0.0.0, Culture=neutral, PublicKeyToken=null
+        m_SerializableType: UnityEditor.VFX.Transform, Assembly-CSharp-Editor-testable, Version=0.0.0.0, Culture=neutral, PublicKeyToken=null
       m_SerializableObject: '{"position":{"x":0.0,"y":0.0,"z":-10.0},"angles":{"x":0.0,"y":0.0,"z":0.0},"scale":{"x":12.0,"y":12.0,"z":12.0}}'
     m_Space: 0
   m_Property:
     name: FieldTransform
     m_serializedType:
-      m_SerializableType: UnityEditor.VFX.Transform, Unity.VisualEffectGraph.Editor-testable, Version=0.0.0.0, Culture=neutral, PublicKeyToken=null
+      m_SerializableType: UnityEditor.VFX.Transform, Assembly-CSharp-Editor-testable, Version=0.0.0.0, Culture=neutral, PublicKeyToken=null
     attributes: []
   m_Direction: 0
   m_LinkedSlots: []
@@ -6150,7 +6149,7 @@
   m_Property:
     name: sphere
     m_serializedType:
-      m_SerializableType: UnityEditor.VFX.Sphere, Unity.VisualEffectGraph.Editor-testable, Version=0.0.0.0, Culture=neutral, PublicKeyToken=null
+      m_SerializableType: UnityEditor.VFX.Sphere, Assembly-CSharp-Editor-testable, Version=0.0.0.0, Culture=neutral, PublicKeyToken=null
     attributes: []
   m_Direction: 0
   m_LinkedSlots: []
@@ -6314,7 +6313,6 @@
   sortPriority: 0
   sort: 1
   indirectDraw: 0
-  castShadows: 0
   preRefraction: 0
   useGeometryShader: 0
 --- !u!114 &114993724023844874
@@ -6390,30 +6388,22 @@
   m_ShaderSources:
   - compute: 1
     name: Temp_compute_a_initialize_Runtime.compute
-    source: "#pragma kernel CSMain\r\n#include \"HLSLSupport.cginc\"\r\n#define NB_THREADS_PER_GROUP 64\r\n#define VFX_USE_POSITION_CURRENT 1\r\n#define VFX_USE_SEED_CURRENT 1\r\n#define VFX_USE_DIRECTION_CURRENT 1\r\n#define VFX_USE_VELOCITY_CURRENT 1\r\n#define VFX_USE_LIFETIME_CURRENT 1\r\n#define VFX_USE_AGE_CURRENT 1\r\n#define VFX_USE_ALIVE_CURRENT 1\r\n#define VFX_LOCAL_SPACE 1\r\n\r\n\r\nCBUFFER_START(parameters)\r\n    float3 ArcSphere_sphere_center_a;\r\n    uint PADDING_0;\r\nCBUFFER_END\r\n\r\n\r\n#include \"VisualEffectGraph/Shaders/Common/VFXCommonCompute.cginc\"\r\n#include \"VisualEffectGraph/Shaders/VFXCommon.cginc\"\r\n\r\n\r\n\r\nRWByteAddressBuffer attributeBuffer;\r\nByteAddressBuffer sourceAttributeBuffer;\r\n\r\nCBUFFER_START(initParams)\r\n#if !VFX_USE_SPAWNER_FROM_GPU\r\n    uint nbSpawned;\t\t\t\t\t// Numbers of particle spawned\r\n    uint spawnIndex;\t\t\t\t// Index of the first particle spawned\r\n#else\r\n    uint offsetInAdditionalOutput;\r\n\tuint nbMax;\r\n#endif\r\n\tuint systemSeed;\r\nCBUFFER_END\r\n\r\n#if VFX_USE_ALIVE_CURRENT\r\nConsumeStructuredBuffer<uint> deadListIn;\r\nByteAddressBuffer deadListCount; // This is bad to use a SRV to fetch deadList count but Unity API currently prevent from copying to CB\r\n#endif\r\n\r\n#if VFX_USE_SPAWNER_FROM_GPU\r\nStructuredBuffer<uint> eventList;\r\nByteAddressBuffer inputAdditional;\r\n#endif\r\n\r\nvoid PositionSphere_0(inout float3 position, inout uint seed, inout float3 direction, float3 ArcSphere_sphere_center, float ArcSphere_sphere_radius, float ArcSphere_arc, float volumeFactor) /*positionMode:Surface spawnMode:Randomized */\r\n{\r\n    float cosPhi = 2.0f * RAND - 1.0f;float theta = ArcSphere_arc * RAND;\r\n    float rNorm = pow(volumeFactor + (1 - volumeFactor) * RAND, 1.0f / 3.0f);\r\n    \r\n    float2 sincosTheta;\r\n    sincos(theta, sincosTheta.x, sincosTheta.y);\r\n    sincosTheta *= sqrt(1.0f - cosPhi * cosPhi);\r\n    \r\n    direction = float3(sincosTheta, cosPhi);\r\n    position += direction * (rNorm * ArcSphere_sphere_radius) + ArcSphere_sphere_center;\r\n    \r\n}\r\nvoid SetAttribute_212B90A4(inout float3 velocity, inout uint seed, float3 Min, float3 Max) /*attribute:velocity Composition:Overwrite Source:Slot Random:PerComponent channels:XYZ */\r\n{\r\n    velocity = lerp(Min,Max,RAND3);\r\n}\r\nvoid SetAttribute_2466DCF7(inout float lifetime, inout uint seed, float Min, float Max) /*attribute:lifetime Composition:Overwrite Source:Slot Random:Uniform channels:XYZ */\r\n{\r\n    lifetime = lerp(Min,Max,RAND);\r\n}\r\n\r\n\r\n\r\n[numthreads(NB_THREADS_PER_GROUP,1,1)]\r\nvoid CSMain(uint3 id : SV_DispatchThreadID)\r\n{\r\n#if VFX_USE_SPAWNER_FROM_GPU\r\n    uint maxThreadId = inputAdditional.Load((offsetInAdditionalOutput * 2 + 0) << 2);\r\n    uint currentSpawnIndex = inputAdditional.Load((offsetInAdditionalOutput * 2 + 1) << 2) - maxThreadId;\r\n#else\r\n    uint maxThreadId = nbSpawned;\r\n    uint currentSpawnIndex = spawnIndex;\r\n#endif\r\n\r\n#if VFX_USE_ALIVE_CURRENT\r\n    maxThreadId = min(maxThreadId, deadListCount.Load(0x0));\r\n#elif VFX_USE_SPAWNER_FROM_GPU\r\n    maxThreadId = min(maxThreadId, nbMax); //otherwise, nbSpawned already clamped on CPU\r\n#endif\r\n\r\n    if (id.x < maxThreadId)\r\n    {\r\n#if VFX_USE_SPAWNER_FROM_GPU\r\n        int sourceIndex = eventList[id.x];\r\n#endif\r\n        uint particleIndex = id.x + currentSpawnIndex;\r\n\t\t\r\n#if !VFX_USE_SPAWNER_FROM_GPU\r\n        int sourceIndex = 0;\r\n        /*//Loop with 1 iteration generate a wrong IL Assembly (and actually, useless code)\r\n        uint currentSumSpawnCount = 0u;\r\n        for (sourceIndex=0; sourceIndex<1; sourceIndex++)\r\n        {\r\n            currentSumSpawnCount += uint(asfloat(sourceAttributeBuffer.Load((sourceIndex * 0x1 + 0x0) << 2)));\r\n            if (id.x < currentSumSpawnCount)\r\n            {\r\n                break;\r\n            }\r\n        }\r\n        */\r\n        \r\n\r\n#endif\r\n        float3 position = float3(0,0,0);\r\n        uint seed = (uint)0;\r\n        float3 direction = float3(0,0,1);\r\n        float3 velocity = float3(0,0,0);\r\n        float lifetime = (float)0;\r\n        float age = (float)0;\r\n        bool alive = (bool)true;\r\n        \r\n\r\n#if VFX_USE_PARTICLEID_CURRENT\r\n         particleId = particleIndex;\r\n#endif\r\n#if VFX_USE_SEED_CURRENT\r\n        seed = WangHash(particleIndex ^ systemSeed);\r\n#endif\r\n        \r\n        {\r\n            PositionSphere_0( /*inout */position,  /*inout */seed,  /*inout */direction, ArcSphere_sphere_center_a, (float)0.56, (float)6.283185, (float)1);\r\n        }\r\n        {\r\n            SetAttribute_212B90A4( /*inout */velocity,  /*inout */seed, float3(-0.333,0.2,-0.333), float3(0.333,1,0.333));\r\n        }\r\n        {\r\n            SetAttribute_2466DCF7( /*inout */lifetime,  /*inout */seed, (float)5, (float)5);\r\n        }\r\n        \r\n\r\n\r\n#if VFX_USE_ALIVE_CURRENT\r\n        if (alive)\r\n        {\r\n            uint index = deadListIn.Consume();\r\n            attributeBuffer.Store3((index * 0x8 + 0x0) << 2,asuint(position));\r\n            attributeBuffer.Store3((index * 0x8 + 0x4) << 2,asuint(velocity));\r\n            attributeBuffer.Store((index * 0x1 + 0x3E800) << 2,asuint(lifetime));\r\n            attributeBuffer.Store((index * 0x1 + 0x46500) << 2,asuint(age));\r\n            attributeBuffer.Store((index * 0x8 + 0x3) << 2,uint(alive));\r\n            \r\n\r\n        }\r\n#else\r\n        uint index = particleIndex;\r\n        attributeBuffer.Store3((index * 0x8 + 0x0) << 2,asuint(position));\r\n        attributeBuffer.Store3((index * 0x8 + 0x4) << 2,asuint(velocity));\r\n        attributeBuffer.Store((index * 0x1 + 0x3E800) << 2,asuint(lifetime));\r\n        attributeBuffer.Store((index * 0x1 + 0x46500) << 2,asuint(age));\r\n        attributeBuffer.Store((index * 0x8 + 0x3) << 2,uint(alive));\r\n        \r\n\r\n#endif\r\n    }\r\n}"
+    source: "#pragma kernel CSMain\r\n#include \"HLSLSupport.cginc\"\r\n#define NB_THREADS_PER_GROUP 64\r\n#define VFX_USE_POSITION_CURRENT 1\r\n#define VFX_USE_SEED_CURRENT 1\r\n#define VFX_USE_DIRECTION_CURRENT 1\r\n#define VFX_USE_VELOCITY_CURRENT 1\r\n#define VFX_USE_LIFETIME_CURRENT 1\r\n#define VFX_USE_AGE_CURRENT 1\r\n#define VFX_USE_ALIVE_CURRENT 1\r\n#define VFX_LOCAL_SPACE 1\r\n\r\n\r\nCBUFFER_START(parameters)\r\n    float3 ArcSphere_sphere_center_a;\r\n    float ArcSphere_sphere_radius_a;\r\n    float3 Min_b;\r\n    float ArcSphere_arc_a;\r\n    float3 Max_b;\r\n    float Min_c;\r\n    float Max_c;\r\n    uint3 PADDING_0;\r\nCBUFFER_END\r\n\r\n\r\n#include \"Assets/VFXEditor/Shaders/Common/VFXCommonCompute.cginc\"\r\n#include \"Assets/VFXEditor/Shaders/VFXCommon.cginc\"\r\n\r\n\r\n\r\nRWByteAddressBuffer attributeBuffer;\r\nByteAddressBuffer sourceAttributeBuffer;\r\n\r\nCBUFFER_START(initParams)\r\n#if !VFX_USE_SPAWNER_FROM_GPU\r\n    uint nbSpawned;\t\t\t\t\t// Numbers of particle spawned\r\n    uint spawnIndex;\t\t\t\t// Index of the first particle spawned\r\n#else\r\n    uint offsetInAdditionalOutput;\r\n\tuint nbMax;\r\n#endif\r\n\tuint systemSeed;\r\nCBUFFER_END\r\n\r\n#if VFX_USE_ALIVE_CURRENT\r\nConsumeStructuredBuffer<uint> deadListIn;\r\nByteAddressBuffer deadListCount; // This is bad to use a SRV to fetch deadList count but Unity API currently prevent from copying to CB\r\n#endif\r\n\r\n#if VFX_USE_SPAWNER_FROM_GPU\r\nStructuredBuffer<uint> eventList;\r\nByteAddressBuffer inputAdditional;\r\n#endif\r\n\r\nvoid PositionSphere_0(inout float3 position, inout uint seed, inout float3 direction, float3 ArcSphere_sphere_center, float ArcSphere_sphere_radius, float ArcSphere_arc, float volumeFactor) /*positionMode:Surface spawnMode:Randomized */\r\n{\r\n    float cosPhi = 2.0f * RAND - 1.0f;float theta = ArcSphere_arc * RAND;\r\n    float rNorm = pow(volumeFactor + (1 - volumeFactor) * RAND, 1.0f / 3.0f);\r\n    \r\n    float2 sincosTheta;\r\n    sincos(theta, sincosTheta.x, sincosTheta.y);\r\n    sincosTheta *= sqrt(1.0f - cosPhi * cosPhi);\r\n    \r\n    direction = float3(sincosTheta, cosPhi);\r\n    position += direction * (rNorm * ArcSphere_sphere_radius) + ArcSphere_sphere_center;\r\n    \r\n}\r\nvoid SetAttribute_212B90A4(inout float3 velocity, inout uint seed, float3 Min, float3 Max) /*attribute:velocity Composition:Overwrite Source:Slot Random:PerComponent channels:XYZ */\r\n{\r\n    velocity = lerp(Min,Max,RAND3);\r\n}\r\nvoid SetAttribute_2466DCF7(inout float lifetime, inout uint seed, float Min, float Max) /*attribute:lifetime Composition:Overwrite Source:Slot Random:Uniform channels:XYZ */\r\n{\r\n    lifetime = lerp(Min,Max,RAND);\r\n}\r\n\r\n\r\n\r\n[numthreads(NB_THREADS_PER_GROUP,1,1)]\r\nvoid CSMain(uint3 id : SV_DispatchThreadID)\r\n{\r\n#if VFX_USE_SPAWNER_FROM_GPU\r\n    uint maxThreadId = inputAdditional.Load((offsetInAdditionalOutput * 2 + 0) << 2);\r\n    uint currentSpawnIndex = inputAdditional.Load((offsetInAdditionalOutput * 2 + 1) << 2) - maxThreadId;\r\n#else\r\n    uint maxThreadId = nbSpawned;\r\n    uint currentSpawnIndex = spawnIndex;\r\n#endif\r\n\r\n#if VFX_USE_ALIVE_CURRENT\r\n    maxThreadId = min(maxThreadId, deadListCount.Load(0x0));\r\n#elif VFX_USE_SPAWNER_FROM_GPU\r\n    maxThreadId = min(maxThreadId, nbMax); //otherwise, nbSpawned already clamped on CPU\r\n#endif\r\n\r\n    if (id.x < maxThreadId)\r\n    {\r\n#if VFX_USE_SPAWNER_FROM_GPU\r\n        int sourceIndex = eventList[id.x];\r\n#endif\r\n        uint particleIndex = id.x + currentSpawnIndex;\r\n\t\t\r\n#if !VFX_USE_SPAWNER_FROM_GPU\r\n        int sourceIndex = 0;\r\n        /*//Loop with 1 iteration generate a wrong IL Assembly (and actually, useless code)\r\n        uint currentSumSpawnCount = 0u;\r\n        for (sourceIndex=0; sourceIndex<1; sourceIndex++)\r\n        {\r\n            currentSumSpawnCount += uint(asfloat(sourceAttributeBuffer.Load((sourceIndex * 0x1 + 0x0) << 2)));\r\n            if (id.x < currentSumSpawnCount)\r\n            {\r\n                break;\r\n            }\r\n        }\r\n        */\r\n        \r\n\r\n#endif\r\n        float3 position = float3(0,0,0);\r\n        uint seed = (uint)0;\r\n        float3 direction = float3(0,0,1);\r\n        float3 velocity = float3(0,0,0);\r\n        float lifetime = (float)0;\r\n        float age = (float)0;\r\n        bool alive = (bool)true;\r\n        \r\n\r\n#if VFX_USE_PARTICLEID_CURRENT\r\n         particleId = particleIndex;\r\n#endif\r\n#if VFX_USE_SEED_CURRENT\r\n        seed = WangHash(particleIndex ^ systemSeed);\r\n#endif\r\n        \r\n        {\r\n            PositionSphere_0( /*inout */position,  /*inout */seed,  /*inout */direction, ArcSphere_sphere_center_a, ArcSphere_sphere_radius_a, ArcSphere_arc_a, (float)1);\r\n        }\r\n        SetAttribute_212B90A4( /*inout */velocity,  /*inout */seed, Min_b, Max_b);\r\n        SetAttribute_2466DCF7( /*inout */lifetime,  /*inout */seed, Min_c, Max_c);\r\n        \r\n\r\n\r\n#if VFX_USE_ALIVE_CURRENT\r\n        if (alive)\r\n        {\r\n            uint index = deadListIn.Consume();\r\n            attributeBuffer.Store3((index * 0x8 + 0x0) << 2,asuint(position));\r\n            attributeBuffer.Store3((index * 0x8 + 0x4) << 2,asuint(velocity));\r\n            attributeBuffer.Store((index * 0x1 + 0x3E800) << 2,asuint(lifetime));\r\n            attributeBuffer.Store((index * 0x1 + 0x46500) << 2,asuint(age));\r\n            attributeBuffer.Store((index * 0x8 + 0x3) << 2,uint(alive));\r\n            \r\n\r\n        }\r\n#else\r\n        uint index = particleIndex;\r\n        attributeBuffer.Store3((index * 0x8 + 0x0) << 2,asuint(position));\r\n        attributeBuffer.Store3((index * 0x8 + 0x4) << 2,asuint(velocity));\r\n        attributeBuffer.Store((index * 0x1 + 0x3E800) << 2,asuint(lifetime));\r\n        attributeBuffer.Store((index * 0x1 + 0x46500) << 2,asuint(age));\r\n        attributeBuffer.Store((index * 0x8 + 0x3) << 2,uint(alive));\r\n        \r\n\r\n#endif\r\n    }\r\n}"
   - compute: 1
     name: Temp_compute_b_update_Runtime.compute
-    source: "#pragma kernel CSMain\r\n#include \"HLSLSupport.cginc\"\r\n#define NB_THREADS_PER_GROUP 64\r\n#define VFX_USE_POSITION_CURRENT 1\r\n#define VFX_USE_VELOCITY_CURRENT 1\r\n#define VFX_USE_LIFETIME_CURRENT 1\r\n#define VFX_USE_MASS_CURRENT 1\r\n#define VFX_USE_AGE_CURRENT 1\r\n#define VFX_USE_ALIVE_CURRENT 1\r\n#define VFX_LOCAL_SPACE 1\r\n\r\n\r\nCBUFFER_START(parameters)\r\n    float4x4 InvFieldTransform_a;\r\n    float4x4 FieldTransform_a;\r\n    float deltaTime_a;\r\n    uint3 PADDING_0;\r\nCBUFFER_END\r\nTexture3D DistanceField_a;\r\nSamplerState samplerDistanceField_a;\r\n\r\n\r\n#include \"VisualEffectGraph/Shaders/Common/VFXCommonCompute.cginc\"\r\n#include \"VisualEffectGraph/Shaders/VFXCommon.cginc\"\r\n\r\n\r\n\r\nRWByteAddressBuffer attributeBuffer;\r\n\r\n#if VFX_USE_ALIVE_CURRENT\r\nAppendStructuredBuffer<uint> deadListOut;\r\n#endif\r\n\r\n#if VFX_HAS_INDIRECT_DRAW\r\nAppendStructuredBuffer<uint> indirectBuffer;\r\n#endif\r\n\r\nCBUFFER_START(updateParams)\r\n    uint nbMax;\r\n\tuint systemSeed;\r\nCBUFFER_END\r\n\r\nvoid ConformToSDF(inout float3 velocity, float3 position, float mass, VFXSampler3D DistanceField, float4x4 InvFieldTransform, float4x4 FieldTransform, float attractionSpeed, float attractionForce, float stickDistance, float stickForce, float deltaTime)\r\n{\r\n    \r\n    float3 tPos = mul(InvFieldTransform, float4(position,1.0f)).xyz;\r\n    float3 coord = saturate(tPos + 0.5f);\r\n    float dist = SampleSDF(DistanceField, coord);\r\n    \r\n    float3 absPos = abs(tPos);\r\n    float outsideDist = max(absPos.x,max(absPos.y,absPos.z));\r\n    float3 dir;\r\n    if (outsideDist > 0.5f) // Check wether point is outside the box\r\n    {\r\n        // in that case just move towards center\r\n        dist += outsideDist - 0.5f;\r\n        dir = normalize(float3(FieldTransform[0][3],FieldTransform[1][3],FieldTransform[2][3]) - position);\r\n    }\r\n    else\r\n    {\r\n        // compute normal\r\n        dir = SampleSDFDerivativesFast(DistanceField, coord, dist);\r\n        if (dist > 0)\r\n            dir = -dir;\r\n        dir = normalize(mul(FieldTransform,float4(dir,0)));\r\n    }\r\n    \r\n    float distToSurface = abs(dist);\r\n    \r\n    float spdNormal = dot(dir,velocity);\r\n    float ratio = smoothstep(0.0,stickDistance * 2.0,abs(distToSurface));\r\n    float tgtSpeed = sign(distToSurface) * attractionSpeed * ratio;\r\n    float deltaSpeed = tgtSpeed - spdNormal;\r\n    velocity += sign(deltaSpeed) * min(abs(deltaSpeed),deltaTime * lerp(stickForce,attractionForce,ratio)) * dir / mass ;\r\n}\r\nvoid CollisionSDF_0(inout float3 position, inout float3 velocity, inout float age, float lifetime, VFXSampler3D DistanceField, float4x4 FieldTransform, float Elasticity, float Friction, float LifetimeLoss, float deltaTime, float colliderSign, float radius, float4x4 InvFieldTransform) /*mode:Solid radiusMode:None roughSurface:False */\r\n{\r\n    \r\n    float3 nextPos = position + velocity * deltaTime;\r\n    \r\n    float3 tPos = mul(InvFieldTransform, float4(nextPos,1.0f)).xyz;\r\n    float tRadius = radius * length(InvFieldTransform[0]); // Only uniform scale for SDF transform\r\n    float3 coord = saturate(tPos + 0.5f);\r\n    float dist = SampleSDF(DistanceField, coord) - colliderSign * tRadius;\r\n    \r\n    if (colliderSign * dist <= 0.0f) // collision\r\n    {\r\n        float3 n = SampleSDFDerivatives(DistanceField, coord);\r\n    \r\n        // back in system space\r\n        float3 delta = colliderSign * mul(FieldTransform,float4(normalize(n) * abs(dist),0)).xyz;\r\n        n = normalize(delta);\r\n    \r\n        float projVelocity = dot(n, velocity);\r\n    \r\n        float3 normalVelocity = projVelocity * n;\r\n        float3 tangentVelocity = velocity - normalVelocity;\r\n    \r\n        if (projVelocity < 0)\r\n            velocity -= ((1 + Elasticity) * projVelocity) * n;\r\n        velocity -= Friction * tangentVelocity;\r\n    \r\n        age += (LifetimeLoss * lifetime);\r\n    \r\n        position += delta;\r\n    }\r\n}\r\nvoid Turbulence(float3 position, inout float3 velocity, float mass, float4x4 InvFieldTransform, float4x4 FieldTransform, float Roughness, float Intensity, uint octaves, float deltaDragCoefficient)\r\n{\r\n    \r\n    float3 vectorFieldCoord = mul(InvFieldTransform, float4(position,1.0f)).xyz;\r\n    \r\n    float3 value = Noise3D(vectorFieldCoord + 0.5f, octaves, Roughness);\r\n    value = mul(FieldTransform,float4(value,0.0f)).xyz * Intensity;\r\n    float3 relativeForce = value - velocity;\r\n    velocity += relativeForce * min(1.0, deltaDragCoefficient / mass);\r\n    \r\n}\r\nvoid EulerIntegration(inout float3 position, float3 velocity, float deltaTime)\r\n{\r\n    position += velocity * deltaTime;\r\n}\r\nvoid Age(inout float age, float deltaTime)\r\n{\r\n    age += deltaTime;\r\n}\r\nvoid Reap(float age, float lifetime, inout bool alive)\r\n{\r\n    if(age > lifetime) { alive = false; }\r\n}\r\n\r\n\r\n\r\n[numthreads(NB_THREADS_PER_GROUP,1,1)]\r\nvoid CSMain(uint3 id : SV_DispatchThreadID, uint3 groupId : SV_GroupThreadID)\r\n{\r\n    uint index = id.x;\r\n\tif (id.x < nbMax)\r\n\t{\r\n#if VFX_USE_ALIVE_CURRENT\r\n\t\tbool alive = (attributeBuffer.Load((index * 0x8 + 0x3) << 2));\r\n\t\t\r\n\r\n\t\tif (alive)\r\n\t\t{\r\n\t\t\tfloat3 position = asfloat(attributeBuffer.Load3((index * 0x8 + 0x0) << 2));\r\n\t\t\tfloat3 velocity = asfloat(attributeBuffer.Load3((index * 0x8 + 0x4) << 2));\r\n\t\t\tfloat lifetime = asfloat(attributeBuffer.Load((index * 0x1 + 0x3E800) << 2));\r\n\t\t\tfloat mass = (float)1;\r\n\t\t\tfloat age = asfloat(attributeBuffer.Load((index * 0x1 + 0x46500) << 2));\r\n\t\t\t\r\n\r\n\t\t\t\r\n#if VFX_USE_OLDPOSITION_CURRENT\r\n\t\t\toldPosition = position;\r\n#endif\r\n\t\t\t\r\n\t\t\t{\r\n\t\t\t    ConformToSDF( /*inout */velocity, position, mass, GetVFXSampler(DistanceField_a, samplerDistanceField_a), InvFieldTransform_a, FieldTransform_a, (float)5, (float)32, (float)0.1, (float)5000, deltaTime_a);\r\n\t\t\t}\r\n\t\t\t{\r\n\t\t\t    CollisionSDF_0( /*inout */position,  /*inout */velocity,  /*inout */age, lifetime, GetVFXSampler(DistanceField_a, samplerDistanceField_a), FieldTransform_a, (float)0, (float)1, (float)0, deltaTime_a, (float)1, (float)0, InvFieldTransform_a);\r\n\t\t\t}\r\n\t\t\t{\r\n\t\t\t    Turbulence(position,  /*inout */velocity, mass, float4x4(0.2,0,0,0,0,0.2,0,0,0,0,0.2,0,0,0,0,1), float4x4(5,0,0,0,0,5,0,0,0,0,5,0,0,0,0,1), (float)0.5, (float)5, (uint)3, deltaTime_a);\r\n\t\t\t}\r\n\t\t\tEulerIntegration( /*inout */position, velocity, deltaTime_a);\r\n\t\t\tAge( /*inout */age, deltaTime_a);\r\n\t\t\tReap(age, lifetime,  /*inout */alive);\r\n\t\t\t\r\n\r\n\t\t\tif (alive)\r\n\t\t\t{\r\n\t\t\t\tattributeBuffer.Store3((index * 0x8 + 0x0) << 2,asuint(position));\r\n\t\t\t\tattributeBuffer.Store3((index * 0x8 + 0x4) << 2,asuint(velocity));\r\n\t\t\t\tattributeBuffer.Store((index * 0x1 + 0x46500) << 2,asuint(age));\r\n\t\t\t\t\r\n\r\n#if VFX_HAS_INDIRECT_DRAW\r\n\t\t\t\tindirectBuffer.Append(index);\r\n#endif\r\n\t\t\t}\r\n\t\t\telse\r\n\t\t\t{\r\n\t\t\t\tattributeBuffer.Store((index * 0x8 + 0x3) << 2,uint(alive));\r\n\t\t\t\t\r\n\r\n\t\t\t\tdeadListOut.Append(index);\r\n\t\t\t}\r\n\t\t}\r\n#else\r\n\t\tfloat3 position = asfloat(attributeBuffer.Load3((index * 0x8 + 0x0) << 2));\r\n\t\tfloat3 velocity = asfloat(attributeBuffer.Load3((index * 0x8 + 0x4) << 2));\r\n\t\tfloat lifetime = asfloat(attributeBuffer.Load((index * 0x1 + 0x3E800) << 2));\r\n\t\tfloat mass = (float)1;\r\n\t\tfloat age = asfloat(attributeBuffer.Load((index * 0x1 + 0x46500) << 2));\r\n\t\tbool alive = (attributeBuffer.Load((index * 0x8 + 0x3) << 2));\r\n\t\t\r\n\r\n\t\t\r\n#if VFX_USE_OLDPOSITION_CURRENT\r\n\t\toldPosition = position;\r\n#endif\r\n\t\t\r\n\t\t{\r\n\t\t    ConformToSDF( /*inout */velocity, position, mass, GetVFXSampler(DistanceField_a, samplerDistanceField_a), InvFieldTransform_a, FieldTransform_a, (float)5, (float)32, (float)0.1, (float)5000, deltaTime_a);\r\n\t\t}\r\n\t\t{\r\n\t\t    CollisionSDF_0( /*inout */position,  /*inout */velocity,  /*inout */age, lifetime, GetVFXSampler(DistanceField_a, samplerDistanceField_a), FieldTransform_a, (float)0, (float)1, (float)0, deltaTime_a, (float)1, (float)0, InvFieldTransform_a);\r\n\t\t}\r\n\t\t{\r\n\t\t    Turbulence(position,  /*inout */velocity, mass, float4x4(0.2,0,0,0,0,0.2,0,0,0,0,0.2,0,0,0,0,1), float4x4(5,0,0,0,0,5,0,0,0,0,5,0,0,0,0,1), (float)0.5, (float)5, (uint)3, deltaTime_a);\r\n\t\t}\r\n\t\tEulerIntegration( /*inout */position, velocity, deltaTime_a);\r\n\t\tAge( /*inout */age, deltaTime_a);\r\n\t\tReap(age, lifetime,  /*inout */alive);\r\n\t\t\r\n\r\n\t\tattributeBuffer.Store3((index * 0x8 + 0x0) << 2,asuint(position));\r\n\t\tattributeBuffer.Store3((index * 0x8 + 0x4) << 2,asuint(velocity));\r\n\t\tattributeBuffer.Store((index * 0x1 + 0x46500) << 2,asuint(age));\r\n\t\tattributeBuffer.Store((index * 0x8 + 0x3) << 2,uint(alive));\r\n\t\t\r\n\r\n#if VFX_HAS_INDIRECT_DRAW\r\n\t\tindirectBuffer.Append(index);\r\n#endif\r\n#endif\r\n\t}\r\n}"
+    source: "#pragma kernel CSMain\r\n#include \"HLSLSupport.cginc\"\r\n#define NB_THREADS_PER_GROUP 64\r\n#define VFX_USE_POSITION_CURRENT 1\r\n#define VFX_USE_VELOCITY_CURRENT 1\r\n#define VFX_USE_LIFETIME_CURRENT 1\r\n#define VFX_USE_MASS_CURRENT 1\r\n#define VFX_USE_AGE_CURRENT 1\r\n#define VFX_USE_ALIVE_CURRENT 1\r\n#define VFX_LOCAL_SPACE 1\r\n\r\n\r\nCBUFFER_START(parameters)\r\n    float4x4 InvFieldTransform_a;\r\n    float4x4 FieldTransform_a;\r\n    float4x4 FieldTransform_b;\r\n    float4x4 InvFieldTransform_b;\r\n    float4x4 InvFieldTransform_c;\r\n    float4x4 FieldTransform_c;\r\n    float attractionSpeed_a;\r\n    float attractionForce_a;\r\n    float stickDistance_a;\r\n    float stickForce_a;\r\n    float deltaTime_a;\r\n    float Elasticity_b;\r\n    float Friction_b;\r\n    float LifetimeLoss_b;\r\n    float Roughness_c;\r\n    float Intensity_c;\r\n    float octaves_c;\r\n    float deltaDragCoefficient_c;\r\nCBUFFER_END\r\nTexture3D DistanceField_a;\r\nSamplerState samplerDistanceField_a;\r\n\r\n\r\n#include \"Assets/VFXEditor/Shaders/Common/VFXCommonCompute.cginc\"\r\n#include \"Assets/VFXEditor/Shaders/VFXCommon.cginc\"\r\n\r\n\r\n\r\nRWByteAddressBuffer attributeBuffer;\r\n\r\n#if VFX_USE_ALIVE_CURRENT\r\nAppendStructuredBuffer<uint> deadListOut;\r\n#endif\r\n\r\n#if VFX_HAS_INDIRECT_DRAW\r\nAppendStructuredBuffer<uint> indirectBuffer;\r\n#endif\r\n\r\nCBUFFER_START(updateParams)\r\n    uint nbMax;\r\n\tuint systemSeed;\r\nCBUFFER_END\r\n\r\nvoid ConformToSDF(inout float3 velocity, float3 position, float mass, VFXSampler3D DistanceField, float4x4 InvFieldTransform, float4x4 FieldTransform, float attractionSpeed, float attractionForce, float stickDistance, float stickForce, float deltaTime)\r\n{\r\n    \r\n    float3 tPos = mul(InvFieldTransform, float4(position,1.0f)).xyz;\r\n    float3 coord = saturate(tPos + 0.5f);\r\n    float dist = SampleSDF(DistanceField, coord);\r\n    \r\n    float3 absPos = abs(tPos);\r\n    float outsideDist = max(absPos.x,max(absPos.y,absPos.z));\r\n    float3 dir;\r\n    if (outsideDist > 0.5f) // Check wether point is outside the box\r\n    {\r\n        // in that case just move towards center\r\n        dist += outsideDist - 0.5f;\r\n        dir = normalize(float3(FieldTransform[0][3],FieldTransform[1][3],FieldTransform[2][3]) - position);\r\n    }\r\n    else\r\n    {\r\n        // compute normal\r\n        dir = SampleSDFDerivativesFast(DistanceField, coord, dist);\r\n        if (dist > 0)\r\n            dir = -dir;\r\n        dir = normalize(mul(FieldTransform,float4(dir,0)));\r\n    }\r\n    \r\n    float distToSurface = abs(dist);\r\n    \r\n    float spdNormal = dot(dir,velocity);\r\n    float ratio = smoothstep(0.0,stickDistance * 2.0,abs(distToSurface));\r\n    float tgtSpeed = sign(distToSurface) * attractionSpeed * ratio;\r\n    float deltaSpeed = tgtSpeed - spdNormal;\r\n    velocity += sign(deltaSpeed) * min(abs(deltaSpeed),deltaTime * lerp(stickForce,attractionForce,ratio)) * dir / mass ;\r\n}\r\nvoid CollisionSDF_0(inout float3 position, inout float3 velocity, inout float age, float lifetime, VFXSampler3D DistanceField, float4x4 FieldTransform, float Elasticity, float Friction, float LifetimeLoss, float deltaTime, float colliderSign, float radius, float4x4 InvFieldTransform) /*mode:Solid radiusMode:None roughSurface:False */\r\n{\r\n    \r\n    float3 nextPos = position + velocity * deltaTime;\r\n    \r\n    float3 tPos = mul(InvFieldTransform, float4(nextPos,1.0f)).xyz;\r\n    float tRadius = radius * length(InvFieldTransform[0]); // Only uniform scale for SDF transform\r\n    float3 coord = saturate(tPos + 0.5f);\r\n    float dist = SampleSDF(DistanceField, coord) - colliderSign * tRadius;\r\n    \r\n    if (colliderSign * dist <= 0.0f) // collision\r\n    {\r\n        float3 n = SampleSDFDerivatives(DistanceField, coord);\r\n    \r\n        // back in system space\r\n        float3 delta = colliderSign * mul(FieldTransform,float4(normalize(n) * abs(dist),0)).xyz;\r\n        n = normalize(delta);\r\n    \r\n        float projVelocity = dot(n, velocity);\r\n    \r\n        float3 normalVelocity = projVelocity * n;\r\n        float3 tangentVelocity = velocity - normalVelocity;\r\n    \r\n        if (projVelocity < 0)\r\n            velocity -= ((1 + Elasticity) * projVelocity) * n;\r\n        velocity -= Friction * tangentVelocity;\r\n    \r\n        age += (LifetimeLoss * lifetime);\r\n    \r\n        position += delta;\r\n    }\r\n}\r\nvoid Turbulence(float3 position, inout float3 velocity, float mass, float4x4 InvFieldTransform, float4x4 FieldTransform, float Roughness, float Intensity, uint octaves, float deltaDragCoefficient)\r\n{\r\n    \r\n    float3 vectorFieldCoord = mul(InvFieldTransform, float4(position,1.0f)).xyz;\r\n    \r\n    float3 value = Noise3D(vectorFieldCoord + 0.5f, octaves, Roughness);\r\n    value = mul(FieldTransform,float4(value,0.0f)).xyz * Intensity;\r\n    float3 relativeForce = value - velocity;\r\n    velocity += relativeForce * min(1.0, deltaDragCoefficient / mass);\r\n    \r\n}\r\nvoid EulerIntegration(inout float3 position, float3 velocity, float deltaTime)\r\n{\r\n    position += velocity * deltaTime;\r\n}\r\nvoid Age(inout float age, float deltaTime)\r\n{\r\n    age += deltaTime;\r\n}\r\nvoid Reap(float age, float lifetime, inout bool alive)\r\n{\r\n    if(age > lifetime) { alive = false; }\r\n}\r\n\r\n\r\n\r\n[numthreads(NB_THREADS_PER_GROUP,1,1)]\r\nvoid CSMain(uint3 id : SV_DispatchThreadID, uint3 groupId : SV_GroupThreadID)\r\n{\r\n    uint index = id.x;\r\n\tif (id.x < nbMax)\r\n\t{\r\n#if VFX_USE_ALIVE_CURRENT\r\n\t\tbool alive = (attributeBuffer.Load((index * 0x8 + 0x3) << 2));\r\n\t\t\r\n\r\n\t\tif (alive)\r\n\t\t{\r\n\t\t\tfloat3 position = asfloat(attributeBuffer.Load3((index * 0x8 + 0x0) << 2));\r\n\t\t\tfloat3 velocity = asfloat(attributeBuffer.Load3((index * 0x8 + 0x4) << 2));\r\n\t\t\tfloat lifetime = asfloat(attributeBuffer.Load((index * 0x1 + 0x3E800) << 2));\r\n\t\t\tfloat mass = (float)1;\r\n\t\t\tfloat age = asfloat(attributeBuffer.Load((index * 0x1 + 0x46500) << 2));\r\n\t\t\t\r\n\r\n\t\t\t\r\n#if VFX_USE_OLDPOSITION_CURRENT\r\n\t\t\toldPosition = position;\r\n#endif\r\n\t\t\t\r\n\t\t\tConformToSDF( /*inout */velocity, position, mass, GetVFXSampler(DistanceField_a, samplerDistanceField_a), InvFieldTransform_a, FieldTransform_a, attractionSpeed_a, attractionForce_a, stickDistance_a, stickForce_a, deltaTime_a);\r\n\t\t\t{\r\n\t\t\t    CollisionSDF_0( /*inout */position,  /*inout */velocity,  /*inout */age, lifetime, GetVFXSampler(DistanceField_a, samplerDistanceField_a), FieldTransform_b, Elasticity_b, Friction_b, LifetimeLoss_b, deltaTime_a, (float)1, (float)0, InvFieldTransform_b);\r\n\t\t\t}\r\n\t\t\tTurbulence(position,  /*inout */velocity, mass, InvFieldTransform_c, FieldTransform_c, Roughness_c, Intensity_c, asuint(octaves_c), deltaDragCoefficient_c);\r\n\t\t\tEulerIntegration( /*inout */position, velocity, deltaTime_a);\r\n\t\t\tAge( /*inout */age, deltaTime_a);\r\n\t\t\tReap(age, lifetime,  /*inout */alive);\r\n\t\t\t\r\n\r\n\t\t\tif (alive)\r\n\t\t\t{\r\n\t\t\t\tattributeBuffer.Store3((index * 0x8 + 0x0) << 2,asuint(position));\r\n\t\t\t\tattributeBuffer.Store3((index * 0x8 + 0x4) << 2,asuint(velocity));\r\n\t\t\t\tattributeBuffer.Store((index * 0x1 + 0x46500) << 2,asuint(age));\r\n\t\t\t\t\r\n\r\n#if VFX_HAS_INDIRECT_DRAW\r\n\t\t\t\tindirectBuffer.Append(index);\r\n#endif\r\n\t\t\t}\r\n\t\t\telse\r\n\t\t\t{\r\n\t\t\t\tattributeBuffer.Store((index * 0x8 + 0x3) << 2,uint(alive));\r\n\t\t\t\t\r\n\r\n\t\t\t\tdeadListOut.Append(index);\r\n\t\t\t}\r\n\t\t}\r\n#else\r\n\t\tfloat3 position = asfloat(attributeBuffer.Load3((index * 0x8 + 0x0) << 2));\r\n\t\tfloat3 velocity = asfloat(attributeBuffer.Load3((index * 0x8 + 0x4) << 2));\r\n\t\tfloat lifetime = asfloat(attributeBuffer.Load((index * 0x1 + 0x3E800) << 2));\r\n\t\tfloat mass = (float)1;\r\n\t\tfloat age = asfloat(attributeBuffer.Load((index * 0x1 + 0x46500) << 2));\r\n\t\tbool alive = (attributeBuffer.Load((index * 0x8 + 0x3) << 2));\r\n\t\t\r\n\r\n\t\t\r\n#if VFX_USE_OLDPOSITION_CURRENT\r\n\t\toldPosition = position;\r\n#endif\r\n\t\t\r\n\t\tConformToSDF( /*inout */velocity, position, mass, GetVFXSampler(DistanceField_a, samplerDistanceField_a), InvFieldTransform_a, FieldTransform_a, attractionSpeed_a, attractionForce_a, stickDistance_a, stickForce_a, deltaTime_a);\r\n\t\t{\r\n\t\t    CollisionSDF_0( /*inout */position,  /*inout */velocity,  /*inout */age, lifetime, GetVFXSampler(DistanceField_a, samplerDistanceField_a), FieldTransform_b, Elasticity_b, Friction_b, LifetimeLoss_b, deltaTime_a, (float)1, (float)0, InvFieldTransform_b);\r\n\t\t}\r\n\t\tTurbulence(position,  /*inout */velocity, mass, InvFieldTransform_c, FieldTransform_c, Roughness_c, Intensity_c, asuint(octaves_c), deltaDragCoefficient_c);\r\n\t\tEulerIntegration( /*inout */position, velocity, deltaTime_a);\r\n\t\tAge( /*inout */age, deltaTime_a);\r\n\t\tReap(age, lifetime,  /*inout */alive);\r\n\t\t\r\n\r\n\t\tattributeBuffer.Store3((index * 0x8 + 0x0) << 2,asuint(position));\r\n\t\tattributeBuffer.Store3((index * 0x8 + 0x4) << 2,asuint(velocity));\r\n\t\tattributeBuffer.Store((index * 0x1 + 0x46500) << 2,asuint(age));\r\n\t\tattributeBuffer.Store((index * 0x8 + 0x3) << 2,uint(alive));\r\n\t\t\r\n\r\n#if VFX_HAS_INDIRECT_DRAW\r\n\t\tindirectBuffer.Append(index);\r\n#endif\r\n#endif\r\n\t}\r\n}"
   - compute: 0
     name: Temp_shader_c_quad output_Runtime.shader
-<<<<<<< HEAD
-    source: "Shader \"Hidden/VFX/ParticleQuads\"\r\n{\r\n\tSubShader\r\n\t{\t\r\n\t\tCull Off\r\n\t\t\r\n\t\tTags { \"Queue\"=\"AlphaTest\" \"IgnoreProjector\"=\"False\" \"RenderType\"=\"Opaque\" }\r\n\t\t\r\n\t\t\r\n\t\t\r\n\t\t\r\n\t\t\r\n\t\t\r\n\t\t\r\n\t\t\r\n\t\t\r\n\t\t\r\n\t\t\r\n\t\t\r\n\t\tZTest LEqual\r\n\t\tZWrite On\r\n\t\tCull Off\r\n\t\t\r\n\t\r\n\t\t\t\r\n\t\tHLSLINCLUDE\r\n\t\t#if !defined(VFX_WORLD_SPACE) && !defined(VFX_LOCAL_SPACE)\r\n\t\t#define VFX_LOCAL_SPACE 1\r\n\t\t#endif\r\n\t\t\r\n\t\t#include \"HLSLSupport.cginc\"\r\n\t\t#define NB_THREADS_PER_GROUP 64\r\n\t\t#define VFX_USE_POSITION_CURRENT 1\r\n\t\t#define VFX_USE_VELOCITY_CURRENT 1\r\n\t\t#define VFX_USE_COLOR_CURRENT 1\r\n\t\t#define VFX_USE_ALPHA_CURRENT 1\r\n\t\t#define VFX_USE_ALIVE_CURRENT 1\r\n\t\t#define VFX_USE_AXISX_CURRENT 1\r\n\t\t#define VFX_USE_AXISY_CURRENT 1\r\n\t\t#define VFX_USE_AXISZ_CURRENT 1\r\n\t\t#define VFX_USE_ANGLEX_CURRENT 1\r\n\t\t#define VFX_USE_ANGLEY_CURRENT 1\r\n\t\t#define VFX_USE_ANGLEZ_CURRENT 1\r\n\t\t#define VFX_USE_PIVOT_CURRENT 1\r\n\t\t#define VFX_USE_SIZEX_CURRENT 1\r\n\t\t#define IS_OPAQUE_PARTICLE 1\r\n\t\t#define USE_ALPHA_TEST 1\r\n\t\t\r\n\t\t\r\n\t\t#define VFX_LOCAL_SPACE 1\r\n\t\t\r\n\r\n\t\tTexture2D mainTexture;\r\n\t\tSamplerState samplermainTexture;\r\n\t\t\r\n\r\n\t\t\r\n\t\t#define VFX_NEEDS_COLOR_INTERPOLATOR (VFX_USE_COLOR_CURRENT || VFX_USE_ALPHA_CURRENT)\r\n\t\t#define IS_TRANSPARENT_PARTICLE (!IS_OPAQUE_PARTICLE)\r\n\t\t\r\n\t\tByteAddressBuffer attributeBuffer;\t\r\n\t\t\r\n\t\t#if VFX_HAS_INDIRECT_DRAW\r\n\t\tStructuredBuffer<uint> indirectBuffer;\t\r\n\t\t#endif\t\r\n\t\t\r\n\t\t#if USE_DEAD_LIST_COUNT\r\n\t\tByteAddressBuffer deadListCount;\r\n\t\t#endif\r\n\t\t\r\n\t\tCBUFFER_START(outputParams)\r\n\t\t\tfloat nbMax;\r\n\t\t\tfloat systemSeed;\r\n\t\tCBUFFER_END\r\n\t\t\r\n\t\tENDHLSL\r\n\t\t\r\n\r\n\t\t// Forward pass\r\n\t\tPass\r\n\t\t{\t\t\r\n\t\t\tTags { \"LightMode\"=\"ForwardBase\" }\r\n\t\t\t\r\n\t\t\tHLSLPROGRAM\r\n\t\t\t#pragma target 4.5\r\n\t\t\t\r\n\t\t\tstruct ps_input\r\n\t\t\t{\r\n\t\t\t\tfloat4 pos : SV_POSITION;\r\n\t\t\t\t#if USE_FLIPBOOK_INTERPOLATION\r\n\t\t\t\tfloat4 uv : TEXCOORD0;\r\n\t\t\t\t#else\r\n\t\t\t\tfloat2 uv : TEXCOORD0;\t\r\n\t\t\t\t#endif\r\n\t\t\t\t#if VFX_NEEDS_COLOR_INTERPOLATOR\r\n\t\t\t\tnointerpolation float4 color : COLOR0;\r\n\t\t\t\t#endif\r\n\t\t\t\t#if USE_SOFT_PARTICLE || USE_ALPHA_TEST || USE_FLIPBOOK_INTERPOLATION\r\n\t\t\t\t// x: inverse soft particles fade distance\r\n\t\t\t\t// y: alpha threshold\r\n\t\t\t\t// z: frame blending factor\r\n\t\t\t\tnointerpolation float3 builtInInterpolants : TEXCOORD1;\r\n\t\t\t\t#endif\r\n\t\t\t\t#if USE_SOFT_PARTICLE\r\n\t\t\t\tfloat4 projPos : TEXCOORD2;\t\t\r\n\t\t\t\t#endif\r\n\t\t\t};\r\n\t\t\t\r\n\t\t\tstruct ps_output\r\n\t\t\t{\r\n\t\t\t\tfloat4 color : SV_Target0;\r\n\t\t\t};\r\n\t\t\r\n\t\t#define VFX_VARYING_PS_INPUTS ps_input\r\n\t\t#define VFX_VARYING_POSCS pos\r\n\t\t#define VFX_VARYING_POSSS projPos\r\n\t\t#define VFX_VARYING_COLOR color.rgb\r\n\t\t#define VFX_VARYING_ALPHA color.a\r\n\t\t#define VFX_VARYING_INVSOFTPARTICLEFADEDISTANCE builtInInterpolants.x\r\n\t\t#define VFX_VARYING_ALPHATHRESHOLD builtInInterpolants.y\r\n\t\t#define VFX_VARYING_FRAMEBLEND builtInInterpolants.z\r\n\t\t#define VFX_VARYING_UV uv\r\n\t\t\t\t\r\n\t\t\t#if !(defined(VFX_VARYING_PS_INPUTS) && defined(VFX_VARYING_POSCS))\r\n\t\t\t#error VFX_VARYING_PS_INPUTS, VFX_VARYING_POSCS and VFX_VARYING_UV must be defined.\r\n\t\t\t#endif\r\n\t\t\t\r\n\t\t\t#include \"/VisualEffectGraph/Shaders/RenderPipeline/Legacy/VFXCommon.cginc\"\r\n\t\t\t#include \"VisualEffectGraph/Shaders/VFXCommon.cginc\"\r\n\t\t\t\r\n\r\n\t\t\tvoid SetAttribute_CA95FE17(inout float3 color, float3 Color) /*attribute:color Composition:Overwrite Source:Slot Random:Off channels:XYZ */\r\n\t\t\t{\r\n\t\t\t    color = Color;\r\n\t\t\t}\r\n\t\t\tvoid Orient_0(inout float3 axisX, inout float3 axisY, inout float3 axisZ) /*mode:FaceCameraPlane */\r\n\t\t\t{\r\n\t\t\t    \r\n\t\t\t    float3x3 viewRot = GetVFXToViewRotMatrix();\r\n\t\t\t    axisX = viewRot[0].xyz;\r\n\t\t\t    axisY = viewRot[1].xyz;\r\n\t\t\t    #if VFX_LOCAL_SPACE // Need to remove potential scale in local transform\r\n\t\t\t    axisX = normalize(axisX);\r\n\t\t\t    axisY = normalize(axisY);\r\n\t\t\t    axisZ = cross(axisX,axisY);\r\n\t\t\t    #else\r\n\t\t\t    axisZ = -viewRot[2].xyz;\r\n\t\t\t    #endif\r\n\t\t\t    \r\n\t\t\t}\r\n\t\t\tvoid SetAttribute_37814D91(inout float sizeX, float Size) /*attribute:size Composition:Overwrite Source:Slot Random:Off channels:X */\r\n\t\t\t{\r\n\t\t\t    sizeX = Size.x;\r\n\t\t\t}\r\n\t\t\t\r\n\r\n\t\t\t\r\n\t\t\t#pragma vertex vert\r\n\t\t\tVFX_VARYING_PS_INPUTS vert(uint id : SV_VertexID, uint instanceID : SV_InstanceID)\r\n\t\t\t{\r\n\t\t\t\tuint index = (id >> 2) + instanceID * 2048;\r\n\t\t\t\tVFX_VARYING_PS_INPUTS o = (VFX_VARYING_PS_INPUTS)0;\r\n\t\t\t\t\r\n\t\t\t\t\r\n\t\t\t\t\t\t#if VFX_HAS_INDIRECT_DRAW\r\n\t\t\t\t\t\t#if USE_DEAD_LIST_COUNT\r\n\t\t\t\t\t\t\tif (index >= asuint(nbMax) - deadListCount.Load(0))\r\n\t\t\t\t\t\t\t\treturn o;\r\n\t\t\t\t\t\t#endif\r\n\t\t\t\t\t\t\r\n\t\t\t\t\t\t\tindex = indirectBuffer[index];\r\n\t\t\t\t\t\t\tfloat3 position = asfloat(attributeBuffer.Load3((index * 0x8 + 0x0) << 2));\r\n\t\t\t\t\t\t\tfloat3 velocity = asfloat(attributeBuffer.Load3((index * 0x8 + 0x4) << 2));\r\n\t\t\t\t\t\t\tfloat3 color = float3(1,1,1);\r\n\t\t\t\t\t\t\tfloat alpha = (float)1;\r\n\t\t\t\t\t\t\tbool alive = (attributeBuffer.Load((index * 0x8 + 0x3) << 2));\r\n\t\t\t\t\t\t\tfloat3 axisX = float3(1,0,0);\r\n\t\t\t\t\t\t\tfloat3 axisY = float3(0,1,0);\r\n\t\t\t\t\t\t\tfloat3 axisZ = float3(0,0,1);\r\n\t\t\t\t\t\t\tfloat angleX = (float)0;\r\n\t\t\t\t\t\t\tfloat angleY = (float)0;\r\n\t\t\t\t\t\t\tfloat angleZ = (float)0;\r\n\t\t\t\t\t\t\tfloat3 pivot = float3(0,0,0);\r\n\t\t\t\t\t\t\tfloat sizeX = (float)0.1;\r\n\t\t\t\t\t\t\t\r\n\t\t\t\t\r\n\t\t\t\t\t\t#else\r\n\t\t\t\t\t\t\tif (index >= asuint(nbMax))\r\n\t\t\t\t\t\t\t\treturn o;\r\n\t\t\t\t\t\t\t\r\n\t\t\t\t\t\t\tbool alive = (attributeBuffer.Load((index * 0x8 + 0x3) << 2));\r\n\t\t\t\t\t\t\t\r\n\t\t\t\t\r\n\t\t\t\t\t\t\tif (!alive)\r\n\t\t\t\t\t\t\t\treturn o;\r\n\t\t\t\t\t\t\t\r\n\t\t\t\t\t\t\tfloat3 position = asfloat(attributeBuffer.Load3((index * 0x8 + 0x0) << 2));\r\n\t\t\t\t\t\t\tfloat3 velocity = asfloat(attributeBuffer.Load3((index * 0x8 + 0x4) << 2));\r\n\t\t\t\t\t\t\tfloat3 color = float3(1,1,1);\r\n\t\t\t\t\t\t\tfloat alpha = (float)1;\r\n\t\t\t\t\t\t\tfloat3 axisX = float3(1,0,0);\r\n\t\t\t\t\t\t\tfloat3 axisY = float3(0,1,0);\r\n\t\t\t\t\t\t\tfloat3 axisZ = float3(0,0,1);\r\n\t\t\t\t\t\t\tfloat angleX = (float)0;\r\n\t\t\t\t\t\t\tfloat angleY = (float)0;\r\n\t\t\t\t\t\t\tfloat angleZ = (float)0;\r\n\t\t\t\t\t\t\tfloat3 pivot = float3(0,0,0);\r\n\t\t\t\t\t\t\tfloat sizeX = (float)0.1;\r\n\t\t\t\t\t\t\t\r\n\t\t\t\t\r\n\t\t\t\t\t\t#endif\r\n\t\t\t\t\t\t\r\n\t\t\t\t{\r\n\t\t\t\t    float3 tmp_u = velocity * float3(0.3,0.3,0.3);\r\n\t\t\t\t    float3 tmp_w = tmp_u * float3(0.5,0.5,0.5);\r\n\t\t\t\t    float3 tmp_x = tmp_w + float3(0.5,0.5,0.5);\r\n\t\t\t\t    SetAttribute_CA95FE17( /*inout */color, tmp_x);\r\n\t\t\t\t}\r\n\t\t\t\tOrient_0( /*inout */axisX,  /*inout */axisY,  /*inout */axisZ);\r\n\t\t\t\t{\r\n\t\t\t\t    SetAttribute_37814D91( /*inout */sizeX, (float)0.53);\r\n\t\t\t\t}\r\n\t\t\t\t\r\n\r\n\t\t\t\t\r\n\t\t\t\tif (!alive)\r\n\t\t\t\t\treturn o;\r\n\t\t\t\t\r\n\t\t\t\to.VFX_VARYING_UV.x = float(id & 1);\r\n\t\t\t\to.VFX_VARYING_UV.y = float((id & 2) >> 1);\r\n\t\t\t\t\r\n\t\t\t\t\r\n\t\t\t\t\t\tfloat3 size = float3(sizeX,sizeX,sizeX);\r\n\t\t\t\t\t\t#if VFX_USE_SIZEY_CURRENT\r\n\t\t\t\t\t\tsize.y = sizeY;\r\n\t\t\t\t\t\t#endif\r\n\t\t\t\t\t\t#if VFX_USE_SIZEZ_CURRENT\r\n\t\t\t\t\t\tsize.z = sizeZ;\r\n\t\t\t\t\t\t#else\r\n\t\t\t\t\t\tsize.z = min(size.x,size.y);\r\n\t\t\t\t\t\t#endif\r\n\t\t\t\t\t\t\r\n\t\t\t\t\r\n\t\t\t\tfloat4x4 elementToVFX = GetElementToVFXMatrix(axisX,axisY,axisZ,float3(angleX,angleY,angleZ),pivot,size,position);\r\n\t\t\t\tfloat3 vPos = mul(elementToVFX,float4(o.VFX_VARYING_UV.xy * 2.0f - 1.0f,0.0f,1.0f)).xyz;\r\n\t\t\t\r\n\t\t\t\to.VFX_VARYING_POSCS = TransformPositionVFXToClip(vPos);\r\n\t\t\t\r\n\t\t\t\t\r\n\t\t\t\t\t\t#if VFX_USE_COLOR_CURRENT && defined(VFX_VARYING_COLOR)\r\n\t\t\t\t\t\to.VFX_VARYING_COLOR = color;\r\n\t\t\t\t\t\t#endif\r\n\t\t\t\t\t\t#if VFX_USE_ALPHA_CURRENT && defined(VFX_VARYING_ALPHA) \r\n\t\t\t\t\t\to.VFX_VARYING_ALPHA = alpha;\r\n\t\t\t\t\t\t#endif\r\n\t\t\t\t\t\t\r\n\t\t\t\t\t\t\r\n\t\t\t\t\t\t#if USE_SOFT_PARTICLE && defined(VFX_VARYING_INVSOFTPARTICLEFADEDISTANCE)\r\n\t\t\t\t\t\t\r\n\t\t\t\t\t\to.VFX_VARYING_INVSOFTPARTICLEFADEDISTANCE = invSoftParticlesFadeDistance;\r\n\t\t\t\t\t\t#endif\r\n\t\t\t\t\t\t\r\n\t\t\t\t\t\t#if (VFX_NEEDS_POSSS || USE_SOFT_PARTICLE) && defined(VFX_VARYING_POSSS) && defined(VFX_VARYING_POSCS)\r\n\t\t\t\t\t\to.VFX_VARYING_POSSS = VFXGetPOSSS(o.VFX_VARYING_POSCS);\r\n\t\t\t\t\t\t#endif\r\n\t\t\t\t\t\t\r\n\t\t\t\t\t\t#if USE_ALPHA_TEST && defined(VFX_VARYING_ALPHATHRESHOLD)\r\n\t\t\t\t\t\tfloat alphaThreshold = (float)0;\r\n\t\t\t\t\t\t{\r\n\t\t\t\t\t\t    \r\n\t\t\t\t\t\t    alphaThreshold = (float)0.5;\r\n\t\t\t\t\t\t}\r\n\t\t\t\t\t\t\r\n\t\t\t\t\r\n\t\t\t\t\t\to.VFX_VARYING_ALPHATHRESHOLD = alphaThreshold;\r\n\t\t\t\t\t\t#endif\r\n\t\t\t\t\t\t\r\n\t\t\t\t\t\t#if USE_UV_SCALE_BIAS\r\n\t\t\t\t\t\t\r\n\t\t\t\t\t\t\r\n\t\t\t\t\t\to.VFX_VARYING_UV.xy = o.VFX_VARYING_UV.xy * uvScale + uvBias;\r\n\t\t\t\t\t\t#endif\r\n\t\t\t\t\t\t\r\n\t\t\t\t\t\t\r\n\t\t\t\t\r\n\t\t\t\t\r\n\t\t\t\t\t\t#if USE_FLIPBOOK\r\n\t\t\t\t\t\t\r\n\t\t\t\t\t\t\r\n\t\t\t\t\t\tVFXUVData uvData = GetUVData(flipBookSize, invFlipBookSize, o.VFX_VARYING_UV.xy, texIndex);\r\n\t\t\t\t\t\to.VFX_VARYING_UV.xy = uvData.uvs.xy;\r\n\t\t\t\t\t\t#if USE_FLIPBOOK_INTERPOLATION\r\n\t\t\t\t\t\to.VFX_VARYING_UV.zw = uvData.uvs.zw;\r\n\t\t\t\t\t\to.VFX_VARYING_FRAMEBLEND = uvData.blend;\r\n\t\t\t\t\t\t#endif\r\n\t\t\t\t\t\t#endif\r\n\t\t\t\t\t\t\r\n\t\t\t\r\n\t\t\t\t\r\n\t\t\t\r\n\t\t\t\treturn o;\r\n\t\t\t}\r\n\t\t\t\r\n\t\t\t\r\n\t\t\t\r\n\t\t\t\r\n\t\t\t#include \"VisualEffectGraph/Shaders/VFXCommonOutput.cginc\"\r\n\t\t\t\r\n\t\t\t\t\r\n\t\t\t#pragma fragment frag\r\n\t\t\tps_output frag(ps_input i)\r\n\t\t\t{\r\n\t\t\t\tps_output o = (ps_output)0;\r\n\t\t\t\to.color = VFXGetFragmentColor(i);\r\n\t\t\t\to.color *= VFXGetTextureColor(VFX_SAMPLER(mainTexture),i);\t\t\r\n\t\t\t\tVFXClipFragmentColor(o.color.a,i);\r\n\t\t\t\treturn o;\r\n\t\t\t}\r\n\t\t\tENDHLSL\r\n\t\t}\r\n\t\t\r\n\r\n\t\t\r\n\t}\r\n}\r\n"
-=======
     source: "Shader \"Hidden/VFX/ParticleQuads\"\r\n{\r\n\tSubShader\r\n\t{\t\r\n\t\tCull Off\r\n\t\t\r\n\t\tTags { \"Queue\"=\"AlphaTest\" \"IgnoreProjector\"=\"False\" \"RenderType\"=\"Opaque\" }\r\n\t\t\r\n\t\t\r\n\t\t\r\n\t\t\r\n\t\t\r\n\t\t\r\n\t\t\r\n\t\t\r\n\t\t\r\n\t\t\r\n\t\t\r\n\t\t\r\n\t\tZTest LEqual\r\n\t\tZWrite On\r\n\t\tCull Off\r\n\t\t\r\n\t\r\n\t\t\t\r\n\t\tHLSLINCLUDE\r\n\t\t#if !defined(VFX_WORLD_SPACE) && !defined(VFX_LOCAL_SPACE)\r\n\t\t#define VFX_LOCAL_SPACE 1\r\n\t\t#endif\r\n\t\t\r\n\t\t#include \"HLSLSupport.cginc\"\r\n\t\t#define NB_THREADS_PER_GROUP 64\r\n\t\t#define VFX_USE_POSITION_CURRENT 1\r\n\t\t#define VFX_USE_VELOCITY_CURRENT 1\r\n\t\t#define VFX_USE_COLOR_CURRENT 1\r\n\t\t#define VFX_USE_ALPHA_CURRENT 1\r\n\t\t#define VFX_USE_ALIVE_CURRENT 1\r\n\t\t#define VFX_USE_AXISX_CURRENT 1\r\n\t\t#define VFX_USE_AXISY_CURRENT 1\r\n\t\t#define VFX_USE_AXISZ_CURRENT 1\r\n\t\t#define VFX_USE_ANGLEX_CURRENT 1\r\n\t\t#define VFX_USE_ANGLEY_CURRENT 1\r\n\t\t#define VFX_USE_ANGLEZ_CURRENT 1\r\n\t\t#define VFX_USE_PIVOT_CURRENT 1\r\n\t\t#define VFX_USE_SIZEX_CURRENT 1\r\n\t\t#define IS_OPAQUE_PARTICLE 1\r\n\t\t#define USE_ALPHA_TEST 1\r\n\t\t\r\n\t\t\r\n\t\t\r\n\t\t#define VFX_LOCAL_SPACE 1\r\n\t\t\r\n\r\n\t\tCBUFFER_START(parameters)\r\n\t\t    float3 uniform_a;\r\n\t\t    float Size_c;\r\n\t\t    float alphaThreshold;\r\n\t\t    uint3 PADDING_0;\r\n\t\tCBUFFER_END\r\n\t\tTexture2D mainTexture;\r\n\t\tSamplerState samplermainTexture;\r\n\t\t\r\n\r\n\t\t\r\n\t\t#define VFX_NEEDS_COLOR_INTERPOLATOR (VFX_USE_COLOR_CURRENT || VFX_USE_ALPHA_CURRENT)\r\n\t\t#define IS_TRANSPARENT_PARTICLE (!IS_OPAQUE_PARTICLE)\r\n\t\t\r\n\t\tByteAddressBuffer attributeBuffer;\t\r\n\t\t\r\n\t\t#if VFX_HAS_INDIRECT_DRAW\r\n\t\tStructuredBuffer<uint> indirectBuffer;\t\r\n\t\t#endif\t\r\n\t\t\r\n\t\t#if USE_DEAD_LIST_COUNT\r\n\t\tByteAddressBuffer deadListCount;\r\n\t\t#endif\r\n\t\t\r\n\t\tCBUFFER_START(outputParams)\r\n\t\t\tfloat nbMax;\r\n\t\t\tfloat systemSeed;\r\n\t\tCBUFFER_END\r\n\t\t\r\n\t\tENDHLSL\r\n\t\t\r\n\r\n\t\t// Depth pass\r\n\t\tPass\r\n\t\t{\t\t\r\n\t\t\tTags { \"LightMode\"=\"DepthForwardOnly\" }\r\n\t\t\r\n\t\t\tZWrite On\r\n\t\t\tBlend Off\r\n\t\t\t\r\n\t\t\tHLSLPROGRAM\r\n\t\t\t#pragma target 4.5\r\n\t\t\t\r\n\t\t\tstruct ps_input\r\n\t\t\t{\r\n\t\t\t\tfloat4 pos : SV_POSITION;\r\n\t\t\t\t#if USE_FLIPBOOK_INTERPOLATION\r\n\t\t\t\tfloat4 uv : TEXCOORD0;\r\n\t\t\t\t#else\r\n\t\t\t\tfloat2 uv : TEXCOORD0;\t\r\n\t\t\t\t#endif\r\n\t\t\t\t#if USE_ALPHA_TEST || USE_FLIPBOOK_INTERPOLATION || VFX_USE_ALPHA_CURRENT\r\n\t\t\t\t// x: alpha threshold\r\n\t\t\t\t// y: frame blending factor\r\n\t\t\t\t// z: alpha\r\n\t\t\t\tnointerpolation float3 builtInInterpolants : TEXCOORD1;\r\n\t\t\t\t#endif\r\n\t\t\t};\r\n\t\t\r\n\t\t#define VFX_VARYING_PS_INPUTS ps_input\r\n\t\t#define VFX_VARYING_POSCS pos\r\n\t\t#define VFX_VARYING_ALPHA builtInInterpolants.z\r\n\t\t#define VFX_VARYING_ALPHATHRESHOLD builtInInterpolants.x\r\n\t\t#define VFX_VARYING_FRAMEBLEND builtInInterpolants.y\r\n\t\t#define VFX_VARYING_UV uv\r\n\t\t\t\t\t\t\r\n\t\t\t#if !(defined(VFX_VARYING_PS_INPUTS) && defined(VFX_VARYING_POSCS))\r\n\t\t\t#error VFX_VARYING_PS_INPUTS, VFX_VARYING_POSCS and VFX_VARYING_UV must be defined.\r\n\t\t\t#endif\r\n\t\t\t\r\n\t\t\t#include \"Assets/VFXEditor/Shaders/RenderPipeline/HDRP/VFXCommon.cginc\"\r\n\t\t\t#include \"Assets/VFXEditor/Shaders/VFXCommon.cginc\"\r\n\t\t\t\r\n\r\n\t\t\tvoid SetAttribute_CA95FE17(inout float3 color, float3 Color) /*attribute:color Composition:Overwrite Source:Slot Random:Off channels:XYZ */\r\n\t\t\t{\r\n\t\t\t    color = Color;\r\n\t\t\t}\r\n\t\t\tvoid Orient_0(inout float3 axisX, inout float3 axisY, inout float3 axisZ) /*mode:FaceCameraPlane */\r\n\t\t\t{\r\n\t\t\t    \r\n\t\t\t    float3x3 viewRot = GetVFXToViewRotMatrix();\r\n\t\t\t    axisX = viewRot[0].xyz;\r\n\t\t\t    axisY = viewRot[1].xyz;\r\n\t\t\t    #if VFX_LOCAL_SPACE // Need to remove potential scale in local transform\r\n\t\t\t    axisX = normalize(axisX);\r\n\t\t\t    axisY = normalize(axisY);\r\n\t\t\t    axisZ = cross(axisX,axisY);\r\n\t\t\t    #else\r\n\t\t\t    axisZ = -viewRot[2].xyz;\r\n\t\t\t    #endif\r\n\t\t\t    \r\n\t\t\t}\r\n\t\t\tvoid SetAttribute_37814D91(inout float sizeX, float Size) /*attribute:size Composition:Overwrite Source:Slot Random:Off channels:X */\r\n\t\t\t{\r\n\t\t\t    sizeX = Size.x;\r\n\t\t\t}\r\n\t\t\t\r\n\r\n\t\t\t\r\n\t\t\t#pragma vertex vert\r\n\t\t\tVFX_VARYING_PS_INPUTS vert(uint id : SV_VertexID, uint instanceID : SV_InstanceID)\r\n\t\t\t{\r\n\t\t\t\tuint index = (id >> 2) + instanceID * 2048;\r\n\t\t\t\tVFX_VARYING_PS_INPUTS o = (VFX_VARYING_PS_INPUTS)0;\r\n\t\t\t\t\r\n\t\t\t\t\r\n\t\t\t\t\t\t#if VFX_HAS_INDIRECT_DRAW\r\n\t\t\t\t\t\t#if USE_DEAD_LIST_COUNT\r\n\t\t\t\t\t\t\tif (index >= asuint(nbMax) - deadListCount.Load(0))\r\n\t\t\t\t\t\t\t\treturn o;\r\n\t\t\t\t\t\t#endif\r\n\t\t\t\t\t\t\r\n\t\t\t\t\t\t\tindex = indirectBuffer[index];\r\n\t\t\t\t\t\t\tfloat3 position = asfloat(attributeBuffer.Load3((index * 0x8 + 0x0) << 2));\r\n\t\t\t\t\t\t\tfloat3 velocity = asfloat(attributeBuffer.Load3((index * 0x8 + 0x4) << 2));\r\n\t\t\t\t\t\t\tfloat3 color = float3(1,1,1);\r\n\t\t\t\t\t\t\tfloat alpha = (float)1;\r\n\t\t\t\t\t\t\tbool alive = (attributeBuffer.Load((index * 0x8 + 0x3) << 2));\r\n\t\t\t\t\t\t\tfloat3 axisX = float3(1,0,0);\r\n\t\t\t\t\t\t\tfloat3 axisY = float3(0,1,0);\r\n\t\t\t\t\t\t\tfloat3 axisZ = float3(0,0,1);\r\n\t\t\t\t\t\t\tfloat angleX = (float)0;\r\n\t\t\t\t\t\t\tfloat angleY = (float)0;\r\n\t\t\t\t\t\t\tfloat angleZ = (float)0;\r\n\t\t\t\t\t\t\tfloat3 pivot = float3(0,0,0);\r\n\t\t\t\t\t\t\tfloat sizeX = (float)0.1;\r\n\t\t\t\t\t\t\t\r\n\t\t\t\t\r\n\t\t\t\t\t\t#else\r\n\t\t\t\t\t\t\tif (index >= asuint(nbMax))\r\n\t\t\t\t\t\t\t\treturn o;\r\n\t\t\t\t\t\t\t\r\n\t\t\t\t\t\t\tbool alive = (attributeBuffer.Load((index * 0x8 + 0x3) << 2));\r\n\t\t\t\t\t\t\t\r\n\t\t\t\t\r\n\t\t\t\t\t\t\tif (!alive)\r\n\t\t\t\t\t\t\t\treturn o;\r\n\t\t\t\t\t\t\t\r\n\t\t\t\t\t\t\tfloat3 position = asfloat(attributeBuffer.Load3((index * 0x8 + 0x0) << 2));\r\n\t\t\t\t\t\t\tfloat3 velocity = asfloat(attributeBuffer.Load3((index * 0x8 + 0x4) << 2));\r\n\t\t\t\t\t\t\tfloat3 color = float3(1,1,1);\r\n\t\t\t\t\t\t\tfloat alpha = (float)1;\r\n\t\t\t\t\t\t\tfloat3 axisX = float3(1,0,0);\r\n\t\t\t\t\t\t\tfloat3 axisY = float3(0,1,0);\r\n\t\t\t\t\t\t\tfloat3 axisZ = float3(0,0,1);\r\n\t\t\t\t\t\t\tfloat angleX = (float)0;\r\n\t\t\t\t\t\t\tfloat angleY = (float)0;\r\n\t\t\t\t\t\t\tfloat angleZ = (float)0;\r\n\t\t\t\t\t\t\tfloat3 pivot = float3(0,0,0);\r\n\t\t\t\t\t\t\tfloat sizeX = (float)0.1;\r\n\t\t\t\t\t\t\t\r\n\t\t\t\t\r\n\t\t\t\t\t\t#endif\r\n\t\t\t\t\t\t\r\n\t\t\t\t{\r\n\t\t\t\t    float3 tmp_w = velocity * uniform_a;\r\n\t\t\t\t    float3 tmp_y = tmp_w * float3(0.5,0.5,0.5);\r\n\t\t\t\t    float3 tmp_z = tmp_y + float3(0.5,0.5,0.5);\r\n\t\t\t\t    SetAttribute_CA95FE17( /*inout */color, tmp_z);\r\n\t\t\t\t}\r\n\t\t\t\tOrient_0( /*inout */axisX,  /*inout */axisY,  /*inout */axisZ);\r\n\t\t\t\tSetAttribute_37814D91( /*inout */sizeX, Size_c);\r\n\t\t\t\t\r\n\r\n\t\t\t\t\r\n\t\t\t\tif (!alive)\r\n\t\t\t\t\treturn o;\r\n\t\t\t\t\r\n\t\t\t\to.VFX_VARYING_UV.x = float(id & 1);\r\n\t\t\t\to.VFX_VARYING_UV.y = float((id & 2) >> 1);\r\n\t\t\t\t\r\n\t\t\t\t\r\n\t\t\t\t\t\tfloat3 size = float3(sizeX,sizeX,sizeX);\r\n\t\t\t\t\t\t#if VFX_USE_SIZEY_CURRENT\r\n\t\t\t\t\t\tsize.y = sizeY;\r\n\t\t\t\t\t\t#endif\r\n\t\t\t\t\t\t#if VFX_USE_SIZEZ_CURRENT\r\n\t\t\t\t\t\tsize.z = sizeZ;\r\n\t\t\t\t\t\t#else\r\n\t\t\t\t\t\tsize.z = min(size.x,size.y);\r\n\t\t\t\t\t\t#endif\r\n\t\t\t\t\t\t\r\n\t\t\t\t\r\n\t\t\t\tconst float2 vOffsets = o.VFX_VARYING_UV.xy * 2.0f - 1.0f;\r\n\t\t\t\tconst float4x4 elementToVFX = GetElementToVFXMatrix(axisX,axisY,axisZ,float3(angleX,angleY,angleZ),pivot,size,position);\r\n\t\t\t\tconst float3 vPos = mul(elementToVFX,float4(vOffsets,0.0f,1.0f)).xyz;\r\n\t\t\t\r\n\t\t\t\to.VFX_VARYING_POSCS = TransformPositionVFXToClip(vPos);\r\n\t\t\t\r\n\t\t\t\t\r\n\t\t\t\t\t\t#if VFX_USE_COLOR_CURRENT && defined(VFX_VARYING_COLOR)\r\n\t\t\t\t\t\to.VFX_VARYING_COLOR = color;\r\n\t\t\t\t\t\t#endif\r\n\t\t\t\t\t\t#if VFX_USE_ALPHA_CURRENT && defined(VFX_VARYING_ALPHA) \r\n\t\t\t\t\t\to.VFX_VARYING_ALPHA = alpha;\r\n\t\t\t\t\t\t#endif\r\n\t\t\t\t\t\t\r\n\t\t\t\t\t\t\r\n\t\t\t\t\t\t#if USE_SOFT_PARTICLE && defined(VFX_VARYING_INVSOFTPARTICLEFADEDISTANCE)\r\n\t\t\t\t\t\t\r\n\t\t\t\t\t\to.VFX_VARYING_INVSOFTPARTICLEFADEDISTANCE = invSoftParticlesFadeDistance;\r\n\t\t\t\t\t\t#endif\r\n\t\t\t\t\t\t\r\n\t\t\t\t\t\t#if (VFX_NEEDS_POSSS || USE_SOFT_PARTICLE) && defined(VFX_VARYING_POSSS) && defined(VFX_VARYING_POSCS)\r\n\t\t\t\t\t\to.VFX_VARYING_POSSS = VFXGetPOSSS(o.VFX_VARYING_POSCS);\r\n\t\t\t\t\t\t#endif\r\n\t\t\t\t\t\t\r\n\t\t\t\t\t\t#if USE_ALPHA_TEST && defined(VFX_VARYING_ALPHATHRESHOLD)\r\n\t\t\t\t\t\t\r\n\t\t\t\t\t\to.VFX_VARYING_ALPHATHRESHOLD = alphaThreshold;\r\n\t\t\t\t\t\t#endif\r\n\t\t\t\t\t\t\r\n\t\t\t\t\t\t#if USE_UV_SCALE_BIAS\r\n\t\t\t\t\t\t\r\n\t\t\t\t\t\t\r\n\t\t\t\t\t\to.VFX_VARYING_UV.xy = o.VFX_VARYING_UV.xy * uvScale + uvBias;\r\n\t\t\t\t\t\t#endif\r\n\t\t\t\t\t\t\r\n\t\t\t\t\t\t\r\n\t\t\t\t\r\n\t\t\t\t\r\n\t\t\t\t\t\t#if USE_FLIPBOOK\r\n\t\t\t\t\t\t\r\n\t\t\t\t\t\t\r\n\t\t\t\t\t\tVFXUVData uvData = GetUVData(flipBookSize, invFlipBookSize, o.VFX_VARYING_UV.xy, texIndex);\r\n\t\t\t\t\t\to.VFX_VARYING_UV.xy = uvData.uvs.xy;\r\n\t\t\t\t\t\t#if USE_FLIPBOOK_INTERPOLATION\r\n\t\t\t\t\t\to.VFX_VARYING_UV.zw = uvData.uvs.zw;\r\n\t\t\t\t\t\to.VFX_VARYING_FRAMEBLEND = uvData.blend;\r\n\t\t\t\t\t\t#endif\r\n\t\t\t\t\t\t#endif\r\n\t\t\t\t\t\t\r\n\t\t\t\r\n\t\t\t\t\r\n\t\t\t\r\n\t\t\t\treturn o;\r\n\t\t\t}\r\n\t\t\t\r\n\t\t\t\r\n\t\t\t\r\n\t\t\t\r\n\t\t\t#include \"Assets/VFXEditor/Shaders/VFXCommonOutput.cginc\"\r\n\t\t\t\r\n\t\t\t\t\r\n\t\t\t#pragma fragment frag\r\n\t\t\tfloat frag(ps_input i) : SV_TARGET\r\n\t\t\t{\r\n\t\t\t\tfloat alpha = VFXGetFragmentColor(i).a;\r\n\t\t\t\talpha *= VFXGetTextureColor(VFX_SAMPLER(mainTexture),i).a;\t\t\r\n\t\t\t\tVFXClipFragmentColor(alpha,i);\r\n\t\t\t\treturn 0;\r\n\t\t\t}\r\n\t\t\tENDHLSL\r\n\t\t}\r\n\t\t\r\n\r\n\t\t// Forward pass\r\n\t\tPass\r\n\t\t{\t\t\r\n\t\t\tTags { \"LightMode\"=\"ForwardOnly\" }\r\n\t\t\t\r\n\t\t\tHLSLPROGRAM\r\n\t\t\t#pragma target 4.5\r\n\t\t\t\r\n\t\t\tstruct ps_input\r\n\t\t\t{\r\n\t\t\t\tfloat4 pos : SV_POSITION;\r\n\t\t\t\t#if USE_FLIPBOOK_INTERPOLATION\r\n\t\t\t\tfloat4 uv : TEXCOORD0;\r\n\t\t\t\t#else\r\n\t\t\t\tfloat2 uv : TEXCOORD0;\t\r\n\t\t\t\t#endif\r\n\t\t\t\t#if VFX_NEEDS_COLOR_INTERPOLATOR\r\n\t\t\t\tnointerpolation float4 color : COLOR0;\r\n\t\t\t\t#endif\r\n\t\t\t\t#if USE_SOFT_PARTICLE || USE_ALPHA_TEST || USE_FLIPBOOK_INTERPOLATION\r\n\t\t\t\t// x: inverse soft particles fade distance\r\n\t\t\t\t// y: alpha threshold\r\n\t\t\t\t// z: frame blending factor\r\n\t\t\t\tnointerpolation float3 builtInInterpolants : TEXCOORD1;\r\n\t\t\t\t#endif\r\n\t\t\t\t#if USE_SOFT_PARTICLE\r\n\t\t\t\tfloat4 projPos : TEXCOORD2;\t\t\r\n\t\t\t\t#endif\r\n\t\t\t};\r\n\t\t\t\r\n\t\t\tstruct ps_output\r\n\t\t\t{\r\n\t\t\t\tfloat4 color : SV_Target0;\r\n\t\t\t};\r\n\t\t\r\n\t\t#define VFX_VARYING_PS_INPUTS ps_input\r\n\t\t#define VFX_VARYING_POSCS pos\r\n\t\t#define VFX_VARYING_POSSS projPos\r\n\t\t#define VFX_VARYING_COLOR color.rgb\r\n\t\t#define VFX_VARYING_ALPHA color.a\r\n\t\t#define VFX_VARYING_INVSOFTPARTICLEFADEDISTANCE builtInInterpolants.x\r\n\t\t#define VFX_VARYING_ALPHATHRESHOLD builtInInterpolants.y\r\n\t\t#define VFX_VARYING_FRAMEBLEND builtInInterpolants.z\r\n\t\t#define VFX_VARYING_UV uv\r\n\t\t\t\t\r\n\t\t\t#if !(defined(VFX_VARYING_PS_INPUTS) && defined(VFX_VARYING_POSCS))\r\n\t\t\t#error VFX_VARYING_PS_INPUTS, VFX_VARYING_POSCS and VFX_VARYING_UV must be defined.\r\n\t\t\t#endif\r\n\t\t\t\r\n\t\t\t#include \"Assets/VFXEditor/Shaders/RenderPipeline/HDRP/VFXCommon.cginc\"\r\n\t\t\t#include \"Assets/VFXEditor/Shaders/VFXCommon.cginc\"\r\n\t\t\t\r\n\r\n\t\t\tvoid SetAttribute_CA95FE17(inout float3 color, float3 Color) /*attribute:color Composition:Overwrite Source:Slot Random:Off channels:XYZ */\r\n\t\t\t{\r\n\t\t\t    color = Color;\r\n\t\t\t}\r\n\t\t\tvoid Orient_0(inout float3 axisX, inout float3 axisY, inout float3 axisZ) /*mode:FaceCameraPlane */\r\n\t\t\t{\r\n\t\t\t    \r\n\t\t\t    float3x3 viewRot = GetVFXToViewRotMatrix();\r\n\t\t\t    axisX = viewRot[0].xyz;\r\n\t\t\t    axisY = viewRot[1].xyz;\r\n\t\t\t    #if VFX_LOCAL_SPACE // Need to remove potential scale in local transform\r\n\t\t\t    axisX = normalize(axisX);\r\n\t\t\t    axisY = normalize(axisY);\r\n\t\t\t    axisZ = cross(axisX,axisY);\r\n\t\t\t    #else\r\n\t\t\t    axisZ = -viewRot[2].xyz;\r\n\t\t\t    #endif\r\n\t\t\t    \r\n\t\t\t}\r\n\t\t\tvoid SetAttribute_37814D91(inout float sizeX, float Size) /*attribute:size Composition:Overwrite Source:Slot Random:Off channels:X */\r\n\t\t\t{\r\n\t\t\t    sizeX = Size.x;\r\n\t\t\t}\r\n\t\t\t\r\n\r\n\t\t\t\r\n\t\t\t#pragma vertex vert\r\n\t\t\tVFX_VARYING_PS_INPUTS vert(uint id : SV_VertexID, uint instanceID : SV_InstanceID)\r\n\t\t\t{\r\n\t\t\t\tuint index = (id >> 2) + instanceID * 2048;\r\n\t\t\t\tVFX_VARYING_PS_INPUTS o = (VFX_VARYING_PS_INPUTS)0;\r\n\t\t\t\t\r\n\t\t\t\t\r\n\t\t\t\t\t\t#if VFX_HAS_INDIRECT_DRAW\r\n\t\t\t\t\t\t#if USE_DEAD_LIST_COUNT\r\n\t\t\t\t\t\t\tif (index >= asuint(nbMax) - deadListCount.Load(0))\r\n\t\t\t\t\t\t\t\treturn o;\r\n\t\t\t\t\t\t#endif\r\n\t\t\t\t\t\t\r\n\t\t\t\t\t\t\tindex = indirectBuffer[index];\r\n\t\t\t\t\t\t\tfloat3 position = asfloat(attributeBuffer.Load3((index * 0x8 + 0x0) << 2));\r\n\t\t\t\t\t\t\tfloat3 velocity = asfloat(attributeBuffer.Load3((index * 0x8 + 0x4) << 2));\r\n\t\t\t\t\t\t\tfloat3 color = float3(1,1,1);\r\n\t\t\t\t\t\t\tfloat alpha = (float)1;\r\n\t\t\t\t\t\t\tbool alive = (attributeBuffer.Load((index * 0x8 + 0x3) << 2));\r\n\t\t\t\t\t\t\tfloat3 axisX = float3(1,0,0);\r\n\t\t\t\t\t\t\tfloat3 axisY = float3(0,1,0);\r\n\t\t\t\t\t\t\tfloat3 axisZ = float3(0,0,1);\r\n\t\t\t\t\t\t\tfloat angleX = (float)0;\r\n\t\t\t\t\t\t\tfloat angleY = (float)0;\r\n\t\t\t\t\t\t\tfloat angleZ = (float)0;\r\n\t\t\t\t\t\t\tfloat3 pivot = float3(0,0,0);\r\n\t\t\t\t\t\t\tfloat sizeX = (float)0.1;\r\n\t\t\t\t\t\t\t\r\n\t\t\t\t\r\n\t\t\t\t\t\t#else\r\n\t\t\t\t\t\t\tif (index >= asuint(nbMax))\r\n\t\t\t\t\t\t\t\treturn o;\r\n\t\t\t\t\t\t\t\r\n\t\t\t\t\t\t\tbool alive = (attributeBuffer.Load((index * 0x8 + 0x3) << 2));\r\n\t\t\t\t\t\t\t\r\n\t\t\t\t\r\n\t\t\t\t\t\t\tif (!alive)\r\n\t\t\t\t\t\t\t\treturn o;\r\n\t\t\t\t\t\t\t\r\n\t\t\t\t\t\t\tfloat3 position = asfloat(attributeBuffer.Load3((index * 0x8 + 0x0) << 2));\r\n\t\t\t\t\t\t\tfloat3 velocity = asfloat(attributeBuffer.Load3((index * 0x8 + 0x4) << 2));\r\n\t\t\t\t\t\t\tfloat3 color = float3(1,1,1);\r\n\t\t\t\t\t\t\tfloat alpha = (float)1;\r\n\t\t\t\t\t\t\tfloat3 axisX = float3(1,0,0);\r\n\t\t\t\t\t\t\tfloat3 axisY = float3(0,1,0);\r\n\t\t\t\t\t\t\tfloat3 axisZ = float3(0,0,1);\r\n\t\t\t\t\t\t\tfloat angleX = (float)0;\r\n\t\t\t\t\t\t\tfloat angleY = (float)0;\r\n\t\t\t\t\t\t\tfloat angleZ = (float)0;\r\n\t\t\t\t\t\t\tfloat3 pivot = float3(0,0,0);\r\n\t\t\t\t\t\t\tfloat sizeX = (float)0.1;\r\n\t\t\t\t\t\t\t\r\n\t\t\t\t\r\n\t\t\t\t\t\t#endif\r\n\t\t\t\t\t\t\r\n\t\t\t\t{\r\n\t\t\t\t    float3 tmp_w = velocity * uniform_a;\r\n\t\t\t\t    float3 tmp_y = tmp_w * float3(0.5,0.5,0.5);\r\n\t\t\t\t    float3 tmp_z = tmp_y + float3(0.5,0.5,0.5);\r\n\t\t\t\t    SetAttribute_CA95FE17( /*inout */color, tmp_z);\r\n\t\t\t\t}\r\n\t\t\t\tOrient_0( /*inout */axisX,  /*inout */axisY,  /*inout */axisZ);\r\n\t\t\t\tSetAttribute_37814D91( /*inout */sizeX, Size_c);\r\n\t\t\t\t\r\n\r\n\t\t\t\t\r\n\t\t\t\tif (!alive)\r\n\t\t\t\t\treturn o;\r\n\t\t\t\t\r\n\t\t\t\to.VFX_VARYING_UV.x = float(id & 1);\r\n\t\t\t\to.VFX_VARYING_UV.y = float((id & 2) >> 1);\r\n\t\t\t\t\r\n\t\t\t\t\r\n\t\t\t\t\t\tfloat3 size = float3(sizeX,sizeX,sizeX);\r\n\t\t\t\t\t\t#if VFX_USE_SIZEY_CURRENT\r\n\t\t\t\t\t\tsize.y = sizeY;\r\n\t\t\t\t\t\t#endif\r\n\t\t\t\t\t\t#if VFX_USE_SIZEZ_CURRENT\r\n\t\t\t\t\t\tsize.z = sizeZ;\r\n\t\t\t\t\t\t#else\r\n\t\t\t\t\t\tsize.z = min(size.x,size.y);\r\n\t\t\t\t\t\t#endif\r\n\t\t\t\t\t\t\r\n\t\t\t\t\r\n\t\t\t\tconst float2 vOffsets = o.VFX_VARYING_UV.xy * 2.0f - 1.0f;\r\n\t\t\t\tconst float4x4 elementToVFX = GetElementToVFXMatrix(axisX,axisY,axisZ,float3(angleX,angleY,angleZ),pivot,size,position);\r\n\t\t\t\tconst float3 vPos = mul(elementToVFX,float4(vOffsets,0.0f,1.0f)).xyz;\r\n\t\t\t\r\n\t\t\t\to.VFX_VARYING_POSCS = TransformPositionVFXToClip(vPos);\r\n\t\t\t\r\n\t\t\t\t\r\n\t\t\t\t\t\t#if VFX_USE_COLOR_CURRENT && defined(VFX_VARYING_COLOR)\r\n\t\t\t\t\t\to.VFX_VARYING_COLOR = color;\r\n\t\t\t\t\t\t#endif\r\n\t\t\t\t\t\t#if VFX_USE_ALPHA_CURRENT && defined(VFX_VARYING_ALPHA) \r\n\t\t\t\t\t\to.VFX_VARYING_ALPHA = alpha;\r\n\t\t\t\t\t\t#endif\r\n\t\t\t\t\t\t\r\n\t\t\t\t\t\t\r\n\t\t\t\t\t\t#if USE_SOFT_PARTICLE && defined(VFX_VARYING_INVSOFTPARTICLEFADEDISTANCE)\r\n\t\t\t\t\t\t\r\n\t\t\t\t\t\to.VFX_VARYING_INVSOFTPARTICLEFADEDISTANCE = invSoftParticlesFadeDistance;\r\n\t\t\t\t\t\t#endif\r\n\t\t\t\t\t\t\r\n\t\t\t\t\t\t#if (VFX_NEEDS_POSSS || USE_SOFT_PARTICLE) && defined(VFX_VARYING_POSSS) && defined(VFX_VARYING_POSCS)\r\n\t\t\t\t\t\to.VFX_VARYING_POSSS = VFXGetPOSSS(o.VFX_VARYING_POSCS);\r\n\t\t\t\t\t\t#endif\r\n\t\t\t\t\t\t\r\n\t\t\t\t\t\t#if USE_ALPHA_TEST && defined(VFX_VARYING_ALPHATHRESHOLD)\r\n\t\t\t\t\t\t\r\n\t\t\t\t\t\to.VFX_VARYING_ALPHATHRESHOLD = alphaThreshold;\r\n\t\t\t\t\t\t#endif\r\n\t\t\t\t\t\t\r\n\t\t\t\t\t\t#if USE_UV_SCALE_BIAS\r\n\t\t\t\t\t\t\r\n\t\t\t\t\t\t\r\n\t\t\t\t\t\to.VFX_VARYING_UV.xy = o.VFX_VARYING_UV.xy * uvScale + uvBias;\r\n\t\t\t\t\t\t#endif\r\n\t\t\t\t\t\t\r\n\t\t\t\t\t\t\r\n\t\t\t\t\r\n\t\t\t\t\r\n\t\t\t\t\t\t#if USE_FLIPBOOK\r\n\t\t\t\t\t\t\r\n\t\t\t\t\t\t\r\n\t\t\t\t\t\tVFXUVData uvData = GetUVData(flipBookSize, invFlipBookSize, o.VFX_VARYING_UV.xy, texIndex);\r\n\t\t\t\t\t\to.VFX_VARYING_UV.xy = uvData.uvs.xy;\r\n\t\t\t\t\t\t#if USE_FLIPBOOK_INTERPOLATION\r\n\t\t\t\t\t\to.VFX_VARYING_UV.zw = uvData.uvs.zw;\r\n\t\t\t\t\t\to.VFX_VARYING_FRAMEBLEND = uvData.blend;\r\n\t\t\t\t\t\t#endif\r\n\t\t\t\t\t\t#endif\r\n\t\t\t\t\t\t\r\n\t\t\t\r\n\t\t\t\t\r\n\t\t\t\r\n\t\t\t\treturn o;\r\n\t\t\t}\r\n\t\t\t\r\n\t\t\t\r\n\t\t\t\r\n\t\t\t\r\n\t\t\t#include \"Assets/VFXEditor/Shaders/VFXCommonOutput.cginc\"\r\n\t\t\t\r\n\t\t\t\t\r\n\t\t\t#pragma fragment frag\r\n\t\t\tps_output frag(ps_input i)\r\n\t\t\t{\r\n\t\t\t\tps_output o = (ps_output)0;\r\n\t\t\t\to.color = VFXGetFragmentColor(i);\r\n\t\t\t\to.color *= VFXGetTextureColor(VFX_SAMPLER(mainTexture),i);\t\t\r\n\t\t\t\tVFXClipFragmentColor(o.color.a,i);\r\n\t\t\t\treturn o;\r\n\t\t\t}\r\n\t\t\tENDHLSL\r\n\t\t}\r\n\t\t\r\n\r\n\t\t\r\n\t}\r\n}\r\n"
->>>>>>> a3eabf5f
   - compute: 1
     name: Temp_compute_d_initialize_Runtime.compute
-    source: "#pragma kernel CSMain\r\n#include \"HLSLSupport.cginc\"\r\n#define NB_THREADS_PER_GROUP 64\r\n#define VFX_USE_POSITION_CURRENT 1\r\n#define VFX_USE_SEED_CURRENT 1\r\n#define VFX_USE_DIRECTION_CURRENT 1\r\n#define VFX_USE_VELOCITY_CURRENT 1\r\n#define VFX_USE_LIFETIME_CURRENT 1\r\n#define VFX_USE_ALIVE_CURRENT 1\r\n#define VFX_USE_AGE_CURRENT 1\r\n#define VFX_LOCAL_SPACE 1\r\n\r\n\r\nCBUFFER_START(parameters)\r\n    float3 ArcSphere_sphere_center_a;\r\n    uint PADDING_0;\r\nCBUFFER_END\r\n\r\n\r\n#include \"VisualEffectGraph/Shaders/Common/VFXCommonCompute.cginc\"\r\n#include \"VisualEffectGraph/Shaders/VFXCommon.cginc\"\r\n\r\n\r\n\r\nRWByteAddressBuffer attributeBuffer;\r\nByteAddressBuffer sourceAttributeBuffer;\r\n\r\nCBUFFER_START(initParams)\r\n#if !VFX_USE_SPAWNER_FROM_GPU\r\n    uint nbSpawned;\t\t\t\t\t// Numbers of particle spawned\r\n    uint spawnIndex;\t\t\t\t// Index of the first particle spawned\r\n#else\r\n    uint offsetInAdditionalOutput;\r\n\tuint nbMax;\r\n#endif\r\n\tuint systemSeed;\r\nCBUFFER_END\r\n\r\n#if VFX_USE_ALIVE_CURRENT\r\nConsumeStructuredBuffer<uint> deadListIn;\r\nByteAddressBuffer deadListCount; // This is bad to use a SRV to fetch deadList count but Unity API currently prevent from copying to CB\r\n#endif\r\n\r\n#if VFX_USE_SPAWNER_FROM_GPU\r\nStructuredBuffer<uint> eventList;\r\nByteAddressBuffer inputAdditional;\r\n#endif\r\n\r\nvoid PositionSphere_0(inout float3 position, inout uint seed, inout float3 direction, float3 ArcSphere_sphere_center, float ArcSphere_sphere_radius, float ArcSphere_arc, float volumeFactor) /*positionMode:Surface spawnMode:Randomized */\r\n{\r\n    float cosPhi = 2.0f * RAND - 1.0f;float theta = ArcSphere_arc * RAND;\r\n    float rNorm = pow(volumeFactor + (1 - volumeFactor) * RAND, 1.0f / 3.0f);\r\n    \r\n    float2 sincosTheta;\r\n    sincos(theta, sincosTheta.x, sincosTheta.y);\r\n    sincosTheta *= sqrt(1.0f - cosPhi * cosPhi);\r\n    \r\n    direction = float3(sincosTheta, cosPhi);\r\n    position += direction * (rNorm * ArcSphere_sphere_radius) + ArcSphere_sphere_center;\r\n    \r\n}\r\nvoid SetAttribute_212B90A4(inout float3 velocity, inout uint seed, float3 Min, float3 Max) /*attribute:velocity Composition:Overwrite Source:Slot Random:PerComponent channels:XYZ */\r\n{\r\n    velocity = lerp(Min,Max,RAND3);\r\n}\r\nvoid SetAttribute_2466DCF7(inout float lifetime, inout uint seed, float Min, float Max) /*attribute:lifetime Composition:Overwrite Source:Slot Random:Uniform channels:XYZ */\r\n{\r\n    lifetime = lerp(Min,Max,RAND);\r\n}\r\n\r\n\r\n\r\n[numthreads(NB_THREADS_PER_GROUP,1,1)]\r\nvoid CSMain(uint3 id : SV_DispatchThreadID)\r\n{\r\n#if VFX_USE_SPAWNER_FROM_GPU\r\n    uint maxThreadId = inputAdditional.Load((offsetInAdditionalOutput * 2 + 0) << 2);\r\n    uint currentSpawnIndex = inputAdditional.Load((offsetInAdditionalOutput * 2 + 1) << 2) - maxThreadId;\r\n#else\r\n    uint maxThreadId = nbSpawned;\r\n    uint currentSpawnIndex = spawnIndex;\r\n#endif\r\n\r\n#if VFX_USE_ALIVE_CURRENT\r\n    maxThreadId = min(maxThreadId, deadListCount.Load(0x0));\r\n#elif VFX_USE_SPAWNER_FROM_GPU\r\n    maxThreadId = min(maxThreadId, nbMax); //otherwise, nbSpawned already clamped on CPU\r\n#endif\r\n\r\n    if (id.x < maxThreadId)\r\n    {\r\n#if VFX_USE_SPAWNER_FROM_GPU\r\n        int sourceIndex = eventList[id.x];\r\n#endif\r\n        uint particleIndex = id.x + currentSpawnIndex;\r\n\t\t\r\n#if !VFX_USE_SPAWNER_FROM_GPU\r\n        int sourceIndex = 0;\r\n        /*//Loop with 1 iteration generate a wrong IL Assembly (and actually, useless code)\r\n        uint currentSumSpawnCount = 0u;\r\n        for (sourceIndex=0; sourceIndex<1; sourceIndex++)\r\n        {\r\n            currentSumSpawnCount += uint(asfloat(sourceAttributeBuffer.Load((sourceIndex * 0x1 + 0x0) << 2)));\r\n            if (id.x < currentSumSpawnCount)\r\n            {\r\n                break;\r\n            }\r\n        }\r\n        */\r\n        \r\n\r\n#endif\r\n        float3 position = float3(0,0,0);\r\n        uint seed = (uint)0;\r\n        float3 direction = float3(0,0,1);\r\n        float3 velocity = float3(0,0,0);\r\n        float lifetime = (float)0;\r\n        bool alive = (bool)true;\r\n        float age = (float)0;\r\n        \r\n\r\n#if VFX_USE_PARTICLEID_CURRENT\r\n         particleId = particleIndex;\r\n#endif\r\n#if VFX_USE_SEED_CURRENT\r\n        seed = WangHash(particleIndex ^ systemSeed);\r\n#endif\r\n        \r\n        {\r\n            PositionSphere_0( /*inout */position,  /*inout */seed,  /*inout */direction, ArcSphere_sphere_center_a, (float)0.56, (float)6.283185, (float)1);\r\n        }\r\n        {\r\n            SetAttribute_212B90A4( /*inout */velocity,  /*inout */seed, float3(-0.333,0.2,-0.333), float3(0.333,1,0.333));\r\n        }\r\n        {\r\n            SetAttribute_2466DCF7( /*inout */lifetime,  /*inout */seed, (float)5, (float)5);\r\n        }\r\n        \r\n\r\n\r\n#if VFX_USE_ALIVE_CURRENT\r\n        if (alive)\r\n        {\r\n            uint index = deadListIn.Consume();\r\n            attributeBuffer.Store3((index * 0x8 + 0x0) << 2,asuint(position));\r\n            attributeBuffer.Store3((index * 0x8 + 0x4) << 2,asuint(velocity));\r\n            attributeBuffer.Store((index * 0x1 + 0x3E800) << 2,asuint(lifetime));\r\n            attributeBuffer.Store((index * 0x8 + 0x3) << 2,uint(alive));\r\n            attributeBuffer.Store((index * 0x1 + 0x46500) << 2,asuint(age));\r\n            \r\n\r\n        }\r\n#else\r\n        uint index = particleIndex;\r\n        attributeBuffer.Store3((index * 0x8 + 0x0) << 2,asuint(position));\r\n        attributeBuffer.Store3((index * 0x8 + 0x4) << 2,asuint(velocity));\r\n        attributeBuffer.Store((index * 0x1 + 0x3E800) << 2,asuint(lifetime));\r\n        attributeBuffer.Store((index * 0x8 + 0x3) << 2,uint(alive));\r\n        attributeBuffer.Store((index * 0x1 + 0x46500) << 2,asuint(age));\r\n        \r\n\r\n#endif\r\n    }\r\n}"
+    source: "#pragma kernel CSMain\r\n#include \"HLSLSupport.cginc\"\r\n#define NB_THREADS_PER_GROUP 64\r\n#define VFX_USE_POSITION_CURRENT 1\r\n#define VFX_USE_SEED_CURRENT 1\r\n#define VFX_USE_DIRECTION_CURRENT 1\r\n#define VFX_USE_VELOCITY_CURRENT 1\r\n#define VFX_USE_LIFETIME_CURRENT 1\r\n#define VFX_USE_ALIVE_CURRENT 1\r\n#define VFX_USE_AGE_CURRENT 1\r\n#define VFX_LOCAL_SPACE 1\r\n\r\n\r\nCBUFFER_START(parameters)\r\n    float3 ArcSphere_sphere_center_a;\r\n    float ArcSphere_sphere_radius_a;\r\n    float3 Min_b;\r\n    float ArcSphere_arc_a;\r\n    float3 Max_b;\r\n    float Min_c;\r\n    float Max_c;\r\n    uint3 PADDING_0;\r\nCBUFFER_END\r\n\r\n\r\n#include \"Assets/VFXEditor/Shaders/Common/VFXCommonCompute.cginc\"\r\n#include \"Assets/VFXEditor/Shaders/VFXCommon.cginc\"\r\n\r\n\r\n\r\nRWByteAddressBuffer attributeBuffer;\r\nByteAddressBuffer sourceAttributeBuffer;\r\n\r\nCBUFFER_START(initParams)\r\n#if !VFX_USE_SPAWNER_FROM_GPU\r\n    uint nbSpawned;\t\t\t\t\t// Numbers of particle spawned\r\n    uint spawnIndex;\t\t\t\t// Index of the first particle spawned\r\n#else\r\n    uint offsetInAdditionalOutput;\r\n\tuint nbMax;\r\n#endif\r\n\tuint systemSeed;\r\nCBUFFER_END\r\n\r\n#if VFX_USE_ALIVE_CURRENT\r\nConsumeStructuredBuffer<uint> deadListIn;\r\nByteAddressBuffer deadListCount; // This is bad to use a SRV to fetch deadList count but Unity API currently prevent from copying to CB\r\n#endif\r\n\r\n#if VFX_USE_SPAWNER_FROM_GPU\r\nStructuredBuffer<uint> eventList;\r\nByteAddressBuffer inputAdditional;\r\n#endif\r\n\r\nvoid PositionSphere_0(inout float3 position, inout uint seed, inout float3 direction, float3 ArcSphere_sphere_center, float ArcSphere_sphere_radius, float ArcSphere_arc, float volumeFactor) /*positionMode:Surface spawnMode:Randomized */\r\n{\r\n    float cosPhi = 2.0f * RAND - 1.0f;float theta = ArcSphere_arc * RAND;\r\n    float rNorm = pow(volumeFactor + (1 - volumeFactor) * RAND, 1.0f / 3.0f);\r\n    \r\n    float2 sincosTheta;\r\n    sincos(theta, sincosTheta.x, sincosTheta.y);\r\n    sincosTheta *= sqrt(1.0f - cosPhi * cosPhi);\r\n    \r\n    direction = float3(sincosTheta, cosPhi);\r\n    position += direction * (rNorm * ArcSphere_sphere_radius) + ArcSphere_sphere_center;\r\n    \r\n}\r\nvoid SetAttribute_212B90A4(inout float3 velocity, inout uint seed, float3 Min, float3 Max) /*attribute:velocity Composition:Overwrite Source:Slot Random:PerComponent channels:XYZ */\r\n{\r\n    velocity = lerp(Min,Max,RAND3);\r\n}\r\nvoid SetAttribute_2466DCF7(inout float lifetime, inout uint seed, float Min, float Max) /*attribute:lifetime Composition:Overwrite Source:Slot Random:Uniform channels:XYZ */\r\n{\r\n    lifetime = lerp(Min,Max,RAND);\r\n}\r\n\r\n\r\n\r\n[numthreads(NB_THREADS_PER_GROUP,1,1)]\r\nvoid CSMain(uint3 id : SV_DispatchThreadID)\r\n{\r\n#if VFX_USE_SPAWNER_FROM_GPU\r\n    uint maxThreadId = inputAdditional.Load((offsetInAdditionalOutput * 2 + 0) << 2);\r\n    uint currentSpawnIndex = inputAdditional.Load((offsetInAdditionalOutput * 2 + 1) << 2) - maxThreadId;\r\n#else\r\n    uint maxThreadId = nbSpawned;\r\n    uint currentSpawnIndex = spawnIndex;\r\n#endif\r\n\r\n#if VFX_USE_ALIVE_CURRENT\r\n    maxThreadId = min(maxThreadId, deadListCount.Load(0x0));\r\n#elif VFX_USE_SPAWNER_FROM_GPU\r\n    maxThreadId = min(maxThreadId, nbMax); //otherwise, nbSpawned already clamped on CPU\r\n#endif\r\n\r\n    if (id.x < maxThreadId)\r\n    {\r\n#if VFX_USE_SPAWNER_FROM_GPU\r\n        int sourceIndex = eventList[id.x];\r\n#endif\r\n        uint particleIndex = id.x + currentSpawnIndex;\r\n\t\t\r\n#if !VFX_USE_SPAWNER_FROM_GPU\r\n        int sourceIndex = 0;\r\n        /*//Loop with 1 iteration generate a wrong IL Assembly (and actually, useless code)\r\n        uint currentSumSpawnCount = 0u;\r\n        for (sourceIndex=0; sourceIndex<1; sourceIndex++)\r\n        {\r\n            currentSumSpawnCount += uint(asfloat(sourceAttributeBuffer.Load((sourceIndex * 0x1 + 0x0) << 2)));\r\n            if (id.x < currentSumSpawnCount)\r\n            {\r\n                break;\r\n            }\r\n        }\r\n        */\r\n        \r\n\r\n#endif\r\n        float3 position = float3(0,0,0);\r\n        uint seed = (uint)0;\r\n        float3 direction = float3(0,0,1);\r\n        float3 velocity = float3(0,0,0);\r\n        float lifetime = (float)0;\r\n        bool alive = (bool)true;\r\n        float age = (float)0;\r\n        \r\n\r\n#if VFX_USE_PARTICLEID_CURRENT\r\n         particleId = particleIndex;\r\n#endif\r\n#if VFX_USE_SEED_CURRENT\r\n        seed = WangHash(particleIndex ^ systemSeed);\r\n#endif\r\n        \r\n        {\r\n            PositionSphere_0( /*inout */position,  /*inout */seed,  /*inout */direction, ArcSphere_sphere_center_a, ArcSphere_sphere_radius_a, ArcSphere_arc_a, (float)1);\r\n        }\r\n        SetAttribute_212B90A4( /*inout */velocity,  /*inout */seed, Min_b, Max_b);\r\n        SetAttribute_2466DCF7( /*inout */lifetime,  /*inout */seed, Min_c, Max_c);\r\n        \r\n\r\n\r\n#if VFX_USE_ALIVE_CURRENT\r\n        if (alive)\r\n        {\r\n            uint index = deadListIn.Consume();\r\n            attributeBuffer.Store3((index * 0x8 + 0x0) << 2,asuint(position));\r\n            attributeBuffer.Store3((index * 0x8 + 0x4) << 2,asuint(velocity));\r\n            attributeBuffer.Store((index * 0x1 + 0x3E800) << 2,asuint(lifetime));\r\n            attributeBuffer.Store((index * 0x8 + 0x3) << 2,uint(alive));\r\n            attributeBuffer.Store((index * 0x1 + 0x46500) << 2,asuint(age));\r\n            \r\n\r\n        }\r\n#else\r\n        uint index = particleIndex;\r\n        attributeBuffer.Store3((index * 0x8 + 0x0) << 2,asuint(position));\r\n        attributeBuffer.Store3((index * 0x8 + 0x4) << 2,asuint(velocity));\r\n        attributeBuffer.Store((index * 0x1 + 0x3E800) << 2,asuint(lifetime));\r\n        attributeBuffer.Store((index * 0x8 + 0x3) << 2,uint(alive));\r\n        attributeBuffer.Store((index * 0x1 + 0x46500) << 2,asuint(age));\r\n        \r\n\r\n#endif\r\n    }\r\n}"
   - compute: 1
     name: Temp_compute_e_update_Runtime.compute
-    source: "#pragma kernel CSMain\r\n#include \"HLSLSupport.cginc\"\r\n#define NB_THREADS_PER_GROUP 64\r\n#define VFX_USE_POSITION_CURRENT 1\r\n#define VFX_USE_VELOCITY_CURRENT 1\r\n#define VFX_USE_LIFETIME_CURRENT 1\r\n#define VFX_USE_MASS_CURRENT 1\r\n#define VFX_USE_ALIVE_CURRENT 1\r\n#define VFX_USE_AGE_CURRENT 1\r\n#define VFX_LOCAL_SPACE 1\r\n\r\n\r\nCBUFFER_START(parameters)\r\n    float deltaTime_a;\r\n    uint3 PADDING_0;\r\nCBUFFER_END\r\n\r\n\r\n#include \"VisualEffectGraph/Shaders/Common/VFXCommonCompute.cginc\"\r\n#include \"VisualEffectGraph/Shaders/VFXCommon.cginc\"\r\n\r\n\r\n\r\nRWByteAddressBuffer attributeBuffer;\r\n\r\n#if VFX_USE_ALIVE_CURRENT\r\nAppendStructuredBuffer<uint> deadListOut;\r\n#endif\r\n\r\n#if VFX_HAS_INDIRECT_DRAW\r\nAppendStructuredBuffer<uint> indirectBuffer;\r\n#endif\r\n\r\nCBUFFER_START(updateParams)\r\n    uint nbMax;\r\n\tuint systemSeed;\r\nCBUFFER_END\r\n\r\nvoid ConformToSphere(inout float3 velocity, float3 position, float mass, float3 Sphere_center, float Sphere_radius, float attractionSpeed, float attractionForce, float stickDistance, float stickForce, float deltaTime)\r\n{\r\n    \r\n    float3 dir = Sphere_center - position;\r\n    float distToCenter = length(dir);\r\n    float distToSurface = distToCenter - Sphere_radius;\r\n    dir /= distToCenter;\r\n    float spdNormal = dot(dir,velocity);\r\n    float ratio = smoothstep(0.0,stickDistance * 2.0,abs(distToSurface));\r\n    float tgtSpeed = sign(distToSurface) * attractionSpeed * ratio;\r\n    float deltaSpeed = tgtSpeed - spdNormal;\r\n    velocity += sign(deltaSpeed) * min(abs(deltaSpeed),deltaTime * lerp(stickForce,attractionForce,ratio)) * dir / mass;\r\n}\r\nvoid Turbulence(float3 position, inout float3 velocity, float mass, float4x4 InvFieldTransform, float4x4 FieldTransform, float Roughness, float Intensity, uint octaves, float deltaDragCoefficient)\r\n{\r\n    \r\n    float3 vectorFieldCoord = mul(InvFieldTransform, float4(position,1.0f)).xyz;\r\n    \r\n    float3 value = Noise3D(vectorFieldCoord + 0.5f, octaves, Roughness);\r\n    value = mul(FieldTransform,float4(value,0.0f)).xyz * Intensity;\r\n    float3 relativeForce = value - velocity;\r\n    velocity += relativeForce * min(1.0, deltaDragCoefficient / mass);\r\n    \r\n}\r\nvoid EulerIntegration(inout float3 position, float3 velocity, float deltaTime)\r\n{\r\n    position += velocity * deltaTime;\r\n}\r\nvoid Age(inout float age, float deltaTime)\r\n{\r\n    age += deltaTime;\r\n}\r\nvoid Reap(float age, float lifetime, inout bool alive)\r\n{\r\n    if(age > lifetime) { alive = false; }\r\n}\r\n\r\n\r\n\r\n[numthreads(NB_THREADS_PER_GROUP,1,1)]\r\nvoid CSMain(uint3 id : SV_DispatchThreadID, uint3 groupId : SV_GroupThreadID)\r\n{\r\n    uint index = id.x;\r\n\tif (id.x < nbMax)\r\n\t{\r\n#if VFX_USE_ALIVE_CURRENT\r\n\t\tbool alive = (attributeBuffer.Load((index * 0x8 + 0x3) << 2));\r\n\t\t\r\n\r\n\t\tif (alive)\r\n\t\t{\r\n\t\t\tfloat3 position = asfloat(attributeBuffer.Load3((index * 0x8 + 0x0) << 2));\r\n\t\t\tfloat3 velocity = asfloat(attributeBuffer.Load3((index * 0x8 + 0x4) << 2));\r\n\t\t\tfloat lifetime = asfloat(attributeBuffer.Load((index * 0x1 + 0x3E800) << 2));\r\n\t\t\tfloat mass = (float)1;\r\n\t\t\tfloat age = asfloat(attributeBuffer.Load((index * 0x1 + 0x46500) << 2));\r\n\t\t\t\r\n\r\n\t\t\t\r\n#if VFX_USE_OLDPOSITION_CURRENT\r\n\t\t\toldPosition = position;\r\n#endif\r\n\t\t\t\r\n\t\t\t{\r\n\t\t\t    ConformToSphere( /*inout */velocity, position, mass, float3(0,0,10), (float)5, (float)5, (float)20, (float)0.1, (float)50, deltaTime_a);\r\n\t\t\t}\r\n\t\t\t{\r\n\t\t\t    Turbulence(position,  /*inout */velocity, mass, float4x4(0.2,0,0,0,0,0.2,0,0,0,0,0.2,0,0,0,0,1), float4x4(5,0,0,0,0,5,0,0,0,0,5,0,0,0,0,1), (float)0.5, (float)5, (uint)3, deltaTime_a);\r\n\t\t\t}\r\n\t\t\tEulerIntegration( /*inout */position, velocity, deltaTime_a);\r\n\t\t\tAge( /*inout */age, deltaTime_a);\r\n\t\t\tReap(age, lifetime,  /*inout */alive);\r\n\t\t\t\r\n\r\n\t\t\tif (alive)\r\n\t\t\t{\r\n\t\t\t\tattributeBuffer.Store3((index * 0x8 + 0x0) << 2,asuint(position));\r\n\t\t\t\tattributeBuffer.Store3((index * 0x8 + 0x4) << 2,asuint(velocity));\r\n\t\t\t\tattributeBuffer.Store((index * 0x1 + 0x46500) << 2,asuint(age));\r\n\t\t\t\t\r\n\r\n#if VFX_HAS_INDIRECT_DRAW\r\n\t\t\t\tindirectBuffer.Append(index);\r\n#endif\r\n\t\t\t}\r\n\t\t\telse\r\n\t\t\t{\r\n\t\t\t\tattributeBuffer.Store((index * 0x8 + 0x3) << 2,uint(alive));\r\n\t\t\t\t\r\n\r\n\t\t\t\tdeadListOut.Append(index);\r\n\t\t\t}\r\n\t\t}\r\n#else\r\n\t\tfloat3 position = asfloat(attributeBuffer.Load3((index * 0x8 + 0x0) << 2));\r\n\t\tfloat3 velocity = asfloat(attributeBuffer.Load3((index * 0x8 + 0x4) << 2));\r\n\t\tfloat lifetime = asfloat(attributeBuffer.Load((index * 0x1 + 0x3E800) << 2));\r\n\t\tfloat mass = (float)1;\r\n\t\tbool alive = (attributeBuffer.Load((index * 0x8 + 0x3) << 2));\r\n\t\tfloat age = asfloat(attributeBuffer.Load((index * 0x1 + 0x46500) << 2));\r\n\t\t\r\n\r\n\t\t\r\n#if VFX_USE_OLDPOSITION_CURRENT\r\n\t\toldPosition = position;\r\n#endif\r\n\t\t\r\n\t\t{\r\n\t\t    ConformToSphere( /*inout */velocity, position, mass, float3(0,0,10), (float)5, (float)5, (float)20, (float)0.1, (float)50, deltaTime_a);\r\n\t\t}\r\n\t\t{\r\n\t\t    Turbulence(position,  /*inout */velocity, mass, float4x4(0.2,0,0,0,0,0.2,0,0,0,0,0.2,0,0,0,0,1), float4x4(5,0,0,0,0,5,0,0,0,0,5,0,0,0,0,1), (float)0.5, (float)5, (uint)3, deltaTime_a);\r\n\t\t}\r\n\t\tEulerIntegration( /*inout */position, velocity, deltaTime_a);\r\n\t\tAge( /*inout */age, deltaTime_a);\r\n\t\tReap(age, lifetime,  /*inout */alive);\r\n\t\t\r\n\r\n\t\tattributeBuffer.Store3((index * 0x8 + 0x0) << 2,asuint(position));\r\n\t\tattributeBuffer.Store3((index * 0x8 + 0x4) << 2,asuint(velocity));\r\n\t\tattributeBuffer.Store((index * 0x8 + 0x3) << 2,uint(alive));\r\n\t\tattributeBuffer.Store((index * 0x1 + 0x46500) << 2,asuint(age));\r\n\t\t\r\n\r\n#if VFX_HAS_INDIRECT_DRAW\r\n\t\tindirectBuffer.Append(index);\r\n#endif\r\n#endif\r\n\t}\r\n}"
+    source: "#pragma kernel CSMain\r\n#include \"HLSLSupport.cginc\"\r\n#define NB_THREADS_PER_GROUP 64\r\n#define VFX_USE_POSITION_CURRENT 1\r\n#define VFX_USE_VELOCITY_CURRENT 1\r\n#define VFX_USE_LIFETIME_CURRENT 1\r\n#define VFX_USE_MASS_CURRENT 1\r\n#define VFX_USE_ALIVE_CURRENT 1\r\n#define VFX_USE_AGE_CURRENT 1\r\n#define VFX_LOCAL_SPACE 1\r\n\r\n\r\nCBUFFER_START(parameters)\r\n    float4x4 InvFieldTransform_b;\r\n    float4x4 FieldTransform_b;\r\n    float3 Sphere_center_a;\r\n    float Sphere_radius_a;\r\n    float attractionSpeed_a;\r\n    float attractionForce_a;\r\n    float stickDistance_a;\r\n    float stickForce_a;\r\n    float deltaTime_a;\r\n    float Roughness_b;\r\n    float Intensity_b;\r\n    float octaves_b;\r\n    float deltaDragCoefficient_b;\r\n    uint3 PADDING_0;\r\nCBUFFER_END\r\n\r\n\r\n#include \"Assets/VFXEditor/Shaders/Common/VFXCommonCompute.cginc\"\r\n#include \"Assets/VFXEditor/Shaders/VFXCommon.cginc\"\r\n\r\n\r\n\r\nRWByteAddressBuffer attributeBuffer;\r\n\r\n#if VFX_USE_ALIVE_CURRENT\r\nAppendStructuredBuffer<uint> deadListOut;\r\n#endif\r\n\r\n#if VFX_HAS_INDIRECT_DRAW\r\nAppendStructuredBuffer<uint> indirectBuffer;\r\n#endif\r\n\r\nCBUFFER_START(updateParams)\r\n    uint nbMax;\r\n\tuint systemSeed;\r\nCBUFFER_END\r\n\r\nvoid ConformToSphere(inout float3 velocity, float3 position, float mass, float3 Sphere_center, float Sphere_radius, float attractionSpeed, float attractionForce, float stickDistance, float stickForce, float deltaTime)\r\n{\r\n    \r\n    float3 dir = Sphere_center - position;\r\n    float distToCenter = length(dir);\r\n    float distToSurface = distToCenter - Sphere_radius;\r\n    dir /= distToCenter;\r\n    float spdNormal = dot(dir,velocity);\r\n    float ratio = smoothstep(0.0,stickDistance * 2.0,abs(distToSurface));\r\n    float tgtSpeed = sign(distToSurface) * attractionSpeed * ratio;\r\n    float deltaSpeed = tgtSpeed - spdNormal;\r\n    velocity += sign(deltaSpeed) * min(abs(deltaSpeed),deltaTime * lerp(stickForce,attractionForce,ratio)) * dir / mass;\r\n}\r\nvoid Turbulence(float3 position, inout float3 velocity, float mass, float4x4 InvFieldTransform, float4x4 FieldTransform, float Roughness, float Intensity, uint octaves, float deltaDragCoefficient)\r\n{\r\n    \r\n    float3 vectorFieldCoord = mul(InvFieldTransform, float4(position,1.0f)).xyz;\r\n    \r\n    float3 value = Noise3D(vectorFieldCoord + 0.5f, octaves, Roughness);\r\n    value = mul(FieldTransform,float4(value,0.0f)).xyz * Intensity;\r\n    float3 relativeForce = value - velocity;\r\n    velocity += relativeForce * min(1.0, deltaDragCoefficient / mass);\r\n    \r\n}\r\nvoid EulerIntegration(inout float3 position, float3 velocity, float deltaTime)\r\n{\r\n    position += velocity * deltaTime;\r\n}\r\nvoid Age(inout float age, float deltaTime)\r\n{\r\n    age += deltaTime;\r\n}\r\nvoid Reap(float age, float lifetime, inout bool alive)\r\n{\r\n    if(age > lifetime) { alive = false; }\r\n}\r\n\r\n\r\n\r\n[numthreads(NB_THREADS_PER_GROUP,1,1)]\r\nvoid CSMain(uint3 id : SV_DispatchThreadID, uint3 groupId : SV_GroupThreadID)\r\n{\r\n    uint index = id.x;\r\n\tif (id.x < nbMax)\r\n\t{\r\n#if VFX_USE_ALIVE_CURRENT\r\n\t\tbool alive = (attributeBuffer.Load((index * 0x8 + 0x3) << 2));\r\n\t\t\r\n\r\n\t\tif (alive)\r\n\t\t{\r\n\t\t\tfloat3 position = asfloat(attributeBuffer.Load3((index * 0x8 + 0x0) << 2));\r\n\t\t\tfloat3 velocity = asfloat(attributeBuffer.Load3((index * 0x8 + 0x4) << 2));\r\n\t\t\tfloat lifetime = asfloat(attributeBuffer.Load((index * 0x1 + 0x3E800) << 2));\r\n\t\t\tfloat mass = (float)1;\r\n\t\t\tfloat age = asfloat(attributeBuffer.Load((index * 0x1 + 0x46500) << 2));\r\n\t\t\t\r\n\r\n\t\t\t\r\n#if VFX_USE_OLDPOSITION_CURRENT\r\n\t\t\toldPosition = position;\r\n#endif\r\n\t\t\t\r\n\t\t\tConformToSphere( /*inout */velocity, position, mass, Sphere_center_a, Sphere_radius_a, attractionSpeed_a, attractionForce_a, stickDistance_a, stickForce_a, deltaTime_a);\r\n\t\t\tTurbulence(position,  /*inout */velocity, mass, InvFieldTransform_b, FieldTransform_b, Roughness_b, Intensity_b, asuint(octaves_b), deltaDragCoefficient_b);\r\n\t\t\tEulerIntegration( /*inout */position, velocity, deltaTime_a);\r\n\t\t\tAge( /*inout */age, deltaTime_a);\r\n\t\t\tReap(age, lifetime,  /*inout */alive);\r\n\t\t\t\r\n\r\n\t\t\tif (alive)\r\n\t\t\t{\r\n\t\t\t\tattributeBuffer.Store3((index * 0x8 + 0x0) << 2,asuint(position));\r\n\t\t\t\tattributeBuffer.Store3((index * 0x8 + 0x4) << 2,asuint(velocity));\r\n\t\t\t\tattributeBuffer.Store((index * 0x1 + 0x46500) << 2,asuint(age));\r\n\t\t\t\t\r\n\r\n#if VFX_HAS_INDIRECT_DRAW\r\n\t\t\t\tindirectBuffer.Append(index);\r\n#endif\r\n\t\t\t}\r\n\t\t\telse\r\n\t\t\t{\r\n\t\t\t\tattributeBuffer.Store((index * 0x8 + 0x3) << 2,uint(alive));\r\n\t\t\t\t\r\n\r\n\t\t\t\tdeadListOut.Append(index);\r\n\t\t\t}\r\n\t\t}\r\n#else\r\n\t\tfloat3 position = asfloat(attributeBuffer.Load3((index * 0x8 + 0x0) << 2));\r\n\t\tfloat3 velocity = asfloat(attributeBuffer.Load3((index * 0x8 + 0x4) << 2));\r\n\t\tfloat lifetime = asfloat(attributeBuffer.Load((index * 0x1 + 0x3E800) << 2));\r\n\t\tfloat mass = (float)1;\r\n\t\tbool alive = (attributeBuffer.Load((index * 0x8 + 0x3) << 2));\r\n\t\tfloat age = asfloat(attributeBuffer.Load((index * 0x1 + 0x46500) << 2));\r\n\t\t\r\n\r\n\t\t\r\n#if VFX_USE_OLDPOSITION_CURRENT\r\n\t\toldPosition = position;\r\n#endif\r\n\t\t\r\n\t\tConformToSphere( /*inout */velocity, position, mass, Sphere_center_a, Sphere_radius_a, attractionSpeed_a, attractionForce_a, stickDistance_a, stickForce_a, deltaTime_a);\r\n\t\tTurbulence(position,  /*inout */velocity, mass, InvFieldTransform_b, FieldTransform_b, Roughness_b, Intensity_b, asuint(octaves_b), deltaDragCoefficient_b);\r\n\t\tEulerIntegration( /*inout */position, velocity, deltaTime_a);\r\n\t\tAge( /*inout */age, deltaTime_a);\r\n\t\tReap(age, lifetime,  /*inout */alive);\r\n\t\t\r\n\r\n\t\tattributeBuffer.Store3((index * 0x8 + 0x0) << 2,asuint(position));\r\n\t\tattributeBuffer.Store3((index * 0x8 + 0x4) << 2,asuint(velocity));\r\n\t\tattributeBuffer.Store((index * 0x8 + 0x3) << 2,uint(alive));\r\n\t\tattributeBuffer.Store((index * 0x1 + 0x46500) << 2,asuint(age));\r\n\t\t\r\n\r\n#if VFX_HAS_INDIRECT_DRAW\r\n\t\tindirectBuffer.Append(index);\r\n#endif\r\n#endif\r\n\t}\r\n}"
   - compute: 0
     name: Temp_shader_f_quad output_Runtime.shader
-<<<<<<< HEAD
-    source: "Shader \"Hidden/VFX/ParticleQuads\"\r\n{\r\n\tSubShader\r\n\t{\t\r\n\t\tCull Off\r\n\t\t\r\n\t\tTags { \"Queue\"=\"AlphaTest\" \"IgnoreProjector\"=\"False\" \"RenderType\"=\"Opaque\" }\r\n\t\t\r\n\t\t\r\n\t\t\r\n\t\t\r\n\t\t\r\n\t\t\r\n\t\t\r\n\t\t\r\n\t\t\r\n\t\t\r\n\t\t\r\n\t\t\r\n\t\tZTest LEqual\r\n\t\tZWrite On\r\n\t\tCull Off\r\n\t\t\r\n\t\r\n\t\t\t\r\n\t\tHLSLINCLUDE\r\n\t\t#if !defined(VFX_WORLD_SPACE) && !defined(VFX_LOCAL_SPACE)\r\n\t\t#define VFX_LOCAL_SPACE 1\r\n\t\t#endif\r\n\t\t\r\n\t\t#include \"HLSLSupport.cginc\"\r\n\t\t#define NB_THREADS_PER_GROUP 64\r\n\t\t#define VFX_USE_POSITION_CURRENT 1\r\n\t\t#define VFX_USE_VELOCITY_CURRENT 1\r\n\t\t#define VFX_USE_COLOR_CURRENT 1\r\n\t\t#define VFX_USE_ALPHA_CURRENT 1\r\n\t\t#define VFX_USE_ALIVE_CURRENT 1\r\n\t\t#define VFX_USE_AXISX_CURRENT 1\r\n\t\t#define VFX_USE_AXISY_CURRENT 1\r\n\t\t#define VFX_USE_AXISZ_CURRENT 1\r\n\t\t#define VFX_USE_ANGLEX_CURRENT 1\r\n\t\t#define VFX_USE_ANGLEY_CURRENT 1\r\n\t\t#define VFX_USE_ANGLEZ_CURRENT 1\r\n\t\t#define VFX_USE_PIVOT_CURRENT 1\r\n\t\t#define VFX_USE_SIZEX_CURRENT 1\r\n\t\t#define IS_OPAQUE_PARTICLE 1\r\n\t\t#define USE_ALPHA_TEST 1\r\n\t\t\r\n\t\t\r\n\t\t#define VFX_LOCAL_SPACE 1\r\n\t\t\r\n\r\n\t\tTexture2D mainTexture;\r\n\t\tSamplerState samplermainTexture;\r\n\t\t\r\n\r\n\t\t\r\n\t\t#define VFX_NEEDS_COLOR_INTERPOLATOR (VFX_USE_COLOR_CURRENT || VFX_USE_ALPHA_CURRENT)\r\n\t\t#define IS_TRANSPARENT_PARTICLE (!IS_OPAQUE_PARTICLE)\r\n\t\t\r\n\t\tByteAddressBuffer attributeBuffer;\t\r\n\t\t\r\n\t\t#if VFX_HAS_INDIRECT_DRAW\r\n\t\tStructuredBuffer<uint> indirectBuffer;\t\r\n\t\t#endif\t\r\n\t\t\r\n\t\t#if USE_DEAD_LIST_COUNT\r\n\t\tByteAddressBuffer deadListCount;\r\n\t\t#endif\r\n\t\t\r\n\t\tCBUFFER_START(outputParams)\r\n\t\t\tfloat nbMax;\r\n\t\t\tfloat systemSeed;\r\n\t\tCBUFFER_END\r\n\t\t\r\n\t\tENDHLSL\r\n\t\t\r\n\r\n\t\t// Forward pass\r\n\t\tPass\r\n\t\t{\t\t\r\n\t\t\tTags { \"LightMode\"=\"ForwardBase\" }\r\n\t\t\t\r\n\t\t\tHLSLPROGRAM\r\n\t\t\t#pragma target 4.5\r\n\t\t\t\r\n\t\t\tstruct ps_input\r\n\t\t\t{\r\n\t\t\t\tfloat4 pos : SV_POSITION;\r\n\t\t\t\t#if USE_FLIPBOOK_INTERPOLATION\r\n\t\t\t\tfloat4 uv : TEXCOORD0;\r\n\t\t\t\t#else\r\n\t\t\t\tfloat2 uv : TEXCOORD0;\t\r\n\t\t\t\t#endif\r\n\t\t\t\t#if VFX_NEEDS_COLOR_INTERPOLATOR\r\n\t\t\t\tnointerpolation float4 color : COLOR0;\r\n\t\t\t\t#endif\r\n\t\t\t\t#if USE_SOFT_PARTICLE || USE_ALPHA_TEST || USE_FLIPBOOK_INTERPOLATION\r\n\t\t\t\t// x: inverse soft particles fade distance\r\n\t\t\t\t// y: alpha threshold\r\n\t\t\t\t// z: frame blending factor\r\n\t\t\t\tnointerpolation float3 builtInInterpolants : TEXCOORD1;\r\n\t\t\t\t#endif\r\n\t\t\t\t#if USE_SOFT_PARTICLE\r\n\t\t\t\tfloat4 projPos : TEXCOORD2;\t\t\r\n\t\t\t\t#endif\r\n\t\t\t};\r\n\t\t\t\r\n\t\t\tstruct ps_output\r\n\t\t\t{\r\n\t\t\t\tfloat4 color : SV_Target0;\r\n\t\t\t};\r\n\t\t\r\n\t\t#define VFX_VARYING_PS_INPUTS ps_input\r\n\t\t#define VFX_VARYING_POSCS pos\r\n\t\t#define VFX_VARYING_POSSS projPos\r\n\t\t#define VFX_VARYING_COLOR color.rgb\r\n\t\t#define VFX_VARYING_ALPHA color.a\r\n\t\t#define VFX_VARYING_INVSOFTPARTICLEFADEDISTANCE builtInInterpolants.x\r\n\t\t#define VFX_VARYING_ALPHATHRESHOLD builtInInterpolants.y\r\n\t\t#define VFX_VARYING_FRAMEBLEND builtInInterpolants.z\r\n\t\t#define VFX_VARYING_UV uv\r\n\t\t\t\t\r\n\t\t\t#if !(defined(VFX_VARYING_PS_INPUTS) && defined(VFX_VARYING_POSCS))\r\n\t\t\t#error VFX_VARYING_PS_INPUTS, VFX_VARYING_POSCS and VFX_VARYING_UV must be defined.\r\n\t\t\t#endif\r\n\t\t\t\r\n\t\t\t#include \"/VisualEffectGraph/Shaders/RenderPipeline/Legacy/VFXCommon.cginc\"\r\n\t\t\t#include \"VisualEffectGraph/Shaders/VFXCommon.cginc\"\r\n\t\t\t\r\n\r\n\t\t\tvoid SetAttribute_CA95FE17(inout float3 color, float3 Color) /*attribute:color Composition:Overwrite Source:Slot Random:Off channels:XYZ */\r\n\t\t\t{\r\n\t\t\t    color = Color;\r\n\t\t\t}\r\n\t\t\tvoid Orient_0(inout float3 axisX, inout float3 axisY, inout float3 axisZ) /*mode:FaceCameraPlane */\r\n\t\t\t{\r\n\t\t\t    \r\n\t\t\t    float3x3 viewRot = GetVFXToViewRotMatrix();\r\n\t\t\t    axisX = viewRot[0].xyz;\r\n\t\t\t    axisY = viewRot[1].xyz;\r\n\t\t\t    #if VFX_LOCAL_SPACE // Need to remove potential scale in local transform\r\n\t\t\t    axisX = normalize(axisX);\r\n\t\t\t    axisY = normalize(axisY);\r\n\t\t\t    axisZ = cross(axisX,axisY);\r\n\t\t\t    #else\r\n\t\t\t    axisZ = -viewRot[2].xyz;\r\n\t\t\t    #endif\r\n\t\t\t    \r\n\t\t\t}\r\n\t\t\tvoid SetAttribute_37814D91(inout float sizeX, float Size) /*attribute:size Composition:Overwrite Source:Slot Random:Off channels:X */\r\n\t\t\t{\r\n\t\t\t    sizeX = Size.x;\r\n\t\t\t}\r\n\t\t\t\r\n\r\n\t\t\t\r\n\t\t\t#pragma vertex vert\r\n\t\t\tVFX_VARYING_PS_INPUTS vert(uint id : SV_VertexID, uint instanceID : SV_InstanceID)\r\n\t\t\t{\r\n\t\t\t\tuint index = (id >> 2) + instanceID * 2048;\r\n\t\t\t\tVFX_VARYING_PS_INPUTS o = (VFX_VARYING_PS_INPUTS)0;\r\n\t\t\t\t\r\n\t\t\t\t\r\n\t\t\t\t\t\t#if VFX_HAS_INDIRECT_DRAW\r\n\t\t\t\t\t\t#if USE_DEAD_LIST_COUNT\r\n\t\t\t\t\t\t\tif (index >= asuint(nbMax) - deadListCount.Load(0))\r\n\t\t\t\t\t\t\t\treturn o;\r\n\t\t\t\t\t\t#endif\r\n\t\t\t\t\t\t\r\n\t\t\t\t\t\t\tindex = indirectBuffer[index];\r\n\t\t\t\t\t\t\tfloat3 position = asfloat(attributeBuffer.Load3((index * 0x8 + 0x0) << 2));\r\n\t\t\t\t\t\t\tfloat3 velocity = asfloat(attributeBuffer.Load3((index * 0x8 + 0x4) << 2));\r\n\t\t\t\t\t\t\tfloat3 color = float3(1,1,1);\r\n\t\t\t\t\t\t\tfloat alpha = (float)1;\r\n\t\t\t\t\t\t\tbool alive = (attributeBuffer.Load((index * 0x8 + 0x3) << 2));\r\n\t\t\t\t\t\t\tfloat3 axisX = float3(1,0,0);\r\n\t\t\t\t\t\t\tfloat3 axisY = float3(0,1,0);\r\n\t\t\t\t\t\t\tfloat3 axisZ = float3(0,0,1);\r\n\t\t\t\t\t\t\tfloat angleX = (float)0;\r\n\t\t\t\t\t\t\tfloat angleY = (float)0;\r\n\t\t\t\t\t\t\tfloat angleZ = (float)0;\r\n\t\t\t\t\t\t\tfloat3 pivot = float3(0,0,0);\r\n\t\t\t\t\t\t\tfloat sizeX = (float)0.1;\r\n\t\t\t\t\t\t\t\r\n\t\t\t\t\r\n\t\t\t\t\t\t#else\r\n\t\t\t\t\t\t\tif (index >= asuint(nbMax))\r\n\t\t\t\t\t\t\t\treturn o;\r\n\t\t\t\t\t\t\t\r\n\t\t\t\t\t\t\tbool alive = (attributeBuffer.Load((index * 0x8 + 0x3) << 2));\r\n\t\t\t\t\t\t\t\r\n\t\t\t\t\r\n\t\t\t\t\t\t\tif (!alive)\r\n\t\t\t\t\t\t\t\treturn o;\r\n\t\t\t\t\t\t\t\r\n\t\t\t\t\t\t\tfloat3 position = asfloat(attributeBuffer.Load3((index * 0x8 + 0x0) << 2));\r\n\t\t\t\t\t\t\tfloat3 velocity = asfloat(attributeBuffer.Load3((index * 0x8 + 0x4) << 2));\r\n\t\t\t\t\t\t\tfloat3 color = float3(1,1,1);\r\n\t\t\t\t\t\t\tfloat alpha = (float)1;\r\n\t\t\t\t\t\t\tfloat3 axisX = float3(1,0,0);\r\n\t\t\t\t\t\t\tfloat3 axisY = float3(0,1,0);\r\n\t\t\t\t\t\t\tfloat3 axisZ = float3(0,0,1);\r\n\t\t\t\t\t\t\tfloat angleX = (float)0;\r\n\t\t\t\t\t\t\tfloat angleY = (float)0;\r\n\t\t\t\t\t\t\tfloat angleZ = (float)0;\r\n\t\t\t\t\t\t\tfloat3 pivot = float3(0,0,0);\r\n\t\t\t\t\t\t\tfloat sizeX = (float)0.1;\r\n\t\t\t\t\t\t\t\r\n\t\t\t\t\r\n\t\t\t\t\t\t#endif\r\n\t\t\t\t\t\t\r\n\t\t\t\t{\r\n\t\t\t\t    float3 tmp_u = velocity * float3(0.3,0.3,0.3);\r\n\t\t\t\t    float3 tmp_w = tmp_u * float3(0.5,0.5,0.5);\r\n\t\t\t\t    float3 tmp_x = tmp_w + float3(0.5,0.5,0.5);\r\n\t\t\t\t    SetAttribute_CA95FE17( /*inout */color, tmp_x);\r\n\t\t\t\t}\r\n\t\t\t\tOrient_0( /*inout */axisX,  /*inout */axisY,  /*inout */axisZ);\r\n\t\t\t\t{\r\n\t\t\t\t    SetAttribute_37814D91( /*inout */sizeX, (float)0.53);\r\n\t\t\t\t}\r\n\t\t\t\t\r\n\r\n\t\t\t\t\r\n\t\t\t\tif (!alive)\r\n\t\t\t\t\treturn o;\r\n\t\t\t\t\r\n\t\t\t\to.VFX_VARYING_UV.x = float(id & 1);\r\n\t\t\t\to.VFX_VARYING_UV.y = float((id & 2) >> 1);\r\n\t\t\t\t\r\n\t\t\t\t\r\n\t\t\t\t\t\tfloat3 size = float3(sizeX,sizeX,sizeX);\r\n\t\t\t\t\t\t#if VFX_USE_SIZEY_CURRENT\r\n\t\t\t\t\t\tsize.y = sizeY;\r\n\t\t\t\t\t\t#endif\r\n\t\t\t\t\t\t#if VFX_USE_SIZEZ_CURRENT\r\n\t\t\t\t\t\tsize.z = sizeZ;\r\n\t\t\t\t\t\t#else\r\n\t\t\t\t\t\tsize.z = min(size.x,size.y);\r\n\t\t\t\t\t\t#endif\r\n\t\t\t\t\t\t\r\n\t\t\t\t\r\n\t\t\t\tfloat4x4 elementToVFX = GetElementToVFXMatrix(axisX,axisY,axisZ,float3(angleX,angleY,angleZ),pivot,size,position);\r\n\t\t\t\tfloat3 vPos = mul(elementToVFX,float4(o.VFX_VARYING_UV.xy * 2.0f - 1.0f,0.0f,1.0f)).xyz;\r\n\t\t\t\r\n\t\t\t\to.VFX_VARYING_POSCS = TransformPositionVFXToClip(vPos);\r\n\t\t\t\r\n\t\t\t\t\r\n\t\t\t\t\t\t#if VFX_USE_COLOR_CURRENT && defined(VFX_VARYING_COLOR)\r\n\t\t\t\t\t\to.VFX_VARYING_COLOR = color;\r\n\t\t\t\t\t\t#endif\r\n\t\t\t\t\t\t#if VFX_USE_ALPHA_CURRENT && defined(VFX_VARYING_ALPHA) \r\n\t\t\t\t\t\to.VFX_VARYING_ALPHA = alpha;\r\n\t\t\t\t\t\t#endif\r\n\t\t\t\t\t\t\r\n\t\t\t\t\t\t\r\n\t\t\t\t\t\t#if USE_SOFT_PARTICLE && defined(VFX_VARYING_INVSOFTPARTICLEFADEDISTANCE)\r\n\t\t\t\t\t\t\r\n\t\t\t\t\t\to.VFX_VARYING_INVSOFTPARTICLEFADEDISTANCE = invSoftParticlesFadeDistance;\r\n\t\t\t\t\t\t#endif\r\n\t\t\t\t\t\t\r\n\t\t\t\t\t\t#if (VFX_NEEDS_POSSS || USE_SOFT_PARTICLE) && defined(VFX_VARYING_POSSS) && defined(VFX_VARYING_POSCS)\r\n\t\t\t\t\t\to.VFX_VARYING_POSSS = VFXGetPOSSS(o.VFX_VARYING_POSCS);\r\n\t\t\t\t\t\t#endif\r\n\t\t\t\t\t\t\r\n\t\t\t\t\t\t#if USE_ALPHA_TEST && defined(VFX_VARYING_ALPHATHRESHOLD)\r\n\t\t\t\t\t\tfloat alphaThreshold = (float)0;\r\n\t\t\t\t\t\t{\r\n\t\t\t\t\t\t    \r\n\t\t\t\t\t\t    alphaThreshold = (float)0.5;\r\n\t\t\t\t\t\t}\r\n\t\t\t\t\t\t\r\n\t\t\t\t\r\n\t\t\t\t\t\to.VFX_VARYING_ALPHATHRESHOLD = alphaThreshold;\r\n\t\t\t\t\t\t#endif\r\n\t\t\t\t\t\t\r\n\t\t\t\t\t\t#if USE_UV_SCALE_BIAS\r\n\t\t\t\t\t\t\r\n\t\t\t\t\t\t\r\n\t\t\t\t\t\to.VFX_VARYING_UV.xy = o.VFX_VARYING_UV.xy * uvScale + uvBias;\r\n\t\t\t\t\t\t#endif\r\n\t\t\t\t\t\t\r\n\t\t\t\t\t\t\r\n\t\t\t\t\r\n\t\t\t\t\r\n\t\t\t\t\t\t#if USE_FLIPBOOK\r\n\t\t\t\t\t\t\r\n\t\t\t\t\t\t\r\n\t\t\t\t\t\tVFXUVData uvData = GetUVData(flipBookSize, invFlipBookSize, o.VFX_VARYING_UV.xy, texIndex);\r\n\t\t\t\t\t\to.VFX_VARYING_UV.xy = uvData.uvs.xy;\r\n\t\t\t\t\t\t#if USE_FLIPBOOK_INTERPOLATION\r\n\t\t\t\t\t\to.VFX_VARYING_UV.zw = uvData.uvs.zw;\r\n\t\t\t\t\t\to.VFX_VARYING_FRAMEBLEND = uvData.blend;\r\n\t\t\t\t\t\t#endif\r\n\t\t\t\t\t\t#endif\r\n\t\t\t\t\t\t\r\n\t\t\t\r\n\t\t\t\t\r\n\t\t\t\r\n\t\t\t\treturn o;\r\n\t\t\t}\r\n\t\t\t\r\n\t\t\t\r\n\t\t\t\r\n\t\t\t\r\n\t\t\t#include \"VisualEffectGraph/Shaders/VFXCommonOutput.cginc\"\r\n\t\t\t\r\n\t\t\t\t\r\n\t\t\t#pragma fragment frag\r\n\t\t\tps_output frag(ps_input i)\r\n\t\t\t{\r\n\t\t\t\tps_output o = (ps_output)0;\r\n\t\t\t\to.color = VFXGetFragmentColor(i);\r\n\t\t\t\to.color *= VFXGetTextureColor(VFX_SAMPLER(mainTexture),i);\t\t\r\n\t\t\t\tVFXClipFragmentColor(o.color.a,i);\r\n\t\t\t\treturn o;\r\n\t\t\t}\r\n\t\t\tENDHLSL\r\n\t\t}\r\n\t\t\r\n\r\n\t\t\r\n\t}\r\n}\r\n"
-=======
     source: "Shader \"Hidden/VFX/ParticleQuads\"\r\n{\r\n\tSubShader\r\n\t{\t\r\n\t\tCull Off\r\n\t\t\r\n\t\tTags { \"Queue\"=\"AlphaTest\" \"IgnoreProjector\"=\"False\" \"RenderType\"=\"Opaque\" }\r\n\t\t\r\n\t\t\r\n\t\t\r\n\t\t\r\n\t\t\r\n\t\t\r\n\t\t\r\n\t\t\r\n\t\t\r\n\t\t\r\n\t\t\r\n\t\t\r\n\t\tZTest LEqual\r\n\t\tZWrite On\r\n\t\tCull Off\r\n\t\t\r\n\t\r\n\t\t\t\r\n\t\tHLSLINCLUDE\r\n\t\t#if !defined(VFX_WORLD_SPACE) && !defined(VFX_LOCAL_SPACE)\r\n\t\t#define VFX_LOCAL_SPACE 1\r\n\t\t#endif\r\n\t\t\r\n\t\t#include \"HLSLSupport.cginc\"\r\n\t\t#define NB_THREADS_PER_GROUP 64\r\n\t\t#define VFX_USE_POSITION_CURRENT 1\r\n\t\t#define VFX_USE_VELOCITY_CURRENT 1\r\n\t\t#define VFX_USE_COLOR_CURRENT 1\r\n\t\t#define VFX_USE_ALPHA_CURRENT 1\r\n\t\t#define VFX_USE_ALIVE_CURRENT 1\r\n\t\t#define VFX_USE_AXISX_CURRENT 1\r\n\t\t#define VFX_USE_AXISY_CURRENT 1\r\n\t\t#define VFX_USE_AXISZ_CURRENT 1\r\n\t\t#define VFX_USE_ANGLEX_CURRENT 1\r\n\t\t#define VFX_USE_ANGLEY_CURRENT 1\r\n\t\t#define VFX_USE_ANGLEZ_CURRENT 1\r\n\t\t#define VFX_USE_PIVOT_CURRENT 1\r\n\t\t#define VFX_USE_SIZEX_CURRENT 1\r\n\t\t#define IS_OPAQUE_PARTICLE 1\r\n\t\t#define USE_ALPHA_TEST 1\r\n\t\t\r\n\t\t\r\n\t\t\r\n\t\t#define VFX_LOCAL_SPACE 1\r\n\t\t\r\n\r\n\t\tCBUFFER_START(parameters)\r\n\t\t    float3 uniform_a;\r\n\t\t    float Size_c;\r\n\t\t    float alphaThreshold;\r\n\t\t    uint3 PADDING_0;\r\n\t\tCBUFFER_END\r\n\t\tTexture2D mainTexture;\r\n\t\tSamplerState samplermainTexture;\r\n\t\t\r\n\r\n\t\t\r\n\t\t#define VFX_NEEDS_COLOR_INTERPOLATOR (VFX_USE_COLOR_CURRENT || VFX_USE_ALPHA_CURRENT)\r\n\t\t#define IS_TRANSPARENT_PARTICLE (!IS_OPAQUE_PARTICLE)\r\n\t\t\r\n\t\tByteAddressBuffer attributeBuffer;\t\r\n\t\t\r\n\t\t#if VFX_HAS_INDIRECT_DRAW\r\n\t\tStructuredBuffer<uint> indirectBuffer;\t\r\n\t\t#endif\t\r\n\t\t\r\n\t\t#if USE_DEAD_LIST_COUNT\r\n\t\tByteAddressBuffer deadListCount;\r\n\t\t#endif\r\n\t\t\r\n\t\tCBUFFER_START(outputParams)\r\n\t\t\tfloat nbMax;\r\n\t\t\tfloat systemSeed;\r\n\t\tCBUFFER_END\r\n\t\t\r\n\t\tENDHLSL\r\n\t\t\r\n\r\n\t\t// Depth pass\r\n\t\tPass\r\n\t\t{\t\t\r\n\t\t\tTags { \"LightMode\"=\"DepthForwardOnly\" }\r\n\t\t\r\n\t\t\tZWrite On\r\n\t\t\tBlend Off\r\n\t\t\t\r\n\t\t\tHLSLPROGRAM\r\n\t\t\t#pragma target 4.5\r\n\t\t\t\r\n\t\t\tstruct ps_input\r\n\t\t\t{\r\n\t\t\t\tfloat4 pos : SV_POSITION;\r\n\t\t\t\t#if USE_FLIPBOOK_INTERPOLATION\r\n\t\t\t\tfloat4 uv : TEXCOORD0;\r\n\t\t\t\t#else\r\n\t\t\t\tfloat2 uv : TEXCOORD0;\t\r\n\t\t\t\t#endif\r\n\t\t\t\t#if USE_ALPHA_TEST || USE_FLIPBOOK_INTERPOLATION || VFX_USE_ALPHA_CURRENT\r\n\t\t\t\t// x: alpha threshold\r\n\t\t\t\t// y: frame blending factor\r\n\t\t\t\t// z: alpha\r\n\t\t\t\tnointerpolation float3 builtInInterpolants : TEXCOORD1;\r\n\t\t\t\t#endif\r\n\t\t\t};\r\n\t\t\r\n\t\t#define VFX_VARYING_PS_INPUTS ps_input\r\n\t\t#define VFX_VARYING_POSCS pos\r\n\t\t#define VFX_VARYING_ALPHA builtInInterpolants.z\r\n\t\t#define VFX_VARYING_ALPHATHRESHOLD builtInInterpolants.x\r\n\t\t#define VFX_VARYING_FRAMEBLEND builtInInterpolants.y\r\n\t\t#define VFX_VARYING_UV uv\r\n\t\t\t\t\t\t\r\n\t\t\t#if !(defined(VFX_VARYING_PS_INPUTS) && defined(VFX_VARYING_POSCS))\r\n\t\t\t#error VFX_VARYING_PS_INPUTS, VFX_VARYING_POSCS and VFX_VARYING_UV must be defined.\r\n\t\t\t#endif\r\n\t\t\t\r\n\t\t\t#include \"Assets/VFXEditor/Shaders/RenderPipeline/HDRP/VFXCommon.cginc\"\r\n\t\t\t#include \"Assets/VFXEditor/Shaders/VFXCommon.cginc\"\r\n\t\t\t\r\n\r\n\t\t\tvoid SetAttribute_CA95FE17(inout float3 color, float3 Color) /*attribute:color Composition:Overwrite Source:Slot Random:Off channels:XYZ */\r\n\t\t\t{\r\n\t\t\t    color = Color;\r\n\t\t\t}\r\n\t\t\tvoid Orient_0(inout float3 axisX, inout float3 axisY, inout float3 axisZ) /*mode:FaceCameraPlane */\r\n\t\t\t{\r\n\t\t\t    \r\n\t\t\t    float3x3 viewRot = GetVFXToViewRotMatrix();\r\n\t\t\t    axisX = viewRot[0].xyz;\r\n\t\t\t    axisY = viewRot[1].xyz;\r\n\t\t\t    #if VFX_LOCAL_SPACE // Need to remove potential scale in local transform\r\n\t\t\t    axisX = normalize(axisX);\r\n\t\t\t    axisY = normalize(axisY);\r\n\t\t\t    axisZ = cross(axisX,axisY);\r\n\t\t\t    #else\r\n\t\t\t    axisZ = -viewRot[2].xyz;\r\n\t\t\t    #endif\r\n\t\t\t    \r\n\t\t\t}\r\n\t\t\tvoid SetAttribute_37814D91(inout float sizeX, float Size) /*attribute:size Composition:Overwrite Source:Slot Random:Off channels:X */\r\n\t\t\t{\r\n\t\t\t    sizeX = Size.x;\r\n\t\t\t}\r\n\t\t\t\r\n\r\n\t\t\t\r\n\t\t\t#pragma vertex vert\r\n\t\t\tVFX_VARYING_PS_INPUTS vert(uint id : SV_VertexID, uint instanceID : SV_InstanceID)\r\n\t\t\t{\r\n\t\t\t\tuint index = (id >> 2) + instanceID * 2048;\r\n\t\t\t\tVFX_VARYING_PS_INPUTS o = (VFX_VARYING_PS_INPUTS)0;\r\n\t\t\t\t\r\n\t\t\t\t\r\n\t\t\t\t\t\t#if VFX_HAS_INDIRECT_DRAW\r\n\t\t\t\t\t\t#if USE_DEAD_LIST_COUNT\r\n\t\t\t\t\t\t\tif (index >= asuint(nbMax) - deadListCount.Load(0))\r\n\t\t\t\t\t\t\t\treturn o;\r\n\t\t\t\t\t\t#endif\r\n\t\t\t\t\t\t\r\n\t\t\t\t\t\t\tindex = indirectBuffer[index];\r\n\t\t\t\t\t\t\tfloat3 position = asfloat(attributeBuffer.Load3((index * 0x8 + 0x0) << 2));\r\n\t\t\t\t\t\t\tfloat3 velocity = asfloat(attributeBuffer.Load3((index * 0x8 + 0x4) << 2));\r\n\t\t\t\t\t\t\tfloat3 color = float3(1,1,1);\r\n\t\t\t\t\t\t\tfloat alpha = (float)1;\r\n\t\t\t\t\t\t\tbool alive = (attributeBuffer.Load((index * 0x8 + 0x3) << 2));\r\n\t\t\t\t\t\t\tfloat3 axisX = float3(1,0,0);\r\n\t\t\t\t\t\t\tfloat3 axisY = float3(0,1,0);\r\n\t\t\t\t\t\t\tfloat3 axisZ = float3(0,0,1);\r\n\t\t\t\t\t\t\tfloat angleX = (float)0;\r\n\t\t\t\t\t\t\tfloat angleY = (float)0;\r\n\t\t\t\t\t\t\tfloat angleZ = (float)0;\r\n\t\t\t\t\t\t\tfloat3 pivot = float3(0,0,0);\r\n\t\t\t\t\t\t\tfloat sizeX = (float)0.1;\r\n\t\t\t\t\t\t\t\r\n\t\t\t\t\r\n\t\t\t\t\t\t#else\r\n\t\t\t\t\t\t\tif (index >= asuint(nbMax))\r\n\t\t\t\t\t\t\t\treturn o;\r\n\t\t\t\t\t\t\t\r\n\t\t\t\t\t\t\tbool alive = (attributeBuffer.Load((index * 0x8 + 0x3) << 2));\r\n\t\t\t\t\t\t\t\r\n\t\t\t\t\r\n\t\t\t\t\t\t\tif (!alive)\r\n\t\t\t\t\t\t\t\treturn o;\r\n\t\t\t\t\t\t\t\r\n\t\t\t\t\t\t\tfloat3 position = asfloat(attributeBuffer.Load3((index * 0x8 + 0x0) << 2));\r\n\t\t\t\t\t\t\tfloat3 velocity = asfloat(attributeBuffer.Load3((index * 0x8 + 0x4) << 2));\r\n\t\t\t\t\t\t\tfloat3 color = float3(1,1,1);\r\n\t\t\t\t\t\t\tfloat alpha = (float)1;\r\n\t\t\t\t\t\t\tfloat3 axisX = float3(1,0,0);\r\n\t\t\t\t\t\t\tfloat3 axisY = float3(0,1,0);\r\n\t\t\t\t\t\t\tfloat3 axisZ = float3(0,0,1);\r\n\t\t\t\t\t\t\tfloat angleX = (float)0;\r\n\t\t\t\t\t\t\tfloat angleY = (float)0;\r\n\t\t\t\t\t\t\tfloat angleZ = (float)0;\r\n\t\t\t\t\t\t\tfloat3 pivot = float3(0,0,0);\r\n\t\t\t\t\t\t\tfloat sizeX = (float)0.1;\r\n\t\t\t\t\t\t\t\r\n\t\t\t\t\r\n\t\t\t\t\t\t#endif\r\n\t\t\t\t\t\t\r\n\t\t\t\t{\r\n\t\t\t\t    float3 tmp_w = velocity * uniform_a;\r\n\t\t\t\t    float3 tmp_y = tmp_w * float3(0.5,0.5,0.5);\r\n\t\t\t\t    float3 tmp_z = tmp_y + float3(0.5,0.5,0.5);\r\n\t\t\t\t    SetAttribute_CA95FE17( /*inout */color, tmp_z);\r\n\t\t\t\t}\r\n\t\t\t\tOrient_0( /*inout */axisX,  /*inout */axisY,  /*inout */axisZ);\r\n\t\t\t\tSetAttribute_37814D91( /*inout */sizeX, Size_c);\r\n\t\t\t\t\r\n\r\n\t\t\t\t\r\n\t\t\t\tif (!alive)\r\n\t\t\t\t\treturn o;\r\n\t\t\t\t\r\n\t\t\t\to.VFX_VARYING_UV.x = float(id & 1);\r\n\t\t\t\to.VFX_VARYING_UV.y = float((id & 2) >> 1);\r\n\t\t\t\t\r\n\t\t\t\t\r\n\t\t\t\t\t\tfloat3 size = float3(sizeX,sizeX,sizeX);\r\n\t\t\t\t\t\t#if VFX_USE_SIZEY_CURRENT\r\n\t\t\t\t\t\tsize.y = sizeY;\r\n\t\t\t\t\t\t#endif\r\n\t\t\t\t\t\t#if VFX_USE_SIZEZ_CURRENT\r\n\t\t\t\t\t\tsize.z = sizeZ;\r\n\t\t\t\t\t\t#else\r\n\t\t\t\t\t\tsize.z = min(size.x,size.y);\r\n\t\t\t\t\t\t#endif\r\n\t\t\t\t\t\t\r\n\t\t\t\t\r\n\t\t\t\tconst float2 vOffsets = o.VFX_VARYING_UV.xy * 2.0f - 1.0f;\r\n\t\t\t\tconst float4x4 elementToVFX = GetElementToVFXMatrix(axisX,axisY,axisZ,float3(angleX,angleY,angleZ),pivot,size,position);\r\n\t\t\t\tconst float3 vPos = mul(elementToVFX,float4(vOffsets,0.0f,1.0f)).xyz;\r\n\t\t\t\r\n\t\t\t\to.VFX_VARYING_POSCS = TransformPositionVFXToClip(vPos);\r\n\t\t\t\r\n\t\t\t\t\r\n\t\t\t\t\t\t#if VFX_USE_COLOR_CURRENT && defined(VFX_VARYING_COLOR)\r\n\t\t\t\t\t\to.VFX_VARYING_COLOR = color;\r\n\t\t\t\t\t\t#endif\r\n\t\t\t\t\t\t#if VFX_USE_ALPHA_CURRENT && defined(VFX_VARYING_ALPHA) \r\n\t\t\t\t\t\to.VFX_VARYING_ALPHA = alpha;\r\n\t\t\t\t\t\t#endif\r\n\t\t\t\t\t\t\r\n\t\t\t\t\t\t\r\n\t\t\t\t\t\t#if USE_SOFT_PARTICLE && defined(VFX_VARYING_INVSOFTPARTICLEFADEDISTANCE)\r\n\t\t\t\t\t\t\r\n\t\t\t\t\t\to.VFX_VARYING_INVSOFTPARTICLEFADEDISTANCE = invSoftParticlesFadeDistance;\r\n\t\t\t\t\t\t#endif\r\n\t\t\t\t\t\t\r\n\t\t\t\t\t\t#if (VFX_NEEDS_POSSS || USE_SOFT_PARTICLE) && defined(VFX_VARYING_POSSS) && defined(VFX_VARYING_POSCS)\r\n\t\t\t\t\t\to.VFX_VARYING_POSSS = VFXGetPOSSS(o.VFX_VARYING_POSCS);\r\n\t\t\t\t\t\t#endif\r\n\t\t\t\t\t\t\r\n\t\t\t\t\t\t#if USE_ALPHA_TEST && defined(VFX_VARYING_ALPHATHRESHOLD)\r\n\t\t\t\t\t\t\r\n\t\t\t\t\t\to.VFX_VARYING_ALPHATHRESHOLD = alphaThreshold;\r\n\t\t\t\t\t\t#endif\r\n\t\t\t\t\t\t\r\n\t\t\t\t\t\t#if USE_UV_SCALE_BIAS\r\n\t\t\t\t\t\t\r\n\t\t\t\t\t\t\r\n\t\t\t\t\t\to.VFX_VARYING_UV.xy = o.VFX_VARYING_UV.xy * uvScale + uvBias;\r\n\t\t\t\t\t\t#endif\r\n\t\t\t\t\t\t\r\n\t\t\t\t\t\t\r\n\t\t\t\t\r\n\t\t\t\t\r\n\t\t\t\t\t\t#if USE_FLIPBOOK\r\n\t\t\t\t\t\t\r\n\t\t\t\t\t\t\r\n\t\t\t\t\t\tVFXUVData uvData = GetUVData(flipBookSize, invFlipBookSize, o.VFX_VARYING_UV.xy, texIndex);\r\n\t\t\t\t\t\to.VFX_VARYING_UV.xy = uvData.uvs.xy;\r\n\t\t\t\t\t\t#if USE_FLIPBOOK_INTERPOLATION\r\n\t\t\t\t\t\to.VFX_VARYING_UV.zw = uvData.uvs.zw;\r\n\t\t\t\t\t\to.VFX_VARYING_FRAMEBLEND = uvData.blend;\r\n\t\t\t\t\t\t#endif\r\n\t\t\t\t\t\t#endif\r\n\t\t\t\t\t\t\r\n\t\t\t\r\n\t\t\t\t\r\n\t\t\t\r\n\t\t\t\treturn o;\r\n\t\t\t}\r\n\t\t\t\r\n\t\t\t\r\n\t\t\t\r\n\t\t\t\r\n\t\t\t#include \"Assets/VFXEditor/Shaders/VFXCommonOutput.cginc\"\r\n\t\t\t\r\n\t\t\t\t\r\n\t\t\t#pragma fragment frag\r\n\t\t\tfloat frag(ps_input i) : SV_TARGET\r\n\t\t\t{\r\n\t\t\t\tfloat alpha = VFXGetFragmentColor(i).a;\r\n\t\t\t\talpha *= VFXGetTextureColor(VFX_SAMPLER(mainTexture),i).a;\t\t\r\n\t\t\t\tVFXClipFragmentColor(alpha,i);\r\n\t\t\t\treturn 0;\r\n\t\t\t}\r\n\t\t\tENDHLSL\r\n\t\t}\r\n\t\t\r\n\r\n\t\t// Forward pass\r\n\t\tPass\r\n\t\t{\t\t\r\n\t\t\tTags { \"LightMode\"=\"ForwardOnly\" }\r\n\t\t\t\r\n\t\t\tHLSLPROGRAM\r\n\t\t\t#pragma target 4.5\r\n\t\t\t\r\n\t\t\tstruct ps_input\r\n\t\t\t{\r\n\t\t\t\tfloat4 pos : SV_POSITION;\r\n\t\t\t\t#if USE_FLIPBOOK_INTERPOLATION\r\n\t\t\t\tfloat4 uv : TEXCOORD0;\r\n\t\t\t\t#else\r\n\t\t\t\tfloat2 uv : TEXCOORD0;\t\r\n\t\t\t\t#endif\r\n\t\t\t\t#if VFX_NEEDS_COLOR_INTERPOLATOR\r\n\t\t\t\tnointerpolation float4 color : COLOR0;\r\n\t\t\t\t#endif\r\n\t\t\t\t#if USE_SOFT_PARTICLE || USE_ALPHA_TEST || USE_FLIPBOOK_INTERPOLATION\r\n\t\t\t\t// x: inverse soft particles fade distance\r\n\t\t\t\t// y: alpha threshold\r\n\t\t\t\t// z: frame blending factor\r\n\t\t\t\tnointerpolation float3 builtInInterpolants : TEXCOORD1;\r\n\t\t\t\t#endif\r\n\t\t\t\t#if USE_SOFT_PARTICLE\r\n\t\t\t\tfloat4 projPos : TEXCOORD2;\t\t\r\n\t\t\t\t#endif\r\n\t\t\t};\r\n\t\t\t\r\n\t\t\tstruct ps_output\r\n\t\t\t{\r\n\t\t\t\tfloat4 color : SV_Target0;\r\n\t\t\t};\r\n\t\t\r\n\t\t#define VFX_VARYING_PS_INPUTS ps_input\r\n\t\t#define VFX_VARYING_POSCS pos\r\n\t\t#define VFX_VARYING_POSSS projPos\r\n\t\t#define VFX_VARYING_COLOR color.rgb\r\n\t\t#define VFX_VARYING_ALPHA color.a\r\n\t\t#define VFX_VARYING_INVSOFTPARTICLEFADEDISTANCE builtInInterpolants.x\r\n\t\t#define VFX_VARYING_ALPHATHRESHOLD builtInInterpolants.y\r\n\t\t#define VFX_VARYING_FRAMEBLEND builtInInterpolants.z\r\n\t\t#define VFX_VARYING_UV uv\r\n\t\t\t\t\r\n\t\t\t#if !(defined(VFX_VARYING_PS_INPUTS) && defined(VFX_VARYING_POSCS))\r\n\t\t\t#error VFX_VARYING_PS_INPUTS, VFX_VARYING_POSCS and VFX_VARYING_UV must be defined.\r\n\t\t\t#endif\r\n\t\t\t\r\n\t\t\t#include \"Assets/VFXEditor/Shaders/RenderPipeline/HDRP/VFXCommon.cginc\"\r\n\t\t\t#include \"Assets/VFXEditor/Shaders/VFXCommon.cginc\"\r\n\t\t\t\r\n\r\n\t\t\tvoid SetAttribute_CA95FE17(inout float3 color, float3 Color) /*attribute:color Composition:Overwrite Source:Slot Random:Off channels:XYZ */\r\n\t\t\t{\r\n\t\t\t    color = Color;\r\n\t\t\t}\r\n\t\t\tvoid Orient_0(inout float3 axisX, inout float3 axisY, inout float3 axisZ) /*mode:FaceCameraPlane */\r\n\t\t\t{\r\n\t\t\t    \r\n\t\t\t    float3x3 viewRot = GetVFXToViewRotMatrix();\r\n\t\t\t    axisX = viewRot[0].xyz;\r\n\t\t\t    axisY = viewRot[1].xyz;\r\n\t\t\t    #if VFX_LOCAL_SPACE // Need to remove potential scale in local transform\r\n\t\t\t    axisX = normalize(axisX);\r\n\t\t\t    axisY = normalize(axisY);\r\n\t\t\t    axisZ = cross(axisX,axisY);\r\n\t\t\t    #else\r\n\t\t\t    axisZ = -viewRot[2].xyz;\r\n\t\t\t    #endif\r\n\t\t\t    \r\n\t\t\t}\r\n\t\t\tvoid SetAttribute_37814D91(inout float sizeX, float Size) /*attribute:size Composition:Overwrite Source:Slot Random:Off channels:X */\r\n\t\t\t{\r\n\t\t\t    sizeX = Size.x;\r\n\t\t\t}\r\n\t\t\t\r\n\r\n\t\t\t\r\n\t\t\t#pragma vertex vert\r\n\t\t\tVFX_VARYING_PS_INPUTS vert(uint id : SV_VertexID, uint instanceID : SV_InstanceID)\r\n\t\t\t{\r\n\t\t\t\tuint index = (id >> 2) + instanceID * 2048;\r\n\t\t\t\tVFX_VARYING_PS_INPUTS o = (VFX_VARYING_PS_INPUTS)0;\r\n\t\t\t\t\r\n\t\t\t\t\r\n\t\t\t\t\t\t#if VFX_HAS_INDIRECT_DRAW\r\n\t\t\t\t\t\t#if USE_DEAD_LIST_COUNT\r\n\t\t\t\t\t\t\tif (index >= asuint(nbMax) - deadListCount.Load(0))\r\n\t\t\t\t\t\t\t\treturn o;\r\n\t\t\t\t\t\t#endif\r\n\t\t\t\t\t\t\r\n\t\t\t\t\t\t\tindex = indirectBuffer[index];\r\n\t\t\t\t\t\t\tfloat3 position = asfloat(attributeBuffer.Load3((index * 0x8 + 0x0) << 2));\r\n\t\t\t\t\t\t\tfloat3 velocity = asfloat(attributeBuffer.Load3((index * 0x8 + 0x4) << 2));\r\n\t\t\t\t\t\t\tfloat3 color = float3(1,1,1);\r\n\t\t\t\t\t\t\tfloat alpha = (float)1;\r\n\t\t\t\t\t\t\tbool alive = (attributeBuffer.Load((index * 0x8 + 0x3) << 2));\r\n\t\t\t\t\t\t\tfloat3 axisX = float3(1,0,0);\r\n\t\t\t\t\t\t\tfloat3 axisY = float3(0,1,0);\r\n\t\t\t\t\t\t\tfloat3 axisZ = float3(0,0,1);\r\n\t\t\t\t\t\t\tfloat angleX = (float)0;\r\n\t\t\t\t\t\t\tfloat angleY = (float)0;\r\n\t\t\t\t\t\t\tfloat angleZ = (float)0;\r\n\t\t\t\t\t\t\tfloat3 pivot = float3(0,0,0);\r\n\t\t\t\t\t\t\tfloat sizeX = (float)0.1;\r\n\t\t\t\t\t\t\t\r\n\t\t\t\t\r\n\t\t\t\t\t\t#else\r\n\t\t\t\t\t\t\tif (index >= asuint(nbMax))\r\n\t\t\t\t\t\t\t\treturn o;\r\n\t\t\t\t\t\t\t\r\n\t\t\t\t\t\t\tbool alive = (attributeBuffer.Load((index * 0x8 + 0x3) << 2));\r\n\t\t\t\t\t\t\t\r\n\t\t\t\t\r\n\t\t\t\t\t\t\tif (!alive)\r\n\t\t\t\t\t\t\t\treturn o;\r\n\t\t\t\t\t\t\t\r\n\t\t\t\t\t\t\tfloat3 position = asfloat(attributeBuffer.Load3((index * 0x8 + 0x0) << 2));\r\n\t\t\t\t\t\t\tfloat3 velocity = asfloat(attributeBuffer.Load3((index * 0x8 + 0x4) << 2));\r\n\t\t\t\t\t\t\tfloat3 color = float3(1,1,1);\r\n\t\t\t\t\t\t\tfloat alpha = (float)1;\r\n\t\t\t\t\t\t\tfloat3 axisX = float3(1,0,0);\r\n\t\t\t\t\t\t\tfloat3 axisY = float3(0,1,0);\r\n\t\t\t\t\t\t\tfloat3 axisZ = float3(0,0,1);\r\n\t\t\t\t\t\t\tfloat angleX = (float)0;\r\n\t\t\t\t\t\t\tfloat angleY = (float)0;\r\n\t\t\t\t\t\t\tfloat angleZ = (float)0;\r\n\t\t\t\t\t\t\tfloat3 pivot = float3(0,0,0);\r\n\t\t\t\t\t\t\tfloat sizeX = (float)0.1;\r\n\t\t\t\t\t\t\t\r\n\t\t\t\t\r\n\t\t\t\t\t\t#endif\r\n\t\t\t\t\t\t\r\n\t\t\t\t{\r\n\t\t\t\t    float3 tmp_w = velocity * uniform_a;\r\n\t\t\t\t    float3 tmp_y = tmp_w * float3(0.5,0.5,0.5);\r\n\t\t\t\t    float3 tmp_z = tmp_y + float3(0.5,0.5,0.5);\r\n\t\t\t\t    SetAttribute_CA95FE17( /*inout */color, tmp_z);\r\n\t\t\t\t}\r\n\t\t\t\tOrient_0( /*inout */axisX,  /*inout */axisY,  /*inout */axisZ);\r\n\t\t\t\tSetAttribute_37814D91( /*inout */sizeX, Size_c);\r\n\t\t\t\t\r\n\r\n\t\t\t\t\r\n\t\t\t\tif (!alive)\r\n\t\t\t\t\treturn o;\r\n\t\t\t\t\r\n\t\t\t\to.VFX_VARYING_UV.x = float(id & 1);\r\n\t\t\t\to.VFX_VARYING_UV.y = float((id & 2) >> 1);\r\n\t\t\t\t\r\n\t\t\t\t\r\n\t\t\t\t\t\tfloat3 size = float3(sizeX,sizeX,sizeX);\r\n\t\t\t\t\t\t#if VFX_USE_SIZEY_CURRENT\r\n\t\t\t\t\t\tsize.y = sizeY;\r\n\t\t\t\t\t\t#endif\r\n\t\t\t\t\t\t#if VFX_USE_SIZEZ_CURRENT\r\n\t\t\t\t\t\tsize.z = sizeZ;\r\n\t\t\t\t\t\t#else\r\n\t\t\t\t\t\tsize.z = min(size.x,size.y);\r\n\t\t\t\t\t\t#endif\r\n\t\t\t\t\t\t\r\n\t\t\t\t\r\n\t\t\t\tconst float2 vOffsets = o.VFX_VARYING_UV.xy * 2.0f - 1.0f;\r\n\t\t\t\tconst float4x4 elementToVFX = GetElementToVFXMatrix(axisX,axisY,axisZ,float3(angleX,angleY,angleZ),pivot,size,position);\r\n\t\t\t\tconst float3 vPos = mul(elementToVFX,float4(vOffsets,0.0f,1.0f)).xyz;\r\n\t\t\t\r\n\t\t\t\to.VFX_VARYING_POSCS = TransformPositionVFXToClip(vPos);\r\n\t\t\t\r\n\t\t\t\t\r\n\t\t\t\t\t\t#if VFX_USE_COLOR_CURRENT && defined(VFX_VARYING_COLOR)\r\n\t\t\t\t\t\to.VFX_VARYING_COLOR = color;\r\n\t\t\t\t\t\t#endif\r\n\t\t\t\t\t\t#if VFX_USE_ALPHA_CURRENT && defined(VFX_VARYING_ALPHA) \r\n\t\t\t\t\t\to.VFX_VARYING_ALPHA = alpha;\r\n\t\t\t\t\t\t#endif\r\n\t\t\t\t\t\t\r\n\t\t\t\t\t\t\r\n\t\t\t\t\t\t#if USE_SOFT_PARTICLE && defined(VFX_VARYING_INVSOFTPARTICLEFADEDISTANCE)\r\n\t\t\t\t\t\t\r\n\t\t\t\t\t\to.VFX_VARYING_INVSOFTPARTICLEFADEDISTANCE = invSoftParticlesFadeDistance;\r\n\t\t\t\t\t\t#endif\r\n\t\t\t\t\t\t\r\n\t\t\t\t\t\t#if (VFX_NEEDS_POSSS || USE_SOFT_PARTICLE) && defined(VFX_VARYING_POSSS) && defined(VFX_VARYING_POSCS)\r\n\t\t\t\t\t\to.VFX_VARYING_POSSS = VFXGetPOSSS(o.VFX_VARYING_POSCS);\r\n\t\t\t\t\t\t#endif\r\n\t\t\t\t\t\t\r\n\t\t\t\t\t\t#if USE_ALPHA_TEST && defined(VFX_VARYING_ALPHATHRESHOLD)\r\n\t\t\t\t\t\t\r\n\t\t\t\t\t\to.VFX_VARYING_ALPHATHRESHOLD = alphaThreshold;\r\n\t\t\t\t\t\t#endif\r\n\t\t\t\t\t\t\r\n\t\t\t\t\t\t#if USE_UV_SCALE_BIAS\r\n\t\t\t\t\t\t\r\n\t\t\t\t\t\t\r\n\t\t\t\t\t\to.VFX_VARYING_UV.xy = o.VFX_VARYING_UV.xy * uvScale + uvBias;\r\n\t\t\t\t\t\t#endif\r\n\t\t\t\t\t\t\r\n\t\t\t\t\t\t\r\n\t\t\t\t\r\n\t\t\t\t\r\n\t\t\t\t\t\t#if USE_FLIPBOOK\r\n\t\t\t\t\t\t\r\n\t\t\t\t\t\t\r\n\t\t\t\t\t\tVFXUVData uvData = GetUVData(flipBookSize, invFlipBookSize, o.VFX_VARYING_UV.xy, texIndex);\r\n\t\t\t\t\t\to.VFX_VARYING_UV.xy = uvData.uvs.xy;\r\n\t\t\t\t\t\t#if USE_FLIPBOOK_INTERPOLATION\r\n\t\t\t\t\t\to.VFX_VARYING_UV.zw = uvData.uvs.zw;\r\n\t\t\t\t\t\to.VFX_VARYING_FRAMEBLEND = uvData.blend;\r\n\t\t\t\t\t\t#endif\r\n\t\t\t\t\t\t#endif\r\n\t\t\t\t\t\t\r\n\t\t\t\r\n\t\t\t\t\r\n\t\t\t\r\n\t\t\t\treturn o;\r\n\t\t\t}\r\n\t\t\t\r\n\t\t\t\r\n\t\t\t\r\n\t\t\t\r\n\t\t\t#include \"Assets/VFXEditor/Shaders/VFXCommonOutput.cginc\"\r\n\t\t\t\r\n\t\t\t\t\r\n\t\t\t#pragma fragment frag\r\n\t\t\tps_output frag(ps_input i)\r\n\t\t\t{\r\n\t\t\t\tps_output o = (ps_output)0;\r\n\t\t\t\to.color = VFXGetFragmentColor(i);\r\n\t\t\t\to.color *= VFXGetTextureColor(VFX_SAMPLER(mainTexture),i);\t\t\r\n\t\t\t\tVFXClipFragmentColor(o.color.a,i);\r\n\t\t\t\treturn o;\r\n\t\t\t}\r\n\t\t\tENDHLSL\r\n\t\t}\r\n\t\t\r\n\r\n\t\t\r\n\t}\r\n}\r\n"
->>>>>>> a3eabf5f
   m_Infos:
     m_Expressions:
       m_Expressions:
@@ -6422,7 +6412,7 @@
         data[0]: -1
         data[1]: -1
         data[2]: -1
-        data[3]: 1
+        data[3]: 6
       - op: 7
         valueIndex: 1
         data[0]: -1
@@ -6435,321 +6425,1227 @@
         data[1]: -1
         data[2]: -1
         data[3]: 1
+      - op: 1
+        valueIndex: 3
+        data[0]: -1
+        data[1]: -1
+        data[2]: -1
+        data[3]: 6
+      - op: 1
+        valueIndex: 4
+        data[0]: -1
+        data[1]: -1
+        data[2]: -1
+        data[3]: 1
+      - op: 1
+        valueIndex: 5
+        data[0]: -1
+        data[1]: -1
+        data[2]: -1
+        data[3]: 1
+      - op: 1
+        valueIndex: 6
+        data[0]: -1
+        data[1]: -1
+        data[2]: -1
+        data[3]: 1
+      - op: 1
+        valueIndex: 7
+        data[0]: -1
+        data[1]: -1
+        data[2]: -1
+        data[3]: 1
+      - op: 1
+        valueIndex: 8
+        data[0]: -1
+        data[1]: -1
+        data[2]: -1
+        data[3]: 1
+      - op: 1
+        valueIndex: 9
+        data[0]: -1
+        data[1]: -1
+        data[2]: -1
+        data[3]: 1
+      - op: 1
+        valueIndex: 10
+        data[0]: -1
+        data[1]: -1
+        data[2]: -1
+        data[3]: 1
+      - op: 1
+        valueIndex: 11
+        data[0]: -1
+        data[1]: -1
+        data[2]: -1
+        data[3]: 1
+      - op: 1
+        valueIndex: 12
+        data[0]: -1
+        data[1]: -1
+        data[2]: -1
+        data[3]: 1
+      - op: 1
+        valueIndex: 13
+        data[0]: -1
+        data[1]: -1
+        data[2]: -1
+        data[3]: 1
+      - op: 1
+        valueIndex: 14
+        data[0]: -1
+        data[1]: -1
+        data[2]: -1
+        data[3]: 1
       - op: 21
-        valueIndex: 3
+        valueIndex: 15
         data[0]: 1
-        data[1]: 0
-        data[2]: -1
-        data[3]: 1
-      - op: 1
-        valueIndex: 4
-        data[0]: -1
-        data[1]: -1
-        data[2]: -1
-        data[3]: 3
-      - op: 1
-        valueIndex: 7
-        data[0]: -1
-        data[1]: -1
-        data[2]: -1
-        data[3]: 3
-      - op: 1
-        valueIndex: 10
-        data[0]: -1
-        data[1]: -1
-        data[2]: -1
-        data[3]: 3
+        data[1]: 2
+        data[2]: -1
+        data[3]: 1
+      - op: 1
+        valueIndex: 16
+        data[0]: -1
+        data[1]: -1
+        data[2]: -1
+        data[3]: 1
+      - op: 1
+        valueIndex: 17
+        data[0]: -1
+        data[1]: -1
+        data[2]: -1
+        data[3]: 1
+      - op: 1
+        valueIndex: 18
+        data[0]: -1
+        data[1]: -1
+        data[2]: -1
+        data[3]: 1
+      - op: 1
+        valueIndex: 19
+        data[0]: -1
+        data[1]: -1
+        data[2]: -1
+        data[3]: 1
+      - op: 1
+        valueIndex: 20
+        data[0]: -1
+        data[1]: -1
+        data[2]: -1
+        data[3]: 1
+      - op: 1
+        valueIndex: 21
+        data[0]: -1
+        data[1]: -1
+        data[2]: -1
+        data[3]: 1
+      - op: 1
+        valueIndex: 22
+        data[0]: -1
+        data[1]: -1
+        data[2]: -1
+        data[3]: 1
+      - op: 1
+        valueIndex: 23
+        data[0]: -1
+        data[1]: -1
+        data[2]: -1
+        data[3]: 1
+      - op: 1
+        valueIndex: 24
+        data[0]: -1
+        data[1]: -1
+        data[2]: -1
+        data[3]: 1
+      - op: 1
+        valueIndex: 25
+        data[0]: -1
+        data[1]: -1
+        data[2]: -1
+        data[3]: 1
+      - op: 52
+        valueIndex: 26
+        data[0]: 3
+        data[1]: -1
+        data[2]: -1
+        data[3]: -1
+      - op: 1
+        valueIndex: 27
+        data[0]: -1
+        data[1]: -1
+        data[2]: -1
+        data[3]: 1
+      - op: 1
+        valueIndex: 28
+        data[0]: -1
+        data[1]: -1
+        data[2]: -1
+        data[3]: 1
+      - op: 1
+        valueIndex: 29
+        data[0]: -1
+        data[1]: -1
+        data[2]: -1
+        data[3]: 1
+      - op: 1
+        valueIndex: 30
+        data[0]: -1
+        data[1]: -1
+        data[2]: -1
+        data[3]: 1
+      - op: 1
+        valueIndex: 31
+        data[0]: -1
+        data[1]: -1
+        data[2]: -1
+        data[3]: 1
+      - op: 1
+        valueIndex: 32
+        data[0]: -1
+        data[1]: -1
+        data[2]: -1
+        data[3]: 1
+      - op: 1
+        valueIndex: 33
+        data[0]: -1
+        data[1]: -1
+        data[2]: -1
+        data[3]: 1
       - op: 3
-        valueIndex: 13
-        data[0]: 2
-        data[1]: 3
-        data[2]: 2
+        valueIndex: 34
+        data[0]: 4
+        data[1]: 4
+        data[2]: 4
         data[3]: -1
       - op: 1
-        valueIndex: 16
-        data[0]: -1
-        data[1]: -1
-        data[2]: -1
-        data[3]: 3
+        valueIndex: 37
+        data[0]: -1
+        data[1]: -1
+        data[2]: -1
+        data[3]: 1
+      - op: 1
+        valueIndex: 38
+        data[0]: -1
+        data[1]: -1
+        data[2]: -1
+        data[3]: 1
+      - op: 52
+        valueIndex: 39
+        data[0]: 0
+        data[1]: -1
+        data[2]: -1
+        data[3]: -1
+      - op: 1
+        valueIndex: 40
+        data[0]: -1
+        data[1]: -1
+        data[2]: -1
+        data[3]: 1
+      - op: 3
+        valueIndex: 41
+        data[0]: 20
+        data[1]: 32
+        data[2]: 33
+        data[3]: -1
+      - op: 3
+        valueIndex: 44
+        data[0]: 30
+        data[1]: 31
+        data[2]: 36
+        data[3]: -1
+      - op: 26
+        valueIndex: 47
+        data[0]: 37
+        data[1]: 38
+        data[2]: -1
+        data[3]: 1
+      - op: 1
+        valueIndex: 48
+        data[0]: -1
+        data[1]: -1
+        data[2]: -1
+        data[3]: 1
       - op: 11
-        valueIndex: 19
+        valueIndex: 49
         data[0]: 1
         data[1]: -1
         data[2]: -1
         data[3]: 1
-      - op: 1
-        valueIndex: 20
-        data[0]: -1
-        data[1]: -1
-        data[2]: -1
-        data[3]: 1
-      - op: 21
-        valueIndex: 21
-        data[0]: 9
-        data[1]: 10
-        data[2]: -1
-        data[3]: 1
-      - op: 29
-        valueIndex: 22
-        data[0]: 5
+      - op: 3
+        valueIndex: 50
+        data[0]: 6
+        data[1]: 15
+        data[2]: 9
+        data[3]: -1
+      - op: 3
+        valueIndex: 53
+        data[0]: 16
+        data[1]: 17
+        data[2]: 5
+        data[3]: -1
+      - op: 1
+        valueIndex: 56
+        data[0]: -1
+        data[1]: -1
+        data[2]: -1
+        data[3]: 1
+      - op: 3
+        valueIndex: 57
+        data[0]: 10
         data[1]: 7
         data[2]: 8
         data[3]: -1
       - op: 1
-        valueIndex: 38
-        data[0]: -1
-        data[1]: -1
-        data[2]: -1
-        data[3]: 12
-      - op: 6
-        valueIndex: 54
-        data[0]: -1
-        data[1]: -1
-        data[2]: -1
+        valueIndex: 60
+        data[0]: -1
+        data[1]: -1
+        data[2]: -1
+        data[3]: 1
+      - op: 1
+        valueIndex: 61
+        data[0]: -1
+        data[1]: -1
+        data[2]: -1
+        data[3]: 1
+      - op: 3
+        valueIndex: 62
+        data[0]: 27
+        data[1]: 28
+        data[2]: 25
         data[3]: -1
       - op: 1
-        valueIndex: 55
-        data[0]: -1
-        data[1]: -1
-        data[2]: -1
-        data[3]: 1
-      - op: 1
-        valueIndex: 56
-        data[0]: -1
-        data[1]: -1
-        data[2]: -1
-        data[3]: 12
-      - op: 1
-        valueIndex: 72
+        valueIndex: 65
+        data[0]: -1
+        data[1]: -1
+        data[2]: -1
+        data[3]: 1
+      - op: 1
+        valueIndex: 66
+        data[0]: -1
+        data[1]: -1
+        data[2]: -1
+        data[3]: 1
+      - op: 26
+        valueIndex: 67
+        data[0]: 26
+        data[1]: 38
+        data[2]: -1
+        data[3]: 1
+      - op: 3
+        valueIndex: 68
+        data[0]: 24
+        data[1]: 21
+        data[2]: 22
+        data[3]: -1
+      - op: 1
+        valueIndex: 71
         data[0]: -1
         data[1]: -1
         data[2]: -1
         data[3]: 3
       - op: 1
+        valueIndex: 74
+        data[0]: -1
+        data[1]: -1
+        data[2]: -1
+        data[3]: 1
+      - op: 1
         valueIndex: 75
         data[0]: -1
         data[1]: -1
         data[2]: -1
-        data[3]: 7
-      - op: 1
-        valueIndex: 77
-        data[0]: -1
-        data[1]: -1
-        data[2]: -1
-        data[3]: 1
-      - op: 1
-        valueIndex: 78
-        data[0]: -1
-        data[1]: -1
-        data[2]: -1
-        data[3]: 1
+        data[3]: 1
+      - op: 3
+        valueIndex: 76
+        data[0]: 35
+        data[1]: 29
+        data[2]: 23
+        data[3]: -1
       - op: 1
         valueIndex: 79
         data[0]: -1
         data[1]: -1
         data[2]: -1
-        data[3]: 3
-      - op: 1
-        valueIndex: 82
-        data[0]: -1
-        data[1]: -1
-        data[2]: -1
-        data[3]: 6
+        data[3]: 1
+      - op: 3
+        valueIndex: 80
+        data[0]: 13
+        data[1]: 14
+        data[2]: 11
+        data[3]: -1
       - op: 1
         valueIndex: 83
         data[0]: -1
         data[1]: -1
         data[2]: -1
         data[3]: 1
-      - op: 1
+      - op: 3
         valueIndex: 84
-        data[0]: -1
-        data[1]: -1
-        data[2]: -1
-        data[3]: 1
-      - op: 1
-        valueIndex: 85
-        data[0]: -1
-        data[1]: -1
-        data[2]: -1
-        data[3]: 3
-      - op: 1
-        valueIndex: 88
-        data[0]: -1
-        data[1]: -1
-        data[2]: -1
-        data[3]: 3
-      - op: 1
-        valueIndex: 91
-        data[0]: -1
-        data[1]: -1
-        data[2]: -1
-        data[3]: 1
-      - op: 1
-        valueIndex: 92
-        data[0]: -1
-        data[1]: -1
-        data[2]: -1
-        data[3]: 1
-      - op: 1
-        valueIndex: 93
-        data[0]: -1
-        data[1]: -1
-        data[2]: -1
-        data[3]: 1
-      - op: 1
-        valueIndex: 94
-        data[0]: -1
-        data[1]: -1
-        data[2]: -1
-        data[3]: 1
-      - op: 1
-        valueIndex: 95
-        data[0]: -1
-        data[1]: -1
-        data[2]: -1
-        data[3]: 3
-      - op: 1
-        valueIndex: 98
-        data[0]: -1
-        data[1]: -1
-        data[2]: -1
-        data[3]: 1
-      - op: 1
-        valueIndex: 99
-        data[0]: -1
-        data[1]: -1
-        data[2]: -1
-        data[3]: 1
-      - op: 1
-        valueIndex: 100
-        data[0]: -1
-        data[1]: -1
-        data[2]: -1
-        data[3]: 9
-      - op: 30
-        valueIndex: 102
         data[0]: 12
-        data[1]: -1
-        data[2]: -1
+        data[1]: 15
+        data[2]: 18
         data[3]: -1
       - op: 3
-        valueIndex: 118
-        data[0]: 11
-        data[1]: 2
-        data[2]: 2
+        valueIndex: 87
+        data[0]: 19
+        data[1]: 19
+        data[2]: 19
         data[3]: -1
+      - op: 1
+        valueIndex: 90
+        data[0]: -1
+        data[1]: -1
+        data[2]: -1
+        data[3]: 1
+      - op: 1
+        valueIndex: 91
+        data[0]: -1
+        data[1]: -1
+        data[2]: -1
+        data[3]: 1
+      - op: 1
+        valueIndex: 92
+        data[0]: -1
+        data[1]: -1
+        data[2]: -1
+        data[3]: 1
+      - op: 1
+        valueIndex: 93
+        data[0]: -1
+        data[1]: -1
+        data[2]: -1
+        data[3]: 1
+      - op: 1
+        valueIndex: 94
+        data[0]: -1
+        data[1]: -1
+        data[2]: -1
+        data[3]: 1
+      - op: 26
+        valueIndex: 95
+        data[0]: 42
+        data[1]: 49
+        data[2]: -1
+        data[3]: 1
+      - op: 1
+        valueIndex: 96
+        data[0]: -1
+        data[1]: -1
+        data[2]: -1
+        data[3]: 1
+      - op: 1
+        valueIndex: 97
+        data[0]: -1
+        data[1]: -1
+        data[2]: -1
+        data[3]: 1
+      - op: 1
+        valueIndex: 98
+        data[0]: -1
+        data[1]: -1
+        data[2]: -1
+        data[3]: 1
+      - op: 25
+        valueIndex: 99
+        data[0]: 41
+        data[1]: 56
+        data[2]: -1
+        data[3]: 1
+      - op: 1
+        valueIndex: 100
+        data[0]: -1
+        data[1]: -1
+        data[2]: -1
+        data[3]: 1
+      - op: 1
+        valueIndex: 101
+        data[0]: -1
+        data[1]: -1
+        data[2]: -1
+        data[3]: 1
+      - op: 1
+        valueIndex: 102
+        data[0]: -1
+        data[1]: -1
+        data[2]: -1
+        data[3]: 1
+      - op: 1
+        valueIndex: 103
+        data[0]: -1
+        data[1]: -1
+        data[2]: -1
+        data[3]: 1
+      - op: 1
+        valueIndex: 104
+        data[0]: -1
+        data[1]: -1
+        data[2]: -1
+        data[3]: 1
+      - op: 1
+        valueIndex: 105
+        data[0]: -1
+        data[1]: -1
+        data[2]: -1
+        data[3]: 1
+      - op: 26
+        valueIndex: 106
+        data[0]: 59
+        data[1]: 49
+        data[2]: -1
+        data[3]: 1
+      - op: 1
+        valueIndex: 107
+        data[0]: -1
+        data[1]: -1
+        data[2]: -1
+        data[3]: 1
+      - op: 29
+        valueIndex: 108
+        data[0]: 58
+        data[1]: 54
+        data[2]: 50
+        data[3]: -1
+      - op: 1
+        valueIndex: 124
+        data[0]: -1
+        data[1]: -1
+        data[2]: -1
+        data[3]: 1
+      - op: 1
+        valueIndex: 125
+        data[0]: -1
+        data[1]: -1
+        data[2]: -1
+        data[3]: 1
+      - op: 1
+        valueIndex: 126
+        data[0]: -1
+        data[1]: -1
+        data[2]: -1
+        data[3]: 1
+      - op: 1
+        valueIndex: 127
+        data[0]: -1
+        data[1]: -1
+        data[2]: -1
+        data[3]: 1
+      - op: 1
+        valueIndex: 128
+        data[0]: -1
+        data[1]: -1
+        data[2]: -1
+        data[3]: 1
+      - op: 26
+        valueIndex: 129
+        data[0]: 57
+        data[1]: 49
+        data[2]: -1
+        data[3]: 1
+      - op: 1
+        valueIndex: 130
+        data[0]: -1
+        data[1]: -1
+        data[2]: -1
+        data[3]: 1
+      - op: 1
+        valueIndex: 131
+        data[0]: -1
+        data[1]: -1
+        data[2]: -1
+        data[3]: 1
+      - op: 29
+        valueIndex: 132
+        data[0]: 60
+        data[1]: 62
+        data[2]: 63
+        data[3]: -1
+      - op: 26
+        valueIndex: 148
+        data[0]: 61
+        data[1]: 49
+        data[2]: -1
+        data[3]: 1
+      - op: 1
+        valueIndex: 149
+        data[0]: -1
+        data[1]: -1
+        data[2]: -1
+        data[3]: 1
+      - op: 1
+        valueIndex: 150
+        data[0]: -1
+        data[1]: -1
+        data[2]: -1
+        data[3]: 1
+      - op: 1
+        valueIndex: 151
+        data[0]: -1
+        data[1]: -1
+        data[2]: -1
+        data[3]: 1
+      - op: 1
+        valueIndex: 152
+        data[0]: -1
+        data[1]: -1
+        data[2]: -1
+        data[3]: 1
+      - op: 1
+        valueIndex: 153
+        data[0]: -1
+        data[1]: -1
+        data[2]: -1
+        data[3]: 1
+      - op: 1
+        valueIndex: 154
+        data[0]: -1
+        data[1]: -1
+        data[2]: -1
+        data[3]: 1
+      - op: 29
+        valueIndex: 155
+        data[0]: 45
+        data[1]: 44
+        data[2]: 63
+        data[3]: -1
+      - op: 6
+        valueIndex: 171
+        data[0]: -1
+        data[1]: -1
+        data[2]: -1
+        data[3]: -1
+      - op: 1
+        valueIndex: 172
+        data[0]: -1
+        data[1]: -1
+        data[2]: -1
+        data[3]: 1
+      - op: 1
+        valueIndex: 173
+        data[0]: -1
+        data[1]: -1
+        data[2]: -1
+        data[3]: 1
+      - op: 1
+        valueIndex: 174
+        data[0]: -1
+        data[1]: -1
+        data[2]: -1
+        data[3]: 1
+      - op: 26
+        valueIndex: 175
+        data[0]: 52
+        data[1]: 49
+        data[2]: -1
+        data[3]: 1
+      - op: 1
+        valueIndex: 176
+        data[0]: -1
+        data[1]: -1
+        data[2]: -1
+        data[3]: 1
+      - op: 1
+        valueIndex: 177
+        data[0]: -1
+        data[1]: -1
+        data[2]: -1
+        data[3]: 1
+      - op: 1
+        valueIndex: 178
+        data[0]: -1
+        data[1]: -1
+        data[2]: -1
+        data[3]: 1
+      - op: 21
+        valueIndex: 179
+        data[0]: 43
+        data[1]: 46
+        data[2]: -1
+        data[3]: 1
+      - op: 1
+        valueIndex: 180
+        data[0]: -1
+        data[1]: -1
+        data[2]: -1
+        data[3]: 1
+      - op: 1
+        valueIndex: 181
+        data[0]: -1
+        data[1]: -1
+        data[2]: -1
+        data[3]: 1
+      - op: 26
+        valueIndex: 182
+        data[0]: 51
+        data[1]: 49
+        data[2]: -1
+        data[3]: 1
+      - op: 1
+        valueIndex: 183
+        data[0]: -1
+        data[1]: -1
+        data[2]: -1
+        data[3]: 1
+      - op: 26
+        valueIndex: 184
+        data[0]: 48
+        data[1]: 49
+        data[2]: -1
+        data[3]: 1
+      - op: 25
+        valueIndex: 185
+        data[0]: 53
+        data[1]: 56
+        data[2]: -1
+        data[3]: 1
+      - op: 29
+        valueIndex: 186
+        data[0]: 47
+        data[1]: 39
+        data[2]: 40
+        data[3]: -1
+      - op: 1
+        valueIndex: 202
+        data[0]: -1
+        data[1]: -1
+        data[2]: -1
+        data[3]: 1
+      - op: 1
+        valueIndex: 203
+        data[0]: -1
+        data[1]: -1
+        data[2]: -1
+        data[3]: 1
+      - op: 1
+        valueIndex: 204
+        data[0]: -1
+        data[1]: -1
+        data[2]: -1
+        data[3]: 1
+      - op: 1
+        valueIndex: 205
+        data[0]: -1
+        data[1]: -1
+        data[2]: -1
+        data[3]: 1
+      - op: 1
+        valueIndex: 206
+        data[0]: -1
+        data[1]: -1
+        data[2]: -1
+        data[3]: 1
+      - op: 30
+        valueIndex: 207
+        data[0]: 82
+        data[1]: -1
+        data[2]: -1
+        data[3]: -1
+      - op: 21
+        valueIndex: 223
+        data[0]: 102
+        data[1]: 100
+        data[2]: -1
+        data[3]: 1
+      - op: 26
+        valueIndex: 224
+        data[0]: 96
+        data[1]: 49
+        data[2]: -1
+        data[3]: 1
+      - op: 54
+        valueIndex: 225
+        data[0]: 114
+        data[1]: -1
+        data[2]: -1
+        data[3]: -1
+      - op: 1
+        valueIndex: 226
+        data[0]: -1
+        data[1]: -1
+        data[2]: -1
+        data[3]: 7
+      - op: 3
+        valueIndex: 228
+        data[0]: 105
+        data[1]: 107
+        data[2]: 75
+        data[3]: -1
+      - op: 25
+        valueIndex: 231
+        data[0]: 104
+        data[1]: 38
+        data[2]: -1
+        data[3]: 1
+      - op: 1
+        valueIndex: 232
+        data[0]: -1
+        data[1]: -1
+        data[2]: -1
+        data[3]: 1
+      - op: 3
+        valueIndex: 233
+        data[0]: 89
+        data[1]: 78
+        data[2]: 77
+        data[3]: -1
+      - op: 1
+        valueIndex: 236
+        data[0]: -1
+        data[1]: -1
+        data[2]: -1
+        data[3]: 1
+      - op: 1
+        valueIndex: 237
+        data[0]: -1
+        data[1]: -1
+        data[2]: -1
+        data[3]: 9
+      - op: 25
+        valueIndex: 239
+        data[0]: 111
+        data[1]: 38
+        data[2]: -1
+        data[3]: 1
+      - op: 3
+        valueIndex: 240
+        data[0]: 65
+        data[1]: 86
+        data[2]: 85
+        data[3]: -1
+      - op: 1
+        valueIndex: 243
+        data[0]: -1
+        data[1]: -1
+        data[2]: -1
+        data[3]: 1
+      - op: 30
+        valueIndex: 244
+        data[0]: 115
+        data[1]: -1
+        data[2]: -1
+        data[3]: -1
+      - op: 3
+        valueIndex: 260
+        data[0]: 108
+        data[1]: 93
+        data[2]: 98
+        data[3]: -1
+      - op: 25
+        valueIndex: 263
+        data[0]: 113
+        data[1]: 38
+        data[2]: -1
+        data[3]: 1
+      - op: 30
+        valueIndex: 264
+        data[0]: 99
+        data[1]: -1
+        data[2]: -1
+        data[3]: -1
+      - op: 25
+        valueIndex: 280
+        data[0]: 69
+        data[1]: 38
+        data[2]: -1
+        data[3]: 1
+      - op: 1
+        valueIndex: 281
+        data[0]: -1
+        data[1]: -1
+        data[2]: -1
+        data[3]: 1
+      - op: 3
+        valueIndex: 282
+        data[0]: 72
+        data[1]: 68
+        data[2]: 67
+        data[3]: -1
+      - op: 3
+        valueIndex: 285
+        data[0]: 112
+        data[1]: 109
+        data[2]: 106
+        data[3]: -1
+      - op: 1
+        valueIndex: 288
+        data[0]: -1
+        data[1]: -1
+        data[2]: -1
+        data[3]: 1
+      - op: 25
+        valueIndex: 289
+        data[0]: 92
+        data[1]: 116
+        data[2]: -1
+        data[3]: 1
+      - op: 1
+        valueIndex: 290
+        data[0]: -1
+        data[1]: -1
+        data[2]: -1
+        data[3]: 1
+      - op: 1
+        valueIndex: 291
+        data[0]: -1
+        data[1]: -1
+        data[2]: -1
+        data[3]: 1
+      - op: 26
+        valueIndex: 292
+        data[0]: 97
+        data[1]: 49
+        data[2]: -1
+        data[3]: 1
+      - op: 26
+        valueIndex: 293
+        data[0]: 95
+        data[1]: 49
+        data[2]: -1
+        data[3]: 1
+      - op: 1
+        valueIndex: 294
+        data[0]: -1
+        data[1]: -1
+        data[2]: -1
+        data[3]: 1
+      - op: 1
+        valueIndex: 295
+        data[0]: -1
+        data[1]: -1
+        data[2]: -1
+        data[3]: 1
+      - op: 54
+        valueIndex: 296
+        data[0]: 73
+        data[1]: -1
+        data[2]: -1
+        data[3]: -1
+      - op: 3
+        valueIndex: 297
+        data[0]: 81
+        data[1]: 83
+        data[2]: 90
+        data[3]: -1
+      - op: 3
+        valueIndex: 300
+        data[0]: 66
+        data[1]: 74
+        data[2]: 70
+        data[3]: -1
+      - op: 25
+        valueIndex: 303
+        data[0]: 80
+        data[1]: 116
+        data[2]: -1
+        data[3]: 1
+      - op: 30
+        valueIndex: 304
+        data[0]: 91
+        data[1]: -1
+        data[2]: -1
+        data[3]: -1
+      - op: 3
+        valueIndex: 320
+        data[0]: 94
+        data[1]: 103
+        data[2]: 101
+        data[3]: -1
+      - op: 1
+        valueIndex: 323
+        data[0]: -1
+        data[1]: -1
+        data[2]: -1
+        data[3]: 1
+      - op: 1
+        valueIndex: 324
+        data[0]: -1
+        data[1]: -1
+        data[2]: -1
+        data[3]: 1
+      - op: 1
+        valueIndex: 325
+        data[0]: -1
+        data[1]: -1
+        data[2]: -1
+        data[3]: 1
+      - op: 26
+        valueIndex: 326
+        data[0]: 87
+        data[1]: 49
+        data[2]: -1
+        data[3]: 1
+      - op: 1
+        valueIndex: 327
+        data[0]: -1
+        data[1]: -1
+        data[2]: -1
+        data[3]: 1
+      - op: 3
+        valueIndex: 328
+        data[0]: 64
+        data[1]: 71
+        data[2]: 110
+        data[3]: -1
+      - op: 21
+        valueIndex: 331
+        data[0]: 76
+        data[1]: 100
+        data[2]: -1
+        data[3]: 1
+      - op: 3
+        valueIndex: 332
+        data[0]: 108
+        data[1]: 84
+        data[2]: 79
+        data[3]: -1
+      - op: 1
+        valueIndex: 335
+        data[0]: -1
+        data[1]: -1
+        data[2]: -1
+        data[3]: 1
+      - op: 25
+        valueIndex: 336
+        data[0]: 88
+        data[1]: 38
+        data[2]: -1
+        data[3]: 1
+      - op: 1
+        valueIndex: 337
+        data[0]: -1
+        data[1]: -1
+        data[2]: -1
+        data[3]: 7
       m_NeedsLocalToWorld: 0
       m_NeedsWorldToLocal: 0
     m_PropertySheet:
       m_Float:
         m_Array:
-        - m_ExpressionIndex: 0
+        - m_ExpressionIndex: 2
           m_Value: 32
-        - m_ExpressionIndex: 2
+        - m_ExpressionIndex: 4
+          m_Value: 0.3
+        - m_ExpressionIndex: 5
+          m_Value: -10
+        - m_ExpressionIndex: 6
+          m_Value: 0
+        - m_ExpressionIndex: 7
+          m_Value: 0
+        - m_ExpressionIndex: 8
+          m_Value: 0
+        - m_ExpressionIndex: 9
           m_Value: 0
         - m_ExpressionIndex: 10
-          m_Value: 12
-        - m_ExpressionIndex: 15
-          m_Value: 0.5
+          m_Value: 0
+        - m_ExpressionIndex: 11
+          m_Value: -10
+        - m_ExpressionIndex: 12
+          m_Value: 0
+        - m_ExpressionIndex: 13
+          m_Value: 0
+        - m_ExpressionIndex: 14
+          m_Value: 0
+        - m_ExpressionIndex: 16
+          m_Value: 0
+        - m_ExpressionIndex: 17
+          m_Value: 0
+        - m_ExpressionIndex: 18
+          m_Value: 0
         - m_ExpressionIndex: 19
-          m_Value: 50
+          m_Value: 15
         - m_ExpressionIndex: 20
-          m_Value: 20
+          m_Value: 0
+        - m_ExpressionIndex: 21
+          m_Value: 0
+        - m_ExpressionIndex: 22
+          m_Value: 0
         - m_ExpressionIndex: 23
-          m_Value: 0.53
+          m_Value: 0
         - m_ExpressionIndex: 24
-          m_Value: 3000
+          m_Value: 0
+        - m_ExpressionIndex: 25
+          m_Value: 5
         - m_ExpressionIndex: 27
           m_Value: 5
         - m_ExpressionIndex: 28
+          m_Value: 5
+        - m_ExpressionIndex: 29
+          m_Value: 0
+        - m_ExpressionIndex: 30
+          m_Value: 5
+        - m_ExpressionIndex: 31
+          m_Value: 5
+        - m_ExpressionIndex: 32
+          m_Value: 0
+        - m_ExpressionIndex: 33
+          m_Value: 0
+        - m_ExpressionIndex: 35
+          m_Value: 0
+        - m_ExpressionIndex: 36
+          m_Value: 5
+        - m_ExpressionIndex: 38
+          m_Value: 1
+        - m_ExpressionIndex: 42
+          m_Value: 0.5
+        - m_ExpressionIndex: 46
+          m_Value: 12
+        - m_ExpressionIndex: 48
+          m_Value: 0
+        - m_ExpressionIndex: 49
+          m_Value: 0
+        - m_ExpressionIndex: 51
+          m_Value: 0.5
+        - m_ExpressionIndex: 52
+          m_Value: 0.5
+        - m_ExpressionIndex: 56
+          m_Value: 10
+        - m_ExpressionIndex: 57
+          m_Value: 0.5
+        - m_ExpressionIndex: 59
+          m_Value: 6.2831855
+        - m_ExpressionIndex: 61
+          m_Value: 6.2831855
+        - m_ExpressionIndex: 64
+          m_Value: 0
+        - m_ExpressionIndex: 65
+          m_Value: 0
+        - m_ExpressionIndex: 66
+          m_Value: 0.333
+        - m_ExpressionIndex: 67
+          m_Value: -0.333
+        - m_ExpressionIndex: 68
+          m_Value: 0.2
+        - m_ExpressionIndex: 70
+          m_Value: 0.333
+        - m_ExpressionIndex: 71
+          m_Value: 0
+        - m_ExpressionIndex: 72
+          m_Value: -0.333
+        - m_ExpressionIndex: 74
+          m_Value: 1
+        - m_ExpressionIndex: 75
+          m_Value: 0.333
+        - m_ExpressionIndex: 76
+          m_Value: 1
+        - m_ExpressionIndex: 77
+          m_Value: 1
+        - m_ExpressionIndex: 78
+          m_Value: 1
+        - m_ExpressionIndex: 79
+          m_Value: 0
+        - m_ExpressionIndex: 81
+          m_Value: -0.333
+        - m_ExpressionIndex: 83
+          m_Value: 0.2
+        - m_ExpressionIndex: 84
+          m_Value: 0
+        - m_ExpressionIndex: 85
+          m_Value: 0
+        - m_ExpressionIndex: 86
+          m_Value: 0
+        - m_ExpressionIndex: 87
+          m_Value: 3000
+        - m_ExpressionIndex: 89
+          m_Value: 1
+        - m_ExpressionIndex: 90
+          m_Value: -0.333
+        - m_ExpressionIndex: 93
+          m_Value: 0
+        - m_ExpressionIndex: 94
+          m_Value: 0
+        - m_ExpressionIndex: 95
+          m_Value: 1
+        - m_ExpressionIndex: 96
+          m_Value: 3000
+        - m_ExpressionIndex: 97
+          m_Value: 0
+        - m_ExpressionIndex: 98
+          m_Value: 0
+        - m_ExpressionIndex: 101
+          m_Value: 10
+        - m_ExpressionIndex: 102
+          m_Value: 1
+        - m_ExpressionIndex: 103
+          m_Value: 0
+        - m_ExpressionIndex: 105
+          m_Value: 0.333
+        - m_ExpressionIndex: 106
+          m_Value: 1
+        - m_ExpressionIndex: 107
+          m_Value: 1
+        - m_ExpressionIndex: 109
+          m_Value: 1
+        - m_ExpressionIndex: 110
+          m_Value: 0
+        - m_ExpressionIndex: 112
+          m_Value: 1
+        - m_ExpressionIndex: 116
+          m_Value: 6.2831855
+        - m_ExpressionIndex: 117
+          m_Value: 5
+        - m_ExpressionIndex: 118
+          m_Value: 0.1
+        - m_ExpressionIndex: 119
+          m_Value: 50
+        - m_ExpressionIndex: 120
+          m_Value: 20
+        - m_ExpressionIndex: 128
+          m_Value: 5
+        - m_ExpressionIndex: 130
+          m_Value: 5
+        - m_ExpressionIndex: 134
+          m_Value: 5
+        - m_ExpressionIndex: 140
+          m_Value: 5
+        - m_ExpressionIndex: 143
+          m_Value: 32
+        - m_ExpressionIndex: 145
+          m_Value: 0.1
+        - m_ExpressionIndex: 146
+          m_Value: 5000
+        - m_ExpressionIndex: 149
           m_Value: 0.56
-        - m_ExpressionIndex: 29
-          m_Value: 6.2831855
-        - m_ExpressionIndex: 30
-          m_Value: 1
-        - m_ExpressionIndex: 32
-          m_Value: 0.1
-        - m_ExpressionIndex: 33
-          m_Value: 5000
+        - m_ExpressionIndex: 150
+          m_Value: 5
+        - m_ExpressionIndex: 157
+          m_Value: 5
+        - m_ExpressionIndex: 158
+          m_Value: 5
+        - m_ExpressionIndex: 159
+          m_Value: 5
+        - m_ExpressionIndex: 161
+          m_Value: 0.53
+        - m_ExpressionIndex: 165
+          m_Value: 0.56
       m_Vector2f:
         m_Array: []
       m_Vector3f:
         m_Array:
-        - m_ExpressionIndex: 4
-          m_Value: {x: 0.3, y: 0.3, z: 0.3}
-        - m_ExpressionIndex: 5
-          m_Value: {x: 0, y: 0, z: -10}
-        - m_ExpressionIndex: 6
+        - m_ExpressionIndex: 55
           m_Value: {x: 0.5, y: 0.5, z: 0.5}
-        - m_ExpressionIndex: 8
-          m_Value: {x: 15, y: 15, z: 15}
-        - m_ExpressionIndex: 17
-          m_Value: {x: 0, y: 0, z: 10}
-        - m_ExpressionIndex: 21
-          m_Value: {x: 0, y: 0, z: 0}
-        - m_ExpressionIndex: 25
-          m_Value: {x: -0.333, y: 0.2, z: -0.333}
-        - m_ExpressionIndex: 26
-          m_Value: {x: 0.333, y: 1, z: 0.333}
-        - m_ExpressionIndex: 31
-          m_Value: {x: 1, y: 1, z: 1}
       m_Vector4f:
         m_Array: []
       m_Uint:
         m_Array:
-        - m_ExpressionIndex: 22
+        - m_ExpressionIndex: 0
+          m_Value: 3
+        - m_ExpressionIndex: 3
           m_Value: 3
       m_Int:
         m_Array: []
       m_Matrix4x4f:
-        m_Array:
-        - m_ExpressionIndex: 13
-          m_Value:
-            e00: 0.2
-            e01: 0
-            e02: 0
-            e03: 0
-            e10: 0
-            e11: 0.2
-            e12: 0
-            e13: 0
-            e20: 0
-            e21: 0
-            e22: 0.2
-            e23: 0
-            e30: 0
-            e31: 0
-            e32: 0
-            e33: 1
-        - m_ExpressionIndex: 16
-          m_Value:
-            e00: 5
-            e01: 0
-            e02: 0
-            e03: 0
-            e10: 0
-            e11: 5
-            e12: 0
-            e13: 0
-            e20: 0
-            e21: 0
-            e22: 5
-            e23: 0
-            e30: 0
-            e31: 0
-            e32: 0
-            e33: 1
+        m_Array: []
       m_AnimationCurve:
         m_Array: []
       m_Gradient:
         m_Array: []
       m_NamedObject:
         m_Array:
-        - m_ExpressionIndex: 18
+        - m_ExpressionIndex: 125
           m_Value: {fileID: 2800000, guid: d01d8874889eebc4ab0cde7f2b3309de, type: 3}
-        - m_ExpressionIndex: 34
+        - m_ExpressionIndex: 131
           m_Value: {fileID: 11700000, guid: 215b01aa0f431244786e0c3732a59612, type: 3}
+        - m_ExpressionIndex: 167
+          m_Value: {fileID: 2800000, guid: d01d8874889eebc4ab0cde7f2b3309de, type: 3}
       m_Bool:
         m_Array: []
     m_ExposedExpressions: []
@@ -6985,7 +7881,6 @@
       reflectionProbeUsage: 0
       lightProbeUsage: 0
     m_CullingFlags: 3
-    m_UpdateMode: 0
   m_Systems:
   - type: 0
     flags: 0
@@ -7000,7 +7895,7 @@
       buffers: []
       values:
       - nameId: Rate
-        index: 24
+        index: 160
       params: []
       shaderSourceIndex: -1
   - type: 0
@@ -7016,7 +7911,7 @@
       buffers: []
       values:
       - nameId: Rate
-        index: 24
+        index: 123
       params: []
       shaderSourceIndex: -1
   - type: 1
@@ -7036,9 +7931,9 @@
       index: 2
     values:
     - nameId: bounds_center
-      index: 21
+      index: 133
     - nameId: bounds_size
-      index: 31
+      index: 129
     tasks:
     - type: 536870912
       buffers:
@@ -7052,12 +7947,24 @@
         index: 3
       values:
       - nameId: ArcSphere_sphere_center_a
-        index: 36
+        index: 136
+      - nameId: ArcSphere_sphere_radius_a
+        index: 149
+      - nameId: ArcSphere_arc_a
+        index: 144
+      - nameId: Min_b
+        index: 141
+      - nameId: Max_b
+        index: 126
+      - nameId: Min_c
+        index: 134
+      - nameId: Max_c
+        index: 130
       params:
       - nameId: bounds_center
-        index: 21
+        index: 133
       - nameId: bounds_size
-        index: 31
+        index: 129
       shaderSourceIndex: 0
     - type: 805306368
       buffers:
@@ -7067,13 +7974,43 @@
         index: 4
       values:
       - nameId: InvFieldTransform_a
-        index: 35
+        index: 155
       - nameId: FieldTransform_a
-        index: 12
+        index: 91
+      - nameId: attractionSpeed_a
+        index: 150
+      - nameId: attractionForce_a
+        index: 143
+      - nameId: stickDistance_a
+        index: 145
+      - nameId: stickForce_a
+        index: 146
       - nameId: deltaTime_a
-        index: 14
+        index: 100
+      - nameId: FieldTransform_b
+        index: 99
+      - nameId: Elasticity_b
+        index: 147
+      - nameId: Friction_b
+        index: 148
+      - nameId: LifetimeLoss_b
+        index: 137
+      - nameId: InvFieldTransform_b
+        index: 138
+      - nameId: InvFieldTransform_c
+        index: 135
+      - nameId: FieldTransform_c
+        index: 115
+      - nameId: Roughness_c
+        index: 139
+      - nameId: Intensity_c
+        index: 140
+      - nameId: octaves_c
+        index: 151
+      - nameId: deltaDragCoefficient_c
+        index: 163
       - nameId: DistanceField_a
-        index: 34
+        index: 131
       params: []
       shaderSourceIndex: 1
     - type: 1073741826
@@ -7081,8 +8018,14 @@
       - nameId: attributeBuffer
         index: 0
       values:
+      - nameId: uniform_a
+        index: 34
+      - nameId: Size_c
+        index: 161
+      - nameId: alphaThreshold
+        index: 166
       - nameId: mainTexture
-        index: 18
+        index: 167
       params:
       - nameId: sortPriority
         index: 0
@@ -7104,9 +8047,9 @@
       index: 1
     values:
     - nameId: bounds_center
-      index: 21
+      index: 162
     - nameId: bounds_size
-      index: 31
+      index: 142
     tasks:
     - type: 536870912
       buffers:
@@ -7120,12 +8063,24 @@
         index: 7
       values:
       - nameId: ArcSphere_sphere_center_a
-        index: 36
+        index: 164
+      - nameId: ArcSphere_sphere_radius_a
+        index: 165
+      - nameId: ArcSphere_arc_a
+        index: 154
+      - nameId: Min_b
+        index: 152
+      - nameId: Max_b
+        index: 153
+      - nameId: Min_c
+        index: 158
+      - nameId: Max_c
+        index: 159
       params:
       - nameId: bounds_center
-        index: 21
+        index: 162
       - nameId: bounds_size
-        index: 31
+        index: 142
       shaderSourceIndex: 3
     - type: 805306368
       buffers:
@@ -7134,8 +8089,32 @@
       - nameId: deadListOut
         index: 8
       values:
+      - nameId: Sphere_center_a
+        index: 156
+      - nameId: Sphere_radius_a
+        index: 157
+      - nameId: attractionSpeed_a
+        index: 117
+      - nameId: attractionForce_a
+        index: 120
+      - nameId: stickDistance_a
+        index: 118
+      - nameId: stickForce_a
+        index: 119
       - nameId: deltaTime_a
-        index: 14
+        index: 100
+      - nameId: InvFieldTransform_b
+        index: 121
+      - nameId: FieldTransform_b
+        index: 82
+      - nameId: Roughness_b
+        index: 132
+      - nameId: Intensity_b
+        index: 128
+      - nameId: octaves_b
+        index: 124
+      - nameId: deltaDragCoefficient_b
+        index: 122
       params: []
       shaderSourceIndex: 4
     - type: 1073741826
@@ -7143,8 +8122,14 @@
       - nameId: attributeBuffer
         index: 1
       values:
+      - nameId: uniform_a
+        index: 34
+      - nameId: Size_c
+        index: 161
+      - nameId: alphaThreshold
+        index: 127
       - nameId: mainTexture
-        index: 18
+        index: 125
       params:
       - nameId: sortPriority
         index: 0
