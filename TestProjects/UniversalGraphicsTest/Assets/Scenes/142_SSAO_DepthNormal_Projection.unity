--- conflicted
+++ resolved
@@ -500,14 +500,7 @@
     TargetWidth: 960
     TargetHeight: 540
     PerPixelCorrectnessThreshold: 0.005
-<<<<<<< HEAD
-    PerPixelGammaThreshold: 0.003921569
-    PerPixelAlphaThreshold: 0.003921569
-    AverageCorrectnessThreshold: 0.001
-    IncorrectPixelsThreshold: 0.0000038146973
-=======
     AverageCorrectnessThreshold: 0.0015
->>>>>>> 12593d02
     UseHDR: 0
     UseBackBuffer: 0
     ImageResolution: 0
