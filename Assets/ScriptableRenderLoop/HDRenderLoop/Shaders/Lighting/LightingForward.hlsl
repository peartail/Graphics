--- conflicted
+++ resolved
@@ -14,11 +14,7 @@
 
 // TODO: Think about how to apply Disney diffuse preconvolve on indirect diffuse => must be done during GBuffer layout! Else emissive will be fucked...
 // That's mean we need to read DFG texture during Gbuffer...
-<<<<<<< HEAD
 void ForwardLighting(	float3 V, float3 positionWS, PreLightData prelightData, BSDFData bsdfData,
-=======
-void ForwardLighting(   float3 V, float3 positionWS, BSDFData bsdfData,
->>>>>>> ed4f517b
                         out float4 diffuseLighting,
                         out float4 specularLighting)
 {
