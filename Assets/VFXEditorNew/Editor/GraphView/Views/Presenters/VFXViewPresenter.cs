using System;
using System.Collections.Generic;
using System.Linq;
using RMGUI.GraphView;
using UnityEngine;
using UnityEngine.RMGUI;

namespace UnityEditor.VFX.UI
{
	[Serializable]
	class VFXViewPresenter : GraphViewPresenter
	{
		[SerializeField]
		public List<VFXFlowAnchorPresenter> m_FlowAnchorPresenters;

        [SerializeField]
        public Dictionary<Type,List<NodeAnchorPresenter>> m_DataInputAnchorPresenters = new Dictionary<Type, List<NodeAnchorPresenter>>();

        [SerializeField]
        public Dictionary<Type, List<NodeAnchorPresenter>> m_DataOutputAnchorPresenters = new Dictionary<Type, List<NodeAnchorPresenter>>();

        protected new void OnEnable()
		{
			base.OnEnable();

            if (m_FlowAnchorPresenters == null)
                m_FlowAnchorPresenters = new List<VFXFlowAnchorPresenter>();

            if (m_DataOutputAnchorPresenters == null)
                m_DataOutputAnchorPresenters = new Dictionary<Type,List<NodeAnchorPresenter>>();

            if (m_DataInputAnchorPresenters == null)
                m_DataInputAnchorPresenters = new Dictionary<Type, List<NodeAnchorPresenter>>();

            SetGraphAsset(m_GraphAsset != null ? m_GraphAsset : CreateInstance<VFXGraphAsset>(), false);
		}

		public VFXView View
		{
			get
			{
				// TODO Is that good design?
				if (m_View == null)
					m_View = new VFXView();
				return m_View;
			}
		}

        private void RecreateOperatorEdges()
        {
            m_Elements.RemoveAll(e => e is VFXOperatorEdgePresenter);

            var operatorPresenters = m_Elements.OfType<VFXOperatorPresenter>().Cast<VFXOperatorPresenter>().ToArray();
            foreach (var operatorPresenter in operatorPresenters)
            {
                var modelOperator = operatorPresenter.Operator;
                foreach (var input in modelOperator.InputSlots)
                {
                    if (input.parent != null)
                    {
                        var edgePresenter = CreateInstance<VFXOperatorEdgePresenter>();

                        var operatorPresenterFrom = operatorPresenters.First(e => e.Operator == input.parent);
                        var operatorPresenterTo = operatorPresenters.First(e => e.Operator == modelOperator);

                        var anchorFrom = operatorPresenterFrom.outputAnchors.First(o => (o as VFXOperatorAnchorPresenter).slotID == input.parentSlotID);
                        var anchorTo = operatorPresenterTo.inputAnchors.First(o => (o as VFXOperatorAnchorPresenter).slotID == input.slotID);

                        edgePresenter.output = anchorFrom;
                        edgePresenter.input = anchorTo;

                        base.AddElement(edgePresenter);
                    }
                }
            }
        }

		public override void AddElement(EdgePresenter edge)
		{
			if (edge is VFXFlowEdgePresenter)
			{
				var flowEdge = (VFXFlowEdgePresenter)edge;

				var context0 = ((VFXFlowAnchorPresenter)flowEdge.output).Owner as VFXContext;
				var context1 = ((VFXFlowAnchorPresenter)flowEdge.input).Owner as VFXContext;

				VFXSystem.ConnectContexts(context0, context1, m_GraphAsset.root);
				RecreateFlowEdges();
			}
            else if (edge is EdgePresenter)
            {
                var flowEdge = edge as EdgePresenter;
                var fromAnchor = flowEdge.output as VFXOperatorAnchorPresenter;
                var toAnchor = flowEdge.input as VFXOperatorAnchorPresenter;

                //Update connection
                var inputSlots = toAnchor.sourceOperator.Operator.InputSlots;
                var sourceIndex = Array.FindIndex(inputSlots, s => s.slotID == toAnchor.slotID);


                inputSlots[sourceIndex].Connect(fromAnchor.sourceOperator.Operator, fromAnchor.slotID);
                toAnchor.sourceOperator.Operator.Invalidate(VFXModel.InvalidationCause.kParamChanged);

                toAnchor.sourceOperator.Init(toAnchor.sourceOperator.Operator);
                RecreateOperatorEdges();
            }
            else
            {
                throw new NotImplementedException();
            }
		}

		public override void RemoveElement(GraphElementPresenter element)
		{
			base.RemoveElement(element);

			if (element is VFXContextPresenter)
			{
				VFXContext context = ((VFXContextPresenter)element).Model;

				// First we need to disconnect context if needed
				VFXSystem.DisconnectContext(context, m_GraphAsset.root);
				var system = context.GetParent();
				var index = system.GetIndex(context);
				if (index < system.GetNbChildren() - 1)
					VFXSystem.DisconnectContext(system.GetChild(index + 1), m_GraphAsset.root);

				// now context should be in its own system
				m_GraphAsset.root.RemoveChild(context.GetParent());
				context.Detach();

				RecreateFlowEdges();
			}
            else if (element is VFXOperatorPresenter)
            {
                var operatorPresenter = element as VFXOperatorPresenter;
                var allOperator = m_Elements.OfType<VFXOperatorPresenter>().Cast<VFXOperatorPresenter>();
                foreach (var currentOperator in allOperator)
                {
                    var slotToDelete = currentOperator.Operator.InputSlots.Where(s => s.parent == operatorPresenter.Operator).ToArray();
                    if (slotToDelete.Length > 0)
                    {
                        foreach (var inputSlot in slotToDelete)
                        {
                            inputSlot.Disconnect();
                        }
                        currentOperator.Operator.Invalidate(VFXModel.InvalidationCause.kParamChanged);
                        currentOperator.Init(currentOperator.Operator);
                    }
                }
                m_ModelContainer.m_Roots.Remove(operatorPresenter.Operator);
                RecreateOperatorEdges();
            }
			else if (element is VFXFlowEdgePresenter)
			{
				var anchorPresenter = ((VFXFlowEdgePresenter)element).input;
				var context = ((VFXFlowAnchorPresenter)anchorPresenter).Owner as VFXContext;
				if (context != null)
					VFXSystem.DisconnectContext(context, m_GraphAsset.root);
			}
<<<<<<< HEAD
            else if (element is VFXOperatorEdgePresenter)
            {
                var edge = element as VFXOperatorEdgePresenter;
                var to = edge.input as VFXOperatorAnchorPresenter;

                //Update connection (*wip* : will be a function of VFXOperator)
                var toOperator = to.sourceOperator.Operator;
                var toSlot = toOperator.InputSlots.First(o => o.slotID == to.slotID);
                toSlot.Disconnect();
                toOperator.Invalidate(VFXModel.InvalidationCause.kParamChanged);

                to.sourceOperator.Init(toOperator);
                RecreateOperatorEdges();
            }
            else
            {
                throw new NotImplementedException(string.Format("Unexpected type   : {0}", element.GetType().FullName));
            }

			EditorUtility.SetDirty(m_ModelContainer);
=======
>>>>>>> 0673c29f
        }

        public void RegisterFlowAnchorPresenter(VFXFlowAnchorPresenter presenter)
        {
            if (!m_FlowAnchorPresenters.Contains(presenter))
                m_FlowAnchorPresenters.Add(presenter);
        }

        public void UnregisterFlowAnchorPresenter(VFXFlowAnchorPresenter presenter)
        {
            m_FlowAnchorPresenters.Remove(presenter);
        }

        public void RegisterDataAnchorPresenter(VFXDataInputAnchorPresenter presenter)
        {
            List<NodeAnchorPresenter> list;
            if (!m_DataInputAnchorPresenters.TryGetValue(presenter.anchorType, out list))
            {
                list = new List<NodeAnchorPresenter>();
                m_DataInputAnchorPresenters[presenter.anchorType] = list;
            }
            if (!list.Contains(presenter))
                list.Add(presenter);
        }

        public void UnregisterDataAnchorPresenter(VFXDataInputAnchorPresenter presenter)
        {
            List<NodeAnchorPresenter> list;
            if (m_DataInputAnchorPresenters.TryGetValue(presenter.anchorType, out list))
            {
                list.Remove(presenter);
            }
        }

        public void RegisterDataAnchorPresenter(VFXDataOutputAnchorPresenter presenter)
        {
            List<NodeAnchorPresenter> list;
            if (!m_DataOutputAnchorPresenters.TryGetValue(presenter.anchorType, out list))
            {
                list = new List<NodeAnchorPresenter>();
                m_DataOutputAnchorPresenters[presenter.anchorType] = list;
            }
            if (!list.Contains(presenter))
                list.Add(presenter);
        }

        public void UnregisterDataAnchorPresenter(VFXDataOutputAnchorPresenter presenter)
        {
            List<NodeAnchorPresenter> list;
            if (m_DataOutputAnchorPresenters.TryGetValue(presenter.anchorType, out list))
            {
                list.Remove(presenter);
            }
        }

        public override List<NodeAnchorPresenter> GetCompatibleAnchors(NodeAnchorPresenter startAnchorPresenter, NodeAdapter nodeAdapter)
		{
            if (startAnchorPresenter is VFXOperatorAnchorPresenter)
            {
                var allOperatorPresenter = elements.OfType<VFXOperatorPresenter>();
                if (startAnchorPresenter.direction == Direction.Input)
                    return allOperatorPresenter.SelectMany(o => o.outputAnchors).ToList();
                return allOperatorPresenter.SelectMany(o => o.inputAnchors).ToList();
            }

            if( startAnchorPresenter is VFXDataAnchorPresenter )
            {
                var dictionary = startAnchorPresenter is VFXDataInputAnchorPresenter ? m_DataOutputAnchorPresenters : m_DataInputAnchorPresenters;

                List<NodeAnchorPresenter> presenters;
                if( !dictionary.TryGetValue(startAnchorPresenter.anchorType,out presenters) )
                {
                    presenters = new List<NodeAnchorPresenter>();
                    dictionary[startAnchorPresenter.anchorType] = presenters;
                }

                return presenters;
            }

            var res = new List<NodeAnchorPresenter>();

            if (!(startAnchorPresenter is VFXFlowAnchorPresenter))
				return res;

			var startFlowAnchorPresenter = (VFXFlowAnchorPresenter)startAnchorPresenter;

			foreach (var anchorPresenter in m_FlowAnchorPresenters)
			{
				VFXModel owner = anchorPresenter.Owner;
				if (owner == null ||
					startAnchorPresenter == anchorPresenter ||
					!anchorPresenter.IsConnectable() ||
					startAnchorPresenter.direction == anchorPresenter.direction ||
					owner == startFlowAnchorPresenter.Owner)
					continue;

				if (owner is VFXContext)
				{
					VFXSystem system = ((VFXContext)owner).GetParent();
					if (system == null)
						continue;

					int indexOffset = startAnchorPresenter.direction == Direction.Output ? 0 : 1;
					if (system.AcceptChild(startFlowAnchorPresenter.Owner, system.GetIndex(owner) + indexOffset))
						res.Add(anchorPresenter);
				}
			}

			return res;
		}

		public void AddVFXContext(Vector2 pos,VFXContext context)
		{
            context.position = pos;

			// needs to create a temp system to hold the context
<<<<<<< HEAD
			var system = new VFXSystem();
            system.AddChild(context);

			m_ModelContainer.m_Roots.Add(system);
=======
			var system = new VFXSystem();
            system.AddChild(context);

            m_GraphAsset.root.AddChild(system);
>>>>>>> 0673c29f
			AddPresentersFromModel(system);
		}

        public void AddVFXOperator(Vector2 pos, VFXOperator desc)
        {
            var model = desc;
            model.Position = pos;
            m_ModelContainer.m_Roots.Add(model);
            AddPresentersFromModel(model);
            EditorUtility.SetDirty(m_ModelContainer);
        }


		private void RecreateFlowEdges()
		{
			m_Elements.RemoveAll(element => element is VFXFlowEdgePresenter);

			foreach (var model in m_GraphAsset.root.GetChildren())
				if (model is VFXSystem)
					CreateFlowEdges((VFXSystem)model);
		}

		private void CreateFlowEdges(VFXSystem system)
		{
		    if (elements.Count() == 0)
		        return;

			for (int i = 0; i < system.GetNbChildren() - 1; ++i)
			{
				var inModel = system.GetChild(i);
				var outModel = system.GetChild(i + 1);
				var inPresenter = elements.OfType<VFXContextPresenter>().First(x => x.Model == inModel);
				var outPresenter = elements.OfType<VFXContextPresenter>().First(x => x.Model == outModel);

				var edgePresenter = ScriptableObject.CreateInstance<VFXFlowEdgePresenter>();
				edgePresenter.output = inPresenter.outputAnchors[0];
				edgePresenter.input = outPresenter.inputAnchors[0];
				base.AddElement(edgePresenter);
			}
		}

		private void AddPresentersFromModel(VFXModel model)
		{
			if (model is VFXSystem)
			{
				VFXSystem system = (VFXSystem)model;

				foreach (var context in system.GetChildren())
					AddPresentersFromModel(context);

				// Add the connections if any
				CreateFlowEdges(system);
			}
			else if (model is VFXContext)
			{
				VFXContext context = (VFXContext)model;
				var presenter = CreateInstance<VFXContextPresenter>();
				presenter.Init(this,context);
				presenter.position = new Rect(context.position.x, context.position.y, 100, 100);
				AddElement(presenter);
			}
            else if (model is VFXOperator)
            {
                VFXOperator context = (VFXOperator)model;
                var presenter = CreateInstance<VFXOperatorPresenter>();
                presenter.Init(context);
                presenter.position = new Rect(context.Position.x, context.Position.y, 100, 100);
                AddElement(presenter);
            }
            else
            {
                throw new NotImplementedException();
            }
		}
        public VFXGraphAsset GetGraphAsset()
        {
            return m_GraphAsset;
        }
        public void SetGraphAsset(VFXGraphAsset graph, bool force)
		{
            if (m_GraphAsset != graph || force)
			{
                // Do we have a leak without this line ?
                /*if (m_GraphAsset != null && !EditorUtility.IsPersistent(m_GraphAsset))
                    DestroyImmediate(m_GraphAsset);*/

                m_Elements.Clear();
				m_FlowAnchorPresenters.Clear();
                m_GraphAsset = graph;

                if (m_GraphAsset != null)
                    foreach (var model in m_GraphAsset.root.GetChildren())
						AddPresentersFromModel(model);

				// Doesn't work for some reason
				//View.FrameAll();
			}
		}

		[SerializeField]
		private VFXGraphAsset m_GraphAsset;

		private VFXView m_View; // Don't call directly as it is lazy initialized
	}
}<|MERGE_RESOLUTION|>--- conflicted
+++ resolved
@@ -158,7 +158,6 @@
 				if (context != null)
 					VFXSystem.DisconnectContext(context, m_GraphAsset.root);
 			}
-<<<<<<< HEAD
             else if (element is VFXOperatorEdgePresenter)
             {
                 var edge = element as VFXOperatorEdgePresenter;
@@ -177,10 +176,6 @@
             {
                 throw new NotImplementedException(string.Format("Unexpected type   : {0}", element.GetType().FullName));
             }
-
-			EditorUtility.SetDirty(m_ModelContainer);
-=======
->>>>>>> 0673c29f
         }
 
         public void RegisterFlowAnchorPresenter(VFXFlowAnchorPresenter presenter)
@@ -297,17 +292,10 @@
             context.position = pos;
 
 			// needs to create a temp system to hold the context
-<<<<<<< HEAD
 			var system = new VFXSystem();
             system.AddChild(context);
 
-			m_ModelContainer.m_Roots.Add(system);
-=======
-			var system = new VFXSystem();
-            system.AddChild(context);
-
             m_GraphAsset.root.AddChild(system);
->>>>>>> 0673c29f
 			AddPresentersFromModel(system);
 		}
 
