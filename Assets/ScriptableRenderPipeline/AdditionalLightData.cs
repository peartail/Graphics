--- conflicted
+++ resolved
@@ -1,4 +1,4 @@
-using UnityEngine;
+﻿using UnityEngine;
 using System.Collections;
 
 namespace UnityEngine.Experimental.Rendering
@@ -49,8 +49,7 @@
         public float lightLength = 0.0f; // Area & projector lights
 
         [Range(0.0f, 20.0f)]
-<<<<<<< HEAD
-        public float areaLightWidth = 0.0f;
+        public float lightWidth  = 0.0f; // Area & projector lights
 
         // shadow related parameters
         [System.Serializable]
@@ -159,8 +158,5 @@
             }
             serializedObject.ApplyModifiedProperties();
         }
-=======
-        public float lightWidth  = 0.0f; // Area & projector lights
->>>>>>> 5b2f2496
     }
 }