--- conflicted
+++ resolved
@@ -42,11 +42,7 @@
             s_TypeName = new Dictionary<string, ShaderTypeGenerator>();
 
             // Iterate over assemblyList, discover all applicable types with fully qualified names
-<<<<<<< HEAD
-			var assemblyList = AppDomain.CurrentDomain.GetAssemblies().ToList();
-=======
             var assemblyList = AppDomain.CurrentDomain.GetAssemblies().ToList();
->>>>>>> ef61aa54
 
             foreach (var assembly in assemblyList)
             {
