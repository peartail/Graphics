--- conflicted
+++ resolved
@@ -87,14 +87,14 @@
                     RenderTargetIdentifier[] tex;
                     sc.GetTex2DArrays(out tex, out offset, out count);
 
-                    // bind buffers
-                    cb.SetGlobalBuffer(HDShaderIDs._ShadowDatasExp, s_ShadowDataBuffer);
-                    cb.SetGlobalBuffer(HDShaderIDs._ShadowPayloads, s_ShadowPayloadBuffer);
-                    // bind textures
-                    cb.SetGlobalTexture(HDShaderIDs._ShadowmapExp_VSM_0, tex[0]);
-                    cb.SetGlobalTexture(HDShaderIDs._ShadowmapExp_VSM_1, tex[1]);
-                    cb.SetGlobalTexture(HDShaderIDs._ShadowmapExp_VSM_2, tex[2]);
-                    cb.SetGlobalTexture(HDShaderIDs._ShadowmapExp_PCF, tex[3]);
+                        // bind buffers
+                        cb.SetGlobalBuffer(HDShaderIDs._ShadowDatasExp, s_ShadowDataBuffer);
+                        cb.SetGlobalBuffer(HDShaderIDs._ShadowPayloads, s_ShadowPayloadBuffer);
+                        // bind textures
+                        cb.SetGlobalTexture(HDShaderIDs._ShadowmapExp_VSM_0, tex[0]);
+                        cb.SetGlobalTexture(HDShaderIDs._ShadowmapExp_VSM_1, tex[1]);
+                        cb.SetGlobalTexture(HDShaderIDs._ShadowmapExp_VSM_2, tex[2]);
+                        cb.SetGlobalTexture(HDShaderIDs._ShadowmapExp_PCF, tex[3]);
 
                     // TODO: Currently samplers are hard coded in ShadowContext.hlsl, so we can't really set them here
                 };
@@ -248,16 +248,7 @@
             // clustered light list specific buffers and data begin
             public bool enableBigTilePrepass;
 
-<<<<<<< HEAD
-            public enum TileDebug : int
-=======
-            [Range(0.0f, 1.0f)]
-            public float diffuseGlobalDimmer = 1.0f;
-            [Range(0.0f, 1.0f)]
-            public float specularGlobalDimmer = 1.0f;
-
             public enum TileClusterDebug : int
->>>>>>> c2532d72
             {
                 None,
                 Tile,
@@ -478,20 +469,16 @@
             public LightLoop()
             {}
 
-<<<<<<< HEAD
-            public void Build(RenderPipelineResources renderPipelineResources, TileSettings tileSettings, GlobalTextureSettings textureSettings, ShadowInitParameters shadowInit, ShadowSettings shadowSettings, IBLFilterGGX iblFilterGGX)
-=======
             int GetDeferredLightingMaterialIndex(int outputSplitLighting, int lightLoopTilePass, int shadowMask, int debugDisplay)
             {
                 return (outputSplitLighting) | (lightLoopTilePass << 1) | (shadowMask << 2) | (debugDisplay << 3);
             }
 
             public void Build(  RenderPipelineResources renderPipelineResources,
-                                RenderingSettings renderingSettings,
+                                GlobalRenderingSettings renderingSettings,
                                 TileSettings tileSettings,
-                                TextureSettings textureSettings,
+                                GlobalTextureSettings textureSettings,
                                 ShadowInitParameters shadowInit, ShadowSettings shadowSettings, IBLFilterGGX iblFilterGGX)
->>>>>>> c2532d72
             {
                 // Deferred opaque are always using Fptl. Forward opaque can use Fptl or Cluster, transparent use cluster.
                 // When MSAA is enabled we disable Fptl as it become expensive compare to cluster
@@ -1877,11 +1864,11 @@
                     cmd.SetGlobalInt(HDShaderIDs._NumTileClusteredX, GetNumTileClusteredX(camera));
                     cmd.SetGlobalInt(HDShaderIDs._NumTileClusteredY, GetNumTileClusteredY(camera));
 
-                    if (m_TileSettings.enableBigTilePrepass)
+                if (m_TileSettings.enableBigTilePrepass)
                         cmd.SetGlobalBuffer(HDShaderIDs.g_vBigTileLightList, s_BigTileLightList);
 
                     // Cluster
-                    {
+               {
                         cmd.SetGlobalFloat(HDShaderIDs.g_fClustScale, m_ClustScale);
                         cmd.SetGlobalFloat(HDShaderIDs.g_fClustBase, k_ClustLogBase);
                         cmd.SetGlobalFloat(HDShaderIDs.g_fNearPlane, camera.nearClipPlane);
@@ -1890,11 +1877,11 @@
                         cmd.SetGlobalInt(HDShaderIDs.g_isLogBaseBufferEnabled, k_UseDepthBuffer ? 1 : 0);
 
                         cmd.SetGlobalBuffer(HDShaderIDs.g_vLayeredOffsetsBuffer, s_PerVoxelOffset);
-                        if (k_UseDepthBuffer)
-                        {
+                    if (k_UseDepthBuffer)
+                    {
                             cmd.SetGlobalBuffer(HDShaderIDs.g_logBaseBuffer, s_PerTileLogBaseTweak);
-                        }
-                    }
+                }
+            }
                 }
             }
 
