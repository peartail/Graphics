--- conflicted
+++ resolved
@@ -643,7 +643,7 @@
 }
 
 #include "LayeredLitDataDisplacement.hlsl"
-<<<<<<< HEAD
+#include "../Lit/LitBuiltinData.hlsl"
 
 void GetSurfaceAndBuiltinData(FragInputs input, float3 V, inout PositionInputs posInput, out SurfaceData surfaceData, out BuiltinData builtinData)
 {
@@ -773,137 +773,4 @@
     GetBuiltinData(input, surfaceData, alpha, bentNormalWS, depthOffset, builtinData);
 }
 
-#include "../Lit/LitDataMeshModification.hlsl"
-=======
-#include "../Lit/LitBuiltinData.hlsl"
-
-void GetSurfaceAndBuiltinData(FragInputs input, float3 V, inout PositionInputs posInput, out SurfaceData surfaceData, out BuiltinData builtinData)
-{
-#ifdef LOD_FADE_CROSSFADE // enable dithering LOD transition if user select CrossFade transition in LOD group
-    LODDitheringTransition(posInput.positionSS, unity_LODFade.x);
-#endif
-
-    ApplyDoubleSidedFlipOrMirror(input); // Apply double sided flip on the vertex normal
-
-    LayerTexCoord layerTexCoord;
-    ZERO_INITIALIZE(LayerTexCoord, layerTexCoord);
-    GetLayerTexCoord(input, layerTexCoord);
-
-    float4 blendMasks = GetBlendMask(layerTexCoord, input.color);
-    float depthOffset = ApplyPerPixelDisplacement(input, V, layerTexCoord, blendMasks);
-
-#ifdef _DEPTHOFFSET_ON
-    ApplyDepthOffsetPositionInput(V, depthOffset, GetWorldToHClipMatrix(), posInput);
-#endif
-
-    SurfaceData surfaceData0, surfaceData1, surfaceData2, surfaceData3;
-    float3 normalTS0, normalTS1, normalTS2, normalTS3;
-    float3 bentNormalTS0, bentNormalTS1, bentNormalTS2, bentNormalTS3;
-    float alpha0 = GetSurfaceData0(input, layerTexCoord, surfaceData0, normalTS0, bentNormalTS0);
-    float alpha1 = GetSurfaceData1(input, layerTexCoord, surfaceData1, normalTS1, bentNormalTS1);
-    float alpha2 = GetSurfaceData2(input, layerTexCoord, surfaceData2, normalTS2, bentNormalTS2);
-    float alpha3 = GetSurfaceData3(input, layerTexCoord, surfaceData3, normalTS3, bentNormalTS3);
-
-    // Note: If per pixel displacement is enabled it mean we will fetch again the various heightmaps at the intersection location. Not sure the compiler can optimize.
-    float weights[_MAX_LAYER];
-    ComputeLayerWeights(input, layerTexCoord, float4(alpha0, alpha1, alpha2, alpha3), blendMasks, weights);
-
-    // For layered shader, alpha of base color is used as either an opacity mask, a composition mask for inheritance parameters or a density mask.
-    float alpha = PROP_BLEND_SCALAR(alpha, weights);
-
-#ifdef _ALPHATEST_ON
-    DoAlphaTest(alpha, _AlphaCutoff);
-#endif
-
-    float3 normalTS;
-    float3 bentNormalTS;
-    float3 bentNormalWS;
-#if defined(_MAIN_LAYER_INFLUENCE_MODE)
-
-    #ifdef _INFLUENCEMASK_MAP
-    float influenceMask = GetInfluenceMask(layerTexCoord);
-    #else
-    float influenceMask = 1.0;
-    #endif
-
-    if (influenceMask > 0.0f)
-    {
-        surfaceData.baseColor = ComputeMainBaseColorInfluence(influenceMask, surfaceData0.baseColor, surfaceData1.baseColor, surfaceData2.baseColor, surfaceData3.baseColor, layerTexCoord, blendMasks.a, weights);
-        normalTS = ComputeMainNormalInfluence(influenceMask, input, normalTS0, normalTS1, normalTS2, normalTS3, layerTexCoord, blendMasks.a, weights);
-        bentNormalTS = ComputeMainNormalInfluence(influenceMask, input, bentNormalTS0, bentNormalTS1, bentNormalTS2, bentNormalTS3, layerTexCoord, blendMasks.a, weights);
-    }
-    else
-#endif
-    {
-        surfaceData.baseColor = SURFACEDATA_BLEND_VECTOR3(surfaceData, baseColor, weights);
-        normalTS = BlendLayeredVector3(normalTS0, normalTS1, normalTS2, normalTS3, weights);
-        bentNormalTS = BlendLayeredVector3(bentNormalTS0, bentNormalTS1, bentNormalTS2, bentNormalTS3, weights);
-    }
-
-    surfaceData.perceptualSmoothness = SURFACEDATA_BLEND_SCALAR(surfaceData, perceptualSmoothness, weights);
-    surfaceData.ambientOcclusion = SURFACEDATA_BLEND_SCALAR(surfaceData, ambientOcclusion, weights);
-    surfaceData.metallic = SURFACEDATA_BLEND_SCALAR(surfaceData, metallic, weights);
-    surfaceData.tangentWS = normalize(input.worldToTangent[0].xyz); // The tangent is not normalize in worldToTangent for mikkt. Tag: SURFACE_GRADIENT
-    surfaceData.subsurfaceMask = SURFACEDATA_BLEND_SCALAR(surfaceData, subsurfaceMask, weights);
-    surfaceData.thickness = SURFACEDATA_BLEND_SCALAR(surfaceData, thickness, weights);
-    surfaceData.diffusionProfile = SURFACEDATA_BLEND_SSS_PROFILE(surfaceData, diffusionProfile, weights);
-
-    // Layered shader support SSS and Transmission features
-    surfaceData.materialFeatures            = 0;
-
-#ifdef _MATERIALFEATURE_SUBSURFACE_SCATTERING
-    surfaceData.materialFeatures |= MATERIALFEATUREFLAGS_LIT_SUBSURFACE_SCATTERING;
-#endif
-#ifdef _MATERIAL_FEATURE_TRANSMISSION
-    surfaceData.materialFeatures |= MATERIALFEATUREFLAGS_LIT_TRANSMISSION;
-#endif
-
-    // Init other parameters
-    surfaceData.anisotropy = 0.0;
-    surfaceData.specularColor = float3(0.0, 0.0, 0.0);
-    surfaceData.coatMask = 0.0;
-    surfaceData.thicknessIrid = 0.0;
-
-    // Transparency parameters
-    // Use thickness from SSS
-    surfaceData.ior = 1.0;
-    surfaceData.transmittanceColor = float3(1.0, 1.0, 1.0);
-    surfaceData.atDistance = 1000000.0;
-    surfaceData.transmittanceMask = 0.0;
-
-    GetNormalWS(input, V, normalTS, surfaceData.normalWS);
-    // Use bent normal to sample GI if available
-    // If any layer use a bent normal map, then bentNormalTS contain the interpolated result of bentnormal and normalmap (in case no bent normal are available)
-    // Note: the code in LitDataInternal ensure that we fallback on normal map for layer that have no bentnormal
-#if defined(_BENTNORMALMAP0) || defined(_BENTNORMALMAP1) || defined(_BENTNORMALMAP2) || defined(_BENTNORMALMAP3)
-    GetNormalWS(input, V, bentNormalTS, bentNormalWS);
-#else // if no bent normal are available at all just keep the calculation fully
-    bentNormalWS = surfaceData.normalWS;
-#endif
-
-    // By default we use the ambient occlusion with Tri-ace trick (apply outside) for specular occlusion.
-    // If user provide bent normal then we process a better term
-#if (defined(_BENTNORMALMAP0) || defined(_BENTNORMALMAP1) || defined(_BENTNORMALMAP2) || defined(_BENTNORMALMAP3)) && defined(_ENABLESPECULAROCCLUSION)
-    // If we have bent normal and ambient occlusion, process a specular occlusion
-    surfaceData.specularOcclusion = GetSpecularOcclusionFromBentAO(V, bentNormalWS, surfaceData);
-#elif defined(_MASKMAP0) || defined(_MASKMAP1) || defined(_MASKMAP2) || defined(_MASKMAP3)
-    surfaceData.specularOcclusion = GetSpecularOcclusionFromAmbientOcclusion(dot(surfaceData.normalWS, V), surfaceData.ambientOcclusion, PerceptualSmoothnessToRoughness(surfaceData.perceptualSmoothness));
-#else
-    surfaceData.specularOcclusion = 1.0;
-#endif
-
-    AddDecalContribution(posInput.positionSS, surfaceData);
-
-#if defined(DEBUG_DISPLAY)
-    if (_DebugMipMapMode != DEBUGMIPMAPMODE_NONE)
-    {
-        surfaceData.baseColor = GetTextureDataDebug(_DebugMipMapMode, layerTexCoord.base0.uv, _BaseColorMap0, _BaseColorMap0_TexelSize, _BaseColorMap0_MipInfo, surfaceData.baseColor);
-        surfaceData.metallic = 0;
-    }
-#endif
-
-    GetBuiltinData(input, surfaceData, alpha, bentNormalWS, depthOffset, builtinData);
-}
-
-#include "../Lit/LitDataMeshModification.hlsl"
->>>>>>> 1bd8230b
+#include "../Lit/LitDataMeshModification.hlsl"