--- conflicted
+++ resolved
@@ -162,7 +162,7 @@
     else
     {
         // Return the compile-time feature flags.
-        return kFeatureVariantFlags[variant];
+    return kFeatureVariantFlags[variant];
     }
 }
 
@@ -236,28 +236,21 @@
     {
     int diffusionProfile = bsdfData.diffusionProfile;
 
-        bsdfData.thickness = _ThicknessRemaps[diffusionProfile].x + _ThicknessRemaps[diffusionProfile].y * thickness;
+    bsdfData.thickness = _ThicknessRemaps[diffusionProfile].x + _ThicknessRemaps[diffusionProfile].y * thickness;
     uint transmissionMode = BitFieldExtract(asuint(_TransmissionFlags), 2u * diffusionProfile, 2u);
-<<<<<<< HEAD
-        bsdfData.useThickObjectMode = transmissionMode != TRANSMISSION_MODE_THIN;
-=======
->>>>>>> 224efd14
 
 #if SHADEROPTIONS_USE_DISNEY_SSS
     bsdfData.transmittance = ComputeTransmittanceDisney(    _ShapeParams[diffusionProfile].rgb,
-                                                                                        _TransmissionTintsAndFresnel0[diffusionProfile].rgb,
+                                                            _TransmissionTintsAndFresnel0[diffusionProfile].rgb,
                                                             bsdfData.thickness);
 #else
     bsdfData.transmittance = ComputeTransmittanceJimenez(   _HalfRcpVariancesAndWeights[diffusionProfile][0].rgb,
-                                                                                            _HalfRcpVariancesAndWeights[diffusionProfile][0].a,
-                                                                                            _HalfRcpVariancesAndWeights[diffusionProfile][1].rgb,
-                                                                                            _HalfRcpVariancesAndWeights[diffusionProfile][1].a,
-                                                                                            _TransmissionTintsAndFresnel0[diffusionProfile].rgb,
+                                                            _HalfRcpVariancesAndWeights[diffusionProfile][0].a,
+                                                            _HalfRcpVariancesAndWeights[diffusionProfile][1].rgb,
+                                                            _HalfRcpVariancesAndWeights[diffusionProfile][1].a,
+                                                            _TransmissionTintsAndFresnel0[diffusionProfile].rgb,
                                                             bsdfData.thickness);
 #endif
-<<<<<<< HEAD
-    }
-=======
 
     // Apply the transmission mode. Only the thick object mode performs the thickness displacement.
     bsdfData.useThickObjectMode = transmissionMode != TRANSMISSION_MODE_THIN;
@@ -277,7 +270,6 @@
     }
 
 }
->>>>>>> 224efd14
 
 // Assume bsdfData.normalWS is init
 void FillMaterialAnisotropy(float anisotropy, float3 tangentWS, inout BSDFData bsdfData)
@@ -394,18 +386,18 @@
     bsdfData.materialFeatures       = surfaceData.materialFeatures | MATERIALFEATUREFLAGS_LIT_STANDARD; // Not really needed but for consistency with deferred path
 
     // Standard material
-    bsdfData.specularOcclusion   = surfaceData.specularOcclusion;
-    bsdfData.normalWS            = surfaceData.normalWS;
-    bsdfData.perceptualRoughness = PerceptualSmoothnessToPerceptualRoughness(surfaceData.perceptualSmoothness);
+    bsdfData.specularOcclusion      = surfaceData.specularOcclusion;
+    bsdfData.normalWS               = surfaceData.normalWS;
+    bsdfData.perceptualRoughness    = PerceptualSmoothnessToPerceptualRoughness(surfaceData.perceptualSmoothness);
 
     // There is no mettalic with SSS and specular color mode
     float metallic = HasFeatureFlag(surfaceData.materialFeatures, MATERIALFEATUREFLAGS_LIT_SPECULAR_COLOR | MATERIALFEATUREFLAGS_LIT_SUBSURFACE_SCATTERING | MATERIALFEATUREFLAGS_LIT_TRANSMISSION) ? 0.0 : surfaceData.metallic;
 
-    bsdfData.diffuseColor = ComputeDiffuseColor(surfaceData.baseColor, metallic);
+    bsdfData.diffuseColor           = ComputeDiffuseColor(surfaceData.baseColor, metallic);
     bsdfData.fresnel0     = HasFeatureFlag(surfaceData.materialFeatures, MATERIALFEATUREFLAGS_LIT_SPECULAR_COLOR) ? surfaceData.specularColor : ComputeFresnel0(surfaceData.baseColor, surfaceData.metallic, DEFAULT_SPECULAR_VALUE);
 
     // Always assign even if not used, DIFFUSION_PROFILE_NEUTRAL_ID is 0
-    bsdfData.diffusionProfile = surfaceData.diffusionProfile;
+    bsdfData.diffusionProfile       = surfaceData.diffusionProfile;
     // Note: we have ZERO_INITIALIZE the struct so bsdfData.anisotropy == 0.0
 
     // In forward everything is statically know and we could theorically cumulate all the material features. So the code reflect it.
@@ -507,28 +499,20 @@
         {
             metallic15 = GBUFFER_LIT_SPECULAR_COLOR;
             outGBuffer2.rgb = LinearToGamma20(surfaceData.specularColor);
-<<<<<<< HEAD
-    }
-        else if (HasMaterialFeatureFlag(surfaceData.materialFeatures, MATERIALFEATUREFLAGS_LIT_ANISOTROPY))
-    {
-        // Encode tangent on 16bit with oct compression
-        float2 octTangentWS = PackNormalOctEncode(surfaceData.tangentWS);
-=======
         }
         else if (HasFeatureFlag(surfaceData.materialFeatures, MATERIALFEATUREFLAGS_LIT_ANISOTROPY))
         {
             // Encode tangent on 16bit with oct compression
             float2 octTangentWS = PackNormalOctEncode(surfaceData.tangentWS);
->>>>>>> 224efd14
             outGBuffer2.rgb = float3(octTangentWS * 0.5 + 0.5, surfaceData.anisotropy * 0.5 + 0.5);
         }
         else if (HasFeatureFlag(surfaceData.materialFeatures, MATERIALFEATUREFLAGS_LIT_IRIDESCENCE))
         {
             metallic15 = GBUFFER_LIT_IRIDESCENCE;
             outGBuffer2.rgb = float3(0.0, surfaceData.thicknessIrid, 0.0);
-    }
+        }
         else
-    {
+        {
             // Caution: Neutral value for anisotropy is 0.5 not 0
             outGBuffer2.rgb = float3(0.0, 0.0, 0.5);
         }
@@ -605,11 +589,11 @@
     {
         // First we must extract the diffusion profile
 
-            // Reminder: when using SSS we exchange specular occlusion and subsurfaceMask/profileID
-            bsdfData.specularOcclusion = inGBuffer2.r;
-
-            SSSData sssData;
-            DecodeFromSSSBuffer(inGBuffer0, positionSS, sssData);
+        // Reminder: when using SSS we exchange specular occlusion and subsurfaceMask/profileID
+        bsdfData.specularOcclusion = inGBuffer2.r;
+
+        SSSData sssData;
+        DecodeFromSSSBuffer(inGBuffer0, positionSS, sssData);
 
         bsdfData.diffusionProfile = sssData.diffusionProfile;
 
@@ -634,21 +618,16 @@
         float anisotropy;
         float3 tangentWS;
 
-<<<<<<< HEAD
-        if (HasMaterialFeatureFlag(bsdfData.materialFeatures, MATERIALFEATUREFLAGS_LIT_ANISOTROPY))
-    {
-=======
         if (HasFeatureFlag(pixelFeatureFlags, MATERIALFEATUREFLAGS_LIT_ANISOTROPY))
         {
->>>>>>> 224efd14
             anisotropy = inGBuffer2.b * 2.0 - 1.0;
             tangentWS  = UnpackNormalOctEncode(inGBuffer2.rg * 2.0 - 1.0);
-    }
+        }
         else
-    {
+        {
             anisotropy = 0.0;
             tangentWS = GetLocalFrame(bsdfData.normalWS)[0];
-    }
+        }
 
         FillMaterialAnisotropy(anisotropy, tangentWS, bsdfData);
     }
@@ -869,8 +848,8 @@
         preLightData.ltcTransformCoat._m00_m02_m11_m20 = SAMPLE_TEXTURE2D_ARRAY_LOD(_LtcData, s_linear_clamp_sampler, uv, LTC_GGX_MATRIX_INDEX, 0);
 
         ltcMagnitude = SAMPLE_TEXTURE2D_ARRAY_LOD(_LtcData, s_linear_clamp_sampler, uv, LTC_MULTI_GGX_FRESNEL_DISNEY_DIFFUSE_INDEX, 0).rgb;
-        ltcGGXFresnelMagnitudeDiff = ltcMagnitude.r; // The difference of magnitudes of GGX and Fresnel
-        ltcGGXFresnelMagnitude = ltcMagnitude.g;
+        ltcGGXFresnelMagnitudeDiff  = ltcMagnitude.r; // The difference of magnitudes of GGX and Fresnel
+        ltcGGXFresnelMagnitude      = ltcMagnitude.g;
         preLightData.ltcMagnitudeCoatFresnel = (CLEAR_COAT_F0 * ltcGGXFresnelMagnitudeDiff + ltcGGXFresnelMagnitude) * bsdfData.coatMask;
     }
 
@@ -1076,7 +1055,7 @@
 // Note: 'bsdfData.thickness' is in world units, and already accounts for the transmission mode.
 float3 ComputeThicknessDisplacement(BSDFData bsdfData, float3 L, float NdotL)
 {
-    // Compute the thickness in world units along the light vector.
+        // Compute the thickness in world units along the light vector.
     // We need a max(x, 0) here, but the saturate() is free,
     // and we don't expect the total displacement of over 1 meter.
     float displacement = saturate(bsdfData.thickness / -NdotL);
@@ -1132,8 +1111,8 @@
 
     if (HasFeatureFlag(bsdfData.materialFeatures, MATERIALFEATUREFLAGS_LIT_TRANSMISSION))
     {
-        // Compute displacement for fake thickObject transmission
-        posInput.positionWS += ComputeThicknessDisplacement(bsdfData, L, NdotL);
+    // Compute displacement for fake thickObject transmission
+    posInput.positionWS += ComputeThicknessDisplacement(bsdfData, L, NdotL);
     }
 
     float3 color;
@@ -1190,23 +1169,23 @@
     else
     {
         float3 unL     = -lightToSample;
-        float  distSq  = dot(unL, unL);
-        float  distRcp = rsqrt(distSq);
-        float  dist    = distSq * distRcp;
+    float  distSq  = dot(unL, unL);
+    float  distRcp = rsqrt(distSq);
+    float  dist    = distSq * distRcp;
 
         L = unL * distRcp;
         distances.xyz = float3(dist, distSq, distRcp);
     }
 
-    float3 N     = bsdfData.normalWS;
-    float  NdotL = dot(N, L);
+    float3 N       = bsdfData.normalWS;
+    float  NdotL   = dot(N, L);
 
     if (HasFeatureFlag(bsdfData.materialFeatures, MATERIALFEATUREFLAGS_LIT_TRANSMISSION))
     {
-        // Compute displacement for fake thickObject transmission
+    // Compute displacement for fake thickObject transmission
         // Warning: distances computed above are NOT modified!
         // This is not correct, of course, but is done for performance reasons.
-        posInput.positionWS += ComputeThicknessDisplacement(bsdfData, L, NdotL);
+    posInput.positionWS += ComputeThicknessDisplacement(bsdfData, L, NdotL);
     }
 
     float3 color;
@@ -1222,7 +1201,7 @@
         // Simulate a sphere light with this hack
         // Note that it is not correct with our pre-computation of PartLambdaV (mean if we disable the optimization we will not have the
         // same result) but we don't care as it is a hack anyway
-            bsdfData.coatRoughness = max(bsdfData.coatRoughness, lightData.minRoughness);
+        bsdfData.coatRoughness = max(bsdfData.coatRoughness, lightData.minRoughness);
         bsdfData.roughnessT = max(bsdfData.roughnessT, lightData.minRoughness);
         bsdfData.roughnessB = max(bsdfData.roughnessB, lightData.minRoughness);
 
@@ -1279,7 +1258,7 @@
 
     // Compute the light attenuation.
     float intensity = EllipsoidalDistanceAttenuation(unL, lightData.invSqrAttenuationRadius,
-                                                     axis, invAspectRatio);
+                                                        axis, invAspectRatio);
 
     // Terminate if the shaded point is too far away.
     if (intensity == 0.0)
@@ -1677,7 +1656,7 @@
     else if (influenceShapeType == ENVSHAPETYPE_BOX)
         weight = InfluenceBoxWeight(lightData, bsdfData, positionWS, positionLS, dirLS);
 
-    
+
 
     // When we are rough, we tend to see outward shifting of the reflection when at the boundary of the projection volume
     // Also it appear like more sharp. To avoid these artifact and at the same time get better match to reference we lerp to original unmodified reflection.
