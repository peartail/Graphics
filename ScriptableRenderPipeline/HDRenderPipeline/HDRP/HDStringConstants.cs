namespace UnityEngine.Experimental.Rendering.HDPipeline
{
    public static class HDShaderPassNames
    {
        // ShaderPass string - use to have consistent name through the code
        public static readonly string s_EmptyStr = "";
        public static readonly string s_ForwardStr = "Forward";
        public static readonly string s_ForwardDebugDisplayStr = "ForwardDebugDisplay";
        public static readonly string s_DepthOnlyStr = "DepthOnly";
        public static readonly string s_DepthForwardOnlyStr = "DepthForwardOnly";
        public static readonly string s_ForwardOnlyStr = "ForwardOnly";
        public static readonly string s_ForwardOnlyDebugDisplayStr = "ForwardOnlyDebugDisplay";
        public static readonly string s_GBufferStr = "GBuffer";
        public static readonly string s_GBufferWithPrepassStr = "GBufferWithPrepass";
        public static readonly string s_GBufferDebugDisplayStr = "GBufferDebugDisplay";
        public static readonly string s_SRPDefaultUnlitStr = "SRPDefaultUnlit";
        public static readonly string s_MotionVectorsStr = "MotionVectors";
        public static readonly string s_DistortionVectorsStr = "DistortionVectors";
        public static readonly string s_TransparentDepthPrepassStr = "TransparentDepthPrepass";
        public static readonly string s_TransparentBackfaceStr = "TransparentBackface";
        public static readonly string s_TransparentBackfaceDebugDisplayStr = "TransparentBackfaceDebugDisplay";
        public static readonly string s_TransparentDepthPostpassStr = "TransparentDepthPostpass";
        public static readonly string s_MetaStr = "Meta";
        public static readonly string s_ShadowCasterStr = "ShadowCaster";

        // ShaderPass name
        public static readonly ShaderPassName s_EmptyName = new ShaderPassName(s_EmptyStr);
        public static readonly ShaderPassName s_ForwardName = new ShaderPassName(s_ForwardStr);
        public static readonly ShaderPassName s_ForwardDebugDisplayName = new ShaderPassName(s_ForwardDebugDisplayStr);
        public static readonly ShaderPassName s_DepthOnlyName = new ShaderPassName(s_DepthOnlyStr);
        public static readonly ShaderPassName s_DepthForwardOnlyName = new ShaderPassName(s_DepthForwardOnlyStr);
        public static readonly ShaderPassName s_ForwardOnlyName = new ShaderPassName(s_ForwardOnlyStr);
        public static readonly ShaderPassName s_ForwardOnlyDebugDisplayName = new ShaderPassName(s_ForwardOnlyDebugDisplayStr);
        public static readonly ShaderPassName s_GBufferName = new ShaderPassName(s_GBufferStr);
        public static readonly ShaderPassName s_GBufferWithPrepassName = new ShaderPassName(s_GBufferWithPrepassStr);
        public static readonly ShaderPassName s_GBufferDebugDisplayName = new ShaderPassName(s_GBufferDebugDisplayStr);
        public static readonly ShaderPassName s_SRPDefaultUnlitName = new ShaderPassName(s_SRPDefaultUnlitStr);
        public static readonly ShaderPassName s_MotionVectorsName = new ShaderPassName(s_MotionVectorsStr);
        public static readonly ShaderPassName s_DistortionVectorsName = new ShaderPassName(s_DistortionVectorsStr);
        public static readonly ShaderPassName s_TransparentDepthPrepassName = new ShaderPassName(s_TransparentDepthPrepassStr);
        public static readonly ShaderPassName s_TransparentBackfaceName = new ShaderPassName(s_TransparentBackfaceStr);
        public static readonly ShaderPassName s_TransparentBackfaceDebugDisplayName = new ShaderPassName(s_TransparentBackfaceDebugDisplayStr);
        public static readonly ShaderPassName s_TransparentDepthPostpassName = new ShaderPassName(s_TransparentDepthPostpassStr);

        // Legacy name
        public static readonly ShaderPassName s_AlwaysName = new ShaderPassName("Always");
        public static readonly ShaderPassName s_ForwardBaseName = new ShaderPassName("ForwardBase");
        public static readonly ShaderPassName s_DeferredName = new ShaderPassName("Deferred");
        public static readonly ShaderPassName s_PrepassBaseName = new ShaderPassName("PrepassBase");
        public static readonly ShaderPassName s_VertexName = new ShaderPassName("Vertex");
        public static readonly ShaderPassName s_VertexLMRGBMName = new ShaderPassName("VertexLMRGBM");
        public static readonly ShaderPassName s_VertexLMName = new ShaderPassName("VertexLM");
    }

    // Pre-hashed shader ids - naming conventions are a bit off in this file as we use the same
    // fields names as in the shaders for ease of use...
    // TODO: Would be nice to clean this up at some point
    public static class HDShaderIDs
    {
        public static readonly int _ShadowDatasExp = Shader.PropertyToID("_ShadowDatasExp");
        public static readonly int _ShadowPayloads = Shader.PropertyToID("_ShadowPayloads");
        public static readonly int _ShadowmapExp_VSM_0 = Shader.PropertyToID("_ShadowmapExp_VSM_0");
        public static readonly int _ShadowmapExp_VSM_1 = Shader.PropertyToID("_ShadowmapExp_VSM_1");
        public static readonly int _ShadowmapExp_VSM_2 = Shader.PropertyToID("_ShadowmapExp_VSM_2");
        public static readonly int _ShadowmapExp_PCF = Shader.PropertyToID("_ShadowmapExp_PCF");

        public static readonly int g_LayeredSingleIdxBuffer = Shader.PropertyToID("g_LayeredSingleIdxBuffer");
        public static readonly int _EnvLightIndexShift = Shader.PropertyToID("_EnvLightIndexShift");
        public static readonly int g_isOrthographic = Shader.PropertyToID("g_isOrthographic");
        public static readonly int g_iNrVisibLights = Shader.PropertyToID("g_iNrVisibLights");
        public static readonly int g_mScrProjection = Shader.PropertyToID("g_mScrProjection");
        public static readonly int g_mInvScrProjection = Shader.PropertyToID("g_mInvScrProjection");
        public static readonly int g_iLog2NumClusters = Shader.PropertyToID("g_iLog2NumClusters");
        public static readonly int g_fNearPlane = Shader.PropertyToID("g_fNearPlane");
        public static readonly int g_fFarPlane = Shader.PropertyToID("g_fFarPlane");
        public static readonly int g_fClustScale = Shader.PropertyToID("g_fClustScale");
        public static readonly int g_fClustBase = Shader.PropertyToID("g_fClustBase");
        public static readonly int g_depth_tex = Shader.PropertyToID("g_depth_tex");
        public static readonly int g_vLayeredLightList = Shader.PropertyToID("g_vLayeredLightList");
        public static readonly int g_LayeredOffset = Shader.PropertyToID("g_LayeredOffset");
        public static readonly int g_vBigTileLightList = Shader.PropertyToID("g_vBigTileLightList");
        public static readonly int g_logBaseBuffer = Shader.PropertyToID("g_logBaseBuffer");
        public static readonly int g_vBoundsBuffer = Shader.PropertyToID("g_vBoundsBuffer");
        public static readonly int _LightVolumeData = Shader.PropertyToID("_LightVolumeData");
        public static readonly int g_data = Shader.PropertyToID("g_data");
        public static readonly int g_mProjection = Shader.PropertyToID("g_mProjection");
        public static readonly int g_mInvProjection = Shader.PropertyToID("g_mInvProjection");
        public static readonly int g_viDimensions = Shader.PropertyToID("g_viDimensions");
        public static readonly int g_vLightList = Shader.PropertyToID("g_vLightList");

        public static readonly int g_BaseFeatureFlags = Shader.PropertyToID("g_BaseFeatureFlags");
        public static readonly int g_TileFeatureFlags = Shader.PropertyToID("g_TileFeatureFlags");

        public static readonly int g_DispatchIndirectBuffer = Shader.PropertyToID("g_DispatchIndirectBuffer");
        public static readonly int g_TileList = Shader.PropertyToID("g_TileList");
        public static readonly int g_NumTiles = Shader.PropertyToID("g_NumTiles");
        public static readonly int g_NumTilesX = Shader.PropertyToID("g_NumTilesX");

        public static readonly int _NumTiles = Shader.PropertyToID("_NumTiles");

        public static readonly int _CookieTextures = Shader.PropertyToID("_CookieTextures");
        public static readonly int _CookieCubeTextures = Shader.PropertyToID("_CookieCubeTextures");
        public static readonly int _EnvTextures = Shader.PropertyToID("_EnvTextures");
        public static readonly int _DirectionalLightDatas = Shader.PropertyToID("_DirectionalLightDatas");
        public static readonly int _DirectionalLightCount = Shader.PropertyToID("_DirectionalLightCount");
        public static readonly int _LightDatas = Shader.PropertyToID("_LightDatas");
        public static readonly int _PunctualLightCount = Shader.PropertyToID("_PunctualLightCount");
        public static readonly int _AreaLightCount = Shader.PropertyToID("_AreaLightCount");
        public static readonly int g_vLightListGlobal = Shader.PropertyToID("g_vLightListGlobal");
        public static readonly int _EnvLightDatas = Shader.PropertyToID("_EnvLightDatas");
        public static readonly int _EnvLightCount = Shader.PropertyToID("_EnvLightCount");
        public static readonly int _ShadowDatas = Shader.PropertyToID("_ShadowDatas");
        public static readonly int _NumTileFtplX = Shader.PropertyToID("_NumTileFtplX");
        public static readonly int _NumTileFtplY = Shader.PropertyToID("_NumTileFtplY");
        public static readonly int _NumTileClusteredX = Shader.PropertyToID("_NumTileClusteredX");
        public static readonly int _NumTileClusteredY = Shader.PropertyToID("_NumTileClusteredY");

        public static readonly int g_isLogBaseBufferEnabled = Shader.PropertyToID("g_isLogBaseBufferEnabled");
        public static readonly int g_vLayeredOffsetsBuffer = Shader.PropertyToID("g_vLayeredOffsetsBuffer");

        public static readonly int _ViewTilesFlags = Shader.PropertyToID("_ViewTilesFlags");
        public static readonly int _MousePixelCoord = Shader.PropertyToID("_MousePixelCoord");
        public static readonly int _DebugFont = Shader.PropertyToID("_DebugFont");

        public static readonly int _DebugViewMaterial = Shader.PropertyToID("_DebugViewMaterial");
        public static readonly int _DebugLightingMode = Shader.PropertyToID("_DebugLightingMode");
        public static readonly int _DebugLightingAlbedo = Shader.PropertyToID("_DebugLightingAlbedo");
        public static readonly int _DebugLightingSmoothness = Shader.PropertyToID("_DebugLightingSmoothness");
        public static readonly int _AmbientOcclusionTexture = Shader.PropertyToID("_AmbientOcclusionTexture");
        public static readonly int _DebugMipMapMode = Shader.PropertyToID("_DebugMipMapMode");

        public static readonly int _UseTileLightList = Shader.PropertyToID("_UseTileLightList");
        public static readonly int _Time = Shader.PropertyToID("_Time");
        public static readonly int _SinTime = Shader.PropertyToID("_SinTime");
        public static readonly int _CosTime = Shader.PropertyToID("_CosTime");
        public static readonly int unity_DeltaTime = Shader.PropertyToID("unity_DeltaTime");
        public static readonly int _EnvLightSkyEnabled = Shader.PropertyToID("_EnvLightSkyEnabled");
        public static readonly int _AmbientOcclusionParam = Shader.PropertyToID("_AmbientOcclusionParam");
        public static readonly int _SkyTexture = Shader.PropertyToID("_SkyTexture");
        public static readonly int _SkyTextureMipCount = Shader.PropertyToID("_SkyTextureMipCount");

        public static readonly int _EnableSubsurfaceScattering = Shader.PropertyToID("_EnableSubsurfaceScattering");
        public static readonly int _TransmittanceMultiplier = Shader.PropertyToID("_TransmittanceMultiplier");
        public static readonly int _TexturingModeFlags = Shader.PropertyToID("_TexturingModeFlags");
        public static readonly int _TransmissionFlags = Shader.PropertyToID("_TransmissionFlags");
        public static readonly int _ThicknessRemaps = Shader.PropertyToID("_ThicknessRemaps");
        public static readonly int _ShapeParams = Shader.PropertyToID("_ShapeParams");
        public static readonly int _HalfRcpVariancesAndWeights = Shader.PropertyToID("_HalfRcpVariancesAndWeights");
        public static readonly int _TransmissionTintsAndFresnel0 = Shader.PropertyToID("_TransmissionTintsAndFresnel0");
        public static readonly int specularLightingUAV = Shader.PropertyToID("specularLightingUAV");
        public static readonly int diffuseLightingUAV = Shader.PropertyToID("diffuseLightingUAV");

        public static readonly int g_TileListOffset = Shader.PropertyToID("g_TileListOffset");

        public static readonly int _LtcData = Shader.PropertyToID("_LtcData");
        public static readonly int _PreIntegratedFGD = Shader.PropertyToID("_PreIntegratedFGD");
        public static readonly int _LtcGGXMatrix = Shader.PropertyToID("_LtcGGXMatrix");
        public static readonly int _LtcDisneyDiffuseMatrix = Shader.PropertyToID("_LtcDisneyDiffuseMatrix");
        public static readonly int _LtcMultiGGXFresnelDisneyDiffuse = Shader.PropertyToID("_LtcMultiGGXFresnelDisneyDiffuse");

        public static readonly int _MainDepthTexture = Shader.PropertyToID("_MainDepthTexture");

        public static readonly int _DeferredShadowTexture = Shader.PropertyToID("_DeferredShadowTexture");
        public static readonly int _DeferredShadowTextureUAV = Shader.PropertyToID("_DeferredShadowTextureUAV");
        public static readonly int _DirectionalShadowIndex = Shader.PropertyToID("_DirectionalShadowIndex");
        public static readonly int _DirectionalContactShadowParams = Shader.PropertyToID("_ScreenSpaceShadowsParameters");
        public static readonly int _DirectionalContactShadowSampleCount = Shader.PropertyToID("_SampleCount");
        public static readonly int _DirectionalLightDirection = Shader.PropertyToID("_LightDirection");

        public static readonly int unity_OrthoParams = Shader.PropertyToID("unity_OrthoParams");
        public static readonly int _ZBufferParams = Shader.PropertyToID("_ZBufferParams");
        public static readonly int _ScreenParams = Shader.PropertyToID("_ScreenParams");
        public static readonly int _ProjectionParams = Shader.PropertyToID("_ProjectionParams");
        public static readonly int _WorldSpaceCameraPos = Shader.PropertyToID("_WorldSpaceCameraPos");

        public static readonly int _StencilMask = Shader.PropertyToID("_StencilMask");
        public static readonly int _StencilRef = Shader.PropertyToID("_StencilRef");
        public static readonly int _StencilCmp = Shader.PropertyToID("_StencilCmp");

        public static readonly int _SrcBlend = Shader.PropertyToID("_SrcBlend");
        public static readonly int _DstBlend = Shader.PropertyToID("_DstBlend");

        public static readonly int _HTile = Shader.PropertyToID("_HTile");
        public static readonly int _SSSHTile = Shader.PropertyToID("_SSSHTile");
        public static readonly int _StencilTexture = Shader.PropertyToID("_StencilTexture");

        public static readonly int _ViewMatrix = Shader.PropertyToID("_ViewMatrix");
        public static readonly int _InvViewMatrix = Shader.PropertyToID("_InvViewMatrix");
        public static readonly int _ProjMatrix = Shader.PropertyToID("_ProjMatrix");
        public static readonly int _InvProjMatrix = Shader.PropertyToID("_InvProjMatrix");
        public static readonly int _NonJitteredViewProjMatrix = Shader.PropertyToID("_NonJitteredViewProjMatrix");
        public static readonly int _ViewProjMatrix = Shader.PropertyToID("_ViewProjMatrix");
        public static readonly int _InvViewProjMatrix = Shader.PropertyToID("_InvViewProjMatrix");
        public static readonly int _ViewParam = Shader.PropertyToID("_ViewParam");
        public static readonly int _InvProjParam = Shader.PropertyToID("_InvProjParam");
        public static readonly int _ScreenSize = Shader.PropertyToID("_ScreenSize");
        public static readonly int _PrevViewProjMatrix = Shader.PropertyToID("_PrevViewProjMatrix");
        public static readonly int _FrustumPlanes = Shader.PropertyToID("_FrustumPlanes");
        public static readonly int _TaaFrameIndex    = Shader.PropertyToID("_TaaFrameIndex");
        public static readonly int _TaaFrameRotation = Shader.PropertyToID("_TaaFrameRotation");

        public static readonly int _DepthTexture                   = Shader.PropertyToID("_DepthTexture");
        public static readonly int _CameraColorTexture             = Shader.PropertyToID("_CameraColorTexture");
        public static readonly int _CameraSssDiffuseLightingBuffer = Shader.PropertyToID("_CameraSssDiffuseLightingTexture");
        public static readonly int _CameraFilteringBuffer          = Shader.PropertyToID("_CameraFilteringTexture");
        public static readonly int _IrradianceSource               = Shader.PropertyToID("_IrradianceSource");

        public static readonly int _EnableDBuffer = Shader.PropertyToID("_EnableDBuffer");

        public static readonly int[] _GBufferTexture =
        {
            Shader.PropertyToID("_GBufferTexture0"),
            Shader.PropertyToID("_GBufferTexture1"),
            Shader.PropertyToID("_GBufferTexture2"),
            Shader.PropertyToID("_GBufferTexture3"),
            Shader.PropertyToID("_GBufferTexture4"),
            Shader.PropertyToID("_GBufferTexture5"),
            Shader.PropertyToID("_GBufferTexture6"),
            Shader.PropertyToID("_GBufferTexture7")
        };

        public static readonly int[] _DBufferTexture =
        {
            Shader.PropertyToID("_DBufferTexture0"),
            Shader.PropertyToID("_DBufferTexture1"),
            Shader.PropertyToID("_DBufferTexture2"),
            Shader.PropertyToID("_DBufferTexture3")
        };

        public static readonly int[] _SSSBufferTexture =
        {
            Shader.PropertyToID("_SSSBufferTexture0"),
            Shader.PropertyToID("_SSSBufferTexture1"),
            Shader.PropertyToID("_SSSBufferTexture2"),
            Shader.PropertyToID("_SSSBufferTexture3"),
        };

        public static readonly int _VelocityTexture = Shader.PropertyToID("_VelocityTexture");
        public static readonly int _ShadowMaskTexture = Shader.PropertyToID("_ShadowMaskTexture");
        public static readonly int _DistortionTexture = Shader.PropertyToID("_DistortionTexture");
        public static readonly int _GaussianPyramidColorTexture = Shader.PropertyToID("_GaussianPyramidColorTexture");
        public static readonly int _DepthPyramidTexture = Shader.PropertyToID("_PyramidDepthTexture");
        public static readonly int _GaussianPyramidColorMipSize = Shader.PropertyToID("_GaussianPyramidColorMipSize");
        public static readonly int[] _GaussianPyramidColorMips =
        {
            Shader.PropertyToID("_GaussianColorMip0"),
            Shader.PropertyToID("_GaussianColorMip1"),
            Shader.PropertyToID("_GaussianColorMip2"),
            Shader.PropertyToID("_GaussianColorMip3"),
            Shader.PropertyToID("_GaussianColorMip4"),
            Shader.PropertyToID("_GaussianColorMip5"),
            Shader.PropertyToID("_GaussianColorMip6"),
            Shader.PropertyToID("_GaussianColorMip7"),
            Shader.PropertyToID("_GaussianColorMip8"),
            Shader.PropertyToID("_GaussianColorMip9"),
            Shader.PropertyToID("_GaussianColorMip10"),
            Shader.PropertyToID("_GaussianColorMip11"),
            Shader.PropertyToID("_GaussianColorMip12"),
            Shader.PropertyToID("_GaussianColorMip13"),
            Shader.PropertyToID("_GaussianColorMip14"),
        };
        public static readonly int _DepthPyramidMipSize = Shader.PropertyToID("_PyramidDepthMipSize");
        public static readonly int[] _DepthPyramidMips =
        {
            Shader.PropertyToID("_DepthPyramidMip0"),
            Shader.PropertyToID("_DepthPyramidMip1"),
            Shader.PropertyToID("_DepthPyramidMip2"),
            Shader.PropertyToID("_DepthPyramidMip3"),
            Shader.PropertyToID("_DepthPyramidMip4"),
            Shader.PropertyToID("_DepthPyramidMip5"),
            Shader.PropertyToID("_DepthPyramidMip6"),
            Shader.PropertyToID("_DepthPyramidMip7"),
            Shader.PropertyToID("_DepthPyramidMip8"),
            Shader.PropertyToID("_DepthPyramidMip9"),
            Shader.PropertyToID("_DepthPyramidMip10"),
            Shader.PropertyToID("_DepthPyramidMip11"),
            Shader.PropertyToID("_DepthPyramidMip12"),
            Shader.PropertyToID("_DepthPyramidMip13"),
            Shader.PropertyToID("_DepthPyramidMip14"),
        };

        public static readonly int _DebugColorPickerTexture = Shader.PropertyToID("_DebugColorPickerTexture");
        public static readonly int _ColorPickerParam = Shader.PropertyToID("_ColorPickerParam");
        public static readonly int _ColorPickerMode = Shader.PropertyToID("_ColorPickerMode");
<<<<<<< HEAD
=======
        public static readonly int _ApplyLinearToSRGB = Shader.PropertyToID("_ApplyLinearToSRGB");
>>>>>>> f9ea2108
        public static readonly int _ColorPickerFontColor = Shader.PropertyToID("_ColorPickerFontColor");

        public static readonly int _DebugFullScreenTexture = Shader.PropertyToID("_DebugFullScreenTexture");
        public static readonly int _BlitTexture = Shader.PropertyToID("_BlitTexture");

        public static readonly int _WorldScales = Shader.PropertyToID("_WorldScales");
        public static readonly int _FilterKernels = Shader.PropertyToID("_FilterKernels");
        public static readonly int _FilterKernelsBasic = Shader.PropertyToID("_FilterKernelsBasic");
        public static readonly int _HalfRcpWeightedVariances = Shader.PropertyToID("_HalfRcpWeightedVariances");

        public static readonly int _CameraDepthTexture = Shader.PropertyToID("_CameraDepthTexture");
        public static readonly int _CameraMotionVectorsTexture = Shader.PropertyToID("_CameraMotionVectorsTexture");
        public static readonly int _FullScreenDebugMode = Shader.PropertyToID("_FullScreenDebugMode");

        public static readonly int _InputCubemap = Shader.PropertyToID("_InputCubemap");
        public static readonly int _Mipmap = Shader.PropertyToID("_Mipmap");

        public static readonly int _DiffusionProfile = Shader.PropertyToID("_DiffusionProfile");
        public static readonly int _MaxRadius = Shader.PropertyToID("_MaxRadius");
        public static readonly int _ShapeParam = Shader.PropertyToID("_ShapeParam");
        public static readonly int _StdDev1 = Shader.PropertyToID("_StdDev1");
        public static readonly int _StdDev2 = Shader.PropertyToID("_StdDev2");
        public static readonly int _LerpWeight = Shader.PropertyToID("_LerpWeight");
        public static readonly int _HalfRcpVarianceAndWeight1 = Shader.PropertyToID("_HalfRcpVarianceAndWeight1");
        public static readonly int _HalfRcpVarianceAndWeight2 = Shader.PropertyToID("_HalfRcpVarianceAndWeight2");
        public static readonly int _TransmissionTint = Shader.PropertyToID("_TransmissionTint");
        public static readonly int _ThicknessRemap = Shader.PropertyToID("_ThicknessRemap");

        public static readonly int _Cubemap = Shader.PropertyToID("_Cubemap");
        public static readonly int _SkyParam = Shader.PropertyToID("_SkyParam");
        public static readonly int _PixelCoordToViewDirWS = Shader.PropertyToID("_PixelCoordToViewDirWS");

        public static readonly int _Size = Shader.PropertyToID("_Size");
        public static readonly int _Source4 = Shader.PropertyToID("_Source4");
        public static readonly int _Result1 = Shader.PropertyToID("_Result1");

        public static readonly int _GlobalFog_Extinction       = Shader.PropertyToID("_GlobalFog_Extinction");
        public static readonly int _GlobalFog_Scattering       = Shader.PropertyToID("_GlobalFog_Scattering");
        public static readonly int _VBufferResolution          = Shader.PropertyToID("_VBufferResolution");
        public static readonly int _VBufferScaleAndSliceCount  = Shader.PropertyToID("_VBufferScaleAndSliceCount");
        public static readonly int _VBufferDepthEncodingParams = Shader.PropertyToID("_VBufferDepthEncodingParams");
        public static readonly int _VBufferCoordToViewDirWS    = Shader.PropertyToID("_VBufferCoordToViewDirWS");
        public static readonly int _VBufferDensity             = Shader.PropertyToID("_VBufferDensity");
        public static readonly int _VBufferLighting            = Shader.PropertyToID("_VBufferLighting");
        public static readonly int _VBufferLightingIntegral    = Shader.PropertyToID("_VBufferLightingIntegral");
        public static readonly int _VBufferLightingHistory     = Shader.PropertyToID("_VBufferLightingHistory");
        public static readonly int _VBufferLightingFeedback    = Shader.PropertyToID("_VBufferLightingFeedback");
        public static readonly int _VBufferSampleOffset        = Shader.PropertyToID("_VBufferSampleOffset");
    }
}<|MERGE_RESOLUTION|>--- conflicted
+++ resolved
@@ -282,10 +282,7 @@
         public static readonly int _DebugColorPickerTexture = Shader.PropertyToID("_DebugColorPickerTexture");
         public static readonly int _ColorPickerParam = Shader.PropertyToID("_ColorPickerParam");
         public static readonly int _ColorPickerMode = Shader.PropertyToID("_ColorPickerMode");
-<<<<<<< HEAD
-=======
         public static readonly int _ApplyLinearToSRGB = Shader.PropertyToID("_ApplyLinearToSRGB");
->>>>>>> f9ea2108
         public static readonly int _ColorPickerFontColor = Shader.PropertyToID("_ColorPickerFontColor");
 
         public static readonly int _DebugFullScreenTexture = Shader.PropertyToID("_DebugFullScreenTexture");
