--- conflicted
+++ resolved
@@ -27,11 +27,8 @@
 float4x4 g_mScrProjection;
 uint g_isOrthographic;
 int _EnvLightIndexShift;
-<<<<<<< HEAD
+int _DecalIndexShift;
 int _DensityVolumeIndexShift;
-=======
-int _DecalIndexShift;
->>>>>>> 43d1cdd3
 
 float g_fClustScale;
 float g_fClustBase;
@@ -356,14 +353,11 @@
 	// to make it work correctly
 	int shiftIndex[LIGHTCATEGORY_COUNT];
 	ZERO_INITIALIZE_ARRAY(int, shiftIndex, LIGHTCATEGORY_COUNT);
-	shiftIndex[LIGHTCATEGORY_COUNT - 2] = _EnvLightIndexShift;
-<<<<<<< HEAD
+	shiftIndex[LIGHTCATEGORY_COUNT - 3] = _EnvLightIndexShift;
+	shiftIndex[LIGHTCATEGORY_COUNT - 2] = _DecalIndexShift;
 	shiftIndex[LIGHTCATEGORY_COUNT - 1] = _DensityVolumeIndexShift;
-=======
-	shiftIndex[LIGHTCATEGORY_COUNT - 1] = _DecalIndexShift;
->>>>>>> 43d1cdd3
-
-	int categoryListCount[LIGHTCATEGORY_COUNT]; // number of direct lights, reflection probes and density volumes
+
+	int categoryListCount[LIGHTCATEGORY_COUNT]; // number of direct lights, reflection probes, decals and density volumes
 	ZERO_INITIALIZE_ARRAY(int, categoryListCount, LIGHTCATEGORY_COUNT);
 	uint offs = start;
 	for(int ll=0; ll<iNrCoarseLights; ll+=4)
