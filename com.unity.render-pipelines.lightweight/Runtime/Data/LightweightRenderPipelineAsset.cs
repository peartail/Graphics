#if UNITY_EDITOR
using System;
using UnityEditor;
using UnityEditor.ProjectWindowCallback;
#endif
using UnityEngine;

namespace UnityEngine.Rendering.LWRP
{
    public enum ShadowCascadesOption
    {
        NoCascades,
        TwoCascades,
        FourCascades,
    }

    public enum ShadowQuality
    {
        Disabled,
        HardShadows,
        SoftShadows,
    }

    public enum ShadowResolution
    {
        _256 = 256,
        _512 = 512,
        _1024 = 1024,
        _2048 = 2048,
        _4096 = 4096
    }

    public enum MsaaQuality
    {
        Disabled = 1,
        _2x = 2,
        _4x = 4,
        _8x = 8
    }

    public enum Downsampling
    {
        None,
        _2xBilinear,
        _4xBox,
        _4xBilinear
    }

    internal enum DefaultMaterialType
    {
        Standard,
        Particle,
        Terrain,
        UnityBuiltinDefault
    }

    public enum LightRenderingMode
    {
        Disabled = 0,
        PerVertex = 2,
        PerPixel = 1,
    }

    public enum ShaderVariantLogLevel
    {
        Disabled,
        OnlyLightweightRPShaders,
        AllShaders,
    }

    public class LightweightRenderPipelineAsset : RenderPipelineAsset, ISerializationCallbackReceiver
    {
        Shader m_DefaultShader;

        // Default values set when a new LightweightRenderPipeline asset is created
        [SerializeField] int k_AssetVersion = 4;

        [SerializeField] ScriptableObject m_RenderGraphData = null;

        // General settings
        [SerializeField] bool m_RequireDepthTexture = false;
        [SerializeField] bool m_RequireOpaqueTexture = false;
        [SerializeField] Downsampling m_OpaqueDownsampling = Downsampling._2xBilinear;

        // Quality settings
        [SerializeField] bool m_SupportsHDR = false;
        [SerializeField] MsaaQuality m_MSAA = MsaaQuality._4x;
        [SerializeField] float m_RenderScale = 1.0f;
        // TODO: Shader Quality Tiers

        // Main directional light Settings
        [SerializeField] LightRenderingMode m_MainLightRenderingMode = LightRenderingMode.PerPixel;
        [SerializeField] bool m_MainLightShadowsSupported = true;
        [SerializeField] ShadowResolution m_MainLightShadowmapResolution = ShadowResolution._2048;

        // Additional lights settings
        [SerializeField] LightRenderingMode m_AdditionalLightsRenderingMode = LightRenderingMode.PerPixel;
        [SerializeField] int m_AdditionalLightsPerObjectLimit = 4;
        [SerializeField] bool m_AdditionalLightShadowsSupported = false;
        [SerializeField] ShadowResolution m_AdditionalLightsShadowmapResolution = ShadowResolution._512;

        // Shadows Settings
        [SerializeField] float m_ShadowDistance = 50.0f;
        [SerializeField] ShadowCascadesOption m_ShadowCascades = ShadowCascadesOption.FourCascades;
        [SerializeField] float m_Cascade2Split = 0.25f;
        [SerializeField] Vector3 m_Cascade4Split = new Vector3(0.067f, 0.2f, 0.467f);
        [SerializeField] float m_ShadowDepthBias = 1.0f;
        [SerializeField] float m_ShadowNormalBias = 1.0f;
        [SerializeField] bool m_SoftShadowsSupported = false;

        // Advanced settings
        [SerializeField] bool m_UseSRPBatcher = false;
        [SerializeField] bool m_SupportsDynamicBatching = true;
        [SerializeField] bool m_MixedLightingSupported = true;
        // TODO: Render Pipeline Batcher

        // Deprecated settings
        [SerializeField] ShadowQuality m_ShadowType = ShadowQuality.HardShadows;
        [SerializeField] bool m_LocalShadowsSupported = false;
        [SerializeField] ShadowResolution m_LocalShadowsAtlasResolution = ShadowResolution._256;
        [SerializeField] int m_MaxPixelLights = 0;
        [SerializeField] ShadowResolution m_ShadowAtlasResolution = ShadowResolution._256;

        [SerializeField] ShaderVariantLogLevel m_ShaderVariantLogLevel = ShaderVariantLogLevel.Disabled;

<<<<<<< HEAD
        public IRendererData renderGraphData
        {
            get => (IRendererData)m_RenderGraphData;
        }
        
=======
>>>>>>> 2885c706
#if UNITY_EDITOR
        [NonSerialized]
        LightweightRenderPipelineEditorResources m_EditorResourcesAsset;

        static readonly string s_SearchPathProject = "Assets";
        static readonly string s_SearchPathPackage = "Packages/com.unity.render-pipelines.lightweight";

        public static LightweightRenderPipelineAsset Create()
        {
            var instance = CreateInstance<LightweightRenderPipelineAsset>();
            instance.m_RenderGraphData = LoadResourceFile<IRendererData>();
            instance.m_EditorResourcesAsset = LoadResourceFile<LightweightRenderPipelineEditorResources>();
            return instance;
        }

        public IRendererSetup CreateRenderGraph()
        {
            IRendererData data = (IRendererData)m_RenderGraphData;
            return data.Create();
        }
 
        [System.Diagnostics.CodeAnalysis.SuppressMessage("Microsoft.Performance", "CA1812")]
        internal class CreateLightweightPipelineAsset : EndNameEditAction
        {
            public override void Action(int instanceId, string pathName, string resourceFile)
            {
                AssetDatabase.CreateAsset(Create(), pathName);
            }
        }

        [MenuItem("Assets/Create/Rendering/Lightweight Render Pipeline Asset", priority = CoreUtils.assetCreateMenuPriority1)]
        static void CreateLightweightPipeline()
        {
            ProjectWindowUtil.StartNameEditingIfProjectWindowExists(0, CreateInstance<CreateLightweightPipelineAsset>(),
                "LightweightRenderPipelineAsset.asset", null, null);
        }

        //[MenuItem("Assets/Create/Rendering/Lightweight Pipeline Editor Resources", priority = CoreUtils.assetCreateMenuPriority1)]
        static void CreateLightweightPipelineEditorResources()
        {
            var instance = CreateInstance<LightweightRenderPipelineEditorResources>();
            AssetDatabase.CreateAsset(instance, string.Format("Assets/{0}.asset", typeof(LightweightRenderPipelineEditorResources).Name));
        }

        static T LoadResourceFile<T>() where T : ScriptableObject
        {
            T resourceAsset = null;
            var guids = AssetDatabase.FindAssets(typeof(T).Name + " t:scriptableobject", new[] {s_SearchPathProject});
            foreach (string guid in guids)
            {
                string path = AssetDatabase.GUIDToAssetPath(guid);
                resourceAsset = AssetDatabase.LoadAssetAtPath<T>(path);
                if (resourceAsset != null)
                    break;
            }

            // There's currently an issue that prevents FindAssets from find resources withing the package folder.
            if (resourceAsset == null)
            {
                string path = s_SearchPathPackage + "/Runtime/Data/" + typeof(T).Name + ".asset";
                resourceAsset = AssetDatabase.LoadAssetAtPath<T>(path);
            }
            return resourceAsset;
        }

        LightweightRenderPipelineEditorResources editorResources
        {
            get
            {
                if (m_EditorResourcesAsset == null)
                    m_EditorResourcesAsset = LoadResourceFile<LightweightRenderPipelineEditorResources>();

                return m_EditorResourcesAsset;
            }
        }
#endif
 
        protected override UnityEngine.Rendering.RenderPipeline CreatePipeline()
        {
            return new LightweightRenderPipeline(this);
        }

        Material GetMaterial(DefaultMaterialType materialType)
        {
#if UNITY_EDITOR
            if (editorResources == null)
                return null;

            switch (materialType)
            {
                case DefaultMaterialType.Standard:
                    return editorResources.litMaterial;

                case DefaultMaterialType.Particle:
                    return editorResources.particleLitMaterial;

                case DefaultMaterialType.Terrain:
                    return editorResources.terrainLitMaterial;

                // Unity Builtin Default
                default:
                    return null;
            }
#else
            return null;
#endif
        }
        public bool supportsCameraDepthTexture
        {
            get { return m_RequireDepthTexture; }
            set { m_RequireDepthTexture = value; }
        }

        public bool supportsCameraOpaqueTexture
        {
            get { return m_RequireOpaqueTexture; }
            set { m_RequireOpaqueTexture = value; }
        }

        public Downsampling opaqueDownsampling
        {
            get { return m_OpaqueDownsampling; }
            set { m_OpaqueDownsampling = value; }
        }

        public bool supportsHDR
        {
            get { return m_SupportsHDR; }
            set { m_SupportsHDR = value; }
        }

        public int msaaSampleCount
        {
            get { return (int)m_MSAA; }
            set { m_MSAA = (MsaaQuality)value; }
        }

        public float renderScale
        {
            get { return m_RenderScale; }
            set { m_RenderScale = ValidateRenderScale(value); }
        }

        public LightRenderingMode mainLightRenderingMode
        {
            get { return m_MainLightRenderingMode; }
        }

        public bool supportsMainLightShadows
        {
            get { return m_MainLightShadowsSupported; }
        }

        public int mainLightShadowmapResolution
        {
            get { return (int)m_MainLightShadowmapResolution; }
        }

        public LightRenderingMode additionalLightsRenderingMode
        {
            get { return m_AdditionalLightsRenderingMode; }
        }

        public int maxAdditionalLightsCount
        {
            get { return m_AdditionalLightsPerObjectLimit; }
            set { m_AdditionalLightsPerObjectLimit = ValidatePerObjectLights(value); }
        }

        public bool supportsAdditionalLightShadows
        {
            get { return m_AdditionalLightShadowsSupported; }
        }

        public int additionalLightsShadowmapResolution
        {
            get { return (int)m_AdditionalLightsShadowmapResolution; }
        }

        public float shadowDistance
        {
            get { return m_ShadowDistance; }
            set { m_ShadowDistance = Mathf.Max(0.0f, value); }
        }

        public ShadowCascadesOption shadowCascadeOption
        {
            get { return m_ShadowCascades; }
            set { m_ShadowCascades = value; }
        }

        public float cascade2Split
        {
            get { return m_Cascade2Split; }
        }

        public Vector3 cascade4Split
        {
            get { return m_Cascade4Split; }
        }

        public float shadowDepthBias
        {
            get { return m_ShadowDepthBias; }
            set { m_ShadowDepthBias = ValidateShadowBias(value); }
        }

        public float shadowNormalBias
        {
            get { return m_ShadowNormalBias; }
            set { m_ShadowNormalBias = ValidateShadowBias(value); }
        }

        public bool supportsSoftShadows
        {
            get { return m_SoftShadowsSupported; }
        }

        public bool supportsDynamicBatching
        {
            get { return m_SupportsDynamicBatching; }
            set { m_SupportsDynamicBatching = value; }
        }

        public bool supportsMixedLighting
        {
            get { return m_MixedLightingSupported; }
        }

        public ShaderVariantLogLevel shaderVariantLogLevel
        {
            get { return m_ShaderVariantLogLevel; }
            set { m_ShaderVariantLogLevel = value; }
        }
        
        public bool useSRPBatcher
        {
            get { return m_UseSRPBatcher; }
            set { m_UseSRPBatcher = value; }
        }

        public override Material defaultMaterial
        {
            get { return GetMaterial(DefaultMaterialType.Standard); }
        }

        public override Material defaultParticleMaterial
        {
            get { return GetMaterial(DefaultMaterialType.Particle); }
        }

        public override Material defaultLineMaterial
        {
            get { return GetMaterial(DefaultMaterialType.Particle); }
        }

        public override Material defaultTerrainMaterial
        {
            get { return GetMaterial(DefaultMaterialType.Terrain); }
        }

        public override Material defaultUIMaterial
        {
            get { return GetMaterial(DefaultMaterialType.UnityBuiltinDefault); }
        }

        public override Material defaultUIOverdrawMaterial
        {
            get { return GetMaterial(DefaultMaterialType.UnityBuiltinDefault); }
        }

        public override Material defaultUIETC1SupportedMaterial
        {
            get { return GetMaterial(DefaultMaterialType.UnityBuiltinDefault); }
        }

        public override Material default2DMaterial
        {
            get { return GetMaterial(DefaultMaterialType.UnityBuiltinDefault); }
        }

        public override Shader defaultShader
        {
            get
            {
                if (m_DefaultShader == null)
                    m_DefaultShader = Shader.Find(ShaderUtils.GetShaderPath(ShaderPathID.PhysicallyBased));
                return m_DefaultShader;
            }
        }

#if UNITY_EDITOR
        public override Shader autodeskInteractiveShader
        {
            get { return editorResources.autodeskInteractiveShader; }
        }

        public override Shader autodeskInteractiveTransparentShader
        {
            get { return editorResources.autodeskInteractiveTransparentShader; }
        }

        public override Shader autodeskInteractiveMaskedShader
        {
            get { return editorResources.autodeskInteractiveMaskedShader; }
        }
#endif

        public void OnBeforeSerialize()
        {
        }

        public void OnAfterDeserialize()
        {
            if (k_AssetVersion < 3)
            {
                k_AssetVersion = 3;
                m_SoftShadowsSupported = (m_ShadowType == ShadowQuality.SoftShadows);
            }

            if (k_AssetVersion < 4)
            {
                k_AssetVersion = 4;
                m_AdditionalLightShadowsSupported = m_LocalShadowsSupported;
                m_AdditionalLightsShadowmapResolution = m_LocalShadowsAtlasResolution;
                m_AdditionalLightsPerObjectLimit = m_MaxPixelLights;
                m_MainLightShadowmapResolution = m_ShadowAtlasResolution;
            }
        }

        float ValidateShadowBias(float value)
        {
            return Mathf.Max(0.0f, Mathf.Min(value, LightweightRenderPipeline.maxShadowBias));
        }

        int ValidatePerObjectLights(int value)
        {
            return System.Math.Max(0, System.Math.Min(value, LightweightRenderPipeline.maxPerObjectLightCount));
        }

        float ValidateRenderScale(float value)
        {
            return Mathf.Max(LightweightRenderPipeline.minRenderScale, Mathf.Min(value, LightweightRenderPipeline.maxRenderScale));
        }
    }
}<|MERGE_RESOLUTION|>--- conflicted
+++ resolved
@@ -4,6 +4,7 @@
 using UnityEditor.ProjectWindowCallback;
 #endif
 using UnityEngine;
+using UnityEngine.Experimental.Rendering.LWRP;
 
 namespace UnityEngine.Rendering.LWRP
 {
@@ -123,14 +124,11 @@
 
         [SerializeField] ShaderVariantLogLevel m_ShaderVariantLogLevel = ShaderVariantLogLevel.Disabled;
 
-<<<<<<< HEAD
         public IRendererData renderGraphData
         {
             get => (IRendererData)m_RenderGraphData;
         }
         
-=======
->>>>>>> 2885c706
 #if UNITY_EDITOR
         [NonSerialized]
         LightweightRenderPipelineEditorResources m_EditorResourcesAsset;
@@ -146,7 +144,7 @@
             return instance;
         }
 
-        public IRendererSetup CreateRenderGraph()
+        public IRendererSetup CreateRendererSetup()
         {
             IRendererData data = (IRendererData)m_RenderGraphData;
             return data.Create();
