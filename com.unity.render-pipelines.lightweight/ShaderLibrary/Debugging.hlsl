
#ifndef LIGHTWEIGHT_DEBUGGING_INCLUDED
#define LIGHTWEIGHT_DEBUGGING_INCLUDED

#include "Packages/com.unity.render-pipelines.lightweight/ShaderLibrary/SurfaceInput.hlsl"

#define DEBUG_UNLIT 1
#define DEBUG_DIFFUSE 2
#define DEBUG_SPECULAR 3
#define DEBUG_ALPHA 4
#define DEBUG_SMOOTHNESS 5
#define DEBUG_OCCLUSION 6
#define DEBUG_EMISSION 7
#define DEBUG_NORMAL_WORLD_SPACE 8
#define DEBUG_NORMAL_TANGENT_SPACE 9
#define DEBUG_LIGHTING_COMPLEXITY 10
#define DEBUG_LOD 11

int _DebugMaterialIndex;

#define DEBUG_LIGHTING_SHADOW_CASCADES 1
#define DEBUG_LIGHTING_LIGHT_ONLY 2
#define DEBUG_LIGHTING_LIGHT_DETAIL 3
#define DEBUG_LIGHTING_REFLECTIONS 4
#define DEBUG_LIGHTING_REFLECTIONS_WITH_SMOOTHNESS 5

int _DebugLightingIndex;

#define DEBUG_PBR_LIGHTING_ENABLE_GI 0
#define DEBUG_PBR_LIGHTING_ENABLE_PBR_LIGHTING 1
#define DEBUG_PBR_LIGHTING_ENABLE_ADDITIONAL_LIGHTS 2
#define DEBUG_PBR_LIGHTING_ENABLE_VERTEX_LIGHTING 3
#define DEBUG_PBR_LIGHTING_ENABLE_EMISSION 4

int _DebugPBRLightingMask;

<<<<<<< HEAD
sampler2D _DebugNumberTexture;
=======
#define DEBUG_VALIDATION_NONE 0
//#define DEBUG_VALIDATION_HIGHLIGHT_NAN_INFINITE_NEGATIVE 1
//#define DEBUG_VALIDATION_HIGHLIGHT_OUTSIDE_RANGE 2
#define DEBUG_VALIDATION_ALBEDO 3
#define DEBUG_VALIDATION_METAL 4
int _DebugValidationIndex;
half _AlbedoMinLuminance = 0.01;
half _AlbedoMaxLuminance = 0.90;
half _AlbedoSaturationTolerance = 0.214;
half _AlbedoHueTolerance = 0.104;
half3 _AlbedoCompareColor = half3(0.5, 0.5, 0.5);
>>>>>>> 6379c67d

struct DebugData
{
    half3 brdfDiffuse;
    half3 brdfSpecular;
};

DebugData CreateDebugData(half3 brdfDiffuse, half3 brdfSpecular)
{
    DebugData debugData;
    
    debugData.brdfDiffuse = brdfDiffuse;
    debugData.brdfSpecular = brdfSpecular;
    
    return debugData;
}

// Set of colors that should still provide contrast for the Color-blind
#define kPurpleColor half4(156.0 / 255.0, 79.0 / 255.0, 255.0 / 255.0, 1.0) // #9C4FFF 
#define kRedColor half4(203.0 / 255.0, 48.0 / 255.0, 34.0 / 255.0, 1.0) // #CB3022
#define kGreenColor half4(8.0 / 255.0, 215.0 / 255.0, 139.0 / 255.0, 1.0) // #08D78B
#define kYellowGreenColor half4(151.0 / 255.0, 209.0 / 255.0, 61.0 / 255.0, 1.0) // #97D13D
#define kBlueColor half4(75.0 / 255.0, 146.0 / 255.0, 243.0 / 255.0, 1.0) // #4B92F3
#define kOrangeBrownColor half4(219.0 / 255.0, 119.0 / 255.0, 59.0 / 255.0, 1.0) // #4B92F3
#define kGrayColor half4(174.0 / 255.0, 174.0 / 255.0, 174.0 / 255.0, 1.0) // #AEAEAE   


float4 GetLODDebugColor()
{
    if (IsBitSet(unity_LODFade.z, 0))
        return float4(0.4831376f, 0.6211768f, 0.0219608f, 1.0f);
    if (IsBitSet(unity_LODFade.z, 1))
        return float4(0.2792160f, 0.4078432f, 0.5835296f, 1.0f);
    if (IsBitSet(unity_LODFade.z, 2))
        return float4(0.2070592f, 0.5333336f, 0.6556864f, 1.0f);
    if (IsBitSet(unity_LODFade.z, 3))
        return float4(0.5333336f, 0.1600000f, 0.0282352f, 1.0f);
    if (IsBitSet(unity_LODFade.z, 4))
        return float4(0.3827448f, 0.2886272f, 0.5239216f, 1.0f);
    if (IsBitSet(unity_LODFade.z, 5))
        return float4(0.8000000f, 0.4423528f, 0.0000000f, 1.0f);
    if (IsBitSet(unity_LODFade.z, 6))
        return float4(0.4486272f, 0.4078432f, 0.0501960f, 1.0f);
    if (IsBitSet(unity_LODFade.z, 7))
        return float4(0.7749016f, 0.6368624f, 0.0250984f, 1.0f);
    return float4(0,0,0,0);
}

bool UpdateSurfaceAndInputDataForDebug(inout SurfaceData surfaceData, inout InputData inputData)
{
    bool changed = false;
    
    if (_DebugLightingIndex == DEBUG_LIGHTING_LIGHT_ONLY || _DebugLightingIndex == DEBUG_LIGHTING_LIGHT_DETAIL)
    {
        surfaceData.albedo = half3(1.0h, 1.0h, 1.0h);
        surfaceData.metallic = 0.0;
        surfaceData.specular = half3(0.0h, 0.0h, 0.0h);
        surfaceData.smoothness = 0.0;
        surfaceData.occlusion = 0.0;
        surfaceData.emission = half3(0.0h, 0.0h, 0.0h);
        changed = true;
    }
    
    if (_DebugLightingIndex == DEBUG_LIGHTING_LIGHT_ONLY || _DebugLightingIndex == DEBUG_LIGHTING_REFLECTIONS)
    {
        half3 normalTS = half3(0.0h, 0.0h, 1.0h);
        #if defined(_NORMALMAP)
        inputData.normalWS = TransformTangentToWorld(normalTS, inputData.tangentMatrixWS);
        #else
        inputData.normalWS = TransformObjectToWorldDir(normalTS);
        #endif
        inputData.normalTS = normalTS;
        surfaceData.normalTS = normalTS;
        changed = true;
    }
    
    if (_DebugLightingIndex == DEBUG_LIGHTING_REFLECTIONS)
    {
        surfaceData.albedo = half3(0.0h, 0.0h, 0.0h);
        surfaceData.smoothness = 1.0;
        surfaceData.emission = half3(0.0h, 0.0h, 0.0h);
        changed = true;
    }
    
    if (_DebugLightingIndex == DEBUG_LIGHTING_REFLECTIONS_WITH_SMOOTHNESS)
    {
        surfaceData.albedo = half3(0.0h, 0.0h, 0.0h);
        surfaceData.metallic = 1.0;
        surfaceData.emission = half3(0.0h, 0.0h, 0.0h);
        changed = true;
    }
    
    return changed;
}

bool CalculateColorForDebug(InputData inputData, SurfaceData surfaceData, DebugData debugData, out half4 color)
{
    color = half4(0.0, 0.0, 0.0, 1.0);
    
    // Debug materials...
    switch(_DebugMaterialIndex)
    {
        case DEBUG_UNLIT:
            color.rgb = surfaceData.albedo;
            return true;

<<<<<<< HEAD
        case DEBUG_DIFFUSE:
            color.rgb = debugData.brdfDiffuse;
            return true;
=======
// Convert rgb to luminance
// with rgb in linear space with sRGB primaries and D65 white point
half LinearRgbToLuminance(half3 linearRgb)
{
    return dot(linearRgb, half3(0.2126729f, 0.7151522f, 0.0721750f));
}

half3 UnityMeta_RGBToHSVHelper(float offset, half dominantColor, half colorone, half colortwo)
{
    half H, S, V;
    V = dominantColor;

    if (V != 0.0)
    {
        half small = 0.0;
        if (colorone > colortwo)
            small = colortwo;
        else
            small = colorone;

        half diff = V - small;

        if (diff != 0)
        {
            S = diff / V;
            H = offset + ((colorone - colortwo) / diff);
        }
        else
        {
            S = 0;
            H = offset + (colorone - colortwo);
        }

        H /= 6.0;

        if (H < 6.0)
        {
            H += 1.0;
        }
    }
    else
    {
        S = 0;
        H = 0;
    }
    return half3(H, S, V);
}

half3 UnityMeta_RGBToHSV(half3 rgbColor)
{
    // when blue is highest valued
    if ((rgbColor.b > rgbColor.g) && (rgbColor.b > rgbColor.r))
        return UnityMeta_RGBToHSVHelper(4.0, rgbColor.b, rgbColor.r, rgbColor.g);
    //when green is highest valued
    else if (rgbColor.g > rgbColor.r)
        return UnityMeta_RGBToHSVHelper(2.0, rgbColor.g, rgbColor.b, rgbColor.r);
    //when red is highest valued
    else
        return UnityMeta_RGBToHSVHelper(0.0, rgbColor.r, rgbColor.g, rgbColor.b);
}

half4 CalculateColorForDebug(DebugData debugData)
{
    SurfaceData surfaceData = debugData.surfaceData;
    InputData inputData = debugData.inputData;
    half4 color = half4(0.0, 0.0, 0.0, 1.0);
    BRDFData brdfData;
    
    InitializeBRDFData(surfaceData.albedo, surfaceData.metallic, surfaceData.specular, surfaceData.smoothness, surfaceData.alpha, brdfData);
    
    // Debug materials...
    if (_DebugMaterialIndex == DEBUG_UNLIT)
        color.rgb = surfaceData.albedo;
        
    if (_DebugMaterialIndex == DEBUG_DIFFUSE)
        color.rgb = brdfData.diffuse;
>>>>>>> 6379c67d
        
        case DEBUG_SPECULAR:
            color.rgb = debugData.brdfSpecular;
            return true;
    
        case DEBUG_ALPHA:
            color.rgb = (1.0 - surfaceData.alpha).xxx;
            return true;
    
        case DEBUG_SMOOTHNESS:
            color.rgb = surfaceData.smoothness.xxx;
            return true;
    
        case DEBUG_OCCLUSION:
            color.rgb = surfaceData.occlusion.xxx;
            return true;
    
        case DEBUG_EMISSION:
            color.rgb = surfaceData.emission;
            return true;
        
        case DEBUG_NORMAL_WORLD_SPACE:
            color.rgb = inputData.normalWS.xyz * 0.5 + 0.5;
            return true;
        
        case DEBUG_NORMAL_TANGENT_SPACE:
            color.rgb = surfaceData.normalTS.xyz * 0.5 + 0.5;
            return true;

        case DEBUG_LOD:
            surfaceData.albedo = GetLODDebugColor().rgb;
            return true;

        default:
            return false;
    }
<<<<<<< HEAD
=======

    if (_DebugValidationIndex == DEBUG_VALIDATION_ALBEDO)
    {
        half value = LinearRgbToLuminance(surfaceData.albedo);

        if (_AlbedoMinLuminance > value)
             return half4(1.0f, 0.0f, 0.0f, 1.0f);
        else if (_AlbedoMaxLuminance < value)
             return half4(0.0f, 1.0f, 0.0f, 1.0f);
        else
        {
            half3 hsv = UnityMeta_RGBToHSV(surfaceData.albedo);
            half hue = hsv.r;
            half sat = hsv.g;

            half3 compHSV = UnityMeta_RGBToHSV(_AlbedoCompareColor.rgb);
            half compHue = compHSV.r;
            half compSat = compHSV.g;

            if ((compSat - _AlbedoSaturationTolerance > sat) || ((compHue - _AlbedoHueTolerance > hue) && (compHue - _AlbedoHueTolerance + 1.0 > hue)))
            {
                return half4(1.0f, 0.0f, 0.0f, 1.0f);
            }
            else if ((sat > compSat + _AlbedoSaturationTolerance) || ((hue > compHue + _AlbedoHueTolerance) && (hue > compHue + _AlbedoHueTolerance - 1.0)))
            {
                return half4(0.0f, 1.0f, 0.0f, 1.0f);
            }
            else
            {
                return half4(value, value, value, 0);
            }
        }
    }

    return color;
>>>>>>> 6379c67d
}

#endif<|MERGE_RESOLUTION|>--- conflicted
+++ resolved
@@ -34,9 +34,8 @@
 
 int _DebugPBRLightingMask;
 
-<<<<<<< HEAD
 sampler2D _DebugNumberTexture;
-=======
+
 #define DEBUG_VALIDATION_NONE 0
 //#define DEBUG_VALIDATION_HIGHLIGHT_NAN_INFINITE_NEGATIVE 1
 //#define DEBUG_VALIDATION_HIGHLIGHT_OUTSIDE_RANGE 2
@@ -48,7 +47,6 @@
 half _AlbedoSaturationTolerance = 0.214;
 half _AlbedoHueTolerance = 0.104;
 half3 _AlbedoCompareColor = half3(0.5, 0.5, 0.5);
->>>>>>> 6379c67d
 
 struct DebugData
 {
@@ -74,7 +72,6 @@
 #define kBlueColor half4(75.0 / 255.0, 146.0 / 255.0, 243.0 / 255.0, 1.0) // #4B92F3
 #define kOrangeBrownColor half4(219.0 / 255.0, 119.0 / 255.0, 59.0 / 255.0, 1.0) // #4B92F3
 #define kGrayColor half4(174.0 / 255.0, 174.0 / 255.0, 174.0 / 255.0, 1.0) // #AEAEAE   
-
 
 float4 GetLODDebugColor()
 {
@@ -97,6 +94,67 @@
     return float4(0,0,0,0);
 }
 
+// Convert rgb to luminance
+// with rgb in linear space with sRGB primaries and D65 white point
+half LinearRgbToLuminance(half3 linearRgb)
+{
+    return dot(linearRgb, half3(0.2126729f, 0.7151522f, 0.0721750f));
+}
+
+half3 UnityMeta_RGBToHSVHelper(float offset, half dominantColor, half colorone, half colortwo)
+{
+    half H, S, V;
+    V = dominantColor;
+
+    if (V != 0.0)
+    {
+        half small = 0.0;
+        if (colorone > colortwo)
+            small = colortwo;
+        else
+            small = colorone;
+
+        half diff = V - small;
+
+        if (diff != 0)
+        {
+            S = diff / V;
+            H = offset + ((colorone - colortwo) / diff);
+        }
+        else
+        {
+            S = 0;
+            H = offset + (colorone - colortwo);
+        }
+
+        H /= 6.0;
+
+        if (H < 6.0)
+        {
+            H += 1.0;
+        }
+    }
+    else
+    {
+        S = 0;
+        H = 0;
+    }
+    return half3(H, S, V);
+}
+
+half3 UnityMeta_RGBToHSV(half3 rgbColor)
+{
+    // when blue is highest valued
+    if ((rgbColor.b > rgbColor.g) && (rgbColor.b > rgbColor.r))
+        return UnityMeta_RGBToHSVHelper(4.0, rgbColor.b, rgbColor.r, rgbColor.g);
+    //when green is highest valued
+    else if (rgbColor.g > rgbColor.r)
+        return UnityMeta_RGBToHSVHelper(2.0, rgbColor.g, rgbColor.b, rgbColor.r);
+    //when red is highest valued
+    else
+        return UnityMeta_RGBToHSVHelper(0.0, rgbColor.r, rgbColor.g, rgbColor.b);
+}
+
 bool UpdateSurfaceAndInputDataForDebug(inout SurfaceData surfaceData, inout InputData inputData)
 {
     bool changed = false;
@@ -144,7 +202,52 @@
     return changed;
 }
 
-bool CalculateColorForDebug(InputData inputData, SurfaceData surfaceData, DebugData debugData, out half4 color)
+bool CalculateValidationColorForDebug(InputData inputData, SurfaceData surfaceData, DebugData debugData, out half4 color)
+{
+    if (_DebugValidationIndex == DEBUG_VALIDATION_ALBEDO)
+    {
+        half value = LinearRgbToLuminance(surfaceData.albedo);
+
+        if (_AlbedoMinLuminance > value)
+        {
+             color = half4(1.0f, 0.0f, 0.0f, 1.0f);
+        }
+        else if (_AlbedoMaxLuminance < value)
+        {
+             color = half4(0.0f, 1.0f, 0.0f, 1.0f);
+        }
+        else
+        {
+            half3 hsv = UnityMeta_RGBToHSV(surfaceData.albedo);
+            half hue = hsv.r;
+            half sat = hsv.g;
+
+            half3 compHSV = UnityMeta_RGBToHSV(_AlbedoCompareColor.rgb);
+            half compHue = compHSV.r;
+            half compSat = compHSV.g;
+
+            if ((compSat - _AlbedoSaturationTolerance > sat) || ((compHue - _AlbedoHueTolerance > hue) && (compHue - _AlbedoHueTolerance + 1.0 > hue)))
+            {
+                color = half4(1.0f, 0.0f, 0.0f, 1.0f);
+            }
+            else if ((sat > compSat + _AlbedoSaturationTolerance) || ((hue > compHue + _AlbedoHueTolerance) && (hue > compHue + _AlbedoHueTolerance - 1.0)))
+            {
+                color = half4(0.0f, 1.0f, 0.0f, 1.0f);
+            }
+            else
+            {
+                color = half4(value, value, value, 0);
+            }
+        }
+        return true;
+    }
+    else
+    {
+        return false;
+    }
+}
+
+bool CalculateColorForDebugMaterial(InputData inputData, SurfaceData surfaceData, DebugData debugData, out half4 color)
 {
     color = half4(0.0, 0.0, 0.0, 1.0);
     
@@ -155,88 +258,9 @@
             color.rgb = surfaceData.albedo;
             return true;
 
-<<<<<<< HEAD
         case DEBUG_DIFFUSE:
             color.rgb = debugData.brdfDiffuse;
             return true;
-=======
-// Convert rgb to luminance
-// with rgb in linear space with sRGB primaries and D65 white point
-half LinearRgbToLuminance(half3 linearRgb)
-{
-    return dot(linearRgb, half3(0.2126729f, 0.7151522f, 0.0721750f));
-}
-
-half3 UnityMeta_RGBToHSVHelper(float offset, half dominantColor, half colorone, half colortwo)
-{
-    half H, S, V;
-    V = dominantColor;
-
-    if (V != 0.0)
-    {
-        half small = 0.0;
-        if (colorone > colortwo)
-            small = colortwo;
-        else
-            small = colorone;
-
-        half diff = V - small;
-
-        if (diff != 0)
-        {
-            S = diff / V;
-            H = offset + ((colorone - colortwo) / diff);
-        }
-        else
-        {
-            S = 0;
-            H = offset + (colorone - colortwo);
-        }
-
-        H /= 6.0;
-
-        if (H < 6.0)
-        {
-            H += 1.0;
-        }
-    }
-    else
-    {
-        S = 0;
-        H = 0;
-    }
-    return half3(H, S, V);
-}
-
-half3 UnityMeta_RGBToHSV(half3 rgbColor)
-{
-    // when blue is highest valued
-    if ((rgbColor.b > rgbColor.g) && (rgbColor.b > rgbColor.r))
-        return UnityMeta_RGBToHSVHelper(4.0, rgbColor.b, rgbColor.r, rgbColor.g);
-    //when green is highest valued
-    else if (rgbColor.g > rgbColor.r)
-        return UnityMeta_RGBToHSVHelper(2.0, rgbColor.g, rgbColor.b, rgbColor.r);
-    //when red is highest valued
-    else
-        return UnityMeta_RGBToHSVHelper(0.0, rgbColor.r, rgbColor.g, rgbColor.b);
-}
-
-half4 CalculateColorForDebug(DebugData debugData)
-{
-    SurfaceData surfaceData = debugData.surfaceData;
-    InputData inputData = debugData.inputData;
-    half4 color = half4(0.0, 0.0, 0.0, 1.0);
-    BRDFData brdfData;
-    
-    InitializeBRDFData(surfaceData.albedo, surfaceData.metallic, surfaceData.specular, surfaceData.smoothness, surfaceData.alpha, brdfData);
-    
-    // Debug materials...
-    if (_DebugMaterialIndex == DEBUG_UNLIT)
-        color.rgb = surfaceData.albedo;
-        
-    if (_DebugMaterialIndex == DEBUG_DIFFUSE)
-        color.rgb = brdfData.diffuse;
->>>>>>> 6379c67d
         
         case DEBUG_SPECULAR:
             color.rgb = debugData.brdfSpecular;
@@ -273,44 +297,22 @@
         default:
             return false;
     }
-<<<<<<< HEAD
-=======
-
-    if (_DebugValidationIndex == DEBUG_VALIDATION_ALBEDO)
-    {
-        half value = LinearRgbToLuminance(surfaceData.albedo);
-
-        if (_AlbedoMinLuminance > value)
-             return half4(1.0f, 0.0f, 0.0f, 1.0f);
-        else if (_AlbedoMaxLuminance < value)
-             return half4(0.0f, 1.0f, 0.0f, 1.0f);
-        else
-        {
-            half3 hsv = UnityMeta_RGBToHSV(surfaceData.albedo);
-            half hue = hsv.r;
-            half sat = hsv.g;
-
-            half3 compHSV = UnityMeta_RGBToHSV(_AlbedoCompareColor.rgb);
-            half compHue = compHSV.r;
-            half compSat = compHSV.g;
-
-            if ((compSat - _AlbedoSaturationTolerance > sat) || ((compHue - _AlbedoHueTolerance > hue) && (compHue - _AlbedoHueTolerance + 1.0 > hue)))
-            {
-                return half4(1.0f, 0.0f, 0.0f, 1.0f);
-            }
-            else if ((sat > compSat + _AlbedoSaturationTolerance) || ((hue > compHue + _AlbedoHueTolerance) && (hue > compHue + _AlbedoHueTolerance - 1.0)))
-            {
-                return half4(0.0f, 1.0f, 0.0f, 1.0f);
-            }
-            else
-            {
-                return half4(value, value, value, 0);
-            }
-        }
-    }
-
-    return color;
->>>>>>> 6379c67d
+}
+
+bool CalculateColorForDebug(InputData inputData, SurfaceData surfaceData, DebugData debugData, out half4 color)
+{
+    if(CalculateColorForDebugMaterial(inputData, surfaceData, debugData, color))
+    {
+        return true;
+    }
+    else if(CalculateValidationColorForDebug(inputData, surfaceData, debugData, color))
+    {
+        return true;
+    }
+    else
+    {
+        return false;
+    }
 }
 
 #endif