using System;
using System.Linq;
using UnityEditor.AnimatedValues;
using UnityEngine;
using UnityEngine.Rendering;
using UnityEngine.Rendering.LWRP;
using UnityEngine.Rendering.PostProcessing;

namespace UnityEditor.Rendering.LWRP
{
    [CustomEditorForRenderPipeline(typeof(Camera), typeof(LightweightRenderPipelineAsset))]
    [CanEditMultipleObjects]
    class LightweightRenderPipelineCameraEditor : CameraEditor
    {
        internal enum BackgroundType
        {
            Skybox = 0,
            SolidColor,
            DontCare,
        }

        internal class Styles
        {
<<<<<<< HEAD
            public static GUIContent backgroundType = EditorGUIUtility.TrTextContent("Background Type", "Controls how to initialize the Camera's background.\n\nSkybox initializes camera with Skybox, defaulting to a background color if no skybox is found.\n\nSolid Color initializes background with the background color.\n\nDon't initialize have undefined values for camera background. Use this only if you are rendering all pixels in the Camera's view.");
=======
            public static GUIContent backgroundType = EditorGUIUtility.TrTextContent("Background Type", "Controls how to initialize the Camera's background.\n\nSkybox initializes camera with Skybox, defaulting to a background color if no skybox is found.\n\nSolid Color initializes background with the background color.\n\nDon't care have undefined values for camera background. Use this only if you are rendering all pixels in the Camera's view.");
>>>>>>> 5db85c6c
            public static GUIContent renderingShadows = EditorGUIUtility.TrTextContent("Render Shadows", "Enable this to make this camera render shadows.");
            public static GUIContent requireDepthTexture = EditorGUIUtility.TrTextContent("Depth Texture", "On makes this camera create a _CameraDepthTexture, which is a copy of the rendered depth values.\nOff makes the camera not create a depth texture.\nUse Pipeline Settings applies settings from the Render Pipeline Asset.");
            public static GUIContent requireOpaqueTexture = EditorGUIUtility.TrTextContent("Opaque Texture", "On makes this camera create a _CameraOpaqueTexture, which is a copy of the rendered view.\nOff makes the camera does not create an opaque texture.\nUse Pipeline Settings applies settings from the Render Pipeline Asset.");
            public static GUIContent allowMSAA = EditorGUIUtility.TrTextContent("MSAA", "Use Multi Sample Anti-Aliasing to reduce aliasing.");
            public static GUIContent allowHDR = EditorGUIUtility.TrTextContent("HDR", "High Dynamic Range gives you a wider range of light intensities, so your lighting looks more realistic. With it, you can still see details and experience less saturation even with bright light.", (Texture) null);

            public static GUIContent rendererType = EditorGUIUtility.TrTextContent("Renderer Type", "Controls which renderer this camera uses.");
            public static GUIContent rendererData = EditorGUIUtility.TrTextContent("Renderer Data", "Required by a custom Renderer. If none is assigned this camera uses the one assigned in the Pipeline Settings.");

            public readonly GUIContent[] renderingPathOptions = { EditorGUIUtility.TrTextContent("Forward") };
            public readonly string hdrDisabledWarning = "HDR rendering is disabled in the Lightweight Render Pipeline asset.";
            public readonly string mssaDisabledWarning = "Anti-aliasing is disabled in the Lightweight Render Pipeline asset.";

            public static GUIContent[] displayedRendererTypeOverride =
            {
                new GUIContent("Custom"),
                new GUIContent("Use Pipeline Settings"),
            };

            public static int[] rendererTypeOptions = Enum.GetValues(typeof(RendererOverrideOption)).Cast<int>().ToArray();
            public static GUIContent[] cameraBackgroundType =
            {
                new GUIContent("Skybox"),
                new GUIContent("Solid Color"),
                new GUIContent("Don't Care"),
            };

            public static int[] cameraBackgroundValues = { 0, 1, 2};

            // This is for adding more data like Pipeline Asset option
            public static GUIContent[] displayedAdditionalDataOptions =
            {
                new GUIContent("Off"),
                new GUIContent("On"),
                new GUIContent("Use Pipeline Settings"),
            };

            public static GUIContent[] displayedDepthTextureOverride =
            {
                new GUIContent("On (Forced due to Post Processing)"),
            };

            public static int[] additionalDataOptions = Enum.GetValues(typeof(CameraOverrideOption)).Cast<int>().ToArray();

            // Using the pipeline Settings
            public static GUIContent[] displayedCameraOptions =
            {
                new GUIContent("Off"),
                new GUIContent("Use Pipeline Settings"),
            };
            public static int[] cameraOptions = { 0, 1 };
        };

        public Camera camera { get { return target as Camera; } }

        // Animation Properties
        public bool isSameClearFlags { get { return !settings.clearFlags.hasMultipleDifferentValues; } }
        public bool isSameOrthographic { get { return !settings.orthographic.hasMultipleDifferentValues; } }

        static readonly int[] s_RenderingPathValues = {0};
        static Styles s_Styles;
        LightweightRenderPipelineAsset m_LightweightRenderPipeline;
        LWRPAdditionalCameraData m_AdditionalCameraData;
        SerializedObject m_AdditionalCameraDataSO;

        readonly AnimBool m_ShowBGColorAnim = new AnimBool();
        readonly AnimBool m_ShowOrthoAnim = new AnimBool();
        readonly AnimBool m_ShowTargetEyeAnim = new AnimBool();

        SerializedProperty m_AdditionalCameraDataRenderShadowsProp;
        SerializedProperty m_AdditionalCameraDataRenderDepthProp;
        SerializedProperty m_AdditionalCameraDataRenderOpaqueProp;
        SerializedProperty m_AdditionalCameraDataRendererProp;
        SerializedProperty m_AdditionalCameraDataRendererDataProp;

        void SetAnimationTarget(AnimBool anim, bool initialize, bool targetValue)
        {
            if (initialize)
            {
                anim.value = targetValue;
                anim.valueChanged.AddListener(Repaint);
            }
            else
            {
                anim.target = targetValue;
            }
        }

        void UpdateAnimationValues(bool initialize)
        {
            SetAnimationTarget(m_ShowBGColorAnim, initialize, isSameClearFlags && (camera.clearFlags == CameraClearFlags.SolidColor || camera.clearFlags == CameraClearFlags.Skybox));
            SetAnimationTarget(m_ShowOrthoAnim, initialize, isSameOrthographic && camera.orthographic);
            SetAnimationTarget(m_ShowTargetEyeAnim, initialize, settings.targetEye.intValue != (int)StereoTargetEyeMask.Both || PlayerSettings.virtualRealitySupported);
        }

        public new void OnEnable()
        {
            m_LightweightRenderPipeline = GraphicsSettings.renderPipelineAsset as LightweightRenderPipelineAsset;

            m_AdditionalCameraData = camera.gameObject.GetComponent<LWRPAdditionalCameraData>();
            settings.OnEnable();
            init(m_AdditionalCameraData);

            UpdateAnimationValues(true);
        }

        void init(LWRPAdditionalCameraData additionalCameraData)
        {
            if(additionalCameraData == null)
                return;

            m_AdditionalCameraDataSO = new SerializedObject(additionalCameraData);
            m_AdditionalCameraDataRenderShadowsProp = m_AdditionalCameraDataSO.FindProperty("m_RenderShadows");
            m_AdditionalCameraDataRenderDepthProp = m_AdditionalCameraDataSO.FindProperty("m_RequiresDepthTextureOption");
            m_AdditionalCameraDataRenderOpaqueProp = m_AdditionalCameraDataSO.FindProperty("m_RequiresOpaqueTextureOption");
            m_AdditionalCameraDataRendererProp = m_AdditionalCameraDataSO.FindProperty("m_RendererOverrideOption");
            m_AdditionalCameraDataRendererDataProp = m_AdditionalCameraDataSO.FindProperty("m_RendererData");
        }

        public void OnDisable()
        {
            m_ShowBGColorAnim.valueChanged.RemoveListener(Repaint);
            m_ShowOrthoAnim.valueChanged.RemoveListener(Repaint);
            m_ShowTargetEyeAnim.valueChanged.RemoveListener(Repaint);

            m_LightweightRenderPipeline = null;
        }

        public override void OnInspectorGUI()
        {
            if (s_Styles == null)
                s_Styles = new Styles();

            settings.Update();
            UpdateAnimationValues(false);

            DrawClearFlags();
            using (var group = new EditorGUILayout.FadeGroupScope(m_ShowBGColorAnim.faded))
                if (group.visible) settings.DrawBackgroundColor();

            settings.DrawCullingMask();

            EditorGUILayout.Space();

            settings.DrawProjection();
            settings.DrawClippingPlanes();
            settings.DrawNormalizedViewPort();

            EditorGUILayout.Space();
            settings.DrawDepth();
            DrawTargetTexture();
            settings.DrawOcclusionCulling();
            DrawHDR();
            DrawMSAA();
            settings.DrawDynamicResolution();
            DrawAdditionalData();
            settings.DrawVR();
            settings.DrawMultiDisplay();

            using (var group = new EditorGUILayout.FadeGroupScope(m_ShowTargetEyeAnim.faded))
                if (group.visible) settings.DrawTargetEye();

            EditorGUILayout.Space();
            EditorGUILayout.Space();
            settings.ApplyModifiedProperties();
        }

        BackgroundType GetBackgroundType(CameraClearFlags clearFlags)
        {
            switch (clearFlags)
            {
                case CameraClearFlags.Skybox:
                    return BackgroundType.Skybox;
                case CameraClearFlags.Nothing:
                    return BackgroundType.DontCare;

                // DepthOnly is not supported by design in LWRP. We upgrade it to SolidColor
                default:
                    return BackgroundType.SolidColor;
            }
        }

        void DrawClearFlags()
        {
            // Converts between ClearFlags and Background Type.
            BackgroundType backgroundType = GetBackgroundType((CameraClearFlags) settings.clearFlags.intValue);

            EditorGUI.BeginChangeCheck();
            BackgroundType selectedType = (BackgroundType)EditorGUILayout.IntPopup(Styles.backgroundType, (int)backgroundType,
                Styles.cameraBackgroundType, Styles.cameraBackgroundValues);

            if (EditorGUI.EndChangeCheck())
            {
                CameraClearFlags selectedClearFlags;
                switch (selectedType)
                {
                    case BackgroundType.Skybox:
                        selectedClearFlags = CameraClearFlags.Skybox;
                        break;

                    case BackgroundType.DontCare:
                        selectedClearFlags = CameraClearFlags.Nothing;
                        break;

                    default:
                        selectedClearFlags = CameraClearFlags.SolidColor;
                        break;
                }

                settings.clearFlags.intValue = (int) selectedClearFlags;
            }
        }

        void DrawHDR()
        {
            Rect controlRect = EditorGUILayout.GetControlRect(true);
            EditorGUI.BeginProperty(controlRect, Styles.allowHDR, settings.HDR);
            int selectedValue = !settings.HDR.boolValue ? 0 : 1;
            settings.HDR.boolValue = EditorGUI.IntPopup(controlRect, Styles.allowHDR, selectedValue, Styles.displayedCameraOptions, Styles.cameraOptions) == 1;
            EditorGUI.EndProperty();
        }

        void DrawMSAA()
        {
            Rect controlRect = EditorGUILayout.GetControlRect(true);
            EditorGUI.BeginProperty(controlRect, Styles.allowMSAA, settings.allowMSAA);
            int selectedValue = !settings.allowMSAA.boolValue ? 0 : 1;
            settings.allowMSAA.boolValue = EditorGUI.IntPopup(controlRect, Styles.allowMSAA, selectedValue, Styles.displayedCameraOptions, Styles.cameraOptions) == 1;
            EditorGUI.EndProperty();
        }

        void DrawTargetTexture()
        {
            EditorGUILayout.PropertyField(settings.targetTexture);

            if (!settings.targetTexture.hasMultipleDifferentValues)
            {
                var texture = settings.targetTexture.objectReferenceValue as RenderTexture;
                int pipelineSamplesCount = m_LightweightRenderPipeline.msaaSampleCount;

                if (texture && texture.antiAliasing > pipelineSamplesCount)
                {
                    string pipelineMSAACaps = (pipelineSamplesCount > 1)
                        ? String.Format("is set to support {0}x", pipelineSamplesCount)
                        : "has MSAA disabled";
                    EditorGUILayout.HelpBox(String.Format("Camera target texture requires {0}x MSAA. Lightweight pipeline {1}.", texture.antiAliasing, pipelineMSAACaps),
                        MessageType.Warning, true);
                }
            }
        }

        void DrawAdditionalData()
        {
            bool hasChanged = false;
            bool selectedValueShadows;
            CameraOverrideOption selectedDepthOption;
            CameraOverrideOption selectedOpaqueOption;
            RendererOverrideOption selectedRendererOption;

            if (m_AdditionalCameraDataSO == null)
            {
                selectedValueShadows = true;
                selectedDepthOption = CameraOverrideOption.UsePipelineSettings;
                selectedOpaqueOption = CameraOverrideOption.UsePipelineSettings;
                selectedRendererOption = RendererOverrideOption.UsePipelineSettings;
            }
            else
            {
                m_AdditionalCameraDataSO.Update();
                selectedValueShadows = m_AdditionalCameraData.renderShadows;
                selectedDepthOption = (CameraOverrideOption)m_AdditionalCameraDataRenderDepthProp.intValue;
                selectedOpaqueOption =(CameraOverrideOption)m_AdditionalCameraDataRenderOpaqueProp.intValue;
                selectedRendererOption = (RendererOverrideOption) m_AdditionalCameraDataRendererProp.intValue;
            }

            // Renderer Type
            Rect controlRectRendererType = EditorGUILayout.GetControlRect(true);

            if (m_AdditionalCameraDataSO != null)
                EditorGUI.BeginProperty(controlRectRendererType, Styles.rendererType, m_AdditionalCameraDataRendererProp);
            EditorGUI.BeginChangeCheck();
            selectedRendererOption = (RendererOverrideOption)EditorGUI.IntPopup(controlRectRendererType, Styles.rendererType, (int)selectedRendererOption, Styles.displayedRendererTypeOverride, Styles.rendererTypeOptions);
            if (EditorGUI.EndChangeCheck())
                hasChanged = true;
            if (m_AdditionalCameraDataSO != null)
                EditorGUI.EndProperty();

            if (selectedRendererOption == RendererOverrideOption.Custom && m_AdditionalCameraDataSO != null)
            {
                EditorGUI.indentLevel++;
                EditorGUI.BeginChangeCheck();
                EditorGUILayout.PropertyField(m_AdditionalCameraDataRendererDataProp, Styles.rendererData);
                if (EditorGUI.EndChangeCheck())
                    hasChanged = true;
                EditorGUI.indentLevel--;
            }

            // Depth Texture
            Rect controlRectDepth = EditorGUILayout.GetControlRect(true);
            // Need to check if post processing is added and active.
            // If it is we will set the int pop to be 1 which is ON and gray it out
            bool defaultDrawOfDepthTextureUI = true;
            PostProcessLayer ppl = camera.GetComponent<PostProcessLayer>();
            var propValue = (int)selectedDepthOption;
            if (ppl != null && ppl.isActiveAndEnabled)
            {
                if ((propValue == 2 && !m_LightweightRenderPipeline.supportsCameraDepthTexture) || propValue == 0)
                {
                    EditorGUI.BeginDisabledGroup(true);
                    EditorGUI.IntPopup(controlRectDepth, Styles.requireDepthTexture, 0, Styles.displayedDepthTextureOverride, Styles.additionalDataOptions);
                    EditorGUI.EndDisabledGroup();
                    defaultDrawOfDepthTextureUI = false;
                }
            }
            if(defaultDrawOfDepthTextureUI)
            {
                if(m_AdditionalCameraDataSO != null)
                    EditorGUI.BeginProperty(controlRectDepth, Styles.requireDepthTexture, m_AdditionalCameraDataRenderDepthProp);
                EditorGUI.BeginChangeCheck();

                selectedDepthOption = (CameraOverrideOption)EditorGUI.IntPopup(controlRectDepth, Styles.requireDepthTexture, (int)selectedDepthOption, Styles.displayedAdditionalDataOptions, Styles.additionalDataOptions);
                if (EditorGUI.EndChangeCheck())
                {
                    hasChanged = true;
                }
                if(m_AdditionalCameraDataSO != null)
                    EditorGUI.EndProperty();
            }

            // Opaque Texture
            Rect controlRectColor = EditorGUILayout.GetControlRect(true);
            // Starting to check the property if we have the scriptable object
            if(m_AdditionalCameraDataSO != null)
                EditorGUI.BeginProperty(controlRectColor, Styles.requireOpaqueTexture, m_AdditionalCameraDataRenderOpaqueProp);
            EditorGUI.BeginChangeCheck();
            selectedOpaqueOption = (CameraOverrideOption)EditorGUI.IntPopup(controlRectColor, Styles.requireOpaqueTexture, (int)selectedOpaqueOption, Styles.displayedAdditionalDataOptions, Styles.additionalDataOptions);
            if (EditorGUI.EndChangeCheck())
            {
                hasChanged = true;
            }
            // Ending to check the property if we have the scriptable object
            if(m_AdditionalCameraDataSO != null)
                EditorGUI.EndProperty();

            // Shadows
            Rect controlRectShadows = EditorGUILayout.GetControlRect(true);
            if(m_AdditionalCameraDataSO != null)
                EditorGUI.BeginProperty(controlRectShadows, Styles.renderingShadows, m_AdditionalCameraDataRenderShadowsProp);
            EditorGUI.BeginChangeCheck();

            selectedValueShadows = EditorGUI.Toggle(controlRectShadows, Styles.renderingShadows, selectedValueShadows);
            if (EditorGUI.EndChangeCheck())
            {
                hasChanged = true;
            }
            if(m_AdditionalCameraDataSO != null)
                EditorGUI.EndProperty();

            if (hasChanged)
            {
                if (m_AdditionalCameraDataSO == null)
                {
                    m_AdditionalCameraData = camera.gameObject.AddComponent<LWRPAdditionalCameraData>();
                    init(m_AdditionalCameraData);
                }
                m_AdditionalCameraDataRenderShadowsProp.boolValue = selectedValueShadows;
                m_AdditionalCameraDataRenderDepthProp.intValue = (int)selectedDepthOption;
                m_AdditionalCameraDataRenderOpaqueProp.intValue = (int)selectedOpaqueOption;
                m_AdditionalCameraDataRendererProp.intValue = (int)selectedRendererOption;
                m_AdditionalCameraDataSO.ApplyModifiedProperties();
            }


        }
    }
}<|MERGE_RESOLUTION|>--- conflicted
+++ resolved
@@ -21,11 +21,7 @@
 
         internal class Styles
         {
-<<<<<<< HEAD
-            public static GUIContent backgroundType = EditorGUIUtility.TrTextContent("Background Type", "Controls how to initialize the Camera's background.\n\nSkybox initializes camera with Skybox, defaulting to a background color if no skybox is found.\n\nSolid Color initializes background with the background color.\n\nDon't initialize have undefined values for camera background. Use this only if you are rendering all pixels in the Camera's view.");
-=======
             public static GUIContent backgroundType = EditorGUIUtility.TrTextContent("Background Type", "Controls how to initialize the Camera's background.\n\nSkybox initializes camera with Skybox, defaulting to a background color if no skybox is found.\n\nSolid Color initializes background with the background color.\n\nDon't care have undefined values for camera background. Use this only if you are rendering all pixels in the Camera's view.");
->>>>>>> 5db85c6c
             public static GUIContent renderingShadows = EditorGUIUtility.TrTextContent("Render Shadows", "Enable this to make this camera render shadows.");
             public static GUIContent requireDepthTexture = EditorGUIUtility.TrTextContent("Depth Texture", "On makes this camera create a _CameraDepthTexture, which is a copy of the rendered depth values.\nOff makes the camera not create a depth texture.\nUse Pipeline Settings applies settings from the Render Pipeline Asset.");
             public static GUIContent requireOpaqueTexture = EditorGUIUtility.TrTextContent("Opaque Texture", "On makes this camera create a _CameraOpaqueTexture, which is a copy of the rendered view.\nOff makes the camera does not create an opaque texture.\nUse Pipeline Settings applies settings from the Render Pipeline Asset.");
