--- conflicted
+++ resolved
@@ -992,7 +992,8 @@
                 s_GenListPerVoxelKernelOblique = buildPerVoxelLightListShader.FindKernel(kernelObliqueName);
             }
 
-<<<<<<< HEAD
+            s_GenListPerTileKernel = buildPerTileLightListShader.FindKernel("TileLightListGen");
+
             // Cluster Probe Volumes
             if (ShaderConfig.s_ProbeVolumesEvaluationMode == ProbeVolumesEvaluationModes.MaterialPass)
             {
@@ -1004,21 +1005,6 @@
                 s_ProbeVolumesGenListPerVoxelKernel = buildPerVoxelLightListShader.FindKernel(kernelName);
                 s_ProbeVolumesGenListPerVoxelKernelOblique = buildPerVoxelLightListShader.FindKernel(kernelObliqueName);
             }
-
-            if (GetFeatureVariantsEnabled(frameSettings))
-            {
-                s_GenListPerTileKernel = buildPerTileLightListShader.FindKernel(frameSettings.IsEnabled(FrameSettingsField.BigTilePrepass) ? "TileLightListGen_SrcBigTile_FeatureFlags" : "TileLightListGen_FeatureFlags");
-                s_GenListPerTileKernel_Oblique = buildPerTileLightListShader.FindKernel(frameSettings.IsEnabled(FrameSettingsField.BigTilePrepass) ? "TileLightListGen_SrcBigTile_FeatureFlags_Oblique" : "TileLightListGen_FeatureFlags_Oblique");
-
-            }
-            else
-            {
-                s_GenListPerTileKernel = buildPerTileLightListShader.FindKernel(frameSettings.IsEnabled(FrameSettingsField.BigTilePrepass) ? "TileLightListGen_SrcBigTile" : "TileLightListGen");
-                s_GenListPerTileKernel_Oblique = buildPerTileLightListShader.FindKernel(frameSettings.IsEnabled(FrameSettingsField.BigTilePrepass) ? "TileLightListGen_SrcBigTile_Oblique" : "TileLightListGen_Oblique");
-            }
-=======
-            s_GenListPerTileKernel = buildPerTileLightListShader.FindKernel("TileLightListGen");
->>>>>>> e99bdf12
 
             m_TextureCaches.NewFrame();
         }
@@ -3301,20 +3287,6 @@
             return parameters;
         }
 
-<<<<<<< HEAD
-        void ClearLightList(HDCamera camera, CommandBuffer cmd, ComputeBuffer bufferToClear)
-        {
-            // We clear them all to be on the safe side when switching pipes.
-            var cs = defaultResources.shaders.clearLightListsCS;
-            var kernel = cs.FindKernel("ClearList");
-
-            cmd.SetComputeBufferParam(cs, kernel, HDShaderIDs._LightListToClear, bufferToClear);
-            cmd.SetComputeIntParam(cs, HDShaderIDs._LightListEntries, bufferToClear.count);
-
-            int groupSize = 64;
-            cmd.DispatchCompute(cs, kernel, (bufferToClear.count + groupSize - 1) / groupSize, 1, 1);
-        }
-
         // Note: This is a trivial setter and could be removed if we do not like that style.
         // I exposed it as a function, even though it will only ever be set by HDRenderPipeline just to make it more clear that
         // m_ProbeVolumeList is not set inside of LightLoop.cs
@@ -3385,9 +3357,9 @@
                     // Note we clear the whole content and not just the header since it is fast enough, happens only in one frame and is a bit more robust
                     // to changes to the inner workings of the lists.
                     // Also, we clear all the lists and to be resilient to changes in pipeline.
-                    ClearLightList(hdCamera, cmd, resources.tileAndClusterData.probeVolumesBigTileLightList);
+                    ClearLightList(parameters, cmd, resources.tileAndClusterData.probeVolumesBigTileLightList);
                     // ClearLightList(hdCamera, cmd, resources.tileAndClusterData.probeVolumesLightList);
-                    ClearLightList(hdCamera, cmd, resources.tileAndClusterData.probeVolumesPerVoxelOffset);
+                    ClearLightList(parameters, cmd, resources.tileAndClusterData.probeVolumesPerVoxelOffset);
 
                     // No need to clear it anymore until we start and stop running light list building.
                     m_TileAndClusterData.probeVolumesListsAreClear = true;
@@ -3515,8 +3487,6 @@
             }
         }
 
-=======
->>>>>>> e99bdf12
         void BuildGPULightListsCommon(HDCamera hdCamera, CommandBuffer cmd)
         {
             using (new ProfilingScope(cmd, ProfilingSampler.Get(HDProfileId.BuildLightList)))
