--- conflicted
+++ resolved
@@ -422,15 +422,8 @@
         public Vector3 boxAxisY; // Scaled by the extents (half-size)
         public float   __pad0__;
         public Vector3 boxAxisZ; // Scaled by the extents (half-size)
-<<<<<<< HEAD
         public float   __pad1__;
     }
-=======
-        public Vector3 center;   // Center of the bounds (box) in camera space
-        public float   scaleXY;  // Scale applied to the top of the box to turn it into a truncated pyramid (X = Y)
-        public float   radius;     // Circumscribed sphere for the bounds (box)
-    };
->>>>>>> b649f8f4
 
     [GenerateHLSL]
     struct LightVolumeData
@@ -899,10 +892,6 @@
         // TODO: Remove the internal
         // internal LightLoopLightData m_LightLoopLightData = new LightLoopLightData();
         TileAndClusterData m_TileAndClusterData = new TileAndClusterData();
-<<<<<<< HEAD
-        // TileAndClusterData m_ProbeVolumeClusterData;
-=======
->>>>>>> b649f8f4
 
         // HDRenderPipeline needs to cache m_ProbeVolumeList as a member variable, as it cannot be passed in directly into BuildGPULightListProbeVolumesCommon() async compute
         // due to the HDGPUAsyncTask API. We could have extended HDGPUAsyncTaskParams definition to contain a ProbeVolumeList, but this seems worse, as all other async compute
@@ -962,11 +951,6 @@
         Shader deferredTilePixelShader { get { return defaultResources.shaders.deferredTilePS; } }
 
         ShaderVariablesLightList m_ShaderVariablesLightListCB = new ShaderVariablesLightList();
-<<<<<<< HEAD
-        //ShaderVariablesLightList m_ShaderVariablesProbeVolumeLightListCB = new ShaderVariablesLightList();
-
-=======
->>>>>>> b649f8f4
 
         enum ClusterPrepassSource : int
         {
@@ -1235,7 +1219,6 @@
             // All the allocation of the compute buffers need to happened after the kernel finding in order to avoid the leak loop when a shader does not compile or is not available
 
             m_TileAndClusterData.Initialize(allocateTileBuffers: true, clusterNeedsDepth: k_UseDepthBuffer, maxLightCount: m_MaxLightsOnScreen);
-<<<<<<< HEAD
 
             int xrViewCount = TextureXR.slices;
 
@@ -1250,14 +1233,6 @@
             m_DirectionalLightIndices    = new List<int>();
             m_DirectionalLightDataBuffer = new ComputeBuffer(m_MaxDirectionalLightsOnScreen, Marshal.SizeOf(typeof(DirectionalLightData)));
             m_BoundedEntityCollection    = new BoundedEntityCollection(xrViewCount, maxBoundedEntityCounts);
-
-            //if (ShaderConfig.s_ProbeVolumesEvaluationMode == ProbeVolumesEvaluationModes.MaterialPass)
-            //{
-            //    m_ProbeVolumeClusterData = new TileAndClusterData();
-            //    m_ProbeVolumeClusterData.Initialize(allocateTileBuffers: false, clusterNeedsDepth: false, maxLightCount: k_MaxVisibleProbeVolumeCount);
-            //}
-=======
->>>>>>> b649f8f4
 
             // OUTPUT_SPLIT_LIGHTING - SHADOWS_SHADOWMASK - DEBUG_DISPLAY
             m_deferredLightingMaterial = new Material[8];
@@ -1366,15 +1341,9 @@
 
             m_TextureCaches.Cleanup();
             m_TileAndClusterData.Cleanup();
-<<<<<<< HEAD
 
             CoreUtils.SafeRelease(m_DirectionalLightDataBuffer);
             m_BoundedEntityCollection.Release();
-
-            //if (m_ProbeVolumeClusterData != null)
-            //    m_ProbeVolumeClusterData.Cleanup();
-=======
->>>>>>> b649f8f4
 
             LightLoopReleaseResolutionDependentBuffers();
 
@@ -1439,33 +1408,17 @@
 
         void LightLoopAllocResolutionDependentBuffers(HDCamera hdCamera, int width, int height)
         {
-<<<<<<< HEAD
             m_TileAndClusterData.AllocateResolutionDependentBuffers(hdCamera, width, height, m_MaxViewCount, m_BoundedEntityCollection.GetMaxEntityCount(), m_EnableRenderGraph);
-            //if (m_ProbeVolumeClusterData != null)
-            //    m_ProbeVolumeClusterData.AllocateResolutionDependentBuffers(hdCamera, width, height, m_MaxViewCount, k_MaxVisibleProbeVolumeCount, m_EnableRenderGraph);
-=======
-            m_TileAndClusterData.AllocateResolutionDependentBuffers(hdCamera, width, height, m_MaxViewCount, m_MaxLightsOnScreen, m_EnableRenderGraph);
->>>>>>> b649f8f4
         }
 
         void LightLoopReleaseResolutionDependentBuffers()
         {
             m_TileAndClusterData.ReleaseResolutionDependentBuffers();
-<<<<<<< HEAD
-            //if (m_ProbeVolumeClusterData != null)
-            //    m_ProbeVolumeClusterData.ReleaseResolutionDependentBuffers();
-=======
->>>>>>> b649f8f4
         }
 
         void LightLoopCleanupNonRenderGraphResources()
         {
             m_TileAndClusterData.ReleaseNonRenderGraphResolutionDependentBuffers();
-<<<<<<< HEAD
-            //if (m_ProbeVolumeClusterData != null)
-            //    m_ProbeVolumeClusterData.ReleaseNonRenderGraphResolutionDependentBuffers();
-=======
->>>>>>> b649f8f4
         }
 
         internal static Matrix4x4 WorldToCamera(Camera camera)
@@ -2161,11 +2114,7 @@
                 bound.boxAxisX = extents.x * xAxisVS;
                 bound.boxAxisY = extents.y * yAxisVS;
                 bound.boxAxisZ = extents.z * zAxisVS;
-<<<<<<< HEAD
-                bound.radius   = extents.magnitude;
-=======
                 bound.radius   = extents.x;
->>>>>>> b649f8f4
                 bound.scaleXY  = 1.0f;
 
                 lightVolumeData.lightPos   = centerVS;
@@ -2187,11 +2136,7 @@
                 bound.boxAxisX = extents.x * xAxisVS;
                 bound.boxAxisY = extents.y * yAxisVS;
                 bound.boxAxisZ = extents.z * zAxisVS;
-<<<<<<< HEAD
-                bound.radius   = extents.magnitude;
-=======
                 bound.radius   = Mathf.Sqrt(d * d + (0.5f * range) * (0.5f * range));
->>>>>>> b649f8f4
                 bound.scaleXY  = 1.0f;
 
                 lightVolumeData.lightPos   = centerVS;
@@ -2623,13 +2568,7 @@
 
             float sqMag = Vector3.SqrMagnitude(vec);
 
-<<<<<<< HEAD
             Debug.Assert(Mathf.Abs(1 - sqMag) < k * FLT_EPS);
-=======
-            processedData.lightDistanceFade = processedData.gpuLightType == GPULightType.Directional ? 1.0f : HDUtils.ComputeLinearDistanceFade(processedData.distanceToCamera, additionalLightData.fadeDistance);
-            processedData.volumetricDistanceFade = processedData.gpuLightType == GPULightType.Directional ? 1.0f : HDUtils.ComputeLinearDistanceFade(processedData.distanceToCamera, additionalLightData.volumetricFadeDistance);
-            processedData.isBakedShadowMask = IsBakedShadowMaskLight(lightComponent);
->>>>>>> b649f8f4
         }
 
         static Vector3 ComputeWorldSpaceCentroidOfBoundedEntity(Light light)
@@ -2782,6 +2721,7 @@
                                  ref processedData.lightCategory, ref processedData.gpuLightType);
 
             processedData.lightDistanceFade = processedData.gpuLightType == GPULightType.Directional ? 1.0f : HDUtils.ComputeLinearDistanceFade(processedData.distanceToCamera, additionalLightData.fadeDistance);
+            processedData.volumetricDistanceFade = processedData.gpuLightType == GPULightType.Directional ? 1.0f : HDUtils.ComputeLinearDistanceFade(processedData.distanceToCamera, additionalLightData.volumetricFadeDistance);
             processedData.isBakedShadowMask = IsBakedShadowMaskLight(lightComponent);
         }
 
@@ -3410,17 +3350,9 @@
                             bounds.center   = viewTransferMatrix.MultiplyPoint(bounds.center);
                         }
 
-<<<<<<< HEAD
                         m_BoundedEntityCollection.AddEntityData(viewIndex, BoundedEntityCategory.Decal, DecalSystem.m_DecalDatas[decalIndex]);
                         m_BoundedEntityCollection.AddEntityBounds(viewIndex, BoundedEntityCategory.Decal, bounds);
                     }
-=======
-                bool probeVolumeNormalBiasEnabled = false;
-                if (ShaderConfig.s_EnableProbeVolumes == 1)
-                {
-                    var settings = hdCamera.volumeStack.GetComponent<ProbeVolumeController>();
-                    probeVolumeNormalBiasEnabled = !(settings == null || (settings.leakMitigationMode.value != LeakMitigationMode.NormalBias && settings.leakMitigationMode.value != LeakMitigationMode.OctahedralDepthOcclusionFilter));
->>>>>>> b649f8f4
                 }
 
                 // Density volumes.
@@ -3439,29 +3371,12 @@
 
                     for (int sortIndex = start; sortIndex < (start + count); ++sortIndex)
                     {
-<<<<<<< HEAD
                         BoundedEntitySortingKeyLayout layout = GeBoundedEntitySortingKeyLayoutLayout();
 
                         ulong sortKey = m_BoundedEntityCollection.GetEntitySortKey(viewIndex, sortIndex);
 
                         var category           = (BoundedEntityCategory)((sortKey >> layout.categoryOffset) & ((1ul << layout.categoryBitCount) - 1));
                         var densityVolumeIndex = (int)                  ((sortKey >> layout.indexOffset)    & ((1ul << layout.indexBitCount)    - 1));
-=======
-                        // Probe volumes are not lights and therefore should not affect light classification.
-                        LightFeatureFlags featureFlags = 0;
-                        float probeVolumeNormalBiasWS = probeVolumeNormalBiasEnabled ? probeVolumes.data[i].normalBiasWS : 0.0f;
-                        CreateBoxVolumeDataAndBound(probeVolumes.bounds[i], LightCategory.ProbeVolume, featureFlags, worldToViewCR, probeVolumeNormalBiasWS, out LightVolumeData volumeData, out SFiniteLightBound bound);
-                        m_lightList.lightsPerView[viewIndex].lightVolumes.Add(volumeData);
-                        m_lightList.lightsPerView[viewIndex].bounds.Add(bound);
-                    }
-                }
-
-                m_TotalLightCount = m_lightList.lights.Count + m_lightList.envLights.Count + decalDatasCount + m_DensityVolumeCount;
-                if (ShaderConfig.s_EnableProbeVolumes == 1)
-                {
-                    m_TotalLightCount += m_ProbeVolumeCount;
-                }
->>>>>>> b649f8f4
 
                         Debug.Assert(category == BoundedEntityCategory.DensityVolume);
 
@@ -3470,7 +3385,6 @@
 
                         OrientedBBox obb = new OrientedBBox();
 
-<<<<<<< HEAD
                         obb.right   = densityVolumes.data[densityVolumeIndex].right;
                         obb.extentX = densityVolumes.data[densityVolumeIndex].extentX;
                         obb.up      = densityVolumes.data[densityVolumeIndex].up;
@@ -3485,64 +3399,7 @@
                     }
                 }
 
-                // I am not touching probe volumes...
-                //m_ProbeVolumeCount = probeVolumes.bounds != null ? probeVolumes.bounds.Count : 0;
-
-                // bool probeVolumeNormalBiasEnabled = false;
-                // if (ShaderConfig.s_ProbeVolumesEvaluationMode != ProbeVolumesEvaluationModes.Disabled)
-                // {
-                //     var settings = hdCamera.volumeStack.GetComponent<ProbeVolumeController>();
-                //     probeVolumeNormalBiasEnabled = !(settings == null || (settings.leakMitigationMode.value != LeakMitigationMode.NormalBias && settings.leakMitigationMode.value != LeakMitigationMode.OctahedralDepthOcclusionFilter));
-                // }
-
-                // for (int viewIndex = 0; viewIndex < hdCamera.viewCount; ++viewIndex)
-                // {
-                //     Matrix4x4 worldToViewCR = GetWorldToViewMatrix(hdCamera, viewIndex);
-
-                //     if (ShaderConfig.s_CameraRelativeRendering != 0)
-                //     {
-                //         // The OBBs are camera-relative, the matrix is not. Fix it.
-                //         worldToViewCR.SetColumn(3, new Vector4(0, 0, 0, 1));
-                //     }
-
-                //     for (int i = 0, n = m_ProbeVolumeCount; i < n; i++)
-                //     {
-                //         // Probe volumes are not lights and therefore should not affect light classification.
-                //         LightFeatureFlags featureFlags = 0;
-                //         float probeVolumeNormalBiasWS = probeVolumeNormalBiasEnabled ? probeVolumes.data[i].normalBiasWS : 0.0f;
-                //         GetBoxVolumeDataAndBound(probeVolumes.bounds[i], BoundedEntityCategory.ProbeVolume, featureFlags, worldToViewCR, probeVolumeNormalBiasWS, out LightVolumeData volumeData, out FiniteLightBound bound);
-                //         if (ShaderConfig.s_ProbeVolumesEvaluationMode == ProbeVolumesEvaluationModes.MaterialPass)
-                //         {
-                //             // Only probe volume evaluation in the material pass use these custom probe volume specific lists.
-                //             // Probe volumes evaluated in the light loop, as well as other volume data such as Decals get folded into the standard list data.
-                //             m_lightList.lightsPerView[viewIndex].probeVolumesLightVolumes.Add(volumeData);
-                //             m_lightList.lightsPerView[viewIndex].probeVolumesBounds.Add(bound);
-                //         }
-                //         else
-                //         {
-
-                //             m_lightList.lightsPerView[viewIndex].lightVolumes.Add(volumeData);
-                //             m_lightList.lightsPerView[viewIndex].bounds.Add(bound);
-                //         }
-                //     }
-                // }
-
-                // if (ShaderConfig.s_ProbeVolumesEvaluationMode == ProbeVolumesEvaluationModes.MaterialPass)
-                // {
-                //     // Aggregate the remaining probe volume views into the first entry of the list (view 0)
-                //     for (int viewIndex = 1; viewIndex < hdCamera.viewCount; ++viewIndex)
-                //     {
-                //         Debug.Assert(m_lightList.lightsPerView[viewIndex].probeVolumesBounds.Count == m_ProbeVolumeCount);
-                //         m_lightList.lightsPerView[0].probeVolumesBounds.AddRange(m_lightList.lightsPerView[viewIndex].probeVolumesBounds);
-
-                //         Debug.Assert(m_lightList.lightsPerView[viewIndex].probeVolumesLightVolumes.Count == m_ProbeVolumeCount);
-                //         m_lightList.lightsPerView[0].probeVolumesLightVolumes.AddRange(m_lightList.lightsPerView[viewIndex].probeVolumesLightVolumes);
-                //     }
-                // }
-
                 /* ---------------------------- Step 4 ---------------------------- */
-=======
->>>>>>> b649f8f4
                 PushLightDataGlobalParams(cmd);
                 PushShadowGlobalParams(cmd);
             }
@@ -3759,7 +3616,6 @@
             {
                 using (new ProfilingScope(cmd, ProfilingSampler.Get(HDProfileId.GenerateLightAABBs)))
                 {
-<<<<<<< HEAD
                     var shader = parameters.screenSpaceAABBShader;
                     int kernel = 0;
 
@@ -3774,20 +3630,6 @@
                     int groupCount = HDUtils.DivRoundUp(parameters.boundedEntityCount, entitiesPerGroup);
 
                     cmd.DispatchCompute(shader, kernel, groupCount, 1, parameters.viewCount);
-=======
-                    // With XR single-pass, we have one set of light bounds per view to iterate over (bounds are in view space for each view)
-                    cmd.SetComputeBufferParam(parameters.screenSpaceAABBShader, parameters.screenSpaceAABBKernel, HDShaderIDs.g_data, resources.convexBoundsBuffer);
-                    cmd.SetComputeBufferParam(parameters.screenSpaceAABBShader, parameters.screenSpaceAABBKernel, HDShaderIDs.g_vBoundsBuffer, resources.AABBBoundsBuffer);
-
-                    ConstantBuffer.Push(cmd, parameters.lightListCB, parameters.screenSpaceAABBShader, HDShaderIDs._ShaderVariablesLightList);
-
-                    const int threadsPerLight = 4;  // Shader: THREADS_PER_LIGHT (4)
-                    const int threadsPerGroup = 64; // Shader: THREADS_PER_GROUP (64)
-
-                    int groupCount = HDUtils.DivRoundUp(parameters.totalLightCount * threadsPerLight, threadsPerGroup);
-
-                    cmd.DispatchCompute(parameters.screenSpaceAABBShader, parameters.screenSpaceAABBKernel, groupCount, parameters.viewCount, 1);
->>>>>>> b649f8f4
                 }
             }
         }
@@ -3839,34 +3681,7 @@
 
                 groupCount = HDUtils.DivRoundUp(coarseBufferSize, threadsPerGroup);
 
-<<<<<<< HEAD
                 cmd.DispatchCompute(shader, kernel, groupCount, (int)BoundedEntityCategory.Count, parameters.viewCount);
-=======
-                cmd.DispatchCompute(parameters.buildPerTileLightListShader, parameters.buildPerTileLightListKernel, parameters.numTilesFPTLX, parameters.numTilesFPTLY, parameters.viewCount);
-            }
-        }
-        static void VoxelLightListGeneration(in BuildGPULightListParameters parameters, in BuildGPULightListResources resources, CommandBuffer cmd)
-        {
-            if (parameters.runLightList)
-            {
-                // clear atomic offset index
-                cmd.SetComputeBufferParam(parameters.clearClusterAtomicIndexShader, s_ClearVoxelAtomicKernel, HDShaderIDs.g_LayeredSingleIdxBuffer, resources.globalLightListAtomic);
-                cmd.DispatchCompute(parameters.clearClusterAtomicIndexShader, s_ClearVoxelAtomicKernel, 1, 1, 1);
-
-                cmd.SetComputeBufferParam(parameters.buildPerVoxelLightListShader, s_ClearVoxelAtomicKernel, HDShaderIDs.g_LayeredSingleIdxBuffer, resources.globalLightListAtomic);
-                cmd.SetComputeBufferParam(parameters.buildPerVoxelLightListShader, parameters.buildPerVoxelLightListKernel, HDShaderIDs.g_vLayeredLightList, resources.perVoxelLightLists);
-                cmd.SetComputeBufferParam(parameters.buildPerVoxelLightListShader, parameters.buildPerVoxelLightListKernel, HDShaderIDs.g_LayeredOffset, resources.perVoxelOffset);
-                cmd.SetComputeBufferParam(parameters.buildPerVoxelLightListShader, parameters.buildPerVoxelLightListKernel, HDShaderIDs.g_LayeredSingleIdxBuffer, resources.globalLightListAtomic);
-
-                if (parameters.runBigTilePrepass)
-                    cmd.SetComputeBufferParam(parameters.buildPerVoxelLightListShader, parameters.buildPerVoxelLightListKernel, HDShaderIDs.g_vBigTileLightList, resources.bigTileLightList);
-
-                if (parameters.clusterNeedsDepth)
-                {
-                    cmd.SetComputeTextureParam(parameters.buildPerVoxelLightListShader, parameters.buildPerVoxelLightListKernel, HDShaderIDs.g_depth_tex, resources.depthBuffer);
-                    cmd.SetComputeBufferParam(parameters.buildPerVoxelLightListShader, parameters.buildPerVoxelLightListKernel, HDShaderIDs.g_logBaseBuffer, resources.perTileLogBaseTweak);
-                }
->>>>>>> b649f8f4
 
                 kernel = 1; // PruneCoarseTiles
 
@@ -3891,106 +3706,6 @@
             }
         }
 
-        // // enable coarse 2D pass on 64x64 tiles (used for both fptl and clustered).
-        // static void BigTilePrepass(in BuildGPULightListParameters parameters, in BuildGPULightListResources resources, CommandBuffer cmd)
-        // {
-        //     if (parameters.runLightList && parameters.runBigTilePrepass)
-        //     {
-        //         cmd.SetComputeBufferParam(parameters.bigTilePrepassShader, parameters.bigTilePrepassKernel, HDShaderIDs.g_vLightList, resources.bigTileLightList);
-        //         cmd.SetComputeBufferParam(parameters.bigTilePrepassShader, parameters.bigTilePrepassKernel, HDShaderIDs.g_vBoundsBuffer, resources.AABBBoundsBuffer);
-        //         cmd.SetComputeBufferParam(parameters.bigTilePrepassShader, parameters.bigTilePrepassKernel, HDShaderIDs._LightVolumeData, resources.lightVolumeDataBuffer);
-        //         cmd.SetComputeBufferParam(parameters.bigTilePrepassShader, parameters.bigTilePrepassKernel, HDShaderIDs.g_data, resources.convexBoundsBuffer);
-
-        //         ConstantBuffer.Push(cmd, parameters.lightListCB, parameters.bigTilePrepassShader, HDShaderIDs._ShaderVariablesLightList);
-
-        //         cmd.DispatchCompute(parameters.bigTilePrepassShader, parameters.bigTilePrepassKernel, parameters.numBigTilesX, parameters.numBigTilesY, parameters.viewCount);
-        //     }
-        // }
-
-        // static void BuildPerTileLightList(in BuildGPULightListParameters parameters, in BuildGPULightListResources resources, ref bool tileFlagsWritten, CommandBuffer cmd)
-        // {
-        //     // optimized for opaques only
-        //     if (parameters.runLightList && parameters.runFPTL)
-        //     {
-        //         cmd.SetComputeBufferParam(parameters.buildPerTileLightListShader, parameters.buildPerTileLightListKernel, HDShaderIDs.g_vBoundsBuffer, resources.AABBBoundsBuffer);
-        //         cmd.SetComputeBufferParam(parameters.buildPerTileLightListShader, parameters.buildPerTileLightListKernel, HDShaderIDs._LightVolumeData, resources.lightVolumeDataBuffer);
-        //         cmd.SetComputeBufferParam(parameters.buildPerTileLightListShader, parameters.buildPerTileLightListKernel, HDShaderIDs.g_data, resources.convexBoundsBuffer);
-
-        //         cmd.SetComputeTextureParam(parameters.buildPerTileLightListShader, parameters.buildPerTileLightListKernel, HDShaderIDs.g_depth_tex, resources.depthBuffer);
-        //         cmd.SetComputeBufferParam(parameters.buildPerTileLightListShader, parameters.buildPerTileLightListKernel, HDShaderIDs.g_vLightList, resources.lightList);
-        //         if (parameters.runBigTilePrepass)
-        //             cmd.SetComputeBufferParam(parameters.buildPerTileLightListShader, parameters.buildPerTileLightListKernel, HDShaderIDs.g_vBigTileLightList, resources.bigTileLightList);
-
-        //         var localLightListCB = parameters.lightListCB;
-
-        //         if (parameters.enableFeatureVariants)
-        //         {
-        //             uint baseFeatureFlags = 0;
-        //             if (parameters.lightList.directionalLights.Count > 0)
-        //             {
-        //                 baseFeatureFlags |= (uint)LightFeatureFlags.Directional;
-        //             }
-        //             if (parameters.skyEnabled)
-        //             {
-        //                 baseFeatureFlags |= (uint)LightFeatureFlags.Sky;
-        //             }
-        //             if (!parameters.computeMaterialVariants)
-        //             {
-        //                 baseFeatureFlags |= TiledLightingConstants.s_MaterialFeatureMaskFlags;
-        //             }
-
-        //             if (parameters.probeVolumeEnabled)
-        //             {
-        //                 // If probe volume feature is enabled, we toggle this feature on for all tiles.
-        //                 // This is necessary because all tiles must sample ambient probe fallback.
-        //                 // It is possible we could save a little bit of work by having 2x feature flags for probe volumes:
-        //                 // one specifiying which tiles contain probe volumes,
-        //                 // and another triggered for all tiles to handle fallback.
-        //                 baseFeatureFlags |= (uint)LightFeatureFlags.ProbeVolume;
-        //             }
-
-        //             localLightListCB.g_BaseFeatureFlags = baseFeatureFlags;
-
-        //             cmd.SetComputeBufferParam(parameters.buildPerTileLightListShader, parameters.buildPerTileLightListKernel, HDShaderIDs.g_TileFeatureFlags, resources.tileFeatureFlags);
-        //             tileFlagsWritten = true;
-        //         }
-
-        //         ConstantBuffer.Push(cmd, localLightListCB, parameters.buildPerTileLightListShader, HDShaderIDs._ShaderVariablesLightList);
-
-        //         cmd.DispatchCompute(parameters.buildPerTileLightListShader, parameters.buildPerTileLightListKernel, parameters.numTilesFPTLX, parameters.numTilesFPTLY, parameters.viewCount);
-        //     }
-        // }
-        // static void VoxelLightListGeneration(in BuildGPULightListParameters parameters, in BuildGPULightListResources resources, CommandBuffer cmd)
-        // {
-        //     if (parameters.runLightList)
-        //     {
-        //         // clear atomic offset index
-        //         cmd.SetComputeBufferParam(parameters.clearClusterAtomicIndexShader, s_ClearVoxelAtomicKernel, HDShaderIDs.g_LayeredSingleIdxBuffer, resources.globalLightListAtomic);
-        //         cmd.DispatchCompute(parameters.clearClusterAtomicIndexShader, s_ClearVoxelAtomicKernel, 1, 1, 1);
-
-        //         cmd.SetComputeBufferParam(parameters.buildPerVoxelLightListShader, s_ClearVoxelAtomicKernel, HDShaderIDs.g_LayeredSingleIdxBuffer, resources.globalLightListAtomic);
-        //         cmd.SetComputeTextureParam(parameters.buildPerVoxelLightListShader, parameters.buildPerVoxelLightListKernel, HDShaderIDs.g_depth_tex, resources.depthBuffer);
-        //         cmd.SetComputeBufferParam(parameters.buildPerVoxelLightListShader, parameters.buildPerVoxelLightListKernel, HDShaderIDs.g_vLayeredLightList, resources.perVoxelLightLists);
-        //         cmd.SetComputeBufferParam(parameters.buildPerVoxelLightListShader, parameters.buildPerVoxelLightListKernel, HDShaderIDs.g_LayeredOffset, resources.perVoxelOffset);
-        //         cmd.SetComputeBufferParam(parameters.buildPerVoxelLightListShader, parameters.buildPerVoxelLightListKernel, HDShaderIDs.g_LayeredSingleIdxBuffer, resources.globalLightListAtomic);
-        //         if (parameters.runBigTilePrepass)
-        //             cmd.SetComputeBufferParam(parameters.buildPerVoxelLightListShader, parameters.buildPerVoxelLightListKernel, HDShaderIDs.g_vBigTileLightList, resources.bigTileLightList);
-
-        //         if (parameters.clusterNeedsDepth)
-        //         {
-        //             cmd.SetComputeBufferParam(parameters.buildPerVoxelLightListShader, parameters.buildPerVoxelLightListKernel, HDShaderIDs.g_logBaseBuffer, resources.perTileLogBaseTweak);
-        //         }
-
-        //         cmd.SetComputeBufferParam(parameters.buildPerVoxelLightListShader, parameters.buildPerVoxelLightListKernel, HDShaderIDs.g_vBoundsBuffer, resources.AABBBoundsBuffer);
-        //         cmd.SetComputeBufferParam(parameters.buildPerVoxelLightListShader, parameters.buildPerVoxelLightListKernel, HDShaderIDs._LightVolumeData, resources.lightVolumeDataBuffer);
-        //         cmd.SetComputeBufferParam(parameters.buildPerVoxelLightListShader, parameters.buildPerVoxelLightListKernel, HDShaderIDs.g_data, resources.convexBoundsBuffer);
-
-        //         ConstantBuffer.Push(cmd, parameters.lightListCB, parameters.buildPerVoxelLightListShader, HDShaderIDs._ShaderVariablesLightList);
-
-        //         cmd.DispatchCompute(parameters.buildPerVoxelLightListShader, parameters.buildPerVoxelLightListKernel, parameters.numTilesClusterX, parameters.numTilesClusterY, parameters.viewCount);
-        //     }
-        // }
-
         static void PerformClassification(in BuildGPULightListParameters parameters, in BuildGPULightListResources resources, CommandBuffer cmd)
         {
             if (!parameters.enableFeatureVariants) return;
@@ -4035,8 +3750,8 @@
                 cmd.SetComputeTextureParam(parameters.classificationShader, 0, HDShaderIDs._GBufferTexture[2], resources.gBuffer[2]);
                 cmd.SetComputeBufferParam( parameters.classificationShader, 0, HDShaderIDs.g_TileFeatureFlags, resources.tileFeatureFlags);
 
-<<<<<<< HEAD
-                if (resources.stencilTexture.rt.stencilFormat == GraphicsFormat.None) // We are accessing MSAA resolved version and not the depth stencil buffer directly.
+                if (resources.stencilTexture.rt == null ||
+                    resources.stencilTexture.rt.stencilFormat == GraphicsFormat.None) // We are accessing MSAA resolved version and not the depth stencil buffer directly.
                 {
                     cmd.SetComputeTextureParam(parameters.classificationShader, 0, HDShaderIDs._StencilTexture, resources.stencilTexture);
                 }
@@ -4044,17 +3759,6 @@
                 {
                     cmd.SetComputeTextureParam(parameters.classificationShader, 0, HDShaderIDs._StencilTexture, resources.stencilTexture, 0, RenderTextureSubElement.Stencil);
                 }
-=======
-                    if (resources.stencilTexture.rt == null ||
-                        resources.stencilTexture.rt.stencilFormat == GraphicsFormat.None) // We are accessing MSAA resolved version and not the depth stencil buffer directly.
-                    {
-                        cmd.SetComputeTextureParam(parameters.buildMaterialFlagsShader, buildMaterialFlagsKernel, HDShaderIDs._StencilTexture, resources.stencilTexture);
-                    }
-                    else
-                    {
-                        cmd.SetComputeTextureParam(parameters.buildMaterialFlagsShader, buildMaterialFlagsKernel, HDShaderIDs._StencilTexture, resources.stencilTexture, 0, RenderTextureSubElement.Stencil);
-                    }
->>>>>>> b649f8f4
 
                 // Assume that we use fine (and not coarse) tiles in the shader.
                 cmd.DispatchCompute(parameters.classificationShader, 0, parameters.fineTileBufferDimensions.x, parameters.fineTileBufferDimensions.y, parameters.viewCount);
@@ -4164,23 +3868,6 @@
             cb.g_viDimensions = new Vector2Int((int)hdCamera.screenSize.x, (int)hdCamera.screenSize.y);
             cb.g_isOrthographic = camera.orthographic ? 1u : 0u;
             cb.g_BaseFeatureFlags = 0; // Filled for each individual pass.
-            /* Will likely nuke these variables. */
-            //cb.g_iNumSamplesMSAA = (int)hdCamera.msaaSamples;
-            //cb._EnvLightIndexShift = (uint)m_lightList.lights.Count;
-            //cb._DecalIndexShift = (uint)(m_lightList.lights.Count + m_lightList.envLights.Count);
-            //cb._DensityVolumeIndexShift = (uint)(m_lightList.lights.Count + m_lightList.envLights.Count + decalDatasCount);
-
-<<<<<<< HEAD
-            //int probeVolumeIndexShift = (ShaderConfig.s_ProbeVolumesEvaluationMode == ProbeVolumesEvaluationModes.LightLoop)
-            //        ? (m_lightList.lights.Count + m_lightList.envLights.Count + decalDatasCount + m_DensityVolumeCount)
-            //        : 0;
-            //cb._ProbeVolumeIndexShift = (uint)probeVolumeIndexShift;
-=======
-            int probeVolumeIndexShift = (ShaderConfig.s_EnableProbeVolumes == 1)
-                    ? (m_lightList.lights.Count + m_lightList.envLights.Count + decalDatasCount + m_DensityVolumeCount)
-                    : 0;
-            cb._ProbeVolumeIndexShift = (uint)probeVolumeIndexShift;
->>>>>>> b649f8f4
 
             // Copy the constant buffer into the parameter struct.
             parameters.lightListCB = cb;
@@ -4227,7 +3914,6 @@
             parameters.clearLightListCS = defaultResources.shaders.clearLightListsCS;
             parameters.clearLightListKernel = parameters.clearLightListCS.FindKernel("ClearList");
 
-<<<<<<< HEAD
             // Binned lighting
             parameters.binEntities                = hdCamera.frameSettings.IsEnabled(FrameSettingsField.BinnedLighting);
             parameters.screenSpaceAABBShader      = buildScreenAABBShader;
@@ -4235,11 +3921,6 @@
             parameters.tileShader                 = tileShader;
             parameters.coarseTileBufferDimensions = GetCoarseTileBufferDimensions(hdCamera);
             parameters.fineTileBufferDimensions   = GetFineTileBufferDimensions(hdCamera);
-=======
-            // Screen space AABB
-            parameters.screenSpaceAABBShader = buildScreenAABBShader;
-            parameters.screenSpaceAABBKernel = 0;
->>>>>>> b649f8f4
 
             // Big tile prepass
             parameters.bigTilePrepassShader = buildPerBigTileLightListShader;
@@ -4305,57 +3986,6 @@
             m_ProbeVolumeList = probeVolumeList;
         }
 
-<<<<<<< HEAD
-        static void PushProbeVolumeLightListGlobalParams(in LightLoopGlobalParameters param, CommandBuffer cmd)
-        {
-            Debug.Assert(ShaderConfig.s_ProbeVolumesEvaluationMode == ProbeVolumesEvaluationModes.MaterialPass);
-
-            if (!param.hdCamera.frameSettings.IsEnabled(FrameSettingsField.ProbeVolume))
-                return;
-
-            using (new ProfilingScope(cmd, ProfilingSampler.Get(HDProfileId.PushProbeVolumeLightListGlobalParameters)))
-            {
-                Camera camera = param.hdCamera.camera;
-
-                if (param.hdCamera.frameSettings.IsEnabled(FrameSettingsField.BinnedLighting))
-                    cmd.SetGlobalBuffer(HDShaderIDs.g_vBigTileLightList, param.tileAndClusterData.bigTileLightList);
-
-                // int useDepthBuffer = 0;
-                // cmd.SetGlobalInt(HDShaderIDs.g_isLogBaseBufferEnabled, useDepthBuffer);
-                cmd.SetGlobalBuffer(HDShaderIDs.g_vProbeVolumesLayeredOffsetsBuffer, param.tileAndClusterData.perVoxelOffset);
-                cmd.SetGlobalBuffer(HDShaderIDs.g_vProbeVolumesLightListGlobal, param.tileAndClusterData.perVoxelLightLists);
-            }
-        }
-
-        void BuildGPULightListProbeVolumesCommon(HDCamera hdCamera, CommandBuffer cmd)
-        {
-            // Custom probe volume only light list is only needed if we are evaluating probe volumes early, in the GBuffer phase.
-            // If probe volumes are evaluated in the Light Loop, they are folded into the standard light lists.
-            if (ShaderConfig.s_ProbeVolumesEvaluationMode != ProbeVolumesEvaluationModes.MaterialPass)
-                return;
-
-            if (!hdCamera.frameSettings.IsEnabled(FrameSettingsField.ProbeVolume))
-                return;
-
-            //using (new ProfilingScope(cmd, ProfilingSampler.Get(HDProfileId.BuildGPULightListProbeVolumes)))
-            //{
-            //    var parameters = PrepareBuildGPULightListParameters(hdCamera, m_ProbeVolumeClusterData, ref m_ShaderVariablesProbeVolumeLightListCB, m_ProbeVolumeCount);
-            //    var resources = PrepareBuildGPULightListResources(
-            //        m_ProbeVolumeClusterData,
-            //        m_SharedRTManager.GetDepthStencilBuffer(hdCamera.frameSettings.IsEnabled(FrameSettingsField.MSAA)),
-            //        m_SharedRTManager.GetStencilBuffer(hdCamera.frameSettings.IsEnabled(FrameSettingsField.MSAA)),
-            //        isGBufferNeeded: false
-            //    );
-
-            //    ClearLightLists(parameters, resources, cmd);
-            //    GenerateLightsScreenSpaceAABBs(parameters, resources, cmd);
-            //    BigTilePrepass(parameters, resources, cmd);
-            //    VoxelLightListGeneration(parameters, resources, cmd);
-            //}
-        }
-
-=======
->>>>>>> b649f8f4
         void BuildGPULightListsCommon(HDCamera hdCamera, CommandBuffer cmd)
         {
             using (new ProfilingScope(cmd, ProfilingSampler.Get(HDProfileId.BuildLightList)))
@@ -4518,9 +4148,15 @@
 
         void PushLightDataGlobalParams(CommandBuffer cmd)
         {
-<<<<<<< HEAD
             m_DirectionalLightDataBuffer.SetData(m_DirectionalLightData);
             m_BoundedEntityCollection.CopyEntityDataToComputeBuffers();
+
+            // Hand it over so it can be used to construct light lists. BEC still owns (and manages) the buffer.
+            m_TileAndClusterData.convexBoundsBuffer = m_BoundedEntityCollection.GetEntityBoundsBuffer();
+
+            cmd.SetGlobalTexture(HDShaderIDs._CookieAtlas, m_TextureCaches.lightCookieManager.atlasTexture);
+            cmd.SetGlobalTexture(HDShaderIDs._EnvCubemapTextures, m_TextureCaches.reflectionProbeCache.GetTexCache());
+            cmd.SetGlobalTexture(HDShaderIDs._Env2DTextures, m_TextureCaches.reflectionPlanarProbeCache.GetTexCache());
 
             // TODO: see if setting these not globally but, rather, per pass, is worth it.
             cmd.SetGlobalBuffer(HDShaderIDs._DirectionalLightData,  m_DirectionalLightDataBuffer);
@@ -4529,29 +4165,6 @@
             cmd.SetGlobalBuffer(HDShaderIDs._ReflectionProbeData,   m_BoundedEntityCollection.GetEntityDataBuffer(BoundedEntityCategory.ReflectionProbe));
             cmd.SetGlobalBuffer(HDShaderIDs._DecalData,             m_BoundedEntityCollection.GetEntityDataBuffer(BoundedEntityCategory.Decal));
             cmd.SetGlobalBuffer(HDShaderIDs._DensityVolumeData,     m_BoundedEntityCollection.GetEntityDataBuffer(BoundedEntityCategory.DensityVolume));
-
-            // Hand it over so it can be used to construct light lists. BEC still owns (and manages) the buffer.
-            m_TileAndClusterData.convexBoundsBuffer = m_BoundedEntityCollection.GetEntityBoundsBuffer();
-
-            // if (ShaderConfig.s_ProbeVolumesEvaluationMode == ProbeVolumesEvaluationModes.MaterialPass)
-            // {
-            //     m_ProbeVolumeClusterData.convexBoundsBuffer.SetData(m_lightList.lightsPerView[0].probeVolumesBounds);
-            //     m_ProbeVolumeClusterData.lightVolumeDataBuffer.SetData(m_lightList.lightsPerView[0].probeVolumesLightVolumes);
-            // }
-=======
-            m_LightLoopLightData.directionalLightData.SetData(m_lightList.directionalLights);
-            m_LightLoopLightData.lightData.SetData(m_lightList.lights);
-            m_LightLoopLightData.envLightData.SetData(m_lightList.envLights);
-            m_LightLoopLightData.decalData.SetData(DecalSystem.m_DecalDatas, 0, 0, Math.Min(DecalSystem.m_DecalDatasCount, m_MaxDecalsOnScreen)); // don't add more than the size of the buffer
-
-            // These two buffers have been set in Rebuild(). At this point, view 0 contains combined data from all views
-            m_TileAndClusterData.convexBoundsBuffer.SetData(m_lightList.lightsPerView[0].bounds);
-            m_TileAndClusterData.lightVolumeDataBuffer.SetData(m_lightList.lightsPerView[0].lightVolumes);
->>>>>>> b649f8f4
-
-            cmd.SetGlobalTexture(HDShaderIDs._CookieAtlas, m_TextureCaches.lightCookieManager.atlasTexture);
-            cmd.SetGlobalTexture(HDShaderIDs._EnvCubemapTextures, m_TextureCaches.reflectionProbeCache.GetTexCache());
-            cmd.SetGlobalTexture(HDShaderIDs._Env2DTextures, m_TextureCaches.reflectionPlanarProbeCache.GetTexCache());
         }
 
         void PushShadowGlobalParams(CommandBuffer cmd)
