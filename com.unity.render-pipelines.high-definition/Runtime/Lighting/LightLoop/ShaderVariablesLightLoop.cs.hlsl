<<<<<<< HEAD
//
// This file was automatically generated. Please don't edit by hand.
//

#ifndef SHADERVARIABLESLIGHTLOOP_CS_HLSL
#define SHADERVARIABLESLIGHTLOOP_CS_HLSL
//
// UnityEngine.Rendering.HighDefinition.ShaderVariablesLightLoop:  static fields
//
#define MAX_ENV2DLIGHT (32)

// Generated from UnityEngine.Rendering.HighDefinition.ShaderVariablesLightLoop
// PackingRules = Exact
    float4 _ShadowAtlasSize;
    float4 _CascadeShadowAtlasSize;
    float4 _AreaShadowAtlasSize;
    float4x4 _Env2DCaptureVP[32];
    float _Env2DCaptureForward[96];
    uint _DirectionalLightCount;
    uint _PunctualLightCount;
    uint _AreaLightCount;
    uint _EnvLightCount;
    uint _EnvProxyCount;
    int _EnvLightSkyEnabled;
    int _DirectionalShadowIndex;
    float _MicroShadowOpacity;
    uint _NumTileFtplX;
    uint _NumTileFtplY;
    float g_fClustScale;
    float g_fClustBase;
    float g_fNearPlane;
    float g_fFarPlane;
    int g_iLog2NumClusters;
    uint g_isLogBaseBufferEnabled;
    uint _NumTileClusteredX;
    uint _NumTileClusteredY;
    uint _CascadeShadowCount;
    int _DebugSingleShadowIndex;
    int _EnvSliceSize;
    uint _CookieSizePOT;
    int _RaytracedIndirectDiffuse;


#endif
=======
//
// This file was automatically generated. Please don't edit by hand.
//

#ifndef SHADERVARIABLESLIGHTLOOP_CS_HLSL
#define SHADERVARIABLESLIGHTLOOP_CS_HLSL
//
// UnityEngine.Rendering.HighDefinition.ShaderVariablesLightLoop:  static fields
//
#define MAX_ENV2DLIGHT (32)

// Generated from UnityEngine.Rendering.HighDefinition.ShaderVariablesLightLoop
// PackingRules = Exact
    float4 _ShadowAtlasSize;
    float4 _CascadeShadowAtlasSize;
    float4 _AreaShadowAtlasSize;
    float4x4 _Env2DCaptureVP[32];
    float _Env2DCaptureForward[96];
    uint _DirectionalLightCount;
    uint _PunctualLightCount;
    uint _AreaLightCount;
    uint _EnvLightCount;
    uint _EnvProxyCount;
    int _EnvLightSkyEnabled;
    int _DirectionalShadowIndex;
    float _MicroShadowOpacity;
    float _DirectionalTransmissionMultiplier;
    uint _NumTileFtplX;
    uint _NumTileFtplY;
    float g_fClustScale;
    float g_fClustBase;
    float g_fNearPlane;
    float g_fFarPlane;
    int g_iLog2NumClusters;
    uint g_isLogBaseBufferEnabled;
    uint _NumTileClusteredX;
    uint _NumTileClusteredY;
    uint _CascadeShadowCount;
    int _DebugSingleShadowIndex;
    int _EnvSliceSize;
    uint _CookieSizePOT;
    int _RaytracedIndirectDiffuse;


#endif
>>>>>>> 3e5251f3
<|MERGE_RESOLUTION|>--- conflicted
+++ resolved
@@ -1,92 +1,45 @@
-<<<<<<< HEAD
-//
-// This file was automatically generated. Please don't edit by hand.
-//
-
-#ifndef SHADERVARIABLESLIGHTLOOP_CS_HLSL
-#define SHADERVARIABLESLIGHTLOOP_CS_HLSL
-//
-// UnityEngine.Rendering.HighDefinition.ShaderVariablesLightLoop:  static fields
-//
-#define MAX_ENV2DLIGHT (32)
-
-// Generated from UnityEngine.Rendering.HighDefinition.ShaderVariablesLightLoop
-// PackingRules = Exact
-    float4 _ShadowAtlasSize;
-    float4 _CascadeShadowAtlasSize;
-    float4 _AreaShadowAtlasSize;
-    float4x4 _Env2DCaptureVP[32];
-    float _Env2DCaptureForward[96];
-    uint _DirectionalLightCount;
-    uint _PunctualLightCount;
-    uint _AreaLightCount;
-    uint _EnvLightCount;
-    uint _EnvProxyCount;
-    int _EnvLightSkyEnabled;
-    int _DirectionalShadowIndex;
-    float _MicroShadowOpacity;
-    uint _NumTileFtplX;
-    uint _NumTileFtplY;
-    float g_fClustScale;
-    float g_fClustBase;
-    float g_fNearPlane;
-    float g_fFarPlane;
-    int g_iLog2NumClusters;
-    uint g_isLogBaseBufferEnabled;
-    uint _NumTileClusteredX;
-    uint _NumTileClusteredY;
-    uint _CascadeShadowCount;
-    int _DebugSingleShadowIndex;
-    int _EnvSliceSize;
-    uint _CookieSizePOT;
-    int _RaytracedIndirectDiffuse;
-
-
-#endif
-=======
-//
-// This file was automatically generated. Please don't edit by hand.
-//
-
-#ifndef SHADERVARIABLESLIGHTLOOP_CS_HLSL
-#define SHADERVARIABLESLIGHTLOOP_CS_HLSL
-//
-// UnityEngine.Rendering.HighDefinition.ShaderVariablesLightLoop:  static fields
-//
-#define MAX_ENV2DLIGHT (32)
-
-// Generated from UnityEngine.Rendering.HighDefinition.ShaderVariablesLightLoop
-// PackingRules = Exact
-    float4 _ShadowAtlasSize;
-    float4 _CascadeShadowAtlasSize;
-    float4 _AreaShadowAtlasSize;
-    float4x4 _Env2DCaptureVP[32];
-    float _Env2DCaptureForward[96];
-    uint _DirectionalLightCount;
-    uint _PunctualLightCount;
-    uint _AreaLightCount;
-    uint _EnvLightCount;
-    uint _EnvProxyCount;
-    int _EnvLightSkyEnabled;
-    int _DirectionalShadowIndex;
-    float _MicroShadowOpacity;
-    float _DirectionalTransmissionMultiplier;
-    uint _NumTileFtplX;
-    uint _NumTileFtplY;
-    float g_fClustScale;
-    float g_fClustBase;
-    float g_fNearPlane;
-    float g_fFarPlane;
-    int g_iLog2NumClusters;
-    uint g_isLogBaseBufferEnabled;
-    uint _NumTileClusteredX;
-    uint _NumTileClusteredY;
-    uint _CascadeShadowCount;
-    int _DebugSingleShadowIndex;
-    int _EnvSliceSize;
-    uint _CookieSizePOT;
-    int _RaytracedIndirectDiffuse;
-
-
-#endif
->>>>>>> 3e5251f3
+//
+// This file was automatically generated. Please don't edit by hand.
+//
+
+#ifndef SHADERVARIABLESLIGHTLOOP_CS_HLSL
+#define SHADERVARIABLESLIGHTLOOP_CS_HLSL
+//
+// UnityEngine.Rendering.HighDefinition.ShaderVariablesLightLoop:  static fields
+//
+#define MAX_ENV2DLIGHT (32)
+
+// Generated from UnityEngine.Rendering.HighDefinition.ShaderVariablesLightLoop
+// PackingRules = Exact
+    float4 _ShadowAtlasSize;
+    float4 _CascadeShadowAtlasSize;
+    float4 _AreaShadowAtlasSize;
+    float4x4 _Env2DCaptureVP[32];
+    float _Env2DCaptureForward[96];
+    uint _DirectionalLightCount;
+    uint _PunctualLightCount;
+    uint _AreaLightCount;
+    uint _EnvLightCount;
+    uint _EnvProxyCount;
+    int _EnvLightSkyEnabled;
+    int _DirectionalShadowIndex;
+    float _MicroShadowOpacity;
+    float _DirectionalTransmissionMultiplier;
+    uint _NumTileFtplX;
+    uint _NumTileFtplY;
+    float g_fClustScale;
+    float g_fClustBase;
+    float g_fNearPlane;
+    float g_fFarPlane;
+    int g_iLog2NumClusters;
+    uint g_isLogBaseBufferEnabled;
+    uint _NumTileClusteredX;
+    uint _NumTileClusteredY;
+    uint _CascadeShadowCount;
+    int _DebugSingleShadowIndex;
+    int _EnvSliceSize;
+    uint _CookieSizePOT;
+    int _RaytracedIndirectDiffuse;
+
+
+#endif