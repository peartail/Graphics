--- conflicted
+++ resolved
@@ -1504,11 +1504,7 @@
             return shadowUpdateMode == ShadowUpdateMode.EveryFrame;
         }
 
-<<<<<<< HEAD
-        internal void EvaluateShadowState(HDCameraInfo hdCamera, CullingResults cullResults, FrameSettings frameSettings, int lightIndex)
-=======
-        internal void EvaluateShadowState(HDCamera hdCamera, in ProcessedLightData processedLight, CullingResults cullResults, FrameSettings frameSettings, int lightIndex)
->>>>>>> fcc84f92
+        internal void EvaluateShadowState(HDCameraInfo hdCamera, in ProcessedLightData processedLight, CullingResults cullResults, FrameSettings frameSettings, int lightIndex)
         {
             Bounds bounds;
 
@@ -1693,11 +1689,7 @@
         }
 
         // Must return the first executed shadow request
-<<<<<<< HEAD
-        internal int UpdateShadowRequest(HDCameraInfo hdCamera, HDShadowManager manager, VisibleLight visibleLight, CullingResults cullResults, int lightIndex, LightingDebugSettings lightingDebugSettings, out int shadowRequestCount)
-=======
-        internal int UpdateShadowRequest(HDCamera hdCamera, HDShadowManager manager, HDShadowSettings shadowSettings, VisibleLight visibleLight, CullingResults cullResults, int lightIndex, LightingDebugSettings lightingDebugSettings, out int shadowRequestCount)
->>>>>>> fcc84f92
+        internal int UpdateShadowRequest(HDCameraInfo hdCamera, HDShadowManager manager, HDShadowSettings shadowSettings, VisibleLight visibleLight, CullingResults cullResults, int lightIndex, LightingDebugSettings lightingDebugSettings, out int shadowRequestCount)
         {
             int                 firstShadowRequestIndex = -1;
             Vector3             cameraPos = hdCamera.mainViewConstants.worldSpaceCameraPos;
