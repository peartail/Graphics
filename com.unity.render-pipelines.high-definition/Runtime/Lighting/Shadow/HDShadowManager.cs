using System;
using System.Collections.Generic;
using UnityEngine.Experimental.Rendering;
using UnityEngine.Experimental.Rendering.RenderGraphModule;
using UnityEngine.Serialization;

namespace UnityEngine.Rendering.HighDefinition
{
    /// <summary>
    /// Shadow Filtering Quality
    /// </summary>
    public enum HDShadowFilteringQuality
    {
        /// <summary>
        /// Low Shadow Filtering Quality
        /// </summary>
        Low = 0,
        /// <summary>
        /// Medium Shadow Filtering Quality
        /// </summary>
        Medium = 1,
        /// <summary>
        /// High Shadow Filtering Quality
        /// </summary>
        High = 2,
        /// <summary>
        /// Very High Shadow Filtering Quality
        /// </summary>
        VeryHigh = 3,
    }

    enum ShadowMapType
    {
        CascadedDirectional,
        PunctualAtlas,
        AreaLightAtlas
    }

    enum ShadowMapUpdateType
    {
        // Fully dynamic shadow maps
        Dynamic = 0,
        // Fully cached shadow maps (nothing is rendered unless requested)
        Cached,
        // Mixed, static shadow caster are cached and updated as indicated, dynamic are drawn on top.
        Mixed
    }

    [GenerateHLSL(needAccessors = false)]
    struct HDShadowData
    {
        public Vector3 rot0;
        public Vector3 rot1;
        public Vector3 rot2;
        public Vector3 pos;
        public Vector4 proj;

        public Vector2 atlasOffset;
        public float worldTexelSize;
        public float normalBias;

        [SurfaceDataAttributes(precision = FieldPrecision.Real)]
        public Vector4 zBufferParam;
        public Vector4 shadowMapSize;

        public Vector4 shadowFilterParams0;

        public Vector3 cacheTranslationDelta;
        public float isInCachedAtlas;

        public Matrix4x4 shadowToWorld;
    }

    // We use a different structure for directional light because these is a lot of data there
    // and it will add too much useless stuff for other lights
    // Note: In order to support HLSL array generation, we need to use fixed arrays and so a unsafe context for this struct
    [GenerateHLSL(needAccessors = false)]
    unsafe struct HDDirectionalShadowData
    {
        // We can't use Vector4 here because the vector4[] makes this struct non blittable
        [HLSLArray(4, typeof(Vector4))]
        public fixed float sphereCascades[4 * 4];

        [SurfaceDataAttributes(precision = FieldPrecision.Real)]
        public Vector4 cascadeDirection;

        [HLSLArray(4, typeof(float))]
        [SurfaceDataAttributes(precision = FieldPrecision.Real)]
        public fixed float cascadeBorders[4];
    }

    class HDShadowRequest
    {
        public Matrix4x4 view;
        // Use the y flipped device projection matrix as light projection matrix
        public Matrix4x4 deviceProjectionYFlip;
        public Matrix4x4 deviceProjection;
        public Matrix4x4 projection;
        public Matrix4x4 shadowToWorld;
        public Vector3 position;
        public Vector4 zBufferParam;
        // Warning: these viewport fields are updated by ProcessShadowRequests and are invalid before
        public Rect dynamicAtlasViewport;
        public Rect cachedAtlasViewport;
        public bool zClip;
        public Vector4[] frustumPlanes;

        // Store the final shadow indice in the shadow data array
        // Warning: the index is computed during ProcessShadowRequest and so is invalid before calling this function
        public int shadowIndex;

        // Determine in which atlas the shadow will be rendered
        public ShadowMapType shadowMapType = ShadowMapType.PunctualAtlas;

        // TODO: Remove these field once scriptable culling is here (currently required by ScriptableRenderContext.DrawShadows)
        public int lightIndex;
        public ShadowSplitData splitData;
        // end

        public float normalBias;
        public float worldTexelSize;
        public float slopeBias;

        // PCSS parameters
        public float shadowSoftness;
        public int blockerSampleCount;
        public int filterSampleCount;
        public float minFilterSize;

        // IMS parameters
        public float kernelSize;
        public float lightAngle;
        public float maxDepthBias;

        public Vector4 evsmParams;

        public bool shouldUseCachedShadowData = false;
        public bool shouldRenderCachedComponent = false;

        public HDShadowData cachedShadowData;

        public bool isInCachedAtlas;
        public bool isMixedCached = false;
    }

    enum DirectionalShadowAlgorithm
    {
        PCF5x5,
        PCF7x7,
        PCSS,
        IMS
    }

    /// <summary>
    /// Screen Space Shadows format.
    /// </summary>
    public enum ScreenSpaceShadowFormat
    {
        /// <summary>R8G8B8A8 format for fastest rendering.</summary>
        R8G8B8A8 = GraphicsFormat.R8G8B8A8_UNorm,
        /// <summary>R16G16B16A16 format for better quality.</summary>
        R16G16B16A16 = GraphicsFormat.R16G16B16A16_SFloat
    }

    /// <summary>
    /// Shadows Global Settings.
    /// </summary>
    [Serializable]
    public struct HDShadowInitParameters
    {
        /// <summary>
        /// Shadow Atlases parameters.
        /// </summary>
        [Serializable]
        public struct HDShadowAtlasInitParams
        {
            /// <summary>Shadow Atlas resolution.</summary>
            public int shadowAtlasResolution;
            /// <summary>Shadow Atlas depth bits.</summary>
            public DepthBits shadowAtlasDepthBits;
            /// <summary>Enable dynamic rescale of the atlas.</summary>
            public bool useDynamicViewportRescale;

            internal static HDShadowAtlasInitParams GetDefault()
            {
                return new HDShadowAtlasInitParams()
                {
                    shadowAtlasResolution = k_DefaultShadowAtlasResolution,
                    shadowAtlasDepthBits = k_DefaultShadowMapDepthBits,
                    useDynamicViewportRescale = true
                };
            }
        }

        internal static HDShadowInitParameters NewDefault() => new HDShadowInitParameters()
        {
            maxShadowRequests = k_DefaultMaxShadowRequests,
            directionalShadowsDepthBits = k_DefaultShadowMapDepthBits,
            punctualLightShadowAtlas = HDShadowAtlasInitParams.GetDefault(),
            areaLightShadowAtlas = HDShadowAtlasInitParams.GetDefault(),
            cachedPunctualLightShadowAtlas = 2048,
            cachedAreaLightShadowAtlas = 1024,
            allowDirectionalMixedCachedShadows = false,
            shadowResolutionDirectional = new IntScalableSetting(new[] { 256, 512, 1024, 2048 }, ScalableSettingSchemaId.With4Levels),
            shadowResolutionArea = new IntScalableSetting(new[] { 256, 512, 1024, 2048 }, ScalableSettingSchemaId.With4Levels),
            shadowResolutionPunctual = new IntScalableSetting(new[] { 256, 512, 1024, 2048 }, ScalableSettingSchemaId.With4Levels),
            shadowFilteringQuality = HDShadowFilteringQuality.Medium,
            supportScreenSpaceShadows = false,
            maxScreenSpaceShadowSlots = 4,
            screenSpaceShadowBufferFormat = ScreenSpaceShadowFormat.R16G16B16A16,
            maxDirectionalShadowMapResolution = 2048,
            maxAreaShadowMapResolution = 2048,
            maxPunctualShadowMapResolution = 2048,
        };

        internal const int k_DefaultShadowAtlasResolution = 4096;
        internal const int k_DefaultMaxShadowRequests = 128;
        internal const DepthBits k_DefaultShadowMapDepthBits = DepthBits.Depth32;

        /// <summary>Maximum number of shadow requests at the same time.</summary>
        public int maxShadowRequests;
        /// <summary>Depth bits for directional shadows.</summary>
        public DepthBits directionalShadowsDepthBits;

        /// <summary>Shadow filtering quality.</summary>
        [FormerlySerializedAs("shadowQuality")]
        public HDShadowFilteringQuality shadowFilteringQuality;

        /// <summary>Initialization parameters for punctual shadows atlas.</summary>
        public HDShadowAtlasInitParams punctualLightShadowAtlas;
        /// <summary>Initialization parameters for area shadows atlas.</summary>
        public HDShadowAtlasInitParams areaLightShadowAtlas;

        /// <summary>Resolution for the punctual lights cached shadow maps atlas.</summary>
        public int cachedPunctualLightShadowAtlas;

        /// <summary>Resolution for the area lights cached shadow maps atlas.</summary>
        public int cachedAreaLightShadowAtlas;

        /// <summary>Maximum shadow map resolution for directional lights.</summary>
        public bool allowDirectionalMixedCachedShadows;


        /// <summary>Shadow scalable resolution for directional lights.</summary>
        public IntScalableSetting shadowResolutionDirectional;
        /// <summary>Shadow scalable resolution for point lights.</summary>
        public IntScalableSetting shadowResolutionPunctual;
        /// <summary>Shadow scalable resolution for area lights.</summary>
        public IntScalableSetting shadowResolutionArea;

        /// <summary>Maximum shadow map resolution for directional lights.</summary>
        public int maxDirectionalShadowMapResolution;
        /// <summary>Maximum shadow map resolution for punctual lights.</summary>
        public int maxPunctualShadowMapResolution;
        /// <summary>Maximum shadow map resolution for area lights.</summary>
        public int maxAreaShadowMapResolution;

        /// <summary>Enable support for screen space shadows.</summary>
        public bool supportScreenSpaceShadows;
        /// <summary>Maximum number of screen space shadows.</summary>
        public int maxScreenSpaceShadowSlots;
        /// <summary>Format for screen space shadows.</summary>
        public ScreenSpaceShadowFormat screenSpaceShadowBufferFormat;
    }

    class HDShadowResolutionRequest
    {
        public Rect dynamicAtlasViewport;
        public Rect cachedAtlasViewport;
        public Vector2 resolution;
        public ShadowMapType shadowMapType;

        public HDShadowResolutionRequest ShallowCopy()
        {
            return (HDShadowResolutionRequest)this.MemberwiseClone();
        }
    }

    internal struct ShadowResult
    {
        public TextureHandle punctualShadowResult;
        public TextureHandle cachedPunctualShadowResult;
        public TextureHandle directionalShadowResult;
        public TextureHandle areaShadowResult;
        public TextureHandle cachedAreaShadowResult;
    }


    class HDShadowManager
    {
        public const int k_DirectionalShadowCascadeCount = 4;
        public const int k_MinShadowMapResolution = 16;
        public const int k_MaxShadowMapResolution = 16384;

        List<HDShadowData> m_ShadowDatas = new List<HDShadowData>();
        HDShadowRequest[] m_ShadowRequests;
        HDShadowResolutionRequest[] m_ShadowResolutionRequests;
        HDDirectionalShadowData[] m_CachedDirectionalShadowData;

        HDDirectionalShadowData m_DirectionalShadowData;

        // Structured buffer of shadow datas
        ComputeBuffer m_ShadowDataBuffer;
        ComputeBuffer m_DirectionalShadowDataBuffer;

        // The two shadowmaps atlases we uses, one for directional cascade (without resize) and the second for the rest of the shadows
        HDDynamicShadowAtlas m_CascadeAtlas;
        HDDynamicShadowAtlas m_Atlas;
        HDDynamicShadowAtlas m_AreaLightShadowAtlas;

        int m_MaxShadowRequests;
        int m_ShadowRequestCount;
        int m_CascadeCount;
        int m_ShadowResolutionRequestCounter;

        Material m_ClearShadowMaterial;
        Material m_BlitShadowMaterial;

        ConstantBuffer<ShaderVariablesGlobal> m_GlobalShaderVariables;

        public static HDCachedShadowManager cachedShadowManager { get { return HDCachedShadowManager.instance; } }

        public void InitShadowManager(HDRenderPipelineRuntimeResources renderPipelineResources, HDShadowInitParameters initParams, RenderGraph renderGraph, Shader clearShader)
        {
            // Even when shadows are disabled (maxShadowRequests == 0) we need to allocate compute buffers to avoid having
            // resource not bound errors when dispatching a compute shader.
            m_ShadowDataBuffer = new ComputeBuffer(Mathf.Max(initParams.maxShadowRequests, 1), System.Runtime.InteropServices.Marshal.SizeOf(typeof(HDShadowData)));
            m_DirectionalShadowDataBuffer = new ComputeBuffer(1, System.Runtime.InteropServices.Marshal.SizeOf(typeof(HDDirectionalShadowData)));
            m_MaxShadowRequests = initParams.maxShadowRequests;
            m_ShadowRequestCount = 0;

            if (initParams.maxShadowRequests == 0)
                return;

            m_ClearShadowMaterial = CoreUtils.CreateEngineMaterial(clearShader);
            m_BlitShadowMaterial = CoreUtils.CreateEngineMaterial(renderPipelineResources.shaders.shadowBlitPS);

            // Prevent the list from resizing their internal container when we add shadow requests
            m_ShadowDatas.Capacity = Math.Max(initParams.maxShadowRequests, m_ShadowDatas.Capacity);
            m_ShadowResolutionRequests = new HDShadowResolutionRequest[initParams.maxShadowRequests];
            m_ShadowRequests = new HDShadowRequest[initParams.maxShadowRequests];
            m_CachedDirectionalShadowData = new HDDirectionalShadowData[1]; // we only support directional light shadow

            m_GlobalShaderVariables = new ConstantBuffer<ShaderVariablesGlobal>();

            for (int i = 0; i < initParams.maxShadowRequests; i++)
            {
                m_ShadowResolutionRequests[i] = new HDShadowResolutionRequest();
            }

            HDShadowAtlas.HDShadowAtlasInitParameters punctualAtlasInitParams = new HDShadowAtlas.HDShadowAtlasInitParameters(renderPipelineResources, renderGraph, useSharedTexture: false, initParams.punctualLightShadowAtlas.shadowAtlasResolution,
                initParams.punctualLightShadowAtlas.shadowAtlasResolution, HDShaderIDs._ShadowmapAtlas, m_ClearShadowMaterial, initParams.maxShadowRequests, initParams, m_GlobalShaderVariables);
            punctualAtlasInitParams.name = "Shadow Map Atlas";

            // The cascade atlas will be allocated only if there is a directional light
            m_Atlas = new HDDynamicShadowAtlas(punctualAtlasInitParams);
            // Cascade atlas render texture will only be allocated if there is a shadow casting directional light
            HDShadowAtlas.BlurAlgorithm cascadeBlur = GetDirectionalShadowAlgorithm() == DirectionalShadowAlgorithm.IMS ? HDShadowAtlas.BlurAlgorithm.IM : HDShadowAtlas.BlurAlgorithm.None;

            HDShadowAtlas.HDShadowAtlasInitParameters dirAtlasInitParams = punctualAtlasInitParams;
            dirAtlasInitParams.useSharedTexture = false;
            dirAtlasInitParams.width = 1;
            dirAtlasInitParams.height = 1;
            dirAtlasInitParams.atlasShaderID = HDShaderIDs._ShadowmapCascadeAtlas;
            dirAtlasInitParams.blurAlgorithm = cascadeBlur;
            dirAtlasInitParams.depthBufferBits = initParams.directionalShadowsDepthBits;
            dirAtlasInitParams.name = "Cascade Shadow Map Atlas";

            m_CascadeAtlas = new HDDynamicShadowAtlas(dirAtlasInitParams);

            HDShadowAtlas.HDShadowAtlasInitParameters areaAtlasInitParams = punctualAtlasInitParams;
            if (ShaderConfig.s_AreaLights == 1)
            {
                areaAtlasInitParams.useSharedTexture = false;
                areaAtlasInitParams.width = initParams.areaLightShadowAtlas.shadowAtlasResolution;
                areaAtlasInitParams.height = initParams.areaLightShadowAtlas.shadowAtlasResolution;
                areaAtlasInitParams.atlasShaderID = HDShaderIDs._ShadowmapAreaAtlas;
                areaAtlasInitParams.blurAlgorithm = GetAreaLightShadowBlurAlgorithm();
                areaAtlasInitParams.depthBufferBits = initParams.areaLightShadowAtlas.shadowAtlasDepthBits;
                areaAtlasInitParams.name = "Area Light Shadow Map Atlas";


                m_AreaLightShadowAtlas = new HDDynamicShadowAtlas(areaAtlasInitParams);
            }

            HDShadowAtlas.HDShadowAtlasInitParameters cachedPunctualAtlasInitParams = punctualAtlasInitParams;
            cachedPunctualAtlasInitParams.useSharedTexture = true;
            cachedPunctualAtlasInitParams.width = initParams.cachedPunctualLightShadowAtlas;
            cachedPunctualAtlasInitParams.height = initParams.cachedPunctualLightShadowAtlas;
            cachedPunctualAtlasInitParams.atlasShaderID = HDShaderIDs._CachedShadowmapAtlas;
            cachedPunctualAtlasInitParams.name = "Cached Shadow Map Atlas";
<<<<<<< HEAD
=======
            cachedPunctualAtlasInitParams.isShadowCache = true;
>>>>>>> 3246286b

            cachedShadowManager.InitPunctualShadowAtlas(cachedPunctualAtlasInitParams);
            if (ShaderConfig.s_AreaLights == 1)
            {
                HDShadowAtlas.HDShadowAtlasInitParameters cachedAreaAtlasInitParams = areaAtlasInitParams;
                cachedAreaAtlasInitParams.useSharedTexture = true;
                cachedAreaAtlasInitParams.width = initParams.cachedAreaLightShadowAtlas;
                cachedAreaAtlasInitParams.height = initParams.cachedAreaLightShadowAtlas;
                cachedAreaAtlasInitParams.atlasShaderID = HDShaderIDs._CachedAreaLightShadowmapAtlas;
                cachedAreaAtlasInitParams.name = "Cached Area Light Shadow Map Atlas";
                cachedAreaAtlasInitParams.isShadowCache = true;

                cachedShadowManager.InitAreaLightShadowAtlas(cachedAreaAtlasInitParams);
            }

            cachedShadowManager.InitDirectionalState(dirAtlasInitParams, initParams.allowDirectionalMixedCachedShadows);
        }

        public void Cleanup(RenderGraph renderGraph)
        {
            m_ShadowDataBuffer.Dispose();
            m_DirectionalShadowDataBuffer.Dispose();

            if (m_MaxShadowRequests == 0)
                return;

            m_Atlas.Release(renderGraph);
            if (ShaderConfig.s_AreaLights == 1)
                m_AreaLightShadowAtlas.Release(renderGraph);
            m_CascadeAtlas.Release(renderGraph);

            CoreUtils.Destroy(m_ClearShadowMaterial);
            cachedShadowManager.Cleanup(renderGraph);

            m_GlobalShaderVariables.Release();
        }

        // Keep in sync with both HDShadowSampling.hlsl
        public static DirectionalShadowAlgorithm GetDirectionalShadowAlgorithm()
        {
            switch (HDRenderPipeline.currentAsset.currentPlatformRenderPipelineSettings.hdShadowInitParams.shadowFilteringQuality)
            {
                case HDShadowFilteringQuality.Low:
                {
                    return DirectionalShadowAlgorithm.PCF5x5;
                }
                case HDShadowFilteringQuality.Medium:
                {
                    return DirectionalShadowAlgorithm.PCF7x7;
                }
                case HDShadowFilteringQuality.High:
                {
                    return DirectionalShadowAlgorithm.PCSS;
                }
                case HDShadowFilteringQuality.VeryHigh:
                {
                    return DirectionalShadowAlgorithm.PCSS;
                }
            }
            ;
            return DirectionalShadowAlgorithm.PCF5x5;
        }

        public static HDShadowAtlas.BlurAlgorithm GetAreaLightShadowBlurAlgorithm()
        {
            return HDRenderPipeline.currentAsset.currentPlatformRenderPipelineSettings.hdShadowInitParams.shadowFilteringQuality == HDShadowFilteringQuality.VeryHigh ? 
                HDShadowAtlas.BlurAlgorithm.None : HDShadowAtlas.BlurAlgorithm.EVSM;
        }

        public void UpdateShaderVariablesGlobalCB(ref ShaderVariablesGlobal cb)
        {
            if (m_MaxShadowRequests == 0)
                return;

            cb._CascadeShadowCount = (uint)(m_CascadeCount + 1);
            cb._ShadowAtlasSize = new Vector4(m_Atlas.width, m_Atlas.height, 1.0f / m_Atlas.width, 1.0f / m_Atlas.height);
            cb._CascadeShadowAtlasSize = new Vector4(m_CascadeAtlas.width, m_CascadeAtlas.height, 1.0f / m_CascadeAtlas.width, 1.0f / m_CascadeAtlas.height);
            cb._CachedShadowAtlasSize = new Vector4(cachedShadowManager.punctualShadowAtlas.width, cachedShadowManager.punctualShadowAtlas.height, 1.0f / cachedShadowManager.punctualShadowAtlas.width, 1.0f / cachedShadowManager.punctualShadowAtlas.height);
            if (ShaderConfig.s_AreaLights == 1)
            {
                cb._AreaShadowAtlasSize = new Vector4(m_AreaLightShadowAtlas.width, m_AreaLightShadowAtlas.height, 1.0f / m_AreaLightShadowAtlas.width, 1.0f / m_AreaLightShadowAtlas.height);
                cb._CachedAreaShadowAtlasSize = new Vector4(cachedShadowManager.areaShadowAtlas.width, cachedShadowManager.areaShadowAtlas.height, 1.0f / cachedShadowManager.areaShadowAtlas.width, 1.0f / cachedShadowManager.areaShadowAtlas.height);
            }
        }

        public void UpdateDirectionalShadowResolution(int resolution, int cascadeCount)
        {
            Vector2Int atlasResolution = new Vector2Int(resolution, resolution);

            if (cascadeCount > 1)
                atlasResolution.x *= 2;
            if (cascadeCount > 2)
                atlasResolution.y *= 2;

            m_CascadeAtlas.UpdateSize(atlasResolution);
            if (cachedShadowManager.DirectionalHasCachedAtlas())
                cachedShadowManager.directionalLightAtlas.UpdateSize(atlasResolution);
        }

        internal int ReserveShadowResolutions(Vector2 resolution, ShadowMapType shadowMapType, int lightID, int index, ShadowMapUpdateType updateType)
        {
            if (m_ShadowRequestCount >= m_MaxShadowRequests)
            {
                Debug.LogWarning("Max shadow requests count reached, dropping all exceeding requests. You can increase this limit by changing the max requests in the HDRP asset");
                return -1;
            }

            m_ShadowResolutionRequests[m_ShadowResolutionRequestCounter].shadowMapType = shadowMapType;

            // Note: for cached shadows we manage the resolution requests directly on the CachedShadowAtlas as they need special handling. We however keep incrementing the counter for two reasons:
            //      - Maintain the limit of m_MaxShadowRequests
            //      - Avoid to refactor other parts that the shadow manager that get requests indices from here.

            if (updateType != ShadowMapUpdateType.Cached || shadowMapType == ShadowMapType.CascadedDirectional)
            {
                m_ShadowResolutionRequests[m_ShadowResolutionRequestCounter].resolution = resolution;
                m_ShadowResolutionRequests[m_ShadowResolutionRequestCounter].dynamicAtlasViewport.width = resolution.x;
                m_ShadowResolutionRequests[m_ShadowResolutionRequestCounter].dynamicAtlasViewport.height = resolution.y;

                switch (shadowMapType)
                {
                    case ShadowMapType.PunctualAtlas:
                        m_Atlas.ReserveResolution(m_ShadowResolutionRequests[m_ShadowResolutionRequestCounter]);
                        break;
                    case ShadowMapType.AreaLightAtlas:
                        m_AreaLightShadowAtlas.ReserveResolution(m_ShadowResolutionRequests[m_ShadowResolutionRequestCounter]);
                        break;
                    case ShadowMapType.CascadedDirectional:
                        m_CascadeAtlas.ReserveResolution(m_ShadowResolutionRequests[m_ShadowResolutionRequestCounter]);
                        break;
                }
            }


            m_ShadowResolutionRequestCounter++;
            m_ShadowRequestCount = m_ShadowResolutionRequestCounter;

            return m_ShadowResolutionRequestCounter - 1;
        }

        internal HDShadowResolutionRequest GetResolutionRequest(int index)
        {
            if (index < 0 || index >= m_ShadowRequestCount)
                return null;

            return m_ShadowResolutionRequests[index];
        }

        public Vector2 GetReservedResolution(int index)
        {
            if (index < 0 || index >= m_ShadowRequestCount)
                return Vector2.zero;

            return m_ShadowResolutionRequests[index].resolution;
        }

        internal void UpdateShadowRequest(int index, HDShadowRequest shadowRequest, ShadowMapUpdateType updateType)
        {
            if (index >= m_ShadowRequestCount)
                return;

            m_ShadowRequests[index] = shadowRequest;

            bool addToCached = updateType == ShadowMapUpdateType.Cached || updateType == ShadowMapUpdateType.Mixed;
            bool addDynamic = updateType == ShadowMapUpdateType.Dynamic || updateType == ShadowMapUpdateType.Mixed;

            switch (shadowRequest.shadowMapType)
            {
                case ShadowMapType.PunctualAtlas:
                {
                    if (addToCached)
                        cachedShadowManager.punctualShadowAtlas.AddShadowRequest(shadowRequest);
                    if (addDynamic)
                    {
                        m_Atlas.AddShadowRequest(shadowRequest);
                        if (updateType == ShadowMapUpdateType.Mixed)
                            m_Atlas.AddRequestToPendingBlitFromCache(shadowRequest);
                    }

                    break;
                }
                case ShadowMapType.CascadedDirectional:
                {

                    if (updateType == ShadowMapUpdateType.Mixed && cachedShadowManager.DirectionalHasCachedAtlas())    // TODO_FCC: Make sure this is disabled when setting the option off in the asset.
                    {
                        cachedShadowManager.directionalLightAtlas.AddShadowRequest(shadowRequest);
                        m_CascadeAtlas.AddRequestToPendingBlitFromCache(shadowRequest);
                    }

                    m_CascadeAtlas.AddShadowRequest(shadowRequest);
                    break;
                }
                case ShadowMapType.AreaLightAtlas:
                {
                    if (addToCached)
                    {
                        cachedShadowManager.areaShadowAtlas.AddShadowRequest(shadowRequest);
                    }
                    if (addDynamic)
                    {
                        m_AreaLightShadowAtlas.AddShadowRequest(shadowRequest);
                        if (updateType == ShadowMapUpdateType.Mixed)
                            m_AreaLightShadowAtlas.AddRequestToPendingBlitFromCache(shadowRequest);
                    }

                    break;
                }
            }
            ;
        }

        public void UpdateCascade(int cascadeIndex, Vector4 cullingSphere, float border)
        {
            if (cullingSphere.w != float.NegativeInfinity)
            {
                cullingSphere.w *= cullingSphere.w;
            }

            m_CascadeCount = Mathf.Max(m_CascadeCount, cascadeIndex);

            unsafe
            {
                fixed (float* sphereCascadesBuffer = m_DirectionalShadowData.sphereCascades)
                    ((Vector4*)sphereCascadesBuffer)[cascadeIndex] = cullingSphere;
                fixed (float* cascadeBorders = m_DirectionalShadowData.cascadeBorders)
                    cascadeBorders[cascadeIndex] = border;
            }
        }

        HDShadowData CreateShadowData(HDShadowRequest shadowRequest, HDShadowAtlas atlas)
        {
            HDShadowData data = new HDShadowData();

            var devProj = shadowRequest.deviceProjection;
            var view = shadowRequest.view;
            data.proj = new Vector4(devProj.m00, devProj.m11, devProj.m22, devProj.m23);
            data.pos = shadowRequest.position;
            data.rot0 = new Vector3(view.m00, view.m01, view.m02);
            data.rot1 = new Vector3(view.m10, view.m11, view.m12);
            data.rot2 = new Vector3(view.m20, view.m21, view.m22);
            data.shadowToWorld = shadowRequest.shadowToWorld;
            data.cacheTranslationDelta = new Vector3(0.0f, 0.0f, 0.0f);

            var viewport = shadowRequest.isInCachedAtlas ? shadowRequest.cachedAtlasViewport : shadowRequest.dynamicAtlasViewport;

            // Compute the scale and offset (between 0 and 1) for the atlas coordinates
            float rWidth = 1.0f / atlas.width;
            float rHeight = 1.0f / atlas.height;
            data.atlasOffset = Vector2.Scale(new Vector2(rWidth, rHeight), new Vector2(viewport.x, viewport.y));

            data.shadowMapSize = new Vector4(viewport.width, viewport.height, 1.0f / viewport.width, 1.0f / viewport.height);

            data.normalBias = shadowRequest.normalBias;
            data.worldTexelSize = shadowRequest.worldTexelSize;

            data.shadowFilterParams0.x = shadowRequest.shadowSoftness;
            data.shadowFilterParams0.y = HDShadowUtils.Asfloat(shadowRequest.blockerSampleCount);
            data.shadowFilterParams0.z = HDShadowUtils.Asfloat(shadowRequest.filterSampleCount);
            data.shadowFilterParams0.w = shadowRequest.minFilterSize;

            data.zBufferParam = shadowRequest.zBufferParam;
            if (atlas.HasBlurredEVSM())
            {
                data.shadowFilterParams0 = shadowRequest.evsmParams;
            }

            data.isInCachedAtlas = shadowRequest.isInCachedAtlas ? 1.0f : 0.0f;

            return data;
        }

        unsafe Vector4 GetCascadeSphereAtIndex(int index)
        {
            fixed (float* sphereCascadesBuffer = m_DirectionalShadowData.sphereCascades)
            {
                return ((Vector4*)sphereCascadesBuffer)[index];
            }
        }

        public void UpdateCullingParameters(ref ScriptableCullingParameters cullingParams, float maxShadowDistance)
        {
            cullingParams.shadowDistance = Mathf.Min(maxShadowDistance, cullingParams.shadowDistance);
        }

        public void LayoutShadowMaps(LightingDebugSettings lightingDebugSettings)
        {
            if (m_MaxShadowRequests == 0)
                return;

            cachedShadowManager.UpdateDebugSettings(lightingDebugSettings);

            m_Atlas.UpdateDebugSettings(lightingDebugSettings);

            if (m_CascadeAtlas != null)
                m_CascadeAtlas.UpdateDebugSettings(lightingDebugSettings);

            if (ShaderConfig.s_AreaLights == 1)
                m_AreaLightShadowAtlas.UpdateDebugSettings(lightingDebugSettings);

            if (lightingDebugSettings.shadowResolutionScaleFactor != 1.0f)
            {
                foreach (var shadowResolutionRequest in m_ShadowResolutionRequests)
                {
                    // We don't rescale the directional shadows with the global shadow scale factor
                    // because there is no dynamic atlas rescale when it overflow.
                    if (shadowResolutionRequest.shadowMapType != ShadowMapType.CascadedDirectional)
                        shadowResolutionRequest.resolution *= lightingDebugSettings.shadowResolutionScaleFactor;
                }
            }

            // Assign a position to all the shadows in the atlas, and scale shadows if needed
            if (m_CascadeAtlas != null && !m_CascadeAtlas.Layout(false))
                Debug.LogError("Cascade Shadow atlasing has failed, only one directional light can cast shadows at a time");
            m_Atlas.Layout();
            if (ShaderConfig.s_AreaLights == 1)
                m_AreaLightShadowAtlas.Layout();
        }

        unsafe public void PrepareGPUShadowDatas(CullingResults cullResults, HDCamera camera)
        {
            if (m_MaxShadowRequests == 0)
                return;

            int shadowIndex = 0;

            m_ShadowDatas.Clear();

            // Create all HDShadowDatas and update them with shadow request datas
            for (int i = 0; i < m_ShadowRequestCount; i++)
            {
                Debug.Assert(m_ShadowRequests[i] != null);

                HDShadowAtlas atlas = m_Atlas;
                if (m_ShadowRequests[i].isInCachedAtlas)
                {
                    atlas = cachedShadowManager.punctualShadowAtlas;
                }

                if (m_ShadowRequests[i].shadowMapType == ShadowMapType.CascadedDirectional)
                {
                    atlas = m_CascadeAtlas;
                }
                else if (m_ShadowRequests[i].shadowMapType == ShadowMapType.AreaLightAtlas)
                {
                    atlas = m_AreaLightShadowAtlas;
                    if (m_ShadowRequests[i].isInCachedAtlas)
                    {
                        atlas = cachedShadowManager.areaShadowAtlas;
                    }
                }

                HDShadowData shadowData;
                if (m_ShadowRequests[i].shouldUseCachedShadowData)
                {
                    shadowData = m_ShadowRequests[i].cachedShadowData;
                }
                else
                {
                    shadowData = CreateShadowData(m_ShadowRequests[i], atlas);
                    m_ShadowRequests[i].cachedShadowData = shadowData;
                }

                m_ShadowDatas.Add(shadowData);
                m_ShadowRequests[i].shadowIndex = shadowIndex++;
            }

            int first = k_DirectionalShadowCascadeCount, second = k_DirectionalShadowCascadeCount;

            fixed (float* sphereBuffer = m_DirectionalShadowData.sphereCascades)
            {
                Vector4* sphere = (Vector4*)sphereBuffer;
                for (int i = 0; i < k_DirectionalShadowCascadeCount; i++)
                {
                    first = (first == k_DirectionalShadowCascadeCount && sphere[i].w > 0.0f) ? i : first;
                    second = ((second == k_DirectionalShadowCascadeCount || second == first) && sphere[i].w > 0.0f) ? i : second;
                }
            }

            // Update directional datas:
            if (second != k_DirectionalShadowCascadeCount)
                m_DirectionalShadowData.cascadeDirection = (GetCascadeSphereAtIndex(second) - GetCascadeSphereAtIndex(first)).normalized;
            else
                m_DirectionalShadowData.cascadeDirection = Vector4.zero;

            m_DirectionalShadowData.cascadeDirection.w = camera.volumeStack.GetComponent<HDShadowSettings>().cascadeShadowSplitCount.value;

            if (m_ShadowRequestCount > 0)
            {
                // Upload the shadow buffers to GPU
                m_ShadowDataBuffer.SetData(m_ShadowDatas);
                m_CachedDirectionalShadowData[0] = m_DirectionalShadowData;
                m_DirectionalShadowDataBuffer.SetData(m_CachedDirectionalShadowData);
            }
        }

        public void PushGlobalParameters(CommandBuffer cmd)
        {
            // This code must be in sync with HDShadowContext.hlsl
            cmd.SetGlobalBuffer(HDShaderIDs._HDShadowDatas, m_ShadowDataBuffer);
            cmd.SetGlobalBuffer(HDShaderIDs._HDDirectionalShadowData, m_DirectionalShadowDataBuffer);
        }

        public int GetShadowRequestCount()
        {
            return m_ShadowRequestCount;
        }

        public void Clear()
        {
            if (m_MaxShadowRequests == 0)
                return;

            // Clear the shadows atlas infos and requests
            m_Atlas.Clear();
            m_CascadeAtlas.Clear();
            if (ShaderConfig.s_AreaLights == 1)
                m_AreaLightShadowAtlas.Clear();

            cachedShadowManager.ClearShadowRequests();

            m_ShadowResolutionRequestCounter = 0;

            m_ShadowRequestCount = 0;
            m_CascadeCount = 0;
        }

        // Warning: must be called after ProcessShadowRequests and RenderShadows to have valid informations
        public void DisplayShadowAtlas(RTHandle atlasTexture, CommandBuffer cmd, Material debugMaterial, float screenX, float screenY, float screenSizeX, float screenSizeY, float minValue, float maxValue, MaterialPropertyBlock mpb)
        {
            m_Atlas.DisplayAtlas(atlasTexture, cmd, debugMaterial, new Rect(0, 0, m_Atlas.width, m_Atlas.height), screenX, screenY, screenSizeX, screenSizeY, minValue, maxValue, mpb);
        }

        // Warning: must be called after ProcessShadowRequests and RenderShadows to have valid informations
        public void DisplayShadowCascadeAtlas(RTHandle atlasTexture, CommandBuffer cmd, Material debugMaterial, float screenX, float screenY, float screenSizeX, float screenSizeY, float minValue, float maxValue, MaterialPropertyBlock mpb)
        {
            m_CascadeAtlas.DisplayAtlas(atlasTexture, cmd, debugMaterial, new Rect(0, 0, m_CascadeAtlas.width, m_CascadeAtlas.height), screenX, screenY, screenSizeX, screenSizeY, minValue, maxValue, mpb);
        }

        // Warning: must be called after ProcessShadowRequests and RenderShadows to have valid informations
        public void DisplayAreaLightShadowAtlas(RTHandle atlasTexture, CommandBuffer cmd, Material debugMaterial, float screenX, float screenY, float screenSizeX, float screenSizeY, float minValue, float maxValue, MaterialPropertyBlock mpb)
        {
            if (ShaderConfig.s_AreaLights == 1)
                m_AreaLightShadowAtlas.DisplayAtlas(atlasTexture, cmd, debugMaterial, new Rect(0, 0, m_AreaLightShadowAtlas.width, m_AreaLightShadowAtlas.height), screenX, screenY, screenSizeX, screenSizeY, minValue, maxValue, mpb);
        }

        public void DisplayCachedPunctualShadowAtlas(RTHandle atlasTexture, CommandBuffer cmd, Material debugMaterial, float screenX, float screenY, float screenSizeX, float screenSizeY, float minValue, float maxValue, MaterialPropertyBlock mpb)
        {
            cachedShadowManager.punctualShadowAtlas.DisplayAtlas(atlasTexture, cmd, debugMaterial, new Rect(0, 0, cachedShadowManager.punctualShadowAtlas.width, cachedShadowManager.punctualShadowAtlas.height), screenX, screenY, screenSizeX, screenSizeY, minValue, maxValue, mpb);
        }

        public void DisplayCachedAreaShadowAtlas(RTHandle atlasTexture, CommandBuffer cmd, Material debugMaterial, float screenX, float screenY, float screenSizeX, float screenSizeY, float minValue, float maxValue, MaterialPropertyBlock mpb)
        {
            if (ShaderConfig.s_AreaLights == 1)
                cachedShadowManager.areaShadowAtlas.DisplayAtlas(atlasTexture, cmd, debugMaterial, new Rect(0, 0, cachedShadowManager.areaShadowAtlas.width, cachedShadowManager.areaShadowAtlas.height), screenX, screenY, screenSizeX, screenSizeY, minValue, maxValue, mpb);
        }

        // Warning: must be called after ProcessShadowRequests and RenderShadows to have valid informations
        public void DisplayShadowMap(in ShadowResult atlasTextures, int shadowIndex, CommandBuffer cmd, Material debugMaterial, float screenX, float screenY, float screenSizeX, float screenSizeY, float minValue, float maxValue, MaterialPropertyBlock mpb)
        {
            if (shadowIndex >= m_ShadowRequestCount)
                return;

            HDShadowRequest shadowRequest = m_ShadowRequests[shadowIndex];

            switch (shadowRequest.shadowMapType)
            {
                case ShadowMapType.PunctualAtlas:
                {
                    if (shadowRequest.isInCachedAtlas)
                        cachedShadowManager.punctualShadowAtlas.DisplayAtlas(atlasTextures.cachedPunctualShadowResult, cmd, debugMaterial, shadowRequest.cachedAtlasViewport, screenX, screenY, screenSizeX, screenSizeY, minValue, maxValue, mpb);
                    else
                        m_Atlas.DisplayAtlas(atlasTextures.punctualShadowResult, cmd, debugMaterial, shadowRequest.dynamicAtlasViewport, screenX, screenY, screenSizeX, screenSizeY, minValue, maxValue, mpb);
                    break;
                }
                case ShadowMapType.CascadedDirectional:
                {
                    m_CascadeAtlas.DisplayAtlas(atlasTextures.directionalShadowResult, cmd, debugMaterial, shadowRequest.dynamicAtlasViewport, screenX, screenY, screenSizeX, screenSizeY, minValue, maxValue, mpb);
                    break;
                }
                case ShadowMapType.AreaLightAtlas:
                {
                    if (ShaderConfig.s_AreaLights == 1)
                    {
                        if (shadowRequest.isInCachedAtlas)
                            cachedShadowManager.areaShadowAtlas.DisplayAtlas(atlasTextures.cachedAreaShadowResult, cmd, debugMaterial, shadowRequest.cachedAtlasViewport, screenX, screenY, screenSizeX, screenSizeY, minValue, maxValue, mpb);
                        else
                            m_AreaLightShadowAtlas.DisplayAtlas(atlasTextures.areaShadowResult, cmd, debugMaterial, shadowRequest.dynamicAtlasViewport, screenX, screenY, screenSizeX, screenSizeY, minValue, maxValue, mpb);
                    }
                    break;
                }
            }
            ;
        }

        internal static ShadowResult ReadShadowResult(in ShadowResult shadowResult, RenderGraphBuilder builder)
        {
            var result = new ShadowResult();

            if (shadowResult.punctualShadowResult.IsValid())
                result.punctualShadowResult = builder.ReadTexture(shadowResult.punctualShadowResult);
            if (shadowResult.directionalShadowResult.IsValid())
                result.directionalShadowResult = builder.ReadTexture(shadowResult.directionalShadowResult);
            if (shadowResult.areaShadowResult.IsValid())
                result.areaShadowResult = builder.ReadTexture(shadowResult.areaShadowResult);
            if (shadowResult.cachedPunctualShadowResult.IsValid())
                result.cachedPunctualShadowResult = builder.ReadTexture(shadowResult.cachedPunctualShadowResult);
            if (shadowResult.cachedAreaShadowResult.IsValid())
                result.cachedAreaShadowResult = builder.ReadTexture(shadowResult.cachedAreaShadowResult);

            return result;
        }

        internal void RenderShadows(RenderGraph renderGraph, in ShaderVariablesGlobal globalCB, HDCamera hdCamera, CullingResults cullResults, ref ShadowResult result)
        {
            InvalidateAtlasOutputsIfNeeded();

            // Avoid to do any commands if there is no shadow to draw
            if (m_ShadowRequestCount != 0 &&
                (hdCamera.frameSettings.IsEnabled(FrameSettingsField.OpaqueObjects) || hdCamera.frameSettings.IsEnabled(FrameSettingsField.TransparentObjects)))
            {
                // Punctual
                result.cachedPunctualShadowResult = cachedShadowManager.punctualShadowAtlas.RenderShadows(renderGraph, cullResults, globalCB, hdCamera.frameSettings, "Cached Punctual Lights Shadows rendering");
                cachedShadowManager.punctualShadowAtlas.AddBlitRequestsForUpdatedShadows(m_Atlas);
                BlitCachedShadows(renderGraph, ShadowMapType.PunctualAtlas);
                result.punctualShadowResult = m_Atlas.RenderShadows(renderGraph, cullResults, globalCB, hdCamera.frameSettings, "Punctual Lights Shadows rendering");

                if (ShaderConfig.s_AreaLights == 1)
                {
                    cachedShadowManager.areaShadowAtlas.RenderShadowMaps(renderGraph, cullResults, globalCB, hdCamera.frameSettings, "Cached Area Lights Shadows rendering");
                    cachedShadowManager.areaShadowAtlas.AddBlitRequestsForUpdatedShadows(m_AreaLightShadowAtlas);
                    BlitCachedShadows(renderGraph, ShadowMapType.AreaLightAtlas);
                    m_AreaLightShadowAtlas.RenderShadowMaps(renderGraph, cullResults, globalCB, hdCamera.frameSettings, "Area Light Shadows rendering");
                    result.areaShadowResult = m_AreaLightShadowAtlas.BlurShadows(renderGraph);
                    result.cachedAreaShadowResult = cachedShadowManager.areaShadowAtlas.BlurShadows(renderGraph);
                }

                if (cachedShadowManager.DirectionalHasCachedAtlas())
                {

                    if (cachedShadowManager.directionalLightAtlas.HasShadowRequests())
                    {
                        cachedShadowManager.UpdateDirectionalCacheTexture(renderGraph);
                        cachedShadowManager.directionalLightAtlas.RenderShadows(renderGraph, cullResults, globalCB, hdCamera.frameSettings, "Cached Directional Lights Shadows rendering");

                        cachedShadowManager.directionalLightAtlas.AddBlitRequestsForUpdatedShadows(m_CascadeAtlas);
                    }
                    BlitCachedShadows(renderGraph, ShadowMapType.CascadedDirectional);
                }
                result.directionalShadowResult = m_CascadeAtlas.RenderShadows(renderGraph, cullResults, globalCB, hdCamera.frameSettings, "Directional Light Shadows rendering");
            }

            // TODO RENDERGRAPH
            // Not really good to bind things globally here (makes lifecycle of the textures fuzzy)
            // Probably better to bind it explicitly where needed (deferred lighting and forward/debug passes)
            // We can probably remove this when we have only one code path and can clean things up a bit.
            BindShadowGlobalResources(renderGraph, result);
        }

        internal void ReleaseSharedShadowAtlases(RenderGraph renderGraph)
        {
            if (cachedShadowManager.DirectionalHasCachedAtlas())
                cachedShadowManager.directionalLightAtlas.CleanupRenderGraphOutput(renderGraph);

            cachedShadowManager.punctualShadowAtlas.CleanupRenderGraphOutput(renderGraph);
            if (ShaderConfig.s_AreaLights == 1)
                cachedShadowManager.areaShadowAtlas.CleanupRenderGraphOutput(renderGraph);

            cachedShadowManager.DefragAtlas(HDLightType.Point);
            cachedShadowManager.DefragAtlas(HDLightType.Spot);
            if (ShaderConfig.s_AreaLights == 1)
                cachedShadowManager.DefragAtlas(HDLightType.Area);
        }

        void InvalidateAtlasOutputsIfNeeded()
        {
            cachedShadowManager.punctualShadowAtlas.InvalidateOutputIfNeeded();
            m_Atlas.InvalidateOutputIfNeeded();
            m_CascadeAtlas.InvalidateOutputIfNeeded();
            if (cachedShadowManager.DirectionalHasCachedAtlas())
            {
                cachedShadowManager.directionalLightAtlas.InvalidateOutputIfNeeded();
            }
            if (ShaderConfig.s_AreaLights == 1)
            {
                cachedShadowManager.areaShadowAtlas.InvalidateOutputIfNeeded();
                m_AreaLightShadowAtlas.InvalidateOutputIfNeeded();
            }
        }

        class BindShadowGlobalResourcesPassData
        {
            public ShadowResult shadowResult;
        }


        static void BindAtlasTexture(RenderGraphContext ctx, TextureHandle texture, int shaderId)
        {
            if (texture.IsValid())
                ctx.cmd.SetGlobalTexture(shaderId, texture);
            else
                ctx.cmd.SetGlobalTexture(shaderId, ctx.defaultResources.defaultShadowTexture);
        }

        void BindShadowGlobalResources(RenderGraph renderGraph, in ShadowResult shadowResult)
        {
            using (var builder = renderGraph.AddRenderPass<BindShadowGlobalResourcesPassData>("BindShadowGlobalResources", out var passData))
            {
                passData.shadowResult = ReadShadowResult(shadowResult, builder);
                builder.AllowPassCulling(false);
                builder.SetRenderFunc(
                    (BindShadowGlobalResourcesPassData data, RenderGraphContext ctx) =>
                    {
                        BindAtlasTexture(ctx, data.shadowResult.punctualShadowResult, HDShaderIDs._ShadowmapAtlas);
                        BindAtlasTexture(ctx, data.shadowResult.directionalShadowResult, HDShaderIDs._ShadowmapCascadeAtlas);
                        BindAtlasTexture(ctx, data.shadowResult.areaShadowResult, HDShaderIDs._ShadowmapAreaAtlas);
                        BindAtlasTexture(ctx, data.shadowResult.cachedPunctualShadowResult, HDShaderIDs._CachedShadowmapAtlas);
                        BindAtlasTexture(ctx, data.shadowResult.cachedAreaShadowResult, HDShaderIDs._CachedAreaLightShadowmapAtlas);
                    });
            }
        }

        internal static void BindDefaultShadowGlobalResources(RenderGraph renderGraph)
        {
            using (var builder = renderGraph.AddRenderPass<BindShadowGlobalResourcesPassData>("BindDefaultShadowGlobalResources", out var passData))
            {
                builder.AllowPassCulling(false);
                builder.SetRenderFunc(
                    (BindShadowGlobalResourcesPassData data, RenderGraphContext ctx) =>
                    {
                        BindAtlasTexture(ctx, ctx.defaultResources.defaultShadowTexture, HDShaderIDs._ShadowmapAtlas);
                        BindAtlasTexture(ctx, ctx.defaultResources.defaultShadowTexture, HDShaderIDs._ShadowmapCascadeAtlas);
                        BindAtlasTexture(ctx, ctx.defaultResources.defaultShadowTexture, HDShaderIDs._ShadowmapAreaAtlas);
                        BindAtlasTexture(ctx, ctx.defaultResources.defaultShadowTexture, HDShaderIDs._CachedShadowmapAtlas);
                        BindAtlasTexture(ctx, ctx.defaultResources.defaultShadowTexture, HDShaderIDs._CachedAreaLightShadowmapAtlas);
                    });
            }
        }

        void BlitCachedShadows(RenderGraph renderGraph)
        {
            m_Atlas.BlitCachedIntoAtlas(renderGraph, cachedShadowManager.punctualShadowAtlas.GetOutputTexture(renderGraph), cachedShadowManager.punctualShadowAtlas.width, m_BlitShadowMaterial, "Blit Punctual Mixed Cached Shadows", HDProfileId.BlitPunctualMixedCachedShadowMaps);
            if (cachedShadowManager.DirectionalHasCachedAtlas())
            {
                m_CascadeAtlas.BlitCachedIntoAtlas(renderGraph, cachedShadowManager.directionalLightAtlas.GetOutputTexture(renderGraph), cachedShadowManager.directionalLightAtlas.width, m_BlitShadowMaterial, "Blit Directional Mixed Cached Shadows", HDProfileId.BlitDirectionalMixedCachedShadowMaps);
            }

            if (ShaderConfig.s_AreaLights == 1)
            {
                m_AreaLightShadowAtlas.BlitCachedIntoAtlas(renderGraph, cachedShadowManager.areaShadowAtlas.GetOutputTexture(renderGraph), cachedShadowManager.areaShadowAtlas.width, m_BlitShadowMaterial, "Blit Area Mixed Cached Shadows", HDProfileId.BlitAreaMixedCachedShadowMaps);
            }
        }

        void BlitCachedShadows(RenderGraph renderGraph, ShadowMapType shadowAtlas)
        {
            if (shadowAtlas == ShadowMapType.PunctualAtlas)
                m_Atlas.BlitCachedIntoAtlas(renderGraph, cachedShadowManager.punctualShadowAtlas.GetOutputTexture(renderGraph), cachedShadowManager.punctualShadowAtlas.width, m_BlitShadowMaterial, "Blit Punctual Mixed Cached Shadows", HDProfileId.BlitPunctualMixedCachedShadowMaps);
            if (shadowAtlas == ShadowMapType.CascadedDirectional && cachedShadowManager.DirectionalHasCachedAtlas())
                m_CascadeAtlas.BlitCachedIntoAtlas(renderGraph, cachedShadowManager.directionalLightAtlas.GetOutputTexture(renderGraph), cachedShadowManager.directionalLightAtlas.width, m_BlitShadowMaterial, "Blit Directional Mixed Cached Shadows", HDProfileId.BlitDirectionalMixedCachedShadowMaps);
            if (shadowAtlas == ShadowMapType.AreaLightAtlas && ShaderConfig.s_AreaLights == 1)
                m_AreaLightShadowAtlas.BlitCachedIntoAtlas(renderGraph, cachedShadowManager.areaShadowAtlas.GetShadowMapDepthTexture(renderGraph), cachedShadowManager.areaShadowAtlas.width, m_BlitShadowMaterial, "Blit Area Mixed Cached Shadows", HDProfileId.BlitAreaMixedCachedShadowMaps);
        }
    }
}<|MERGE_RESOLUTION|>--- conflicted
+++ resolved
@@ -389,10 +389,7 @@
             cachedPunctualAtlasInitParams.height = initParams.cachedPunctualLightShadowAtlas;
             cachedPunctualAtlasInitParams.atlasShaderID = HDShaderIDs._CachedShadowmapAtlas;
             cachedPunctualAtlasInitParams.name = "Cached Shadow Map Atlas";
-<<<<<<< HEAD
-=======
             cachedPunctualAtlasInitParams.isShadowCache = true;
->>>>>>> 3246286b
 
             cachedShadowManager.InitPunctualShadowAtlas(cachedPunctualAtlasInitParams);
             if (ShaderConfig.s_AreaLights == 1)
