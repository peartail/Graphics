using System;
using System.Linq;
using System.Collections.Generic;
using UnityEngine.Experimental.Rendering;

namespace UnityEngine.Rendering.HighDefinition
{
    /// <summary>
    /// Resolution of the sky reflection cubemap.
    /// </summary>
    [Serializable]
    public enum SkyResolution
    {
        /// <summary>128x128 per face.</summary>
        SkyResolution128 = 128,
        /// <summary>256x256 per face.</summary>
        SkyResolution256 = 256,
        /// <summary>512x512 per face.</summary>
        SkyResolution512 = 512,
        /// <summary>1024x1024 per face.</summary>
        SkyResolution1024 = 1024,
        /// <summary>2048x2048 per face.</summary>
        SkyResolution2048 = 2048,
        /// <summary>4096x4096 per face.</summary>
        SkyResolution4096 = 4096
    }

    /// <summary>
    /// Environment lighting update mode.
    /// </summary>
    public enum EnvironmentUpdateMode
    {
        /// <summary>Environment lighting is updated when the sky has changed.</summary>
        OnChanged = 0,
        /// <summary>Environment lighting is updated on demand.</summary>
        OnDemand,
        /// <summary>Environment lighting is updated in real time.</summary>
        Realtime
    }

    /// <summary>
    /// Parameters passed to sky rendering functions.
    /// </summary>
    public class BuiltinSkyParameters
    {
        /// <summary>Camera used for rendering.</summary>
        public HDCamera                 hdCamera;
        /// <summary>Matrix mapping pixel coordinate to view direction.</summary>
        public Matrix4x4                pixelCoordToViewDirMatrix;
        /// <summary>World space camera position.</summary>
        public Vector3                  worldSpaceCameraPos;
        /// <summary>Camera view matrix.</summary>
        public Matrix4x4                viewMatrix;
        /// <summary>Screen size: Width, height, inverse width, inverse height.</summary>
        public Vector4                  screenSize;
        /// <summary>Command buffer used for rendering.</summary>
        public CommandBuffer            commandBuffer;
        /// <summary>Current sun light.</summary>
        public Light                    sunLight;
        /// <summary>Color buffer used for rendering.</summary>
        public RTHandle                 colorBuffer;
        /// <summary>Depth buffer used for rendering.</summary>
        public RTHandle                 depthBuffer;
        /// <summary>Current frame index.</summary>
        public int                      frameIndex;
        /// <summary>Current sky settings.</summary>
        public SkySettings              skySettings;
        /// <summary>Current debug dsplay settings.</summary>
        public DebugDisplaySettings     debugSettings;
        /// <summary>Null color buffer render target identifier.</summary>
        public static RenderTargetIdentifier nullRT = -1;
    }

    struct CachedSkyContext
    {
        public Type                 type;
        public SkyRenderingContext  renderingContext;
        public int                  hash;
        public int                  refCount;

        public void Reset()
        {
            // We keep around the renderer and the rendering context to avoid useless allocation if they get reused.
            hash = 0;
            refCount = 0;
        }

        public void Cleanup()
        {
            Reset();

            if (renderingContext != null)
            {
                renderingContext.Cleanup();
                renderingContext = null;
            }
        }
    }

    class SkyManager
    {
        Material                m_StandardSkyboxMaterial; // This is the Unity standard skybox material. Used to pass the correct cubemap to Enlighten.
        Material                m_BlitCubemapMaterial;
        Material                m_OpaqueAtmScatteringMaterial;

        SphericalHarmonicsL2    m_BlackAmbientProbe = new SphericalHarmonicsL2();

        bool                    m_UpdateRequired = false;
        bool                    m_StaticSkyUpdateRequired = false;
        int                     m_Resolution;

        // Sky used for static lighting. It will be used for ambient lighting if Ambient Mode is set to Static (even when realtime GI is enabled)
        // It will also be used for lightmap and light probe baking
        SkyUpdateContext m_StaticLightingSky = new SkyUpdateContext();

        // This interpolation volume stack is used to interpolate the lighting override separately from the visual sky.
        // If a sky setting is present in this volume then it will be used for lighting override.
        public VolumeStack lightingOverrideVolumeStack { get; private set; }
        public LayerMask lightingOverrideLayerMask { get; private set; } = -1;

        static Dictionary<int, Type> m_SkyTypesDict = null;
        public static Dictionary<int, Type> skyTypesDict { get { if (m_SkyTypesDict == null) UpdateSkyTypes(); return m_SkyTypesDict; } }

        // This list will hold the static lighting sky that should be used for baking ambient probe.
        // In practice we will always use the last one registered but we use a list to be able to roll back to the previous one once the user deletes the superfluous instances.
        private static List<StaticLightingSky> m_StaticLightingSkies = new List<StaticLightingSky>();

        // Only show the procedural sky upgrade message once
        static bool         logOnce = true;

        // This boolean here is only to track the first frame after a domain reload or creation.
        bool m_RequireWaitForAsyncReadBackRequest = true;

        MaterialPropertyBlock m_OpaqueAtmScatteringBlock;

#if UNITY_EDITOR
        // For Preview windows we want to have a 'fixed' sky, so we can display chrome metal and have always the same look
        HDRISky m_DefaultPreviewSky;
#endif

        // Shared resources for sky rendering.
        IBLFilterBSDF[]         m_IBLFilterArray;
        RTHandle                m_SkyboxBSDFCubemapIntermediate;
        Vector4                 m_CubemapScreenSize;
        Matrix4x4[]             m_facePixelCoordToViewDirMatrices = new Matrix4x4[6];
        Matrix4x4[]             m_CameraRelativeViewMatrices = new Matrix4x4[6];
        BuiltinSkyParameters    m_BuiltinParameters = new BuiltinSkyParameters();
        ComputeShader           m_ComputeAmbientProbeCS;
        readonly int            m_AmbientProbeOutputBufferParam = Shader.PropertyToID("_AmbientProbeOutputBuffer");
        readonly int            m_AmbientProbeInputCubemap = Shader.PropertyToID("_AmbientProbeInputCubemap");
        int                     m_ComputeAmbientProbeKernel;
        CubemapArray            m_BlackCubemapArray;

        // 2 by default: Static sky + one dynamic. Will grow if needed.
        DynamicArray<CachedSkyContext> m_CachedSkyContexts = new DynamicArray<CachedSkyContext>(2);

        public SkyManager()
        {
#if UNITY_EDITOR
            UnityEditor.Lightmapping.bakeStarted += OnBakeStarted;
    #endif
        }

        ~SkyManager()
        {
#if UNITY_EDITOR
            UnityEditor.Lightmapping.bakeStarted -= OnBakeStarted;
#endif
        }

        internal static SkySettings GetSkySetting(VolumeStack stack)
        {
            var visualEnv = stack.GetComponent<VisualEnvironment>();
            int skyID = visualEnv.skyType.value;
            Type skyType;
            if (skyTypesDict.TryGetValue(skyID, out skyType))
            {
                return (SkySettings)stack.GetComponent(skyType);
            }
            else
            {
                if (skyID == (int)SkyType.Procedural && logOnce)
                {
                    Debug.LogError("You are using the deprecated Procedural Sky in your Scene. You can still use it but, to do so, you must install it separately. To do this, open the Package Manager window and import the 'Procedural Sky' sample from the HDRP package page, then close and re-open your project without saving.");
                    logOnce = false;
                }

                return null;
            }
        }

        static void UpdateSkyTypes()
        {
            if (m_SkyTypesDict == null)
            {
                m_SkyTypesDict = new Dictionary<int, Type>();

                var skyTypes = CoreUtils.GetAllTypesDerivedFrom<SkySettings>().Where(t => !t.IsAbstract);
                foreach (Type skyType in skyTypes)
                {
                    var uniqueIDs = skyType.GetCustomAttributes(typeof(SkyUniqueID), false);
                    if (uniqueIDs.Length == 0)
                    {
                        Debug.LogWarningFormat("Missing attribute SkyUniqueID on class {0}. Class won't be registered as an available sky.", skyType);
                    }
                    else
                    {
                        int uniqueID = ((SkyUniqueID)uniqueIDs[0]).uniqueID;
                        if (uniqueID == 0)
                        {
                            Debug.LogWarningFormat("0 is a reserved SkyUniqueID and is used in class {0}. Class won't be registered as an available sky.", skyType);
                            continue;
                        }

                        Type value;
                        if (m_SkyTypesDict.TryGetValue(uniqueID, out value))
                        {
                            Debug.LogWarningFormat("SkyUniqueID {0} used in class {1} is already used in class {2}. Class won't be registered as an available sky.", uniqueID, skyType, value);
                            continue;
                        }

                        m_SkyTypesDict.Add(uniqueID, skyType);
                    }
                }
            }
        }

        public void UpdateCurrentSkySettings(HDCamera hdCamera)
        {
            hdCamera.UpdateCurrentSky(this);
        }

        public void SetGlobalSkyData(CommandBuffer cmd, HDCamera hdCamera)
        {
            if (IsCachedContextValid(hdCamera.lightingSky))
            {
                var renderer = hdCamera.lightingSky.skyRenderer;
                if (renderer != null)
                {
                    m_BuiltinParameters.skySettings = hdCamera.lightingSky.skySettings;
                    renderer.SetGlobalSkyData(cmd, m_BuiltinParameters);
                }
            }
        }

#if UNITY_EDITOR
        internal HDRISky GetDefaultPreviewSkyInstance()
        {
            if (m_DefaultPreviewSky == null)
            {
                m_DefaultPreviewSky = ScriptableObject.CreateInstance<HDRISky>();
                m_DefaultPreviewSky.hdriSky.overrideState = true;
                m_DefaultPreviewSky.hdriSky.value = HDRenderPipeline.currentAsset?.renderPipelineResources?.textures?.defaultHDRISky;
            }

            return m_DefaultPreviewSky;
        }

#endif

        public void Build(HDRenderPipelineAsset hdAsset, RenderPipelineResources defaultResources, IBLFilterBSDF[] iblFilterBSDFArray)
        {
            var hdrp = HDRenderPipeline.defaultAsset;

            m_Resolution = (int)hdAsset.currentPlatformRenderPipelineSettings.lightLoopSettings.skyReflectionSize;
            m_IBLFilterArray = iblFilterBSDFArray;

            m_StandardSkyboxMaterial = CoreUtils.CreateEngineMaterial(defaultResources.shaders.skyboxCubemapPS);
            m_BlitCubemapMaterial = CoreUtils.CreateEngineMaterial(defaultResources.shaders.blitCubemapPS);

            m_OpaqueAtmScatteringMaterial = CoreUtils.CreateEngineMaterial(defaultResources.shaders.opaqueAtmosphericScatteringPS);
            m_OpaqueAtmScatteringBlock = new MaterialPropertyBlock();

            m_ComputeAmbientProbeCS = hdrp.renderPipelineResources.shaders.ambientProbeConvolutionCS;
            m_ComputeAmbientProbeKernel = m_ComputeAmbientProbeCS.FindKernel("AmbientProbeConvolution");

            lightingOverrideVolumeStack = VolumeManager.instance.CreateStack();
            lightingOverrideLayerMask = hdAsset.currentPlatformRenderPipelineSettings.lightLoopSettings.skyLightingOverrideLayerMask;

            int resolution = (int)hdAsset.currentPlatformRenderPipelineSettings.lightLoopSettings.skyReflectionSize;
            m_SkyboxBSDFCubemapIntermediate = RTHandles.Alloc(resolution, resolution, colorFormat: GraphicsFormat.R16G16B16A16_SFloat, dimension: TextureDimension.Cube, useMipMap: true, autoGenerateMips: false, filterMode: FilterMode.Trilinear, name: "SkyboxBSDFIntermediate");
            m_CubemapScreenSize = new Vector4((float)resolution, (float)resolution, 1.0f / (float)resolution, 1.0f / (float)resolution);

            var cubeProj = Matrix4x4.Perspective(90.0f, 1.0f, 0.01f, 1.0f);

            for (int i = 0; i < 6; ++i)
            {
                var lookAt = Matrix4x4.LookAt(Vector3.zero, CoreUtils.lookAtList[i], CoreUtils.upVectorList[i]);
                var worldToView = lookAt * Matrix4x4.Scale(new Vector3(1.0f, 1.0f, -1.0f)); // Need to scale -1.0 on Z to match what is being done in the camera.wolrdToCameraMatrix API. ...

                m_facePixelCoordToViewDirMatrices[i] = HDUtils.ComputePixelCoordToWorldSpaceViewDirectionMatrix(0.5f * Mathf.PI, Vector2.zero, m_CubemapScreenSize, worldToView, true);
                m_CameraRelativeViewMatrices[i] = worldToView;
            }

            InitializeBlackCubemapArray();
        }

        void InitializeBlackCubemapArray()
        {
            if (m_BlackCubemapArray == null)
            {
                m_BlackCubemapArray = new CubemapArray(1, m_IBLFilterArray.Length, TextureFormat.RGBA32, false)
                {
                    hideFlags = HideFlags.HideAndDontSave,
                    wrapMode = TextureWrapMode.Repeat,
                    wrapModeV = TextureWrapMode.Clamp,
                    filterMode = FilterMode.Trilinear,
                    anisoLevel = 0,
                    name = "BlackCubemapArray"
                };

                Color32[] black = { new Color32(0, 0, 0, 0) };

                for (int element = 0; element < m_IBLFilterArray.Length; ++element)
                {
                    for (int i = 0; i < 6; i++)
                        m_BlackCubemapArray.SetPixels32(black, (CubemapFace)i, element);
                }

                m_BlackCubemapArray.Apply();
            }
        }


        public void Cleanup()
        {
            CoreUtils.Destroy(m_StandardSkyboxMaterial);
            CoreUtils.Destroy(m_BlitCubemapMaterial);
            CoreUtils.Destroy(m_OpaqueAtmScatteringMaterial);

            RTHandles.Release(m_SkyboxBSDFCubemapIntermediate);
            CoreUtils.Destroy(m_BlackCubemapArray);

            for (int i = 0; i < m_CachedSkyContexts.size; ++i)
                m_CachedSkyContexts[i].Cleanup();

            m_StaticLightingSky.Cleanup();
            lightingOverrideVolumeStack.Dispose();

#if UNITY_EDITOR
            CoreUtils.Destroy(m_DefaultPreviewSky);
#endif
        }

        public bool IsLightingSkyValid(HDCamera hdCamera)
        {
            return hdCamera.lightingSky.IsValid();
        }

        public bool IsVisualSkyValid(HDCamera hdCamera)
        {
            return hdCamera.visualSky.IsValid();
        }

        SphericalHarmonicsL2 GetAmbientProbe(SkyUpdateContext skyContext)
        {
            if (skyContext.IsValid() && IsCachedContextValid(skyContext))
            {
                ref var context = ref m_CachedSkyContexts[skyContext.cachedSkyRenderingContextId];
                return context.renderingContext.ambientProbe;
            }
            else
            {
                return m_BlackAmbientProbe;
            }
        }

        Texture GetSkyCubemap(SkyUpdateContext skyContext)
        {
            if (skyContext.IsValid() && IsCachedContextValid(skyContext))
            {
                ref var context = ref m_CachedSkyContexts[skyContext.cachedSkyRenderingContextId];
                return context.renderingContext.skyboxCubemapRT;
            }
            else
            {
                return CoreUtils.blackCubeTexture;
            }
        }

        Texture GetReflectionTexture(SkyUpdateContext skyContext)
        {
            if (skyContext.IsValid() && IsCachedContextValid(skyContext))
            {
                ref var context = ref m_CachedSkyContexts[skyContext.cachedSkyRenderingContextId];
                return context.renderingContext.skyboxBSDFCubemapArray;
            }
            else
            {
                return m_BlackCubemapArray;
            }
        }

        public Texture GetSkyReflection(HDCamera hdCamera)
        {
            return GetReflectionTexture(hdCamera.lightingSky);
        }

        // Return the value of the ambient probe
        internal SphericalHarmonicsL2 GetAmbientProbe(HDCamera hdCamera)
        {
            // If a camera just returns from being disabled, sky is not setup yet for it.
            if (hdCamera.lightingSky == null && hdCamera.skyAmbientMode == SkyAmbientMode.Dynamic)
            {
                return m_BlackAmbientProbe;
            }

            if (hdCamera.skyAmbientMode == SkyAmbientMode.Static)
            {
                return GetAmbientProbe(m_StaticLightingSky);
            }

            return GetAmbientProbe(hdCamera.lightingSky);
        }

        internal void SetupAmbientProbe(HDCamera hdCamera)
        {
            // Working around GI current system
            // When using baked lighting, setting up the ambient probe should be sufficient => We only need to update RenderSettings.ambientProbe with either the static or visual sky ambient probe (computed from GPU)
            // When using real time GI. Enlighten will pull sky information from Skybox material. So in order for dynamic GI to work, we update the skybox material texture and then set the ambient mode to SkyBox
            // Problem: We can't check at runtime if realtime GI is enabled so we need to take extra care (see useRealtimeGI usage below)

            // Order is important!
            RenderSettings.ambientMode = AmbientMode.Custom; // Needed to specify ourselves the ambient probe (this will update internal ambient probe data passed to shaders)
            RenderSettings.ambientProbe = GetAmbientProbe(hdCamera);

            // If a camera just returns from being disabled, sky is not setup yet for it.
            if (hdCamera.lightingSky == null && hdCamera.skyAmbientMode == SkyAmbientMode.Dynamic)
            {
                return;
            }

            // Workaround in the editor:
            // When in the editor, if we use baked lighting, we need to setup the skybox material with the static lighting texture otherwise when baking, the dynamic texture will be used
            bool useRealtimeGI = true;
#if UNITY_EDITOR
#pragma warning disable 618
            useRealtimeGI = UnityEditor.Lightmapping.realtimeGI;
#pragma warning restore 618
#endif
            m_StandardSkyboxMaterial.SetTexture("_Tex", GetSkyCubemap((hdCamera.skyAmbientMode != SkyAmbientMode.Static && useRealtimeGI) ? hdCamera.lightingSky : m_StaticLightingSky));

            // This is only needed if we use realtime GI otherwise enlighten won't get the right sky information
            RenderSettings.skybox = m_StandardSkyboxMaterial; // Setup this material as the default to be use in RenderSettings
            RenderSettings.ambientIntensity = 1.0f;
            RenderSettings.ambientMode = AmbientMode.Skybox; // Force skybox for our HDRI
            RenderSettings.reflectionIntensity = 1.0f;
            RenderSettings.customReflection = null;
        }

        void BlitCubemap(CommandBuffer cmd, Cubemap source, RenderTexture dest)
        {
            var propertyBlock = new MaterialPropertyBlock();

            for (int i = 0; i < 6; ++i)
            {
                CoreUtils.SetRenderTarget(cmd, dest, ClearFlag.None, 0, (CubemapFace)i);
                propertyBlock.SetTexture("_MainTex", source);
                propertyBlock.SetFloat("_faceIndex", (float)i);
                cmd.DrawProcedural(Matrix4x4.identity, m_BlitCubemapMaterial, 0, MeshTopology.Triangles, 3, 1, propertyBlock);
            }

            // Generate mipmap for our cubemap
            Debug.Assert(dest.autoGenerateMips == false);
            cmd.GenerateMips(dest);
        }

        void RenderSkyToCubemap(SkyUpdateContext skyContext)
        {
            using (new ProfilingScope(m_BuiltinParameters.commandBuffer, ProfilingSampler.Get(HDProfileId.RenderSkyToCubemap)))
            {
                var renderingContext = m_CachedSkyContexts[skyContext.cachedSkyRenderingContextId].renderingContext;
                var renderer = skyContext.skyRenderer;

                for (int i = 0; i < 6; ++i)
                {
                    m_BuiltinParameters.pixelCoordToViewDirMatrix = m_facePixelCoordToViewDirMatrices[i];
                    m_BuiltinParameters.viewMatrix = m_CameraRelativeViewMatrices[i];
                    m_BuiltinParameters.colorBuffer = renderingContext.skyboxCubemapRT;
                    m_BuiltinParameters.depthBuffer = null;

                    CoreUtils.SetRenderTarget(m_BuiltinParameters.commandBuffer, renderingContext.skyboxCubemapRT, ClearFlag.None, 0, (CubemapFace)i);
                    renderer.RenderSky(m_BuiltinParameters, true, skyContext.skySettings.includeSunInBaking.value);
                }

                // Generate mipmap for our cubemap
                Debug.Assert(renderingContext.skyboxCubemapRT.rt.autoGenerateMips == false);
                m_BuiltinParameters.commandBuffer.GenerateMips(renderingContext.skyboxCubemapRT);
            }
        }

        void RenderCubemapGGXConvolution(SkyUpdateContext skyContext)
        {
            using (new ProfilingScope(m_BuiltinParameters.commandBuffer, ProfilingSampler.Get(HDProfileId.UpdateSkyEnvironmentConvolution)))
            {
                var renderingContext = m_CachedSkyContexts[skyContext.cachedSkyRenderingContextId].renderingContext;
                var renderer = skyContext.skyRenderer;

                for (int bsdfIdx = 0; bsdfIdx < m_IBLFilterArray.Length; ++bsdfIdx)
                {
                    // First of all filter this cubemap using the target filter
                    m_IBLFilterArray[bsdfIdx].FilterCubemap(m_BuiltinParameters.commandBuffer, renderingContext.skyboxCubemapRT, m_SkyboxBSDFCubemapIntermediate);
                    // Then copy it to the cubemap array slice
                    for (int i = 0; i < 6; ++i)
                    {
                        m_BuiltinParameters.commandBuffer.CopyTexture(m_SkyboxBSDFCubemapIntermediate, i, renderingContext.skyboxBSDFCubemapArray, 6 * bsdfIdx + i);
                    }
                }
                renderingContext.skyboxBSDFCubemapArray.IncrementUpdateCount();
            }
        }

        // We do our own hash here because Unity does not provide correct hash for builtin types
        // Moreover, we don't want to test every single parameters of the light so we filter them here in this specific function.
        int GetSunLightHashCode(Light light)
        {
            HDAdditionalLightData ald = light.GetComponent<HDAdditionalLightData>();
            unchecked
            {
                // Sun could influence the sky (like for procedural sky). We need to handle this possibility. If sun property change, then we need to update the sky
                int hash = 13;
                hash = hash * 23 + light.transform.position.GetHashCode();
                hash = hash * 23 + light.transform.rotation.GetHashCode();
                hash = hash * 23 + light.color.GetHashCode();
                hash = hash * 23 + light.colorTemperature.GetHashCode();
                hash = hash * 23 + light.intensity.GetHashCode();
                // Note: We don't take into account cookie as it doesn't influence GI
                if (ald != null)
                {
                    hash = hash * 23 + ald.lightDimmer.GetHashCode();
                }

                return hash;
            }
        }


        void AllocateNewRenderingContext(SkyUpdateContext skyContext, int slot, int newHash, bool supportConvolution, in SphericalHarmonicsL2 previousAmbientProbe, string name)
        {
            Debug.Assert(m_CachedSkyContexts[slot].hash == 0);
            ref var context = ref m_CachedSkyContexts[slot];
            context.hash = newHash;
            context.refCount = 1;
            context.type = skyContext.skySettings.GetSkyRendererType();

            if (context.renderingContext != null && context.renderingContext.supportsConvolution != supportConvolution)
            {
                context.renderingContext.Cleanup();
                context.renderingContext = null;
            }

            if (context.renderingContext == null)
                context.renderingContext = new SkyRenderingContext(m_Resolution, m_IBLFilterArray.Length, supportConvolution, previousAmbientProbe, name);

            skyContext.cachedSkyRenderingContextId = slot;
        }

        // Returns whether or not the data should be updated
        bool AcquireSkyRenderingContext(SkyUpdateContext updateContext, int newHash, string name = "", bool supportConvolution = true)
        {
            SphericalHarmonicsL2 cachedAmbientProbe = new SphericalHarmonicsL2();
            // Release the old context if needed.
            if (IsCachedContextValid(updateContext))
            {
                ref var cachedContext = ref m_CachedSkyContexts[updateContext.cachedSkyRenderingContextId];
                if (newHash != cachedContext.hash || updateContext.skySettings.GetSkyRendererType() != cachedContext.type)
                {
                    // When a sky just changes hash without changing renderer, we need to keep previous ambient probe to avoid flickering transition through a default black probe
                    if (updateContext.skySettings.GetSkyRendererType() == cachedContext.type)
                    {
                        cachedAmbientProbe = cachedContext.renderingContext.ambientProbe;
                    }

                    ReleaseCachedContext(updateContext.cachedSkyRenderingContextId);

                    Texture skyReflection = GetReflectionTexture(updateContext);
                    if (skyReflection != m_BlackCubemapArray)
                    {
                        int marginalID = ImportanceSamplers.GetIdentifier(skyReflection);
                        ImportanceSamplers.ScheduleRelease(marginalID);
                    }
                }
                else
                {
                    // If the hash hasn't changed, keep it.
                    return false;
                }
            }

            // Else allocate a new one
            int firstFreeContext = -1;
            for (int i = 0; i < m_CachedSkyContexts.size; ++i)
            {
                // Try to find a matching slot
                if (m_CachedSkyContexts[i].hash == newHash)
                {
                    m_CachedSkyContexts[i].refCount++;
                    updateContext.cachedSkyRenderingContextId = i;
                    updateContext.skyParametersHash = newHash;
                    return false;
                }

                // Find the first available slot in case we don't find a matching one.
                if (firstFreeContext == -1 && m_CachedSkyContexts[i].hash == 0)
                    firstFreeContext = i;
            }

            if (name == "")
                name = "SkyboxCubemap";

            if (firstFreeContext != -1)
            {
                AllocateNewRenderingContext(updateContext, firstFreeContext, newHash, supportConvolution, cachedAmbientProbe, name);
            }
            else
            {
                int newContextId = m_CachedSkyContexts.Add(new CachedSkyContext());
                AllocateNewRenderingContext(updateContext, newContextId, newHash, supportConvolution, cachedAmbientProbe, name);
            }

            return true;
        }

        internal void ReleaseCachedContext(int id)
        {
            if (id == -1)
                return;

            ref var cachedContext = ref m_CachedSkyContexts[id];

            // This can happen if 2 cameras use the same context and release it in the same frame.
            // The first release the context but the next one will still have this id.
            if (cachedContext.refCount == 0)
            {
                Debug.Assert(cachedContext.renderingContext == null); // Context should already have been cleaned up.
                return;
            }

            cachedContext.refCount--;
            if (cachedContext.refCount == 0)
                cachedContext.Reset();
        }

        bool IsCachedContextValid(SkyUpdateContext skyContext)
        {
            if (skyContext.skySettings == null) // Sky set to None
                return false;

            int id = skyContext.cachedSkyRenderingContextId;
            // When the renderer changes, the cached context is no longer valid so we sometimes need to check that.
            return id != -1 && (skyContext.skySettings.GetSkyRendererType() == m_CachedSkyContexts[id].type) && (m_CachedSkyContexts[id].hash != 0);
        }

        int ComputeSkyHash(HDCamera camera, SkyUpdateContext skyContext, Light sunLight, SkyAmbientMode ambientMode, bool staticSky = false)
        {
            int sunHash = 0;
            if (sunLight != null)
                sunHash = GetSunLightHashCode(sunLight);

            // For planar reflections we want to use the parent position for hash.
            Camera cameraForHash = camera.camera;
            if (camera.camera.cameraType == CameraType.Reflection && camera.parentCamera != null)
            {
                cameraForHash = camera.parentCamera;
            }

            int skyHash = sunHash * 23 + skyContext.skySettings.GetHashCode(cameraForHash);
            skyHash = skyHash * 23 + (staticSky ? 1 : 0);
            skyHash = skyHash * 23 + (ambientMode == SkyAmbientMode.Static ? 1 : 0);
            return skyHash;
        }

        public void RequestEnvironmentUpdate()
        {
            m_UpdateRequired = true;
        }

        internal void RequestStaticEnvironmentUpdate()
        {
            m_StaticSkyUpdateRequired = true;
            m_RequireWaitForAsyncReadBackRequest = true;
        }

        public void UpdateEnvironment(  HDCamera                hdCamera,
                                        ScriptableRenderContext renderContext,
                                        SkyUpdateContext        skyContext,
                                        Light                   sunLight,
                                        bool                    updateRequired,
                                        bool                    updateAmbientProbe,
                                        bool                    staticSky,
                                        SkyAmbientMode          ambientMode,
                                        int                     frameIndex,
                                        CommandBuffer           cmd)
        {
            if (skyContext.IsValid())
            {
                skyContext.currentUpdateTime += Time.deltaTime; // Consider using HDRenderPipeline.GetTime().

                m_BuiltinParameters.hdCamera = hdCamera;
                m_BuiltinParameters.commandBuffer = cmd;
                m_BuiltinParameters.sunLight = sunLight;
                m_BuiltinParameters.pixelCoordToViewDirMatrix = hdCamera.mainViewConstants.pixelCoordToViewDirWS;
                Vector3 worldSpaceCameraPos = hdCamera.mainViewConstants.worldSpaceCameraPos;
                // For planar reflections we use the parent camera position for all the runtime computations.
                // This is to avoid cases in which the probe camera is below ground and the parent is not, leading to
                // in case of PBR sky to a black sky. All other parameters are left as is.
                // This can introduce inaccuracies, but they should be acceptable if the distance parent camera - probe camera is
                // small. 
                if (hdCamera.camera.cameraType == CameraType.Reflection && hdCamera.parentCamera != null)
                {
                    worldSpaceCameraPos = hdCamera.parentCamera.transform.position;
                }
                m_BuiltinParameters.worldSpaceCameraPos = worldSpaceCameraPos;
                m_BuiltinParameters.viewMatrix = hdCamera.mainViewConstants.viewMatrix;
                m_BuiltinParameters.screenSize = m_CubemapScreenSize;
                m_BuiltinParameters.debugSettings = null; // We don't want any debug when updating the environment.
                m_BuiltinParameters.frameIndex = frameIndex;
                m_BuiltinParameters.skySettings = skyContext.skySettings;

                int skyHash = ComputeSkyHash(hdCamera, skyContext, sunLight, ambientMode, staticSky);
                bool forceUpdate = updateRequired;

                // Acquire the rendering context, if the context was invalid or the hash has changed, this will request for an update.
                forceUpdate |= AcquireSkyRenderingContext(skyContext, skyHash, staticSky ? "SkyboxCubemap_Static" : "SkyboxCubemap", !staticSky);

                ref CachedSkyContext cachedContext = ref m_CachedSkyContexts[skyContext.cachedSkyRenderingContextId];
                var renderingContext = cachedContext.renderingContext;

                if (IsCachedContextValid(skyContext))
                    forceUpdate |= skyContext.skyRenderer.DoUpdate(m_BuiltinParameters);

                if (forceUpdate ||
                    (skyContext.skySettings.updateMode.value == EnvironmentUpdateMode.OnChanged && skyHash != skyContext.skyParametersHash) ||
                    (skyContext.skySettings.updateMode.value == EnvironmentUpdateMode.Realtime && skyContext.currentUpdateTime > skyContext.skySettings.updatePeriod.value))
                {
                    using (new ProfilingScope(cmd, ProfilingSampler.Get(HDProfileId.UpdateSkyEnvironment)))
                    {
                        RenderSkyToCubemap(skyContext);

                        if (updateAmbientProbe)
                        {
                            using (new ProfilingScope(cmd, ProfilingSampler.Get(HDProfileId.UpdateSkyAmbientProbe)))
                            {
                                cmd.SetComputeBufferParam(m_ComputeAmbientProbeCS, m_ComputeAmbientProbeKernel, m_AmbientProbeOutputBufferParam, renderingContext.ambientProbeResult);
                                cmd.SetComputeTextureParam(m_ComputeAmbientProbeCS, m_ComputeAmbientProbeKernel, m_AmbientProbeInputCubemap, renderingContext.skyboxCubemapRT);
                                cmd.DispatchCompute(m_ComputeAmbientProbeCS, m_ComputeAmbientProbeKernel, 1, 1, 1);
                                cmd.RequestAsyncReadback(renderingContext.ambientProbeResult, renderingContext.OnComputeAmbientProbeDone);

                                // When the profiler is enabled, we don't want to submit the render context because
                                // it will break all the profiling sample Begin() calls issued previously, which leads
                                // to profiling sample mismatch errors in the console.
                                if (!UnityEngine.Profiling.Profiler.enabled)
                                {
                                    // In case we are the first frame after a domain reload, we need to wait for async readback request to complete
                                    // otherwise ambient probe isn't correct for one frame.
                                    if (m_RequireWaitForAsyncReadBackRequest)
                                    {
                                        cmd.WaitAllAsyncReadbackRequests();
                                        renderContext.ExecuteCommandBuffer(cmd);
                                        CommandBufferPool.Release(cmd);
                                        renderContext.Submit();
                                        cmd = CommandBufferPool.Get();
                                        m_RequireWaitForAsyncReadBackRequest = false;
                                    }
                                }
                            }
                        }

                        if (renderingContext.supportsConvolution)
                        {
                            RenderCubemapGGXConvolution(skyContext);
                        }

                        skyContext.skyParametersHash = skyHash;
                        skyContext.currentUpdateTime = 0.0f;

#if UNITY_EDITOR
                        // In the editor when we change the sky we want to make the GI dirty so when baking again the new sky is taken into account.
                        // Changing the hash of the rendertarget allow to say that GI is dirty
                        renderingContext.skyboxCubemapRT.rt.imageContentsHash = new Hash128((uint)skyContext.skySettings.GetHashCode(hdCamera.camera), 0, 0, 0);
#endif
                    }
                }
            }
            else
            {
                if (skyContext.cachedSkyRenderingContextId != -1)
                {
                    ReleaseCachedContext(skyContext.cachedSkyRenderingContextId);
                    skyContext.cachedSkyRenderingContextId = -1;
                }
            }
        }

        public void UpdateEnvironment(HDCamera hdCamera, ScriptableRenderContext renderContext, Light sunLight, int frameIndex, CommandBuffer cmd)
        {
            SkyAmbientMode ambientMode = hdCamera.volumeStack.GetComponent<VisualEnvironment>().skyAmbientMode.value;

            UpdateEnvironment(hdCamera, renderContext, hdCamera.lightingSky, sunLight, m_UpdateRequired, ambientMode == SkyAmbientMode.Dynamic, false, ambientMode, frameIndex, cmd);

            // Preview camera will have a different sun, therefore the hash for the static lighting sky will change and force a recomputation
            // because we only maintain one static sky. Since we don't care that the static lighting may be a bit different in the preview we never recompute
            // and we use the one from the main camera.
            bool forceStaticUpdate = false;
#if UNITY_EDITOR
            // In the editor, we might need the static sky ready for baking lightmaps/lightprobes regardless of the current ambient mode so we force it to update in this case.
            forceStaticUpdate = true;
#endif
            if ((ambientMode == SkyAmbientMode.Static || forceStaticUpdate) && hdCamera.camera.cameraType != CameraType.Preview)
            {
                StaticLightingSky staticLightingSky = GetStaticLightingSky();
                if (staticLightingSky != null)
                {
                    m_StaticLightingSky.skySettings = staticLightingSky.skySettings;
                    UpdateEnvironment(hdCamera, renderContext, m_StaticLightingSky, sunLight, m_StaticSkyUpdateRequired, true, true, SkyAmbientMode.Static, frameIndex, cmd);
                    m_StaticSkyUpdateRequired = false;
                }
            }

            m_UpdateRequired = false;

            var reflectionTexture = GetReflectionTexture(hdCamera.lightingSky);
            cmd.SetGlobalTexture(HDShaderIDs._SkyTexture, reflectionTexture);
<<<<<<< HEAD

            if (IsLightingSkyValid(hdCamera))
            {
                cmd.SetGlobalInt(HDShaderIDs._EnvLightSkyEnabled, 1);
            }
            else
            {
                cmd.SetGlobalInt(HDShaderIDs._EnvLightSkyEnabled, 0);
            }

            int skyID = ImportanceSamplers.GetIdentifier(reflectionTexture);
            if (ImportanceSamplers.ExistAndReady(skyID))
            {
                ImportanceSamplersSystem.MarginalTextures marginals = ImportanceSamplers.GetMarginals(skyID);

                cmd.SetGlobalInt    (HDShaderIDs._SkyTextureImportanceSamplerReady, 1);
                cmd.SetGlobalVector (HDShaderIDs._SkyTextureSizeInfos,              new Vector4(
                                                                                            marginals.conditionalMarginal.rt.height,
                                                                                            1.0f/marginals.conditionalMarginal.rt.height,
                                                                                            0.5f/marginals.conditionalMarginal.rt.height,
                                                                                            0.0f
                                                                                        ));
                cmd.SetGlobalTexture(HDShaderIDs._SkyTextureIntegrals,              marginals.integral);
                cmd.SetGlobalTexture(HDShaderIDs._SkyTextureMarginals,              marginals.marginal);
                cmd.SetGlobalTexture(HDShaderIDs._SkyTextureConditionalMarginals,   marginals.conditionalMarginal);
            }
            else
            {
                RTHandle black = TextureXR.GetBlackTextureArray();
                cmd.SetGlobalInt    (HDShaderIDs._SkyTextureImportanceSamplerReady, 0);
                cmd.SetGlobalVector (HDShaderIDs._SkyTextureSizeInfos,              Vector4.one);
                cmd.SetGlobalTexture(HDShaderIDs._SkyTextureIntegrals,              black);
                cmd.SetGlobalTexture(HDShaderIDs._SkyTextureMarginals,              black);
                cmd.SetGlobalTexture(HDShaderIDs._SkyTextureConditionalMarginals,   black);

                int cubemapID = ImportanceSamplers.GetIdentifier(reflectionTexture);
                ImportanceSamplers.ScheduleMarginalGeneration(cubemapID, reflectionTexture);
            }
=======
>>>>>>> 8f57f3a1
        }

        internal void UpdateBuiltinParameters(SkyUpdateContext skyContext, HDCamera hdCamera, Light sunLight, RTHandle colorBuffer, RTHandle depthBuffer, DebugDisplaySettings debugSettings, int frameIndex, CommandBuffer cmd)
        {
            m_BuiltinParameters.hdCamera = hdCamera;
            m_BuiltinParameters.commandBuffer = cmd;
            m_BuiltinParameters.sunLight = sunLight;
            m_BuiltinParameters.pixelCoordToViewDirMatrix = hdCamera.mainViewConstants.pixelCoordToViewDirWS;
            m_BuiltinParameters.worldSpaceCameraPos = hdCamera.mainViewConstants.worldSpaceCameraPos;
            m_BuiltinParameters.viewMatrix = hdCamera.mainViewConstants.viewMatrix;
            m_BuiltinParameters.screenSize = hdCamera.screenSize;
            m_BuiltinParameters.colorBuffer = colorBuffer;
            m_BuiltinParameters.depthBuffer = depthBuffer;
            m_BuiltinParameters.debugSettings = debugSettings;
            m_BuiltinParameters.frameIndex = frameIndex;
            m_BuiltinParameters.skySettings = skyContext.skySettings;
        }

        public void PreRenderSky(HDCamera hdCamera, Light sunLight, RTHandle colorBuffer, RTHandle normalBuffer, RTHandle depthBuffer, DebugDisplaySettings debugSettings, int frameIndex, CommandBuffer cmd)
        {
            var skyContext = hdCamera.visualSky;
            if (skyContext.IsValid())
            {
                UpdateBuiltinParameters(skyContext,
                                        hdCamera,
                                        sunLight,
                                        colorBuffer,
                                        depthBuffer,
                                        debugSettings,
                                        frameIndex,
                                        cmd);

                SkyAmbientMode ambientMode = hdCamera.volumeStack.GetComponent<VisualEnvironment>().skyAmbientMode.value;
                int skyHash = ComputeSkyHash(hdCamera, skyContext, sunLight, ambientMode);
                AcquireSkyRenderingContext(skyContext, skyHash);
                skyContext.skyRenderer.DoUpdate(m_BuiltinParameters);
                if (depthBuffer != BuiltinSkyParameters.nullRT && normalBuffer != BuiltinSkyParameters.nullRT)
                {
                    CoreUtils.SetRenderTarget(cmd, normalBuffer, depthBuffer);
                }
                else if (depthBuffer != BuiltinSkyParameters.nullRT)
                {
                    CoreUtils.SetRenderTarget(cmd, depthBuffer);
                }
                skyContext.skyRenderer.PreRenderSky(m_BuiltinParameters, false, hdCamera.camera.cameraType != CameraType.Reflection || skyContext.skySettings.includeSunInBaking.value);
            }
        }

        public void RenderSky(HDCamera hdCamera, Light sunLight, RTHandle colorBuffer, RTHandle depthBuffer, DebugDisplaySettings debugSettings, int frameIndex, CommandBuffer cmd)
        {
            var skyContext = hdCamera.visualSky;
            if (skyContext.IsValid() && hdCamera.clearColorMode == HDAdditionalCameraData.ClearColorMode.Sky)
            {
                using (new ProfilingScope(cmd, ProfilingSampler.Get(HDProfileId.RenderSky)))
                {
                    UpdateBuiltinParameters(skyContext,
                                         hdCamera,
                                         sunLight,
                                         colorBuffer,
                                         depthBuffer,
                                         debugSettings,
                                         frameIndex,
                                         cmd);

                    SkyAmbientMode ambientMode = hdCamera.volumeStack.GetComponent<VisualEnvironment>().skyAmbientMode.value;
                    int skyHash = ComputeSkyHash(hdCamera, skyContext, sunLight, ambientMode);
                    AcquireSkyRenderingContext(skyContext, skyHash);

                    skyContext.skyRenderer.DoUpdate(m_BuiltinParameters);

                    if (depthBuffer == BuiltinSkyParameters.nullRT)
                    {
                        CoreUtils.SetRenderTarget(cmd, colorBuffer);
                    }
                    else
                    {
                        CoreUtils.SetRenderTarget(cmd, colorBuffer, depthBuffer);
                    }

                    // If the luxmeter is enabled, we don't render the sky
                    if (debugSettings.data.lightingDebugSettings.debugLightingMode != DebugLightingMode.LuxMeter)
                    {
                        // When rendering the visual sky for reflection probes, we need to remove the sun disk if skySettings.includeSunInBaking is false.
                        skyContext.skyRenderer.RenderSky(m_BuiltinParameters, false, hdCamera.camera.cameraType != CameraType.Reflection || skyContext.skySettings.includeSunInBaking.value);
                    }
                }
            }
        }

        public void RenderOpaqueAtmosphericScattering(CommandBuffer cmd, HDCamera hdCamera,
                                                      RTHandle colorBuffer,
                                                      RTHandle volumetricLighting,
                                                      RTHandle intermediateBuffer,
                                                      RTHandle depthBuffer,
                                                      Matrix4x4 pixelCoordToViewDirWS, bool isMSAA)
        {
            using (new ProfilingScope(m_BuiltinParameters.commandBuffer, ProfilingSampler.Get(HDProfileId.OpaqueAtmosphericScattering)))
            {
                m_OpaqueAtmScatteringBlock.SetMatrix(HDShaderIDs._PixelCoordToViewDirWS, pixelCoordToViewDirWS);
                if (isMSAA)
                    m_OpaqueAtmScatteringBlock.SetTexture(HDShaderIDs._ColorTextureMS, colorBuffer);
                else
                    m_OpaqueAtmScatteringBlock.SetTexture(HDShaderIDs._ColorTexture,   colorBuffer);
                // The texture can be null when volumetrics are disabled.
                if (volumetricLighting != null)
                    m_OpaqueAtmScatteringBlock.SetTexture(HDShaderIDs._VBufferLighting, volumetricLighting);

                if (Fog.IsPBRFogEnabled(hdCamera))
                {
                    // Color -> Intermediate.
                    HDUtils.DrawFullScreen(cmd, m_OpaqueAtmScatteringMaterial, intermediateBuffer, depthBuffer, m_OpaqueAtmScatteringBlock, isMSAA ? 3 : 2);
                    // Intermediate -> Color.
                    // Note: Blit does not support MSAA (and is probably slower).
                    cmd.CopyTexture(intermediateBuffer, colorBuffer);
                }
                else
                {
                    HDUtils.DrawFullScreen(cmd, m_OpaqueAtmScatteringMaterial, colorBuffer, depthBuffer, m_OpaqueAtmScatteringBlock, isMSAA ? 1 : 0);
                }
            }
        }

        static public StaticLightingSky GetStaticLightingSky()
        {
            if (m_StaticLightingSkies.Count == 0)
                return null;
            else
                return m_StaticLightingSkies[m_StaticLightingSkies.Count - 1];
        }

        static public void RegisterStaticLightingSky(StaticLightingSky staticLightingSky)
        {
            if (!m_StaticLightingSkies.Contains(staticLightingSky))
            {
                if (m_StaticLightingSkies.Count != 0)
                {
                    Debug.LogWarning("One Static Lighting Sky component was already set for baking, only the latest one will be used.");
                }

                if (staticLightingSky.staticLightingSkyUniqueID == (int)SkyType.Procedural && !skyTypesDict.TryGetValue((int)SkyType.Procedural, out var dummy))
                {
                    Debug.LogError("You are using the deprecated Procedural Sky for static lighting in your Scene. You can still use it but, to do so, you must install it separately. To do this, open the Package Manager window and import the 'Procedural Sky' sample from the HDRP package page, then close and re-open your project without saving.");
                    return;
                }

                m_StaticLightingSkies.Add(staticLightingSky);
            }
        }

        static public void UnRegisterStaticLightingSky(StaticLightingSky staticLightingSky)
        {
            m_StaticLightingSkies.Remove(staticLightingSky);
        }

        public Texture2D ExportSkyToTexture(Camera camera)
        {
            var hdCamera = HDCamera.GetOrCreate(camera);

            if (!hdCamera.visualSky.IsValid() || !IsCachedContextValid(hdCamera.visualSky))
            {
                Debug.LogError("Cannot export sky to a texture, no valid Sky is setup (Also make sure the game view has been rendered at least once).");
                return null;
            }

            ref var cachedContext = ref m_CachedSkyContexts[hdCamera.visualSky.cachedSkyRenderingContextId];
            RenderTexture skyCubemap = cachedContext.renderingContext.skyboxCubemapRT;

            int resolution = skyCubemap.width;

            var tempRT = new RenderTexture(resolution * 6, resolution, 0, RenderTextureFormat.ARGBHalf, RenderTextureReadWrite.Linear)
            {
                dimension = TextureDimension.Tex2D,
                useMipMap = false,
                autoGenerateMips = false,
                filterMode = FilterMode.Trilinear
            };
            tempRT.Create();

            var temp = new Texture2D(resolution * 6, resolution, TextureFormat.RGBAFloat, false);
            var result = new Texture2D(resolution * 6, resolution, TextureFormat.RGBAFloat, false);

            // Note: We need to invert in Y the cubemap faces because the current sky cubemap is inverted (because it's a RT)
            // So to invert it again so that it's a proper cubemap image we need to do it in several steps because ReadPixels does not have scale parameters:
            // - Convert the cubemap into a 2D texture
            // - Blit and invert it to a temporary target.
            // - Read this target again into the result texture.
            int offset = 0;
            for (int i = 0; i < 6; ++i)
            {
                UnityEngine.Graphics.SetRenderTarget(skyCubemap, 0, (CubemapFace)i);
                temp.ReadPixels(new Rect(0, 0, resolution, resolution), offset, 0);
                temp.Apply();
                offset += resolution;
            }

            // Flip texture.
            UnityEngine.Graphics.Blit(temp, tempRT, new Vector2(1.0f, -1.0f), new Vector2(0.0f, 0.0f));

            result.ReadPixels(new Rect(0, 0, resolution * 6, resolution), 0, 0);
            result.Apply();

            UnityEngine.Graphics.SetRenderTarget(null);
            CoreUtils.Destroy(temp);
            CoreUtils.Destroy(tempRT);

            return result;
        }

#if UNITY_EDITOR
        void OnBakeStarted()
        {
            var hdrp = HDRenderPipeline.defaultAsset;
            if (hdrp == null)
                return;

            // Happens sometime in the tests.
            if (m_StandardSkyboxMaterial == null)
                m_StandardSkyboxMaterial = CoreUtils.CreateEngineMaterial(hdrp.renderPipelineResources.shaders.skyboxCubemapPS);

            // At the start of baking we need to update the GI system with the static lighting sky in order for lightmaps and probes to be baked with it.
            var staticLightingSky = GetStaticLightingSky();
            if (m_StaticLightingSky.skySettings != null && IsCachedContextValid(m_StaticLightingSky))
            {
                var renderingContext = m_CachedSkyContexts[m_StaticLightingSky.cachedSkyRenderingContextId].renderingContext;
                m_StandardSkyboxMaterial.SetTexture("_Tex", m_StaticLightingSky.IsValid() ? (Texture)renderingContext.skyboxCubemapRT : CoreUtils.blackCubeTexture);
            }
            else
            {
                m_StandardSkyboxMaterial.SetTexture("_Tex", CoreUtils.blackCubeTexture);
            }

            RenderSettings.skybox = m_StandardSkyboxMaterial; // Setup this material as the default to be use in RenderSettings
            RenderSettings.ambientIntensity = 1.0f;
            RenderSettings.ambientMode = AmbientMode.Skybox; // Force skybox for our HDRI
            RenderSettings.reflectionIntensity = 1.0f;
            RenderSettings.customReflection = null;

            DynamicGI.UpdateEnvironment();
        }
#endif
    }
}<|MERGE_RESOLUTION|>--- conflicted
+++ resolved
@@ -821,16 +821,6 @@
 
             var reflectionTexture = GetReflectionTexture(hdCamera.lightingSky);
             cmd.SetGlobalTexture(HDShaderIDs._SkyTexture, reflectionTexture);
-<<<<<<< HEAD
-
-            if (IsLightingSkyValid(hdCamera))
-            {
-                cmd.SetGlobalInt(HDShaderIDs._EnvLightSkyEnabled, 1);
-            }
-            else
-            {
-                cmd.SetGlobalInt(HDShaderIDs._EnvLightSkyEnabled, 0);
-            }
 
             int skyID = ImportanceSamplers.GetIdentifier(reflectionTexture);
             if (ImportanceSamplers.ExistAndReady(skyID))
@@ -860,8 +850,6 @@
                 int cubemapID = ImportanceSamplers.GetIdentifier(reflectionTexture);
                 ImportanceSamplers.ScheduleMarginalGeneration(cubemapID, reflectionTexture);
             }
-=======
->>>>>>> 8f57f3a1
         }
 
         internal void UpdateBuiltinParameters(SkyUpdateContext skyContext, HDCamera hdCamera, Light sunLight, RTHandle colorBuffer, RTHandle depthBuffer, DebugDisplaySettings debugSettings, int frameIndex, CommandBuffer cmd)
