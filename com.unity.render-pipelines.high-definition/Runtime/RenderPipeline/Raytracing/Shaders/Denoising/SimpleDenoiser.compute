--- conflicted
+++ resolved
@@ -1,8 +1,5 @@
-<<<<<<< HEAD
-#pragma only_renderers d3d11 xboxseries
-=======
-#pragma only_renderers d3d11 ps5
->>>>>>> 1925c760
+
+#pragma only_renderers d3d11 xboxseries ps5
 
 // Temporal Filtering kernels
 #pragma kernel BilateralFilterHSingle       BILATERAL_FILTER=BilateralFilterHSingle     SINGLE_CHANNEL
@@ -11,11 +8,8 @@
 #pragma kernel BilateralFilterHColor        BILATERAL_FILTER=BilateralFilterHColor
 #pragma kernel BilateralFilterVColor        BILATERAL_FILTER=BilateralFilterVColor     FINAL_PASS
 
-<<<<<<< HEAD
-#pragma only_renderers d3d11 xboxseries
-=======
-#pragma only_renderers d3d11 ps5
->>>>>>> 1925c760
+
+#pragma only_renderers d3d11 xboxseries ps5
 
 #include "Packages/com.unity.render-pipelines.core/ShaderLibrary/Common.hlsl"
 #include "Packages/com.unity.render-pipelines.high-definition/Runtime/ShaderLibrary/ShaderVariables.hlsl"
