#pragma kernel GeneratePointDistribution

#pragma kernel BilateralFilterSingle        BILATERAL_FILTER=BilateralFilterSingle     SINGLE_CHANNEL
#pragma kernel BilateralFilterColor         BILATERAL_FILTER=BilateralFilterColor

#pragma kernel GatherSingle                 GATHER_FILTER=GatherSingle     SINGLE_CHANNEL
#pragma kernel GatherColor                  GATHER_FILTER=GatherColor

<<<<<<< HEAD
#pragma only_renderers d3d11 xboxseries
=======
#pragma multi_compile _ FULL_RESOLUTION_INPUT

#pragma only_renderers d3d11 playstation xboxone xboxseries vulkan metal switch
>>>>>>> 1925c760

// Common includes
#include "Packages/com.unity.render-pipelines.core/ShaderLibrary/Common.hlsl"
#include "Packages/com.unity.render-pipelines.core/ShaderLibrary/CommonLighting.hlsl"
#include "Packages/com.unity.render-pipelines.core/ShaderLibrary/Sampling/Sampling.hlsl"
#include "Packages/com.unity.render-pipelines.core/ShaderLibrary/Color.hlsl"

// HDRP includes
#include "Packages/com.unity.render-pipelines.high-definition/Runtime/ShaderLibrary/ShaderVariables.hlsl"
#include "Packages/com.unity.render-pipelines.high-definition/Runtime/Material/NormalBuffer.hlsl"
#include "Packages/com.unity.render-pipelines.high-definition/Runtime/Material/Builtin/BuiltinData.hlsl"
#include "Packages/com.unity.render-pipelines.high-definition/Runtime/ShaderLibrary/ShaderVariablesGlobal.cs.hlsl"

// Ray Tracing includes
#include "Packages/com.unity.render-pipelines.high-definition/Runtime/RenderPipeline/Raytracing/Shaders/RaytracingSampling.hlsl"
#include "Packages/com.unity.render-pipelines.high-definition/Runtime/RenderPipeline/Raytracing/Shaders/ShaderVariablesRaytracing.hlsl"
#include "Packages/com.unity.render-pipelines.high-definition/Runtime/RenderPipeline/Raytracing/Shaders/Denoising/BilateralFilter.hlsl"
#include "Packages/com.unity.render-pipelines.high-definition/Runtime/RenderPipeline/Raytracing/Shaders/Denoising/DenoisingUtils.hlsl"
#include "Packages/com.unity.render-pipelines.high-definition/Runtime/Lighting/ScreenSpaceLighting/BilateralUpsample.hlsl"

// Tile size of this compute shaders
#define DIFFUSE_DENOISER_TILE_SIZE 8

// Noisy Input Buffer
TEXTURE2D_X(_DenoiseInputTexture);
// Buffer used for point sampling
RWStructuredBuffer<float2> _PointDistributionRW;
StructuredBuffer<float2> _PointDistribution;
// Filtered Output buffer (depends on the singel or color variant of the denoiser)
#if SINGLE_CHANNEL
RW_TEXTURE2D_X(float, _DenoiseOutputTextureRW);
#else
RW_TEXTURE2D_X(float4, _DenoiseOutputTextureRW);
#endif

// Radius of the filter (world space)
float _DenoiserFilterRadius;
float _PixelSpreadAngleTangent;
int _JitterFramePeriod;

#define PIXEL_RADIUS_TOLERANCE_THRESHOLD 2

// Flag used to do a half resolution filter
int _HalfResolutionFilter;

[numthreads(64, 1, 1)]
void GeneratePointDistribution(uint3 dispatchThreadId : SV_DispatchThreadID)
{
    _PointDistributionRW[dispatchThreadId.x] = SampleDiskCubic(GetLDSequenceSampleFloat(dispatchThreadId.x, 0), GetLDSequenceSampleFloat(dispatchThreadId.x, 1));
}

float ComputeMaxDenoisingRadius(float3 positionRWS)
{
    // Compute the distance to the pixel
    float distanceToPoint = length(positionRWS);
    // This is purely empirical, values were obtained  while experimenting with various scenes and these valuesgive good visual results.
    // The world space radius for sample picking goes from distance/10.0 to distance/50.0 linearly until reaching 500.0 meters away from the camera
    // and it is always 20.0f (or two pixels if subpixel.
    // TODO: @Anis, I have a bunch of idea how to make this better and less empirical but it's for any other day
    return distanceToPoint * _DenoiserFilterRadius / lerp(5.0, 50.0, saturate(distanceToPoint / 500.0));
}

[numthreads(DIFFUSE_DENOISER_TILE_SIZE, DIFFUSE_DENOISER_TILE_SIZE, 1)]
void BILATERAL_FILTER(uint3 dispatchThreadId : SV_DispatchThreadID, uint2 groupThreadId : SV_GroupThreadID, uint2 groupId : SV_GroupID)
{
    UNITY_XR_ASSIGN_VIEW_INDEX(dispatchThreadId.z);

    // Fetch the current pixel coordinate
    uint2 currentCoord = groupId * DIFFUSE_DENOISER_TILE_SIZE + groupThreadId;
    #if FULL_RESOLUTION_INPUT
    uint2 sourceCoord = currentCoord;
    #else
    uint2 sourceCoord = currentCoord * 2;
    #endif

    // Read the central position
    const BilateralData center = TapBilateralData(sourceCoord);

    // If this is a background pixel, we are done
    if (center.z01 == 1.0)
    {
        #if SINGLE_CHANNEL
        _DenoiseOutputTextureRW[COORD_TEXTURE2D_X(currentCoord)] = 0.0;
        #else
        _DenoiseOutputTextureRW[COORD_TEXTURE2D_X(currentCoord)] = float4(0.0, 0.0, 0.0, 1.0);
        #endif
    }

    // Create the local ortho basis for our sampling
    float3x3 localToWorld = GetLocalFrame(center.normal);

    // Intialize the accumulation values
    #if SINGLE_CHANNEL
    float colorSum = 0.0;
    float wSum = 0.0;
    #else
    float3 colorSum = 0.0;
    float wSum = 0.0;
    #endif

    // Compute the radius of the filter. This is evaluated as the max between a fixed radius value and an approximation of the footprint of the pixel
    const float denoisingRadius = ComputeMaxReprojectionWorldRadius(center.position, center.normal, _PixelSpreadAngleTangent, ComputeMaxDenoisingRadius(center.position), PIXEL_RADIUS_TOLERANCE_THRESHOLD);

    // Compute the sigma value
    const float sigma = 0.9 * denoisingRadius;

    // Index of the pixel in the 2x2 group that are used for the half res filter
    int localIndex = (currentCoord.x & 1) + (currentCoord.y & 1) * 2;

    // Define the sample count for this pixel. 16 samples per pixels if it is a full res or 4 if half resolution
    const int numSamples = _HalfResolutionFilter ? 4 : 16;

    int sampleOffset = (_HalfResolutionFilter != 0 ? localIndex * numSamples : 0);
    if (_JitterFramePeriod != -1)
        sampleOffset += _JitterFramePeriod * 16;

    // Loop through the samples that we need to aggrgate
    for (uint sampleIndex = 0; sampleIndex < (uint)numSamples; ++sampleIndex)
    {
        // Fetch the noise value for the current sample
        float2 newSample = _PointDistribution[sampleIndex + sampleOffset] * denoisingRadius;

        // Convert the point to hemogenous clip space
        float3 wsPos = center.position + localToWorld[0] * newSample.x + localToWorld[1] * newSample.y;
        float4 hClip = TransformWorldToHClip(wsPos);
        hClip.xyz /= hClip.w;

        // Is the target pixel in the screen?
        if (hClip.x > 1.0 || hClip.x < -1.0 || hClip.y > 1.0 || hClip.y < -1.0)
            continue;

        // Convert it to screen sample space
        float2 nDC = hClip.xy * 0.5 + 0.5;
    #if UNITY_UV_STARTS_AT_TOP
        nDC.y = 1.0 - nDC.y;
    #endif

        // Tap the data for this pixel
    #if FULL_RESOLUTION_INPUT
        uint2 tapCoord = nDC * _ScreenSize.xy;
    #else
        // Not all pixels can be fetched (only the 2x2 representative)
        uint2 halfResTapCoord = (nDC * _ScreenSize.xy) / 2;
        uint2 tapCoord = halfResTapCoord * 2;
    #endif

        // Fetch the corresponding data
        const BilateralData tapData = TapBilateralData(tapCoord);

        // If the tapped pixel is a background pixel or too far from the center pixel
        if (tapData.z01 == UNITY_RAW_FAR_CLIP_VALUE || abs(tapData.zNF - hClip.w) > 0.1)
            continue;

        // Compute the radius of the sample
        float r = length(newSample);

        // Compute the weight (skip computation for the center)
        const float w = r > 0.001f ? gaussian(r, sigma) * ComputeBilateralWeight(center, tapData) : 1.0;

        // Accumulate the new sample
    #if FULL_RESOLUTION_INPUT
        #if SINGLE_CHANNEL
            colorSum += LOAD_TEXTURE2D_X(_DenoiseInputTexture, tapCoord).x * w;
        #else
            colorSum += LOAD_TEXTURE2D_X(_DenoiseInputTexture, tapCoord).xyz * w;
        #endif
    #else
        #if SINGLE_CHANNEL
            colorSum += LOAD_TEXTURE2D_X(_DenoiseInputTexture, halfResTapCoord).x * w;
        #else
            colorSum += LOAD_TEXTURE2D_X(_DenoiseInputTexture, halfResTapCoord).xyz * w;
        #endif
    #endif
        wSum += w;
    }

    // If no samples were found, we take the center pixel only
    if (wSum == 0.0)
    {
        #if SINGLE_CHANNEL
        colorSum += LOAD_TEXTURE2D_X(_DenoiseInputTexture, currentCoord).x;
        #else
        colorSum += LOAD_TEXTURE2D_X(_DenoiseInputTexture, currentCoord).xyz;
        #endif
        wSum += 1.0;
    }

    // Normalize the result
    #if SINGLE_CHANNEL
    _DenoiseOutputTextureRW[COORD_TEXTURE2D_X(currentCoord)] = colorSum / wSum;
    #else
    _DenoiseOutputTextureRW[COORD_TEXTURE2D_X(currentCoord)] = float4(colorSum / wSum, 1.0);
    #endif
}

#define GATHER_REGION_SIZE DIFFUSE_DENOISER_TILE_SIZE
#define GATHER_REGION_SIZE_2 (GATHER_REGION_SIZE * GATHER_REGION_SIZE)
groupshared uint gs_cacheLighting[GATHER_REGION_SIZE_2];
groupshared float gs_cacheLuminance[GATHER_REGION_SIZE_2];
groupshared float gs_cacheDepth[GATHER_REGION_SIZE_2];

void FillGatherDataLDS(uint groupIndex, uint2 pixelCoord)
{
    int2 sampleCoord = int2(clamp(pixelCoord.x, 0, _ScreenSize.x - 1), clamp(pixelCoord.y, 0, _ScreenSize.y - 1));
    #ifdef SINGLE_CHANNEL
    gs_cacheLuminance[groupIndex] = LOAD_TEXTURE2D_X(_DenoiseInputTexture, sampleCoord).x;
    #else
    float3 lighting = LOAD_TEXTURE2D_X(_DenoiseInputTexture, sampleCoord).xyz;
    gs_cacheLighting[groupIndex] = PackToR11G11B10f(lighting);
    #endif
    #if FULL_RESOLUTION_INPUT
    float depthValue = LOAD_TEXTURE2D_X(_DepthTexture, sampleCoord).x;
    #else
    float depthValue = LOAD_TEXTURE2D_X(_DepthTexture, sampleCoord * 2).x;
    #endif
    gs_cacheDepth[groupIndex] = depthValue;
}

uint OffsetToLDSAdress(uint2 groupThreadId, int2 offset)
{
    // Compute the tap coordinate in the 8x8 grid
    uint2 tapAddress = (uint2)((int2)(groupThreadId) + offset);
    return clamp(tapAddress.x + tapAddress.y * GATHER_REGION_SIZE, 0, GATHER_REGION_SIZE_2 - 1);
}

[numthreads(DIFFUSE_DENOISER_TILE_SIZE, DIFFUSE_DENOISER_TILE_SIZE, 1)]
void GATHER_FILTER(uint3 centerCoord : SV_DispatchThreadID, int groupIndex : SV_GroupIndex, uint2 groupThreadId : SV_GroupThreadID, uint2 groupId : SV_GroupID)
{
    UNITY_XR_ASSIGN_VIEW_INDEX(centerCoord.z);

    // Fill color and lighting to the LDS
    FillGatherDataLDS(groupIndex, centerCoord.xy);

    // Make sure all values are loaded in LDS by now.
    GroupMemoryBarrierWithGroupSync();

    // Read the high res depth
    int outputIdx = OffsetToLDSAdress(groupThreadId, int2(0, 0));
    float targetDepth = gs_cacheDepth[outputIdx];

    // Compute the 2x2 pixelregioncorner
    uint2 corner = centerCoord.xy - uint2(centerCoord.x & 1, centerCoord.y & 1);
    uint2 cornerGroupThread = corner - groupId * DIFFUSE_DENOISER_TILE_SIZE;

    // Grab the indices of the sub-region to use
    int ldsIdx0 = OffsetToLDSAdress(cornerGroupThread, int2(0, 0));
    int ldsIdx1 = OffsetToLDSAdress(cornerGroupThread, int2(1, 0));
    int ldsIdx2 = OffsetToLDSAdress(cornerGroupThread, int2(0, 1));
    int ldsIdx3 = OffsetToLDSAdress(cornerGroupThread, int2(1, 1));
    float4 lowDepths = float4(gs_cacheDepth[ldsIdx0], gs_cacheDepth[ldsIdx1], gs_cacheDepth[ldsIdx2], gs_cacheDepth[ldsIdx3]);

    #if SINGLE_CHANNEL
    float value = BilUpSingle_Uniform(targetDepth, lowDepths, float4(gs_cacheLuminance[ldsIdx0], gs_cacheLuminance[ldsIdx1], gs_cacheLuminance[ldsIdx2], gs_cacheLuminance[ldsIdx3]));
    _DenoiseOutputTextureRW[COORD_TEXTURE2D_X(centerCoord.xy)] = value;
    #else
    _DenoiseOutputTextureRW[COORD_TEXTURE2D_X(centerCoord.xy)] = float4(BilUpColor3_Uniform(targetDepth, lowDepths, UnpackFromR11G11B10f(gs_cacheLighting[ldsIdx0]), UnpackFromR11G11B10f(gs_cacheLighting[ldsIdx1]), UnpackFromR11G11B10f(gs_cacheLighting[ldsIdx2]), UnpackFromR11G11B10f(gs_cacheLighting[ldsIdx3])), 1.0);
    #endif
}<|MERGE_RESOLUTION|>--- conflicted
+++ resolved
@@ -6,13 +6,9 @@
 #pragma kernel GatherSingle                 GATHER_FILTER=GatherSingle     SINGLE_CHANNEL
 #pragma kernel GatherColor                  GATHER_FILTER=GatherColor
 
-<<<<<<< HEAD
-#pragma only_renderers d3d11 xboxseries
-=======
 #pragma multi_compile _ FULL_RESOLUTION_INPUT
 
 #pragma only_renderers d3d11 playstation xboxone xboxseries vulkan metal switch
->>>>>>> 1925c760
 
 // Common includes
 #include "Packages/com.unity.render-pipelines.core/ShaderLibrary/Common.hlsl"
