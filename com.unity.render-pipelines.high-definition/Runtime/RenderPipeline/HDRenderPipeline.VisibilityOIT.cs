--- conflicted
+++ resolved
@@ -651,11 +651,7 @@
                     gBuffer0Texture,
                     gBuffer1Texture,
                     offscreenDirectReflectionLightingTexture,
-<<<<<<< HEAD
-                    //depthPyramidMipLevelOffsetsBuffer,
-=======
                     photonBufferTexture,
->>>>>>> e935cc13
                     oitTileHiZTexture, offscreenDimensions, depthBuffer, ref colorBuffer);
             }
         }
@@ -899,11 +895,7 @@
             TextureHandle gBuffer0Texture,
             TextureHandle gBuffer1Texture,
             TextureHandle offscreenDirectReflectionLightingTexture,
-<<<<<<< HEAD
-            //ComputeBuffer depthPyramidMipLevelOffsetsBuffer,
-=======
             TextureHandle photonTexture,
->>>>>>> e935cc13
             TextureHandle oitTileHiZTexture,
             Vector2Int offscreenLightingSize,
             TextureHandle depthBuffer, ref TextureHandle colorBuffer)
