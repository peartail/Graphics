#ifndef MOTION_VEC_VERTEX_COMMON_INCLUDED
#define MOTION_VEC_VERTEX_COMMON_INCLUDED

// Available semantic start from TEXCOORD4
struct AttributesPass
{
    float3 previousPositionOS : TEXCOORD4; // Contain previous transform position (in case of skinning for example)
#if defined (_ADD_PRECOMPUTED_VELOCITY)
    float3 precomputedVelocity    : TEXCOORD5; // Add Precomputed Velocity (Alembic computes velocities on runtime side).
#endif
};

struct VaryingsPassToPS
{
    // Note: Z component is not use currently
    // This is the clip space position. Warning, do not confuse with the value of positionCS in PackedVarying which is SV_POSITION and store in positionSS
    float4 positionCS;
    float4 previousPositionCS;
};

// Available interpolator start from TEXCOORD8
struct PackedVaryingsPassToPS
{
    // Note: Z component is not use
    float3 interpolators0 : TEXCOORD8;
    float3 interpolators1 : TEXCOORD9;
};

PackedVaryingsPassToPS PackVaryingsPassToPS(VaryingsPassToPS input)
{
    PackedVaryingsPassToPS output;
    output.interpolators0 = float3(input.positionCS.xyw);
    output.interpolators1 = float3(input.previousPositionCS.xyw);

    return output;
}

VaryingsPassToPS UnpackVaryingsPassToPS(PackedVaryingsPassToPS input)
{
    VaryingsPassToPS output;
    output.positionCS = float4(input.interpolators0.xy, 0.0, input.interpolators0.z);
    output.previousPositionCS = float4(input.interpolators1.xy, 0.0, input.interpolators1.z);

    return output;
}

#ifdef TESSELLATION_ON

// Available interpolator start from TEXCOORD4

// Same as ToPS here
#define VaryingsPassToDS VaryingsPassToPS
#define PackedVaryingsPassToDS PackedVaryingsPassToPS
#define PackVaryingsPassToDS PackVaryingsPassToPS
#define UnpackVaryingsPassToDS UnpackVaryingsPassToPS

VaryingsPassToDS InterpolateWithBaryCoordsPassToDS(VaryingsPassToDS input0, VaryingsPassToDS input1, VaryingsPassToDS input2, float3 baryCoords)
{
    VaryingsPassToDS output;

    TESSELLATION_INTERPOLATE_BARY(positionCS, baryCoords);
    TESSELLATION_INTERPOLATE_BARY(previousPositionCS, baryCoords);

    return output;
}

#endif // TESSELLATION_ON

#ifdef TESSELLATION_ON
#define VaryingsPassType VaryingsPassToDS
#else
#define VaryingsPassType VaryingsPassToPS
#endif

// We will use custom attributes for this pass
#define VARYINGS_NEED_PASS
#include "Packages/com.unity.render-pipelines.high-definition/Runtime/RenderPipeline/ShaderPass/VertMesh.hlsl"

void MotionVectorPositionZBias(VaryingsToPS input)
{
#if UNITY_REVERSED_Z
    input.vmesh.positionCS.z -= unity_MotionVectorsParams.z * input.vmesh.positionCS.w;
#else
    input.vmesh.positionCS.z += unity_MotionVectorsParams.z * input.vmesh.positionCS.w;
#endif
}

PackedVaryingsType MotionVectorVS(inout VaryingsType varyingsType, AttributesMesh inputMesh, AttributesPass inputPass)
{

#if !defined(TESSELLATION_ON)
    MotionVectorPositionZBias(varyingsType);
#endif

    // It is not possible to correctly generate the motion vector for tesselated geometry as tessellation parameters can change
    // from one frame to another (adaptative, lod) + in Unity we only receive information for one non tesselated vertex.
    // So motion vetor will be based on interpolate previous position at vertex level instead.
    varyingsType.vpass.positionCS = mul(UNITY_MATRIX_UNJITTERED_VP, float4(varyingsType.vmesh.positionRWS, 1.0));

    // Note: unity_MotionVectorsParams.y is 0 is forceNoMotion is enabled
    bool forceNoMotion = unity_MotionVectorsParams.y == 0.0;
    if (forceNoMotion)
    {
        varyingsType.vpass.previousPositionCS = float4(0.0, 0.0, 0.0, 1.0);
    }
    else
    {
        bool hasDeformation = unity_MotionVectorsParams.x > 0.0; // Skin or morph target

#if defined(HAVE_VFX_MODIFICATION)
        // Re-construct the VFX mesh (i.e. in case of procedural output like planar primitives).
        // And fetch element index to sample the previous element matrix.
        AttributesElement element;
        ZERO_INITIALIZE(AttributesElement, element);

        GetMeshAndElementIndex(inputMesh, element);

        // NOTE: We have to re-evaluate the attributes here, not good.
        // TODO: organize things so that VFX mesh and attributes get computed once.
        GetElementData(element);

        inputMesh = TransformMeshToPreviousElement(inputMesh, element);
#endif

        float3 effectivePositionOS = (hasDeformation ? inputPass.previousPositionOS : inputMesh.positionOS);
#if defined(_ADD_PRECOMPUTED_VELOCITY)
        effectivePositionOS -= inputPass.precomputedVelocity;
#endif

    // Need to apply any vertex animation to the previous worldspace position, if we want it to show up in the motion vector buffer
#if defined(HAVE_MESH_MODIFICATION)
        AttributesMesh previousMesh = inputMesh;
        previousMesh.positionOS = effectivePositionOS;
<<<<<<< HEAD

#if defined(HAVE_VFX_MODIFICATION)
        previousMesh = ApplyMeshModification(previousMesh, element, _LastTimeParameters.xyz);
#else
        previousMesh = ApplyMeshModification(previousMesh, _LastTimeParameters.xyz);
#endif

=======

        previousMesh = ApplyMeshModification(previousMesh, _LastTimeParameters.xyz
    #if defined(USE_CUSTOMINTERP_APPLYMESHMOD)
            , varyingsType.vmesh
    #endif
            );

>>>>>>> bf2c9fc7
        float3 previousPositionRWS = TransformPreviousObjectToWorld(previousMesh.positionOS);
#else
        float3 previousPositionRWS = TransformPreviousObjectToWorld(effectivePositionOS);
#endif

#ifdef ATTRIBUTES_NEED_NORMAL
        float3 normalWS = TransformPreviousObjectToWorldNormal(inputMesh.normalOS);
#else
        float3 normalWS = float3(0.0, 0.0, 0.0);
#endif

#if defined(HAVE_VERTEX_MODIFICATION)
        ApplyVertexModification(inputMesh, normalWS, previousPositionRWS, _LastTimeParameters.xyz);
#endif

#ifdef _WRITE_TRANSPARENT_MOTION_VECTOR
        if (_TransparentCameraOnlyMotionVectors > 0)
        {
            previousPositionRWS = varyingsType.vmesh.positionRWS.xyz;
        }
#endif

        varyingsType.vpass.previousPositionCS = mul(UNITY_MATRIX_PREV_VP, float4(previousPositionRWS, 1.0));
    }

    return PackVaryingsType(varyingsType);
}

#endif<|MERGE_RESOLUTION|>--- conflicted
+++ resolved
@@ -107,21 +107,6 @@
     {
         bool hasDeformation = unity_MotionVectorsParams.x > 0.0; // Skin or morph target
 
-#if defined(HAVE_VFX_MODIFICATION)
-        // Re-construct the VFX mesh (i.e. in case of procedural output like planar primitives).
-        // And fetch element index to sample the previous element matrix.
-        AttributesElement element;
-        ZERO_INITIALIZE(AttributesElement, element);
-
-        GetMeshAndElementIndex(inputMesh, element);
-
-        // NOTE: We have to re-evaluate the attributes here, not good.
-        // TODO: organize things so that VFX mesh and attributes get computed once.
-        GetElementData(element);
-
-        inputMesh = TransformMeshToPreviousElement(inputMesh, element);
-#endif
-
         float3 effectivePositionOS = (hasDeformation ? inputPass.previousPositionOS : inputMesh.positionOS);
 #if defined(_ADD_PRECOMPUTED_VELOCITY)
         effectivePositionOS -= inputPass.precomputedVelocity;
@@ -131,15 +116,6 @@
 #if defined(HAVE_MESH_MODIFICATION)
         AttributesMesh previousMesh = inputMesh;
         previousMesh.positionOS = effectivePositionOS;
-<<<<<<< HEAD
-
-#if defined(HAVE_VFX_MODIFICATION)
-        previousMesh = ApplyMeshModification(previousMesh, element, _LastTimeParameters.xyz);
-#else
-        previousMesh = ApplyMeshModification(previousMesh, _LastTimeParameters.xyz);
-#endif
-
-=======
 
         previousMesh = ApplyMeshModification(previousMesh, _LastTimeParameters.xyz
     #if defined(USE_CUSTOMINTERP_APPLYMESHMOD)
@@ -147,7 +123,6 @@
     #endif
             );
 
->>>>>>> bf2c9fc7
         float3 previousPositionRWS = TransformPreviousObjectToWorld(previousMesh.positionOS);
 #else
         float3 previousPositionRWS = TransformPreviousObjectToWorld(effectivePositionOS);
