--- conflicted
+++ resolved
@@ -209,11 +209,8 @@
             if (lightingDebug.tileClusterDebug == TileClusterDebug.None
                 && !lightingDebug.displayCookieAtlas
                 && !lightingDebug.displayPlanarReflectionProbeAtlas
-<<<<<<< HEAD
+                && !lightingDebug.displayDensityVolumeAtlas
                 && !lightingDebug.debugBinnedLighting)
-=======
-                && !lightingDebug.displayDensityVolumeAtlas)
->>>>>>> 1a0c839a
                 return;
 
             using (var builder = renderGraph.AddRenderPass<DebugLightLoopOverlayPassData>("RenderLightLoopDebugOverlay", out var passData))
