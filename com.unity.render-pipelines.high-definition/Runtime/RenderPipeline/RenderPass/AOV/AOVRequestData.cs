--- conflicted
+++ resolved
@@ -153,10 +153,6 @@
                         Debug.LogError("Allocation for requested AOVBuffers ID: " + bufferId.ToString() + " have fail. Please ensure the callback allocator do the correct allocation.");
                     }
                 }
-<<<<<<< HEAD
-
-=======
->>>>>>> 30d75d04
             }
 
             if (m_CustomPassAOVBuffers != null)
