--- conflicted
+++ resolved
@@ -3094,11 +3094,7 @@
             using (new ProfilingSample(cmd, "Color Gaussian MIP Chain", CustomSamplerId.ColorPyramid.GetSampler()))
             {
                 m_PyramidSizeV2I.Set(hdCamera.actualWidth, hdCamera.actualHeight);
-<<<<<<< HEAD
                 lodCount = m_MipGenerator.RenderColorGaussianPyramid(cmd, m_PyramidSizeV2I, m_CameraColorBuffer, currentColorPyramid);
-=======
-                lodCount = m_MipGenerator.RenderColorGaussianPyramid(cmd, m_PyramidSizeV2I, m_CameraColorBuffer, currentColorPyramid, RTHandles.rtHandleProperties.rtHandleScale.x, RTHandles.rtHandleProperties.rtHandleScale.y);
->>>>>>> e6a31444
                 hdCamera.colorPyramidHistoryMipCount = lodCount;
             }
 
