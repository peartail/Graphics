using System.Collections.Generic;
using UnityEngine.VFX;
using System;
using System.Diagnostics;
using System.Linq;
using UnityEngine.Experimental.GlobalIllumination;
using UnityEngine.Experimental.Rendering;
using UnityEngine.Experimental.Rendering.RenderGraphModule;
using Utilities;

namespace UnityEngine.Rendering.HighDefinition
{
    public partial class HDRenderPipeline : RenderPipeline
    {
        #region Default Settings
        internal static HDRenderPipelineAsset defaultAsset
            => GraphicsSettings.renderPipelineAsset is HDRenderPipelineAsset hdrpAsset ? hdrpAsset : null;

        internal static HDRenderPipelineAsset currentAsset
            => GraphicsSettings.currentRenderPipeline is HDRenderPipelineAsset hdrpAsset ? hdrpAsset : null;

        private static Volume s_DefaultVolume = null;
        static VolumeProfile defaultVolumeProfile
            => defaultAsset?.defaultVolumeProfile;

        static HDRenderPipeline()
        {
#if UNITY_EDITOR
            UnityEditor.AssemblyReloadEvents.beforeAssemblyReload += () =>
            {
                if (s_DefaultVolume != null && !s_DefaultVolume.Equals(null))
                {
                    CoreUtils.Destroy(s_DefaultVolume.gameObject);
                    s_DefaultVolume = null;
                }
            };
#endif
        }

        static Volume GetOrCreateDefaultVolume()
        {
            if (s_DefaultVolume == null || s_DefaultVolume.Equals(null))
            {
                var go = new GameObject("Default Volume") { hideFlags = HideFlags.HideAndDontSave };
                s_DefaultVolume = go.AddComponent<Volume>();
                s_DefaultVolume.isGlobal = true;
                s_DefaultVolume.priority = float.MinValue;
                s_DefaultVolume.sharedProfile = defaultVolumeProfile;
            }
            if (
                // In case the asset was deleted or the reference removed
                s_DefaultVolume.sharedProfile == null || s_DefaultVolume.sharedProfile.Equals(null)
#if UNITY_EDITOR

                // In case the serialization recreated an empty volume sharedProfile

                || !UnityEditor.AssetDatabase.Contains(s_DefaultVolume.sharedProfile)
#endif
            )
                s_DefaultVolume.sharedProfile = defaultVolumeProfile;

            return s_DefaultVolume;
        }
        #endregion

        public const string k_ShaderTagName = "HDRenderPipeline";

        readonly HDRenderPipelineAsset m_Asset;
        internal HDRenderPipelineAsset asset { get { return m_Asset; } }
        readonly HDRenderPipelineAsset m_DefaultAsset;
        internal RenderPipelineResources defaultResources { get { return m_DefaultAsset.renderPipelineResources; } }

        internal RenderPipelineSettings currentPlatformRenderPipelineSettings { get { return m_Asset.currentPlatformRenderPipelineSettings; } }

        readonly RenderPipelineMaterial m_DeferredMaterial;
        readonly List<RenderPipelineMaterial> m_MaterialList = new List<RenderPipelineMaterial>();

        readonly GBufferManager m_GbufferManager;
        readonly DBufferManager m_DbufferManager;
        readonly SharedRTManager m_SharedRTManager = new SharedRTManager();
        internal SharedRTManager sharedRTManager { get { return m_SharedRTManager; } }

        readonly PostProcessSystem m_PostProcessSystem;
        readonly XRSystem m_XRSystem;

        bool m_FrameSettingsHistoryEnabled = false;

        /// <summary>
        /// This functions allows the user to have an approximation of the number of rays that were traced for a given frame.
        /// </summary>
        /// <param name="rayValues">Specifes which ray count value should be returned.</param>
        /// <returns>The approximated ray count for a frame</returns>
        public uint GetRaysPerFrame(RayCountValues rayValues) { return m_RayCountManager.GetRaysPerFrame(rayValues); }

        // Renderer Bake configuration can vary depends on if shadow mask is enabled or no
        PerObjectData m_CurrentRendererConfigurationBakedLighting = HDUtils.k_RendererConfigurationBakedLighting;
        MaterialPropertyBlock m_CopyDepthPropertyBlock = new MaterialPropertyBlock();
        Material m_CopyDepth;
        Material m_DownsampleDepthMaterial;
        Material m_UpsampleTransparency;
        GPUCopy m_GPUCopy;
        MipGenerator m_MipGenerator;
        BlueNoise m_BlueNoise;

        IBLFilterBSDF[] m_IBLFilterArray = null;

        ComputeShader m_ScreenSpaceReflectionsCS { get { return defaultResources.shaders.screenSpaceReflectionsCS; } }
        int m_SsrTracingKernel      = -1;
        int m_SsrReprojectionKernel = -1;

        Material m_ApplyDistortionMaterial;

        Material m_CameraMotionVectorsMaterial;
        Material m_DecalNormalBufferMaterial;

        // Debug material
        Material m_DebugViewMaterialGBuffer;
        Material m_DebugViewMaterialGBufferShadowMask;
        Material m_currentDebugViewMaterialGBuffer;
        Material m_DebugDisplayLatlong;
        Material m_DebugFullScreen;
        MaterialPropertyBlock m_DebugFullScreenPropertyBlock = new MaterialPropertyBlock();
        Material m_DebugColorPicker;
        Material m_ErrorMaterial;

        Material m_Blit;
        Material m_BlitTexArray;
        Material m_BlitTexArraySingleSlice;
        MaterialPropertyBlock m_BlitPropertyBlock = new MaterialPropertyBlock();


        RenderTargetIdentifier[] m_MRTCache2 = new RenderTargetIdentifier[2];

        // 'm_CameraColorBuffer' does not contain diffuse lighting of SSS materials until the SSS pass. It is stored within 'm_CameraSssDiffuseLightingBuffer'.
        RTHandle m_CameraColorBuffer;
        RTHandle m_OpaqueAtmosphericScatteringBuffer; // Necessary to perform dual-source (polychromatic alpha) blending which is not supported by Unity
        RTHandle m_CameraSssDiffuseLightingBuffer;

        RTHandle m_ContactShadowBuffer;
        RTHandle m_ScreenSpaceShadowsBuffer;
        RTHandle m_DistortionBuffer;

        RTHandle m_LowResTransparentBuffer;

        // TODO: remove me, I am just a temporary debug texture. :-)
        // RTHandle m_SsrDebugTexture;
        RTHandle m_SsrHitPointTexture;
        RTHandle m_SsrLightingTexture;
        // MSAA Versions of regular textures
        RTHandle m_CameraColorMSAABuffer;
        RTHandle m_OpaqueAtmosphericScatteringMSAABuffer;  // Necessary to perform dual-source (polychromatic alpha) blending which is not supported by Unity
        RTHandle m_CameraSssDiffuseLightingMSAABuffer;

        Lazy<RTHandle> m_CustomPassColorBuffer;
        Lazy<RTHandle> m_CustomPassDepthBuffer;

        // The current MSAA count
        MSAASamples m_MSAASamples;

        // The pass "SRPDefaultUnlit" is a fall back to legacy unlit rendering and is required to support unity 2d + unity UI that render in the scene.
        ShaderTagId[] m_ForwardAndForwardOnlyPassNames = { HDShaderPassNames.s_ForwardOnlyName, HDShaderPassNames.s_ForwardName, HDShaderPassNames.s_SRPDefaultUnlitName };
        ShaderTagId[] m_ForwardOnlyPassNames = { HDShaderPassNames.s_ForwardOnlyName, HDShaderPassNames.s_SRPDefaultUnlitName };

        ShaderTagId[] m_AllTransparentPassNames = {  HDShaderPassNames.s_TransparentBackfaceName,
                                                        HDShaderPassNames.s_ForwardOnlyName,
                                                        HDShaderPassNames.s_ForwardName,
                                                        HDShaderPassNames.s_SRPDefaultUnlitName };

        ShaderTagId[] m_TransparentNoBackfaceNames = {  HDShaderPassNames.s_ForwardOnlyName,
                                                        HDShaderPassNames.s_ForwardName,
                                                        HDShaderPassNames.s_SRPDefaultUnlitName };


        ShaderTagId[] m_AllForwardOpaquePassNames = {    HDShaderPassNames.s_ForwardOnlyName,
                                                            HDShaderPassNames.s_ForwardName,
                                                            HDShaderPassNames.s_SRPDefaultUnlitName };

        ShaderTagId[] m_DepthOnlyAndDepthForwardOnlyPassNames = { HDShaderPassNames.s_DepthForwardOnlyName, HDShaderPassNames.s_DepthOnlyName };
        ShaderTagId[] m_DepthForwardOnlyPassNames = { HDShaderPassNames.s_DepthForwardOnlyName };
        ShaderTagId[] m_DepthOnlyPassNames = { HDShaderPassNames.s_DepthOnlyName };
        ShaderTagId[] m_TransparentDepthPrepassNames = { HDShaderPassNames.s_TransparentDepthPrepassName };
        ShaderTagId[] m_TransparentDepthPostpassNames = { HDShaderPassNames.s_TransparentDepthPostpassName };
        ShaderTagId[] m_ForwardErrorPassNames = { HDShaderPassNames.s_AlwaysName, HDShaderPassNames.s_ForwardBaseName, HDShaderPassNames.s_DeferredName, HDShaderPassNames.s_PrepassBaseName, HDShaderPassNames.s_VertexName, HDShaderPassNames.s_VertexLMRGBMName, HDShaderPassNames.s_VertexLMName };
        ShaderTagId[] m_DecalsEmissivePassNames = { HDShaderPassNames.s_MeshDecalsForwardEmissiveName, HDShaderPassNames.s_ShaderGraphMeshDecalsForwardEmissiveName };
        ShaderTagId[] m_SinglePassName = new ShaderTagId[1];
        ShaderTagId[] m_Decals4RTPassNames = { HDShaderPassNames.s_MeshDecalsMName , HDShaderPassNames.s_MeshDecalsAOName , HDShaderPassNames.s_MeshDecalsMAOName, HDShaderPassNames.s_MeshDecalsSName ,
                                                HDShaderPassNames.s_MeshDecalsMSName, HDShaderPassNames.s_MeshDecalsAOSName, HDShaderPassNames.s_MeshDecalsMAOSName, HDShaderPassNames.s_ShaderGraphMeshDecalsName4RT};
        ShaderTagId[] m_Decals3RTPassNames = { HDShaderPassNames.s_MeshDecals3RTName , HDShaderPassNames.s_ShaderGraphMeshDecalsName3RT };


        // Stencil usage in HDRenderPipeline.
        // Currently we use only 2 bits to identify the kind of lighting that is expected from the render pipeline
        // Usage is define in LightDefinitions.cs
        [Flags]
        internal enum StencilBitMask
        {
            Clear                           = 0,    // 0x0
            LightingMask                    = 3,    // 0x3  - 2 bit - Lifetime: GBuffer/Forward - SSSSS
            // Free slot 4
            // Note: If required, the usage Decals / DecalsForwardOutputNormalBuffer could be fit at same location as LightingMask as they have a non overlapped lifetime
            Decals                          = 8,    // 0x8  - 1 bit - Lifetime: DBuffer - Patch normal buffer   (This bit is cleared to 0 after Patch normal buffer)
            DecalsForwardOutputNormalBuffer = 16,   // 0x10 - 1 bit - Lifetime: DBuffer - Patch normal buffer   (This bit is cleared to 0 after Patch normal buffer)
            ExcludeFromTAA                  = 16,   // 0x10 - 1 bit - Lifetime: Transparent rendering -TAA
            DoesntReceiveSSR                = 32,   // 0x20 - 1 bit - Lifetime: DethPrepass - SSR
            DistortionVectors               = 64,   // 0x40 - 1 bit - Lifetime: Accumulate distortion - Apply distortion (This bit is cleared to 0 after Apply distortion pass)
            SMAA                            = 64,   // 0x40 - 1 bit - Lifetime: SMAA EdgeDetection - SMAA BlendWeight.
            ObjectMotionVectors             = 128,  // 0x80 - 1 bit - Lifetime: Object motion vector pass - Camera motion vector (This bit is cleared to 0 after Camera motion vector pass)
            All                             = 255   // 0xFF - 8 bit
        }

        RenderStateBlock m_DepthStateOpaque;

        // Detect when windows size is changing
        int m_MaxCameraWidth;
        int m_MaxCameraHeight;

        // Use to detect frame changes
        int m_FrameCount;
        float m_LastTime, m_Time;

        GraphicsFormat GetColorBufferFormat()
            => (GraphicsFormat)m_Asset.currentPlatformRenderPipelineSettings.colorBufferFormat;

        GraphicsFormat GetCustomBufferFormat()
            => (GraphicsFormat)m_Asset.currentPlatformRenderPipelineSettings.customBufferFormat;

        internal int GetDecalAtlasMipCount()
        {
            int highestDim = Math.Max(currentPlatformRenderPipelineSettings.decalSettings.atlasWidth, currentPlatformRenderPipelineSettings.decalSettings.atlasHeight);
            return (int)Math.Log(highestDim, 2);
        }

        internal int GetMaxScreenSpaceShadows()
        {
            return currentPlatformRenderPipelineSettings.hdShadowInitParams.supportScreenSpaceShadows ? currentPlatformRenderPipelineSettings.hdShadowInitParams.maxScreenSpaceShadowSlots : 0;
        }

        readonly SkyManager m_SkyManager = new SkyManager();
        readonly AmbientOcclusionSystem m_AmbientOcclusionSystem;
        public readonly ProbeVolumeSystem m_ProbeVolumeSystem = new ProbeVolumeSystem();

        // Debugging
        MaterialPropertyBlock m_SharedPropertyBlock = new MaterialPropertyBlock();
        DebugDisplaySettings m_DebugDisplaySettings = new DebugDisplaySettings();
        public DebugDisplaySettings debugDisplaySettings { get { return m_DebugDisplaySettings; } }
        static DebugDisplaySettings s_NeutralDebugDisplaySettings = new DebugDisplaySettings();
        internal DebugDisplaySettings m_CurrentDebugDisplaySettings;
        RTHandle                        m_DebugColorPickerBuffer;
        RTHandle                        m_DebugFullScreenTempBuffer;
        // This target is only used in Dev builds as an intermediate destination for post process and where debug rendering will be done.
        RTHandle                        m_IntermediateAfterPostProcessBuffer;
        // We need this flag because otherwise if no full screen debug is pushed (like for example if the corresponding pass is disabled), when we render the result in RenderDebug m_DebugFullScreenTempBuffer will contain potential garbage
        bool                            m_FullScreenDebugPushed;
        bool                            m_ValidAPI; // False by default mean we render normally, true mean we don't render anything
        bool                            m_IsDepthBufferCopyValid;
        RenderTexture                   m_TemporaryTargetForCubemaps;

        private CameraCache<(Transform viewer, HDProbe probe, int face)> m_ProbeCameraCache = new
            CameraCache<(Transform viewer, HDProbe probe, int face)>();

        RenderTargetIdentifier[] m_MRTTransparentMotionVec;
        RenderTargetIdentifier[] m_MRTWithSSS = new RenderTargetIdentifier[3]; // Specular, diffuse, sss buffer;
        RenderTargetIdentifier[] mMRTSingle = new RenderTargetIdentifier[1];
        string m_ForwardPassProfileName;

        internal Material GetBlitMaterial(bool useTexArray, bool singleSlice) { return useTexArray ? (singleSlice ? m_BlitTexArraySingleSlice : m_BlitTexArray) : m_Blit; }

        ComputeBuffer m_DepthPyramidMipLevelOffsetsBuffer = null;

        ScriptableCullingParameters frozenCullingParams;
        bool frozenCullingParamAvailable = false;

        internal bool showCascade
        {
            get => m_CurrentDebugDisplaySettings.GetDebugLightingMode() == DebugLightingMode.VisualizeCascade;
            set
            {
                if (value)
                    m_CurrentDebugDisplaySettings.SetDebugLightingMode(DebugLightingMode.VisualizeCascade);
                else
                    m_CurrentDebugDisplaySettings.SetDebugLightingMode(DebugLightingMode.None);
            }
        }

        // RENDER GRAPH
        RenderGraph             m_RenderGraph;

        // MSAA resolve materials
        Material m_ColorResolveMaterial = null;

        // Flag that defines if ray tracing is supported by the current asset and platform
        bool m_RayTracingSupported = false;
        public bool rayTracingSupported { get { return m_RayTracingSupported; } }


#if UNITY_EDITOR
        bool m_ResourcesInitialized = false;
#endif

        public HDRenderPipeline(HDRenderPipelineAsset asset, HDRenderPipelineAsset defaultAsset)
        {
            m_Asset = asset;
            m_DefaultAsset = defaultAsset;
            HDProbeSystem.Parameters = asset.reflectionSystemParameters;

            DebugManager.instance.RefreshEditor();

            m_ValidAPI = true;

            if (!SetRenderingFeatures())
            {
                m_ValidAPI = false;

                return;
            }

            // The first thing we need to do is to set the defines that depend on the render pipeline settings
            m_RayTracingSupported = AggreateRayTracingSupport(m_Asset.currentPlatformRenderPipelineSettings);

#if UNITY_EDITOR
            m_Asset.EvaluateSettings();

            UpgradeResourcesIfNeeded();

            //In case we are loading element in the asset pipeline (occurs when library is not fully constructed) the creation of the HDRenderPipeline is done at a time we cannot access resources.
            //So in this case, the reloader would fail and the resources cannot be validated. So skip validation here.
            //The HDRenderPipeline will be reconstructed in a few frame which will fix this issue.
            if (HDRenderPipeline.defaultAsset.renderPipelineResources == null
                || HDRenderPipeline.defaultAsset.renderPipelineEditorResources == null
                || (m_RayTracingSupported && HDRenderPipeline.defaultAsset.renderPipelineRayTracingResources == null))
                return;
            else
                m_ResourcesInitialized = true;

            ValidateResources();
#endif

            // Initial state of the RTHandle system.
            // Tells the system that we will require MSAA or not so that we can avoid wasteful render texture allocation.
            // TODO: Might want to initialize to at least the window resolution to avoid un-necessary re-alloc in the player
            RTHandles.Initialize(1, 1, m_Asset.currentPlatformRenderPipelineSettings.supportMSAA, m_Asset.currentPlatformRenderPipelineSettings.msaaSampleCount);

            m_XRSystem = new XRSystem(asset.renderPipelineResources.shaders);
            m_GPUCopy = new GPUCopy(defaultResources.shaders.copyChannelCS);

            m_MipGenerator = new MipGenerator(defaultResources);
            m_BlueNoise = new BlueNoise(defaultResources);

            EncodeBC6H.DefaultInstance = EncodeBC6H.DefaultInstance ?? new EncodeBC6H(defaultResources.shaders.encodeBC6HCS);

            // Scan material list and assign it
            m_MaterialList = HDUtils.GetRenderPipelineMaterialList();
            // Find first material that have non 0 Gbuffer count and assign it as deferredMaterial
            m_DeferredMaterial = null;
            foreach (var material in m_MaterialList)
            {
                if (material.IsDefferedMaterial())
                    m_DeferredMaterial = material;
            }

            // TODO: Handle the case of no Gbuffer material
            // TODO: I comment the assert here because m_DeferredMaterial for whatever reasons contain the correct class but with a "null" in the name instead of the real name and then trigger the assert
            // whereas it work. Don't know what is happening, DebugDisplay use the same code and name is correct there.
            // Debug.Assert(m_DeferredMaterial != null);

            m_GbufferManager = new GBufferManager(asset, m_DeferredMaterial);
            m_DbufferManager = new DBufferManager();
            m_DbufferManager.InitializeHDRPResouces(asset);

            m_SharedRTManager.Build(asset);
            m_PostProcessSystem = new PostProcessSystem(asset, defaultResources);
            m_AmbientOcclusionSystem = new AmbientOcclusionSystem(asset, defaultResources);

            // Initialize various compute shader resources
            m_SsrTracingKernel      = m_ScreenSpaceReflectionsCS.FindKernel("ScreenSpaceReflectionsTracing");
            m_SsrReprojectionKernel = m_ScreenSpaceReflectionsCS.FindKernel("ScreenSpaceReflectionsReprojection");

            // General material
            m_CameraMotionVectorsMaterial = CoreUtils.CreateEngineMaterial(defaultResources.shaders.cameraMotionVectorsPS);
            m_DecalNormalBufferMaterial = CoreUtils.CreateEngineMaterial(defaultResources.shaders.decalNormalBufferPS);

            m_CopyDepth = CoreUtils.CreateEngineMaterial(defaultResources.shaders.copyDepthBufferPS);
            m_DownsampleDepthMaterial = CoreUtils.CreateEngineMaterial(defaultResources.shaders.downsampleDepthPS);
            m_UpsampleTransparency = CoreUtils.CreateEngineMaterial(defaultResources.shaders.upsampleTransparentPS);

            m_ApplyDistortionMaterial = CoreUtils.CreateEngineMaterial(defaultResources.shaders.applyDistortionPS);

            InitializeDebugMaterials();

            m_MaterialList.ForEach(material => material.Build(asset, defaultResources));

            if (m_Asset.currentPlatformRenderPipelineSettings.lightLoopSettings.supportFabricConvolution)
            {
                m_IBLFilterArray = new IBLFilterBSDF[2];
                m_IBLFilterArray[0] = new IBLFilterGGX(defaultResources, m_MipGenerator);
                m_IBLFilterArray[1] = new IBLFilterCharlie(defaultResources, m_MipGenerator);
            }
            else
            {
                m_IBLFilterArray = new IBLFilterBSDF[1];
                m_IBLFilterArray[0] = new IBLFilterGGX(defaultResources, m_MipGenerator);
            }

            InitializeLightLoop(m_IBLFilterArray);

            m_SkyManager.Build(asset, defaultResources, m_IBLFilterArray);

            InitializeVolumetricLighting();
            InitializeSubsurfaceScattering();

            m_DebugDisplaySettings.RegisterDebug();
#if UNITY_EDITOR
            // We don't need the debug of Scene View at runtime (each camera have its own debug settings)
            // All scene view will share the same FrameSettings for now as sometimes Dispose is called after
            // another instance of HDRenderPipeline constructor is called.

            Camera firstSceneViewCamera = UnityEditor.SceneView.sceneViews.Count > 0 ? (UnityEditor.SceneView.sceneViews[0] as UnityEditor.SceneView).camera : null;
            if (firstSceneViewCamera != null)
            {
                var history = FrameSettingsHistory.RegisterDebug(null, true);
                DebugManager.instance.RegisterData(history);
            }
#endif

            m_DepthPyramidMipLevelOffsetsBuffer = new ComputeBuffer(15, sizeof(int) * 2);

            InitializeRenderTextures();

            // For debugging
            MousePositionDebug.instance.Build();

            InitializeRenderStateBlocks();

            // Keep track of the original msaa sample value
            // TODO : Bind this directly to the debug menu instead of having an intermediate value
            m_MSAASamples = m_Asset ? m_Asset.currentPlatformRenderPipelineSettings.msaaSampleCount : MSAASamples.None;

            // Propagate it to the debug menu
            m_DebugDisplaySettings.data.msaaSamples = m_MSAASamples;

            m_MRTTransparentMotionVec = new RenderTargetIdentifier[2];

            if (m_RayTracingSupported)
            {
                InitRayTracingManager();
                InitRayTracedReflections();
                InitRayTracedIndirectDiffuse();
                InitRaytracingDeferred();
                InitRecursiveRenderer();
                InitPathTracing();

                m_AmbientOcclusionSystem.InitRaytracing(this);
            }

            // Initialize screen space shadows
            InitializeScreenSpaceShadows();

            CameraCaptureBridge.enabled = true;

            // Render Graph
            m_RenderGraph = new RenderGraph(m_Asset.currentPlatformRenderPipelineSettings.supportMSAA, m_MSAASamples);
            m_RenderGraph.RegisterDebug();

            InitializePrepass(m_Asset);
            m_ColorResolveMaterial = CoreUtils.CreateEngineMaterial(asset.renderPipelineResources.shaders.colorResolvePS);

            m_ProbeVolumeSystem.Build(asset);
        }

#if UNITY_EDITOR
        void UpgradeResourcesIfNeeded()
        {
            // The first thing we need to do is to set the defines that depend on the render pipeline settings
            m_Asset.EvaluateSettings();

            // Check that the serialized Resources are not broken
            if (HDRenderPipeline.defaultAsset.renderPipelineResources == null)
                HDRenderPipeline.defaultAsset.renderPipelineResources
                    = UnityEditor.AssetDatabase.LoadAssetAtPath<RenderPipelineResources>(HDUtils.GetHDRenderPipelinePath() + "Runtime/RenderPipelineResources/HDRenderPipelineResources.asset");
			ResourceReloader.ReloadAllNullIn(HDRenderPipeline.defaultAsset.renderPipelineResources, HDUtils.GetHDRenderPipelinePath());

            if (m_RayTracingSupported)
            {
                if (HDRenderPipeline.defaultAsset.renderPipelineRayTracingResources == null)
                    HDRenderPipeline.defaultAsset.renderPipelineRayTracingResources
                        = UnityEditor.AssetDatabase.LoadAssetAtPath<HDRenderPipelineRayTracingResources>(HDUtils.GetHDRenderPipelinePath() + "Runtime/RenderPipelineResources/HDRenderPipelineRayTracingResources.asset");
                ResourceReloader.ReloadAllNullIn(HDRenderPipeline.defaultAsset.renderPipelineRayTracingResources, HDUtils.GetHDRenderPipelinePath());
            }
            else
            {
                // If ray tracing is not enabled we do not want to have ray tracing resources referenced
                HDRenderPipeline.defaultAsset.renderPipelineRayTracingResources = null;
            }

            if (HDRenderPipeline.defaultAsset.renderPipelineEditorResources == null)
                HDRenderPipeline.defaultAsset.renderPipelineEditorResources
                    = UnityEditor.AssetDatabase.LoadAssetAtPath<HDRenderPipelineEditorResources>(HDUtils.GetHDRenderPipelinePath() + "Editor/RenderPipelineResources/HDRenderPipelineEditorResources.asset");
            ResourceReloader.ReloadAllNullIn(HDRenderPipeline.defaultAsset.renderPipelineEditorResources, HDUtils.GetHDRenderPipelinePath());

            // Upgrade the resources (re-import every references in RenderPipelineResources) if the resource version mismatches
            // It's done here because we know every HDRP assets have been imported before
            HDRenderPipeline.defaultAsset.renderPipelineResources?.UpgradeIfNeeded();
        }

        void ValidateResources()
        {
            var resources = HDRenderPipeline.defaultAsset.renderPipelineResources;

            // We iterate over all compute shader to verify if they are all compiled, if it's not the case
            // then we throw an exception to avoid allocating resources and crashing later on by using a null
            // compute kernel.
            foreach (var computeShader in resources.shaders.GetAllComputeShaders())
            {
                foreach (var message in UnityEditor.ShaderUtil.GetComputeShaderMessages(computeShader))
                {
                    if (message.severity == UnityEditor.Rendering.ShaderCompilerMessageSeverity.Error)
                    {
                        // Will be catched by the try in HDRenderPipelineAsset.CreatePipeline()
                        throw new Exception(String.Format(
                            "Compute Shader compilation error on platform {0} in file {1}:{2}: {3}{4}\n" +
                            "HDRP will not run until the error is fixed.\n",
                            message.platform, message.file, message.line, message.message, message.messageDetails
                        ));
                    }
                }
            }
        }

#endif

        void InitializeRenderTextures()
        {
            RenderPipelineSettings settings = m_Asset.currentPlatformRenderPipelineSettings;

            if (settings.supportedLitShaderMode != RenderPipelineSettings.SupportedLitShaderMode.ForwardOnly)
                m_GbufferManager.CreateBuffers();

            if (settings.supportDecals)
                m_DbufferManager.CreateBuffers();

            InitSSSBuffers();
            m_SharedRTManager.InitSharedBuffers(m_GbufferManager, m_Asset.currentPlatformRenderPipelineSettings, defaultResources);

            m_CameraColorBuffer = RTHandles.Alloc(Vector2.one, TextureXR.slices, dimension: TextureXR.dimension, colorFormat: GetColorBufferFormat(), enableRandomWrite: true, useMipMap: false, useDynamicScale: true, name: "CameraColor");
            m_OpaqueAtmosphericScatteringBuffer = RTHandles.Alloc(Vector2.one, TextureXR.slices, dimension: TextureXR.dimension, colorFormat: GetColorBufferFormat(), enableRandomWrite: true, useMipMap: false, useDynamicScale: true, name: "OpaqueAtmosphericScattering");
            m_CameraSssDiffuseLightingBuffer = RTHandles.Alloc(Vector2.one, TextureXR.slices, dimension: TextureXR.dimension, colorFormat: GraphicsFormat.B10G11R11_UFloatPack32, enableRandomWrite: true, useDynamicScale: true, name: "CameraSSSDiffuseLighting");

            m_CustomPassColorBuffer = new Lazy<RTHandle>(() => RTHandles.Alloc(Vector2.one, TextureXR.slices, dimension: TextureXR.dimension, colorFormat: GetCustomBufferFormat(), enableRandomWrite: true, useDynamicScale: true, name: "CustomPassColorBuffer"));
            m_CustomPassDepthBuffer = new Lazy<RTHandle>(() => RTHandles.Alloc(Vector2.one, TextureXR.slices, dimension: TextureXR.dimension, colorFormat: GraphicsFormat.R32_UInt, enableRandomWrite: true, useDynamicScale: true, isShadowMap: true, name: "CustomPassDepthBuffer", depthBufferBits: DepthBits.Depth32));

            m_DistortionBuffer = RTHandles.Alloc(Vector2.one, TextureXR.slices, dimension: TextureXR.dimension, colorFormat: Builtin.GetDistortionBufferFormat(), useDynamicScale: true, name: "Distortion");

            m_ContactShadowBuffer = RTHandles.Alloc(Vector2.one, TextureXR.slices, dimension: TextureXR.dimension, colorFormat: GraphicsFormat.R32_UInt, enableRandomWrite: true, useDynamicScale: true, name: "ContactShadowsBuffer");

            if (m_Asset.currentPlatformRenderPipelineSettings.lowresTransparentSettings.enabled)
            {
                // We need R16G16B16A16_SFloat as we need a proper alpha channel for compositing.
                m_LowResTransparentBuffer = RTHandles.Alloc(Vector2.one * 0.5f, TextureXR.slices, dimension: TextureXR.dimension, colorFormat: GraphicsFormat.R16G16B16A16_SFloat, enableRandomWrite: true, useDynamicScale: true, name: "Low res transparent");
            }

            if (settings.supportSSR)
            {
                // m_SsrDebugTexture    = RTHandles.Alloc(Vector2.one, TextureXR.slices, dimension: TextureXR.dimension, colorFormat: RenderTextureFormat.ARGBFloat, sRGB: false, enableRandomWrite: true, useDynamicScale: true, name: "SSR_Debug_Texture");
                m_SsrHitPointTexture = RTHandles.Alloc(Vector2.one, TextureXR.slices, dimension: TextureXR.dimension, colorFormat: GraphicsFormat.R16G16_UNorm, enableRandomWrite: true, useDynamicScale: true, name: "SSR_Hit_Point_Texture");
                m_SsrLightingTexture = RTHandles.Alloc(Vector2.one, TextureXR.slices, dimension: TextureXR.dimension, colorFormat: GraphicsFormat.R16G16B16A16_SFloat, enableRandomWrite: true, useDynamicScale: true, name: "SSR_Lighting_Texture");
            }

            // Let's create the MSAA textures
            if (m_Asset.currentPlatformRenderPipelineSettings.supportMSAA)
            {
                m_CameraColorMSAABuffer = RTHandles.Alloc(Vector2.one, TextureXR.slices, dimension: TextureXR.dimension, colorFormat: GetColorBufferFormat(), bindTextureMS: true, enableMSAA: true, useDynamicScale: true, name: "CameraColorMSAA");
                m_OpaqueAtmosphericScatteringMSAABuffer = RTHandles.Alloc(Vector2.one, TextureXR.slices, dimension: TextureXR.dimension, colorFormat: GetColorBufferFormat(), bindTextureMS: true, enableMSAA: true, useDynamicScale: true, name: "OpaqueAtmosphericScatteringMSAA");
                m_CameraSssDiffuseLightingMSAABuffer = RTHandles.Alloc(Vector2.one, TextureXR.slices, dimension: TextureXR.dimension, colorFormat: GetColorBufferFormat(), bindTextureMS: true, enableMSAA: true, useDynamicScale: true, name: "CameraSSSDiffuseLightingMSAA");
            }
        }

        void GetOrCreateDebugTextures()
        {
            //Debug.isDebugBuild can be changed during DoBuildPlayer, these allocation has to be check on every frames
            //TODO : Clean this with the RenderGraph system
            if (Debug.isDebugBuild && m_DebugColorPickerBuffer == null && m_DebugFullScreenTempBuffer == null)
            {
                m_DebugColorPickerBuffer = RTHandles.Alloc(Vector2.one, filterMode: FilterMode.Point, colorFormat: GraphicsFormat.R16G16B16A16_SFloat, useDynamicScale: true, name: "DebugColorPicker");
                m_DebugFullScreenTempBuffer = RTHandles.Alloc(Vector2.one, TextureXR.slices, dimension: TextureXR.dimension, colorFormat: GraphicsFormat.R16G16B16A16_SFloat, useDynamicScale: true, name: "DebugFullScreen");
            }

            if (m_IntermediateAfterPostProcessBuffer == null)
            {
                // We always need this target because there could be a custom pass in after post process mode.
                // In that case, we need to do the flip y after this pass.
                m_IntermediateAfterPostProcessBuffer = RTHandles.Alloc(Vector2.one, TextureXR.slices, dimension: TextureXR.dimension, colorFormat: GetColorBufferFormat(), useDynamicScale: true, name: "AfterPostProcess"); // Needs to be FP16 because output target might be HDR
            }
        }

        void DestroyRenderTextures()
        {
            m_GbufferManager.DestroyBuffers();
            m_DbufferManager.DestroyBuffers();
            m_MipGenerator.Release();

            RTHandles.Release(m_CameraColorBuffer);
            if (m_CustomPassColorBuffer.IsValueCreated)
                RTHandles.Release(m_CustomPassColorBuffer.Value);
            if (m_CustomPassDepthBuffer.IsValueCreated)
                RTHandles.Release(m_CustomPassDepthBuffer.Value);
            RTHandles.Release(m_OpaqueAtmosphericScatteringBuffer);
            RTHandles.Release(m_CameraSssDiffuseLightingBuffer);

            RTHandles.Release(m_DistortionBuffer);
            RTHandles.Release(m_ContactShadowBuffer);

            RTHandles.Release(m_LowResTransparentBuffer);

            // RTHandles.Release(m_SsrDebugTexture);
            RTHandles.Release(m_SsrHitPointTexture);
            RTHandles.Release(m_SsrLightingTexture);

            RTHandles.Release(m_DebugColorPickerBuffer);
            RTHandles.Release(m_DebugFullScreenTempBuffer);
            RTHandles.Release(m_IntermediateAfterPostProcessBuffer);

            RTHandles.Release(m_CameraColorMSAABuffer);
            RTHandles.Release(m_OpaqueAtmosphericScatteringMSAABuffer);
            RTHandles.Release(m_CameraSssDiffuseLightingMSAABuffer);
        }

        bool SetRenderingFeatures()
        {
            // Set sub-shader pipeline tag
            Shader.globalRenderPipeline = "HDRenderPipeline";

            // HD use specific GraphicsSettings
            GraphicsSettings.lightsUseLinearIntensity = true;
            GraphicsSettings.lightsUseColorTemperature = true;

            GraphicsSettings.useScriptableRenderPipelineBatching = m_Asset.enableSRPBatcher;

            SupportedRenderingFeatures.active = new SupportedRenderingFeatures()
            {
                reflectionProbeModes = SupportedRenderingFeatures.ReflectionProbeModes.Rotation,
                defaultMixedLightingModes = SupportedRenderingFeatures.LightmapMixedBakeModes.IndirectOnly,
                mixedLightingModes = SupportedRenderingFeatures.LightmapMixedBakeModes.IndirectOnly | SupportedRenderingFeatures.LightmapMixedBakeModes.Shadowmask,
                lightmapBakeTypes = LightmapBakeType.Baked | LightmapBakeType.Mixed | LightmapBakeType.Realtime,
                lightmapsModes = LightmapsMode.NonDirectional | LightmapsMode.CombinedDirectional,
                lightProbeProxyVolumes = true,
                motionVectors = true,
                receiveShadows = false,
                reflectionProbes = true,
                rendererPriority = true,
                overridesFog = true,
                overridesOtherLightingSettings = true,
                editableMaterialRenderQueue = false
                // Enlighten is deprecated in 2019.3 and above
                , enlighten = false
                , overridesLODBias = true
                , overridesMaximumLODLevel = true
            };

            Lightmapping.SetDelegate(GlobalIlluminationUtils.hdLightsDelegate);

#if UNITY_EDITOR
            SceneViewDrawMode.SetupDrawMode();

            if (UnityEditor.PlayerSettings.colorSpace == ColorSpace.Gamma)
            {
                Debug.LogError("High Definition Render Pipeline doesn't support Gamma mode, change to Linear mode (HDRP isn't set up properly. Go to Windows > RenderPipeline > HDRP Wizard to fix your settings).");
            }
#endif

            GraphicsDeviceType unsupportedDeviceType;
            if (!IsSupportedPlatform(out unsupportedDeviceType))
            {
                HDUtils.DisplayUnsupportedAPIMessage(unsupportedDeviceType.ToString());

                // Display more information to the users when it should have use Metal instead of OpenGL
                if (SystemInfo.graphicsDeviceType.ToString().StartsWith("OpenGL"))
                {
                    if (SystemInfo.operatingSystem.StartsWith("Mac"))
                        HDUtils.DisplayUnsupportedMessage("Use Metal API instead.");
                    else if (SystemInfo.operatingSystem.StartsWith("Windows"))
                        HDUtils.DisplayUnsupportedMessage("Use Vulkan API instead.");
                }

                return false;
            }

            return true;
        }

        // Note: If you add new platform in this function, think about adding support when building the player to in HDRPCustomBuildProcessor.cs
        bool IsSupportedPlatform(out GraphicsDeviceType unsupportedGraphicDevice)
        {
            unsupportedGraphicDevice = SystemInfo.graphicsDeviceType;

            if (!SystemInfo.supportsComputeShaders)
                return false;

            if (!(defaultResources?.shaders.defaultPS?.isSupported ?? true))
                return false;

#if UNITY_EDITOR
            UnityEditor.BuildTarget activeBuildTarget = UnityEditor.EditorUserBuildSettings.activeBuildTarget;
            // If the build target matches the operating system of the editor
            if (SystemInfo.operatingSystemFamily == HDUtils.BuildTargetToOperatingSystemFamily(activeBuildTarget))
            {
                bool autoAPI = UnityEditor.PlayerSettings.GetUseDefaultGraphicsAPIs(activeBuildTarget);

                // then, there is two configuration possible:
                if (autoAPI)
                {
                    // if the graphic api is chosen automatically, then only the system's graphic device type matters
                    if (!HDUtils.IsSupportedGraphicDevice(SystemInfo.graphicsDeviceType))
                        return false;
                }
                else
                {
                    // otherwise, we need to iterate over every graphic api available in the list to track every non-supported APIs
                    return HDUtils.AreGraphicsAPIsSupported(activeBuildTarget, out unsupportedGraphicDevice);
                }
            }
            else // if the build target does not match the editor OS, then we have to check using the graphic api list
            {
                return HDUtils.AreGraphicsAPIsSupported(activeBuildTarget, out unsupportedGraphicDevice);
            }

            if (!HDUtils.IsSupportedBuildTarget(activeBuildTarget))
                return false;
#else
            if (!HDUtils.IsSupportedGraphicDevice(SystemInfo.graphicsDeviceType))
                return false;
#endif

            if (!HDUtils.IsOperatingSystemSupported(SystemInfo.operatingSystem))
                return false;

            return true;
        }

        void UnsetRenderingFeatures()
        {
            Shader.globalRenderPipeline = "";

            SupportedRenderingFeatures.active = new SupportedRenderingFeatures();

            // Reset srp batcher state just in case
            GraphicsSettings.useScriptableRenderPipelineBatching = false;

            Lightmapping.ResetDelegate();
        }

        void InitializeDebugMaterials()
        {
            m_DebugViewMaterialGBuffer = CoreUtils.CreateEngineMaterial(defaultResources.shaders.debugViewMaterialGBufferPS);
            m_DebugViewMaterialGBufferShadowMask = CoreUtils.CreateEngineMaterial(defaultResources.shaders.debugViewMaterialGBufferPS);
            m_DebugViewMaterialGBufferShadowMask.EnableKeyword("SHADOWS_SHADOWMASK");
            m_DebugDisplayLatlong = CoreUtils.CreateEngineMaterial(defaultResources.shaders.debugDisplayLatlongPS);
            m_DebugFullScreen = CoreUtils.CreateEngineMaterial(defaultResources.shaders.debugFullScreenPS);
            m_DebugColorPicker = CoreUtils.CreateEngineMaterial(defaultResources.shaders.debugColorPickerPS);
            m_Blit = CoreUtils.CreateEngineMaterial(defaultResources.shaders.blitPS);
            m_ErrorMaterial = CoreUtils.CreateEngineMaterial("Hidden/InternalErrorShader");

            // With texture array enabled, we still need the normal blit version for other systems like atlas
            if (TextureXR.useTexArray)
            {
                m_Blit.EnableKeyword("DISABLE_TEXTURE2D_X_ARRAY");
                m_BlitTexArray = CoreUtils.CreateEngineMaterial(defaultResources.shaders.blitPS);
                m_BlitTexArraySingleSlice = CoreUtils.CreateEngineMaterial(defaultResources.shaders.blitPS);
                m_BlitTexArraySingleSlice.EnableKeyword("BLIT_SINGLE_SLICE");
            }
        }

        void InitializeRenderStateBlocks()
        {
            m_DepthStateOpaque = new RenderStateBlock
            {
                depthState = new DepthState(true, CompareFunction.LessEqual),
                mask = RenderStateMask.Depth
            };
        }

        protected override void Dispose(bool disposing)
        {
            DisposeProbeCameraPool();

            UnsetRenderingFeatures();

            if (!m_ValidAPI)
                return;

#if UNITY_EDITOR
            if (!m_ResourcesInitialized)
                return;
#endif

            base.Dispose(disposing);

            ReleaseScreenSpaceShadows();

            if (m_RayTracingSupported)
            {
                ReleaseRecursiveRenderer();
                ReleaseRayTracingDeferred();
                ReleaseRayTracedIndirectDiffuse();
                ReleaseRayTracedReflections();
                ReleasePathTracing();
                ReleaseRayTracingManager();
            }
            m_DebugDisplaySettings.UnregisterDebug();

            CleanupLightLoop();

            // For debugging
            MousePositionDebug.instance.Cleanup();

            DecalSystem.instance.Cleanup();

            m_MaterialList.ForEach(material => material.Cleanup());

            CoreUtils.Destroy(m_CameraMotionVectorsMaterial);
            CoreUtils.Destroy(m_DecalNormalBufferMaterial);

            CoreUtils.Destroy(m_DebugViewMaterialGBuffer);
            CoreUtils.Destroy(m_DebugViewMaterialGBufferShadowMask);
            CoreUtils.Destroy(m_DebugDisplayLatlong);
            CoreUtils.Destroy(m_DebugFullScreen);
            CoreUtils.Destroy(m_DebugColorPicker);
            CoreUtils.Destroy(m_Blit);
            CoreUtils.Destroy(m_BlitTexArray);
            CoreUtils.Destroy(m_BlitTexArraySingleSlice);
            CoreUtils.Destroy(m_CopyDepth);
            CoreUtils.Destroy(m_ErrorMaterial);
            CoreUtils.Destroy(m_DownsampleDepthMaterial);
            CoreUtils.Destroy(m_UpsampleTransparency);

            CleanupSubsurfaceScattering();
            m_SharedRTManager.Cleanup();
            m_XRSystem.Cleanup();
            m_SkyManager.Cleanup();
            CleanupVolumetricLighting();
            m_ProbeVolumeSystem.Cleanup(); // TODO(Kuba)

            for(int bsdfIdx = 0; bsdfIdx < m_IBLFilterArray.Length; ++bsdfIdx)
            {
                m_IBLFilterArray[bsdfIdx].Cleanup();
            }

            m_PostProcessSystem.Cleanup();
            m_AmbientOcclusionSystem.Cleanup();
            m_BlueNoise.Cleanup();

            HDCamera.ClearAll();

            DestroyRenderTextures();
            CullingGroupManager.instance.Cleanup();

            CoreUtils.SafeRelease(m_DepthPyramidMipLevelOffsetsBuffer);

            CustomPassVolume.Cleanup();

            // RenderGraph
            m_RenderGraph.Cleanup();
            m_RenderGraph.UnRegisterDebug();
            CleanupPrepass();
            CoreUtils.Destroy(m_ColorResolveMaterial);


#if UNITY_EDITOR
            SceneViewDrawMode.ResetDrawMode();

            // Do not attempt to unregister SceneView FrameSettings. It is shared amongst every scene view and take only a little place.
            // For removing it, you should be sure that Dispose could never be called after the constructor of another instance of this SRP.
            // Also, at the moment, applying change to hdrpAsset cause the SRP to be Disposed and Constructed again.
            // Not always in that order.
#endif

            // Dispose m_ProbeCameraPool properly
            void DisposeProbeCameraPool()
            {
#if UNITY_EDITOR
                // Special case here: when the HDRP asset is modified in the Editor,
                //   it is disposed during an `OnValidate` call.
                //   But during `OnValidate` call, game object must not be destroyed.
                //   So, only when this method was called during an `OnValidate` call, the destruction of the
                //   pool is delayed, otherwise, it is destroyed as usual with `CoreUtils.Destroy`
                var isInOnValidate = false;
                isInOnValidate = new StackTrace().ToString().Contains("OnValidate");
                if (isInOnValidate)
                {
                    var pool = m_ProbeCameraCache;
                    UnityEditor.EditorApplication.delayCall += () => pool.Dispose();
                    m_ProbeCameraCache = null;
                }
                else
                {
#endif
                    m_ProbeCameraCache.Dispose();
                    m_ProbeCameraCache = null;
#if UNITY_EDITOR
                }
#endif
            }

            CameraCaptureBridge.enabled = false;
        }


        void Resize(HDCamera hdCamera)
        {
            bool resolutionChanged = (hdCamera.actualWidth > m_MaxCameraWidth) || (hdCamera.actualHeight > m_MaxCameraHeight);

            if (resolutionChanged || LightLoopNeedResize(hdCamera, m_TileAndClusterData))
            {
                // update recorded window resolution
                m_MaxCameraWidth = Mathf.Max(m_MaxCameraWidth, hdCamera.actualWidth);
                m_MaxCameraHeight = Mathf.Max(m_MaxCameraHeight, hdCamera.actualHeight);

                if (m_MaxCameraWidth > 0 && m_MaxCameraHeight > 0)
                {
                    LightLoopReleaseResolutionDependentBuffers();
                    m_DbufferManager.ReleaseResolutionDependentBuffers();
                }

                LightLoopAllocResolutionDependentBuffers(hdCamera, m_MaxCameraWidth, m_MaxCameraHeight);
                m_DbufferManager.AllocResolutionDependentBuffers(hdCamera, m_MaxCameraWidth, m_MaxCameraHeight);
            }
        }

        void PushGlobalParams(HDCamera hdCamera, CommandBuffer cmd)
        {
            using (new ProfilingScope(cmd, ProfilingSampler.Get(HDProfileId.PushGlobalParameters)))
            {
                // Set up UnityPerFrame CBuffer.
                PushSubsurfaceScatteringGlobalParams(hdCamera, cmd);

                PushDecalsGlobalParams(hdCamera, cmd);

                Fog.PushFogShaderParameters(hdCamera, cmd);

                PushVolumetricLightingGlobalParams(hdCamera, cmd, m_FrameCount);
                m_ProbeVolumeSystem.PushGlobalParams(hdCamera, cmd, m_FrameCount); // TODO(Nicholas): make symmetrical with the other volumes

                SetMicroShadowingSettings(cmd);

                HDShadowSettings shadowSettings = VolumeManager.instance.stack.GetComponent<HDShadowSettings>();
                cmd.SetGlobalFloat(HDShaderIDs._DirectionalTransmissionMultiplier, shadowSettings.directionalTransmissionMultiplier.value);

                m_AmbientOcclusionSystem.PushGlobalParameters(hdCamera, cmd);

                var ssRefraction = VolumeManager.instance.stack.GetComponent<ScreenSpaceRefraction>()
                    ?? ScreenSpaceRefraction.defaultInstance;
                ssRefraction.PushShaderParameters(cmd);

                // Set up UnityPerView CBuffer.
                hdCamera.SetupGlobalParams(cmd, m_Time, m_LastTime, m_FrameCount);

                cmd.SetGlobalVector(HDShaderIDs._IndirectLightingMultiplier, new Vector4(VolumeManager.instance.stack.GetComponent<IndirectLightingController>().indirectDiffuseIntensity.value, 0, 0, 0));

                // It will be overridden for transparent pass.
                cmd.SetGlobalInt(HDShaderIDs._ColorMaskTransparentVel, (int)UnityEngine.Rendering.ColorWriteMask.All);

                if (hdCamera.frameSettings.IsEnabled(FrameSettingsField.MotionVectors))
                {
                    var buf = m_SharedRTManager.GetMotionVectorsBuffer();

                    cmd.SetGlobalTexture(HDShaderIDs._CameraMotionVectorsTexture, buf);
                    cmd.SetGlobalVector( HDShaderIDs._CameraMotionVectorsSize, new Vector4(buf.referenceSize.x,
                                                                                           buf.referenceSize.y,
                                                                                           1.0f / buf.referenceSize.x,
                                                                                           1.0f / buf.referenceSize.y));
                    cmd.SetGlobalVector(HDShaderIDs._CameraMotionVectorsScale, new Vector4(buf.referenceSize.x / (float)buf.rt.width,
                                                                                           buf.referenceSize.y / (float)buf.rt.height));
                }
                else
                {
                    cmd.SetGlobalTexture(HDShaderIDs._CameraMotionVectorsTexture, TextureXR.GetBlackTexture());
                }

                // Light loop stuff...
                if (hdCamera.frameSettings.IsEnabled(FrameSettingsField.SSR))
                    cmd.SetGlobalTexture(HDShaderIDs._SsrLightingTexture, m_SsrLightingTexture);
                else
                    cmd.SetGlobalTexture(HDShaderIDs._SsrLightingTexture, TextureXR.GetClearTexture());

                // Off screen rendering is disabled for most of the frame by default.
                cmd.SetGlobalInt(HDShaderIDs._OffScreenRendering, 0);
                cmd.SetGlobalFloat(HDShaderIDs._ReplaceDiffuseForIndirect, hdCamera.frameSettings.IsEnabled(FrameSettingsField.ReplaceDiffuseForIndirect) ? 1.0f : 0.0f);
                cmd.SetGlobalInt(HDShaderIDs._EnableSkyReflection, hdCamera.frameSettings.IsEnabled(FrameSettingsField.SkyReflection) ? 1 : 0);

                m_SkyManager.SetGlobalSkyData(cmd, hdCamera);

                if (hdCamera.frameSettings.IsEnabled(FrameSettingsField.RayTracing))
                {
                    bool validIndirectDiffuse = ValidIndirectDiffuseState(hdCamera);
                    cmd.SetGlobalInt(HDShaderIDs._RaytracedIndirectDiffuse, validIndirectDiffuse ? 1 : 0);
                }
                cmd.SetGlobalFloat(HDShaderIDs._ContactShadowOpacity, m_ContactShadows.opacity.value);
            }
        }

        void CopyDepthBufferIfNeeded(HDCamera hdCamera, CommandBuffer cmd)
        {
            if (!m_IsDepthBufferCopyValid)
            {
                using (new ProfilingScope(cmd, ProfilingSampler.Get(HDProfileId.CopyDepthBuffer)))
                {
                    // TODO: maybe we don't actually need the top MIP level?
                    // That way we could avoid making the copy, and build the MIP hierarchy directly.
                    // The downside is that our SSR tracing accuracy would decrease a little bit.
                    // But since we never render SSR at full resolution, this may be acceptable.

                    // TODO: reading the depth buffer with a compute shader will cause it to decompress in place.
                    // On console, to preserve the depth test performance, we must NOT decompress the 'm_CameraDepthStencilBuffer' in place.
                    // We should call decompressDepthSurfaceToCopy() and decompress it to 'm_CameraDepthBufferMipChain'.
                    m_GPUCopy.SampleCopyChannel_xyzw2x(cmd, m_SharedRTManager.GetDepthStencilBuffer(), m_SharedRTManager.GetDepthTexture(), new RectInt(0, 0, hdCamera.actualWidth, hdCamera.actualHeight));
                    // Depth texture is now ready, bind it.
                    cmd.SetGlobalTexture(HDShaderIDs._CameraDepthTexture, m_SharedRTManager.GetDepthTexture());
                }
                m_IsDepthBufferCopyValid = true;
            }
        }

        void ResolveStencilBufferIfNeeded(HDCamera hdCamera, RTHandle depthStencilBuffer, RTHandle resolvedStencilBuffer, CommandBuffer cmd)
        {
            bool MSAAEnabled = hdCamera.frameSettings.IsEnabled(FrameSettingsField.MSAA);

            // The following features require a copy of the stencil, if none are active, no need to do the resolve.
            bool resolveIsNecessary = GetFeatureVariantsEnabled(hdCamera.frameSettings);
            resolveIsNecessary = resolveIsNecessary || hdCamera.frameSettings.IsEnabled(FrameSettingsField.SSR);

            // We need the resolve only with msaa
            resolveIsNecessary = resolveIsNecessary && MSAAEnabled;

            if (resolveIsNecessary)
            {
                ComputeShader cs = defaultResources.shaders.resolveStencilCS;
                int kernel = SampleCountToPassIndex(hdCamera.msaaSamples) - 1; // We start with kernel 0 being MSAA 2x
                cmd.SetComputeTextureParam(cs, kernel, HDShaderIDs._StencilTexture, depthStencilBuffer, 0, RenderTextureSubElement.Stencil);
                cmd.SetComputeTextureParam(cs, kernel, HDShaderIDs._OutputStencilBuffer, resolvedStencilBuffer);
                cmd.DispatchCompute(cs, kernel, (hdCamera.actualWidth + 7) / 8, (hdCamera.actualHeight + 7) / 8, hdCamera.viewCount);
            }
        }

        void SetMicroShadowingSettings(CommandBuffer cmd)
        {
            MicroShadowing microShadowingSettings = VolumeManager.instance.stack.GetComponent<MicroShadowing>();
            cmd.SetGlobalFloat(HDShaderIDs._MicroShadowOpacity, microShadowingSettings.enable.value ? microShadowingSettings.opacity.value : 0.0f);
        }

        void ConfigureKeywords(bool enableBakeShadowMask, HDCamera hdCamera, CommandBuffer cmd)
        {
            // Globally enable (for GBuffer shader and forward lit (opaque and transparent) the keyword SHADOWS_SHADOWMASK
            CoreUtils.SetKeyword(cmd, "SHADOWS_SHADOWMASK", enableBakeShadowMask);
            // Configure material to use depends on shadow mask option
            m_CurrentRendererConfigurationBakedLighting = enableBakeShadowMask ? HDUtils.k_RendererConfigurationBakedLightingWithShadowMask : HDUtils.k_RendererConfigurationBakedLighting;
            m_currentDebugViewMaterialGBuffer = enableBakeShadowMask ? m_DebugViewMaterialGBufferShadowMask : m_DebugViewMaterialGBuffer;

            CoreUtils.SetKeyword(cmd, "LIGHT_LAYERS", hdCamera.frameSettings.IsEnabled(FrameSettingsField.LightLayers));
            cmd.SetGlobalInt(HDShaderIDs._EnableLightLayers, hdCamera.frameSettings.IsEnabled(FrameSettingsField.LightLayers) ? 1 : 0);

            // configure keyword for both decal.shader and material
            if (m_Asset.currentPlatformRenderPipelineSettings.supportDecals)
            {
                CoreUtils.SetKeyword(cmd, "DECALS_OFF", false);
                CoreUtils.SetKeyword(cmd, "DECALS_3RT", !m_Asset.currentPlatformRenderPipelineSettings.decalSettings.perChannelMask);
                CoreUtils.SetKeyword(cmd, "DECALS_4RT", m_Asset.currentPlatformRenderPipelineSettings.decalSettings.perChannelMask);
            }
            else
            {
                CoreUtils.SetKeyword(cmd, "DECALS_OFF", true);
                CoreUtils.SetKeyword(cmd, "DECALS_3RT", false);
                CoreUtils.SetKeyword(cmd, "DECALS_4RT", false);
            }

            // Raise the normal buffer flag only if we are in forward rendering
            CoreUtils.SetKeyword(cmd, "WRITE_NORMAL_BUFFER", hdCamera.frameSettings.litShaderMode == LitShaderMode.Forward);

            // Raise or remove the depth msaa flag based on the frame setting
            CoreUtils.SetKeyword(cmd, "WRITE_MSAA_DEPTH", hdCamera.frameSettings.IsEnabled(FrameSettingsField.MSAA));
        }

        struct RenderRequest
        {
            public struct Target
            {
                public RenderTargetIdentifier id;
                public CubemapFace face;
                public RenderTexture copyToTarget;
            }
            public HDCamera hdCamera;
            public bool clearCameraSettings;
            public Target target;
            public HDCullingResults cullingResults;
            public int index;
            // Indices of render request to render before this one
            public List<int> dependsOnRenderRequestIndices;
            public CameraSettings cameraSettings;
        }
        struct HDCullingResults
        {
            public CullingResults cullingResults;
            public CullingResults? customPassCullingResults;
            public HDProbeCullingResults hdProbeCullingResults;
            public DecalSystem.CullResult decalCullResults;
            // TODO: DecalCullResults

            internal void Reset()
            {
                hdProbeCullingResults.Reset();
                if (decalCullResults != null)
                    decalCullResults.Clear();
                else
                    decalCullResults = GenericPool<DecalSystem.CullResult>.Get();
            }
        }

        protected override void Render(ScriptableRenderContext renderContext, Camera[] cameras)
        {
#if UNITY_EDITOR
            if (!m_ResourcesInitialized)
                return;
#endif

            if (!m_ValidAPI || cameras.Length == 0)
                return;

            GetOrCreateDefaultVolume();
            GetOrCreateDebugTextures();

            // This function should be called once every render (once for all camera)
            LightLoopNewRender();

            BeginFrameRendering(renderContext, cameras);

            // Check if we can speed up FrameSettings process by skiping history
            // or go in detail if debug is activated. Done once for all renderer.
            m_FrameSettingsHistoryEnabled = FrameSettingsHistory.enabled;

            {
                float newTime;
                bool  newFrame;

                if (Application.isPlaying)
                {
                    newTime  = Time.time; // Using this allows time pausing and scaling
                    int c    = Time.frameCount;
                    newFrame = m_FrameCount != c;
                }
                else
                {
                    // SRP.Render() can be called several times per frame.
                    // Also, most Time variables do not consistently update in the Scene View.
                    // This makes reliable detection of the start of the new frame VERY hard.
                    // One of the exceptions is 'Time.realtimeSinceStartup'.
                    // Therefore, outside of the Play Mode we update the time at 60 fps,
                    // and in the Play Mode we can rely on 'Time.frameCount'.
                    newTime  = Time.realtimeSinceStartup;
                    newFrame = (newTime - m_Time) > 0.0166f;

                    // If we switch to other scene 'Time.realtimeSinceStartup' is reset, so we need to
                    // reset also m_Time. Here we simply detect ill case to trigger the reset.
                    newFrame = newFrame || (newTime <= m_Time);
                }

                if (newFrame)
                {
                    m_ProbeCameraCache.ClearCamerasUnusedFor(2, Time.frameCount);
                    HDCamera.CleanUnused();

                    if (newTime > m_Time)
                    {
                        m_FrameCount++;
                        m_LastTime = m_Time;
                        m_Time = newTime;
                    }
                }
            }

            // TODO: Check with Fred if it make sense to put that here now that we have refactor the loop
            if (m_RayTracingSupported)
            {
                // This call need to happen once per frame
                BuildRayTracingAccelerationStructure();
            }

            var dynResHandler = DynamicResolutionHandler.instance;
            dynResHandler.Update(m_Asset.currentPlatformRenderPipelineSettings.dynamicResolutionSettings, () =>
            {
                var hdrp = (RenderPipelineManager.currentPipeline as HDRenderPipeline);
                // We can't use dynResHandler here because it would capture the local field and so generate garbage
                if (DynamicResolutionHandler.instance.DynamicResolutionEnabled())
                {
                    var stencilBuffer = hdrp.m_SharedRTManager.GetDepthStencilBuffer().rt;
                    var stencilBufferSize = new Vector2Int(stencilBuffer.width, stencilBuffer.height);
                    hdrp.m_SharedRTManager.ComputeDepthBufferMipChainSize(DynamicResolutionHandler.instance.GetScaledSize(stencilBufferSize));
                }
            }
            );

            using (ListPool<RenderRequest>.Get(out List<RenderRequest> renderRequests))
            using (ListPool<int>.Get(out List<int> rootRenderRequestIndices))
            using (HashSetPool<int>.Get(out HashSet<int> skipClearCullingResults))
            using (DictionaryPool<HDProbe, List<(int index, float weight)>>.Get(out Dictionary<HDProbe, List<(int index, float weight)>> renderRequestIndicesWhereTheProbeIsVisible))
            using (ListPool<CameraSettings>.Get(out List<CameraSettings> cameraSettings))
            using (ListPool<CameraPositionSettings>.Get(out List<CameraPositionSettings> cameraPositionSettings))
            {
                // With XR multi-pass enabled, each camera can be rendered multiple times with different parameters
                var multipassCameras = m_XRSystem.SetupFrame(cameras, m_Asset.currentPlatformRenderPipelineSettings.xrSettings.singlePass, m_DebugDisplaySettings.data.xrSinglePassTestMode);

#if UNITY_EDITOR
                // See comment below about the preview camera workaround
                bool hasGameViewCamera = false;
                foreach (var c in cameras)
                {
                    if (c.cameraType == CameraType.Game)
                    {
                        hasGameViewCamera = true;
                        break;
                    }
                }
#endif

                // Culling loop
                foreach ((Camera camera, XRPass xrPass) in multipassCameras)
                {
                    if (camera == null)
                        continue;

#if UNITY_EDITOR
                    // We selecting a camera in the editor, we have a preview that is drawn.
                    // For legacy reasons, Unity will render all preview cameras when rendering the GameView
                    // Actually, we don't need this here because we call explicitly Camera.Render when we
                    // need a preview
                    //
                    // This is an issue, because at some point, you end up with 2 cameras to render:
                    // - Main Camera (game view)
                    // - Preview Camera (preview)
                    // If the preview camera is rendered last, it will alter the "GameView RT" RenderTexture
                    // that was previously rendered by the Main Camera.
                    // This is an issue.
                    //
                    // Meanwhile, skipping all preview camera when rendering the game views is sane,
                    // and will workaround the aformentionned issue.
                    if (hasGameViewCamera && camera.cameraType == CameraType.Preview)
                        continue;
#endif

                    bool cameraRequestedDynamicRes = false;
                    HDAdditionalCameraData hdCam;
                    if (camera.TryGetComponent<HDAdditionalCameraData>(out hdCam))
                    {
                        cameraRequestedDynamicRes = hdCam.allowDynamicResolution;

                        // We are in a case where the platform does not support hw dynamic resolution, so we force the software fallback.
                        // TODO: Expose the graphics caps info on whether the platform supports hw dynamic resolution or not.
                        if (dynResHandler.RequestsHardwareDynamicResolution() && cameraRequestedDynamicRes && !camera.allowDynamicResolution)
                        {
                            dynResHandler.ForceSoftwareFallback();
                        }
                    }

                    dynResHandler.SetCurrentCameraRequest(cameraRequestedDynamicRes);
                    RTHandles.SetHardwareDynamicResolutionState(dynResHandler.HardwareDynamicResIsEnabled());

                    VFXManager.PrepareCamera(camera);

                    // Reset pooled variables
                    cameraSettings.Clear();
                    cameraPositionSettings.Clear();
                    skipClearCullingResults.Clear();

                    var cullingResults = UnsafeGenericPool<HDCullingResults>.Get();
                    cullingResults.Reset();

                    // Try to compute the parameters of the request or skip the request
                    var skipRequest = !TryCalculateFrameParameters(
                            camera,
                            xrPass,
                            out var additionalCameraData,
                            out var hdCamera,
                            out var cullingParameters);

                    // Note: In case of a custom render, we have false here and 'TryCull' is not executed
                    if (!skipRequest)
                    {
                        var needCulling = true;

                        // In XR multipass, culling results can be shared if the pass has the same culling id
                        if (xrPass.multipassId > 0)
                        {
                            foreach (var req in renderRequests)
                            {
                                if (req.hdCamera.xr.cullingPassId == xrPass.cullingPassId)
                                {
                                    UnsafeGenericPool<HDCullingResults>.Release(cullingResults);
                                    cullingResults = req.cullingResults;
                                    skipClearCullingResults.Add(req.index);
                                    needCulling = false;
                                }
                            }
                        }

                        if (needCulling)
                            skipRequest = !TryCull(camera, hdCamera, renderContext, m_SkyManager, cullingParameters, m_Asset, ref cullingResults);
                    }

                    if (additionalCameraData != null && additionalCameraData.hasCustomRender)
                    {
                        skipRequest = true;
                        // Execute custom render
                        additionalCameraData.ExecuteCustomRender(renderContext, hdCamera);
                    }

                    if (skipRequest)
                    {
                        // Submit render context and free pooled resources for this request
                        UnityEngine.Rendering.RenderPipeline.BeginCameraRendering(renderContext, camera);
                        renderContext.Submit();
                        UnsafeGenericPool<HDCullingResults>.Release(cullingResults);
                        UnityEngine.Rendering.RenderPipeline.EndCameraRendering(renderContext, camera);
                        continue;
                    }

                    // Select render target
                    RenderTargetIdentifier targetId = camera.targetTexture ?? new RenderTargetIdentifier(BuiltinRenderTextureType.CameraTarget);
                    if (camera.targetTexture != null)
                    {
                        camera.targetTexture.IncrementUpdateCount(); // Necessary if the texture is used as a cookie.
                    }

                    // Render directly to XR render target if active
                    if (hdCamera.xr.enabled && hdCamera.xr.renderTargetValid)
                        targetId = hdCamera.xr.renderTarget;

                    // Add render request
                    var request = new RenderRequest
                    {
                        hdCamera = hdCamera,
                        cullingResults = cullingResults,
                        target = new RenderRequest.Target
                        {
                            id = targetId,
                            face = CubemapFace.Unknown
                        },
                        dependsOnRenderRequestIndices = ListPool<int>.Get(),
                        index = renderRequests.Count,
                        cameraSettings = CameraSettings.From(hdCamera)
                        // TODO: store DecalCullResult
                    };
                    renderRequests.Add(request);
                    // This is a root render request
                    rootRenderRequestIndices.Add(request.index);

                    // Add visible probes to list
                    for (var i = 0; i < cullingResults.cullingResults.visibleReflectionProbes.Length; ++i)
                    {
                        var visibleProbe = cullingResults.cullingResults.visibleReflectionProbes[i];

                        // TODO: The following fix is temporary.
                        // We should investigate why we got null cull result when we change scene
                        if (visibleProbe == null || visibleProbe.Equals(null) || visibleProbe.reflectionProbe == null || visibleProbe.reflectionProbe.Equals(null))
                            continue;

                        HDAdditionalReflectionData additionalReflectionData;
                        if (!visibleProbe.reflectionProbe.TryGetComponent<HDAdditionalReflectionData>(out additionalReflectionData))
                            additionalReflectionData = visibleProbe.reflectionProbe.gameObject.AddComponent<HDAdditionalReflectionData>();

                        AddVisibleProbeVisibleIndexIfUpdateIsRequired(additionalReflectionData, request.index);
                    }
                    for (var i = 0; i < cullingResults.hdProbeCullingResults.visibleProbes.Count; ++i)
                        AddVisibleProbeVisibleIndexIfUpdateIsRequired(cullingResults.hdProbeCullingResults.visibleProbes[i], request.index);

                    // local function to help insertion of visible probe
                    void AddVisibleProbeVisibleIndexIfUpdateIsRequired(HDProbe probe, int visibleInIndex)
                    {
                        // Don't add it if it has already been updated this frame or not a real time probe
                        // TODO: discard probes that are baked once per frame and already baked this frame
                        if (!probe.requiresRealtimeUpdate)
                            return;

                        // Notify that we render the probe at this frame
                        probe.SetIsRendered(Time.frameCount);

                        float visibility = ComputeVisibility(visibleInIndex, probe);

                        if (!renderRequestIndicesWhereTheProbeIsVisible.TryGetValue(probe, out var visibleInIndices))
                        {
                            visibleInIndices = ListPool<(int index, float weight)>.Get();
                            renderRequestIndicesWhereTheProbeIsVisible.Add(probe, visibleInIndices);
                        }
                        if (!visibleInIndices.Contains((visibleInIndex, visibility)))
                            visibleInIndices.Add((visibleInIndex, visibility));
                    }

                    float ComputeVisibility(int visibleInIndex, HDProbe visibleProbe)
                    {
                        var visibleInRenderRequest = renderRequests[visibleInIndex];
                        var viewerTransform = visibleInRenderRequest.hdCamera.camera.transform;
                        return HDUtils.ComputeWeightedLinearFadeDistance(visibleProbe.transform.position, viewerTransform.position, visibleProbe.weight, visibleProbe.fadeDistance);
                    }
                }

                foreach (var probeToRenderAndDependencies in renderRequestIndicesWhereTheProbeIsVisible)
                {
                    var visibleProbe = probeToRenderAndDependencies.Key;
                    var visibilities = probeToRenderAndDependencies.Value;

                    // Two cases:
                    //   - If the probe is view independent, we add only one render request per face that is
                    //      a dependency for all its 'visibleIn' render requests
                    //   - If the probe is view dependent, we add one render request per face per 'visibleIn'
                    //      render requests
                    var isViewDependent = visibleProbe.type == ProbeSettings.ProbeType.PlanarProbe;

                    if (isViewDependent)
                    {
                        for (int i = 0; i < visibilities.Count; ++i)
                        {
                            var visibility = visibilities[i];
                            if (visibility.weight <= 0f)
                                continue;

                            var visibleInIndex = visibility.index;
                            var visibleInRenderRequest = renderRequests[visibleInIndex];
                            var viewerTransform = visibleInRenderRequest.hdCamera.camera.transform;

                            AddHDProbeRenderRequests(
                                visibleProbe,
                                viewerTransform,
                                new List<(int index, float weight)>{visibility},
                                HDUtils.GetSceneCullingMaskFromCamera(visibleInRenderRequest.hdCamera.camera),
                                visibleInRenderRequest.hdCamera.camera.fieldOfView,
                                visibleInRenderRequest.hdCamera.camera.aspect
                            );
                        }
                    }
                    else
                    {
                        bool visibleInOneViewer = false;
                        for (int i = 0; i < visibilities.Count && !visibleInOneViewer; ++i)
                        {
                            if (visibilities[i].weight > 0f)
                                visibleInOneViewer = true;
                        }
                        if (visibleInOneViewer)
                            AddHDProbeRenderRequests(visibleProbe, null, visibilities, 0);
                    }
                }
                foreach (var pair in renderRequestIndicesWhereTheProbeIsVisible)
                    ListPool<(int index, float weight)>.Release(pair.Value);
                renderRequestIndicesWhereTheProbeIsVisible.Clear();

                // Local function to share common code between view dependent and view independent requests
                void AddHDProbeRenderRequests(
                    HDProbe visibleProbe,
                    Transform viewerTransform,
                    List<(int index, float weight)> visibilities,
                    ulong overrideSceneCullingMask,
                    float referenceFieldOfView = 90,
                    float referenceAspect = 1
                )
                {
                    var position = ProbeCapturePositionSettings.ComputeFrom(
                        visibleProbe,
                        viewerTransform
                    );
                    cameraSettings.Clear();
                    cameraPositionSettings.Clear();
                    HDRenderUtilities.GenerateRenderingSettingsFor(
                        visibleProbe.settings, position,
                        cameraSettings, cameraPositionSettings, overrideSceneCullingMask,
                        referenceFieldOfView: referenceFieldOfView,
                        referenceAspect: referenceAspect
                    );

                    switch (visibleProbe.type)
                    {
                        case ProbeSettings.ProbeType.ReflectionProbe:
                            int desiredProbeSize = (int)((HDRenderPipeline)RenderPipelineManager.currentPipeline).currentPlatformRenderPipelineSettings.lightLoopSettings.reflectionCubemapSize;
                            if (visibleProbe.realtimeTexture == null || visibleProbe.realtimeTexture.width != desiredProbeSize)
                            {
                                visibleProbe.SetTexture(ProbeSettings.Mode.Realtime, HDRenderUtilities.CreateReflectionProbeRenderTarget(desiredProbeSize));
                            }
                            break;
                        case ProbeSettings.ProbeType.PlanarProbe:
                            int desiredPlanarProbeSize = (int)((HDRenderPipeline)RenderPipelineManager.currentPipeline).currentPlatformRenderPipelineSettings.lightLoopSettings.planarReflectionTextureSize;
                            if (visibleProbe.realtimeTexture == null || visibleProbe.realtimeTexture.width != desiredPlanarProbeSize)
                            {
                                visibleProbe.SetTexture(ProbeSettings.Mode.Realtime, HDRenderUtilities.CreatePlanarProbeRenderTarget(desiredPlanarProbeSize));
                            }
                            // Set the viewer's camera as the default camera anchor
                            for (var i = 0; i < cameraSettings.Count; ++i)
                            {
                                var v = cameraSettings[i];
                                if (v.volumes.anchorOverride == null)
                                {
                                    v.volumes.anchorOverride = viewerTransform;
                                    cameraSettings[i] = v;
                                }
                            }
                            break;
                    }

                    for (int j = 0; j < cameraSettings.Count; ++j)
                    {
                        var camera = m_ProbeCameraCache.GetOrCreate((viewerTransform, visibleProbe, j), Time.frameCount);
                        var additionalCameraData = camera.GetComponent<HDAdditionalCameraData>();

                        if (additionalCameraData == null)
                            additionalCameraData = camera.gameObject.AddComponent<HDAdditionalCameraData>();
                        additionalCameraData.hasPersistentHistory = true;

                        // We need to set a targetTexture with the right otherwise when setting pixelRect, it will be rescaled internally to the size of the screen
                        camera.targetTexture = visibleProbe.realtimeTexture;
                        camera.gameObject.hideFlags = HideFlags.HideAndDontSave;
                        camera.gameObject.SetActive(false);

                        // Warning: accessing Object.name generate 48B of garbage at each frame here
                        // camera.name = HDUtils.ComputeProbeCameraName(visibleProbe.name, j, viewerTransform?.name);
                        // Non Alloc version of ComputeProbeCameraName but without the viewerTransform name part
                        camera.name = visibleProbe.probeName[j];

                        camera.ApplySettings(cameraSettings[j]);
                        camera.ApplySettings(cameraPositionSettings[j]);
                        camera.cameraType = CameraType.Reflection;
                        camera.pixelRect = new Rect(0, 0, visibleProbe.realtimeTexture.width, visibleProbe.realtimeTexture.height);

                        var _cullingResults = UnsafeGenericPool<HDCullingResults>.Get();
                        _cullingResults.Reset();

                        if (!(TryCalculateFrameParameters(
                                camera,
                                m_XRSystem.emptyPass,
                                out _,
                                out var hdCamera,
                                out var cullingParameters
                            )
                            && TryCull(
                                camera, hdCamera, renderContext, m_SkyManager, cullingParameters, m_Asset,
                                ref _cullingResults
                            )))
                        {
                            // Skip request and free resources
                            Object.Destroy(camera);
                            UnsafeGenericPool<HDCullingResults>.Release(_cullingResults);
                            continue;
                        }
                        HDAdditionalCameraData hdCam;
                        camera.TryGetComponent<HDAdditionalCameraData>(out hdCam);
                        hdCam.flipYMode = visibleProbe.type == ProbeSettings.ProbeType.ReflectionProbe
                                ? HDAdditionalCameraData.FlipYMode.ForceFlipY
                                : HDAdditionalCameraData.FlipYMode.Automatic;

                        if (!visibleProbe.realtimeTexture.IsCreated())
                            visibleProbe.realtimeTexture.Create();

                        visibleProbe.SetRenderData(
                            ProbeSettings.Mode.Realtime,
                            new HDProbe.RenderData(
                                camera.worldToCameraMatrix,
                                camera.projectionMatrix,
                                camera.transform.position,
                                camera.transform.rotation,
                                cameraSettings[j].frustum.fieldOfView,
                                cameraSettings[j].frustum.aspect
                            )
                        );

                        // TODO: Assign the actual final target to render to.
                        //   Currently, we use a target for each probe, and then copy it into the cache before using it
                        //   during the lighting pass.
                        //   But what we actually want here, is to render directly into the cache (either CubeArray,
                        //   or Texture2DArray)
                        //   To do so, we need to first allocate in the cache the location of the target and then assign
                        //   it here.
                        var request = new RenderRequest
                        {
                            hdCamera = hdCamera,
                            cullingResults = _cullingResults,
                            clearCameraSettings = true,
                            dependsOnRenderRequestIndices = ListPool<int>.Get(),
                            index = renderRequests.Count,
                            cameraSettings = cameraSettings[j]
                            // TODO: store DecalCullResult
                        };

                        // As we render realtime texture on GPU side, we must tag the texture so our texture array cache detect that something have change
                        visibleProbe.realtimeTexture.IncrementUpdateCount();

                        if (cameraSettings.Count > 1)
                        {
                            var face = (CubemapFace)j;
                            request.target = new RenderRequest.Target
                            {
                                copyToTarget = visibleProbe.realtimeTexture,
                                face = face
                            };
                        }
                        else
                        {
                            request.target = new RenderRequest.Target
                            {
                                id = visibleProbe.realtimeTexture,
                                face = CubemapFace.Unknown
                            };
                        }
                        renderRequests.Add(request);


                        foreach (var visibility in visibilities)
                            renderRequests[visibility.index].dependsOnRenderRequestIndices.Add(request.index);
                    }
                }

                // TODO: Refactor into a method. If possible remove the intermediate target
                // Find max size for Cubemap face targets and resize/allocate if required the intermediate render target
                {
                    var size = Vector2Int.zero;
                    for (int i = 0; i < renderRequests.Count; ++i)
                    {
                        var renderRequest = renderRequests[i];
                        var isCubemapFaceTarget = renderRequest.target.face != CubemapFace.Unknown;
                        if (!isCubemapFaceTarget)
                            continue;

                        var width = renderRequest.hdCamera.actualWidth;
                        var height = renderRequest.hdCamera.actualHeight;
                        size.x = Mathf.Max(width, size.x);
                        size.y = Mathf.Max(height, size.y);
                    }

                    if (size != Vector2.zero)
                    {
                        if (m_TemporaryTargetForCubemaps != null)
                        {
                            if (m_TemporaryTargetForCubemaps.width != size.x
                                || m_TemporaryTargetForCubemaps.height != size.y)
                            {
                                m_TemporaryTargetForCubemaps.Release();
                                m_TemporaryTargetForCubemaps = null;
                            }
                        }
                        if (m_TemporaryTargetForCubemaps == null)
                        {
                            m_TemporaryTargetForCubemaps = new RenderTexture(
                                size.x, size.y, 1, GraphicsFormat.R16G16B16A16_SFloat
                            )
                            {
                                autoGenerateMips = false,
                                useMipMap = false,
                                name = "Temporary Target For Cubemap Face",
                                volumeDepth = 1,
                                useDynamicScale = false
                            };
                        }
                    }
                }

                using (ListPool<int>.Get(out List<int> renderRequestIndicesToRender))
                {
                    // Flatten the render requests graph in an array that guarantee dependency constraints
                    {
                        using (GenericPool<Stack<int>>.Get(out Stack<int> stack))
                        {
                            stack.Clear();
                            for (int i = rootRenderRequestIndices.Count -1; i >= 0; --i)
                            {
                                stack.Push(rootRenderRequestIndices[i]);
                                while (stack.Count > 0)
                                {
                                    var index = stack.Pop();
                                    if (!renderRequestIndicesToRender.Contains(index))
                                        renderRequestIndicesToRender.Add(index);

                                    var request = renderRequests[index];
                                    for (int j = 0; j < request.dependsOnRenderRequestIndices.Count; ++j)
                                        stack.Push(request.dependsOnRenderRequestIndices[j]);
                                }
                            }
                        }
                    }
                    // Execute render request graph, in reverse order
                    for (int i = renderRequestIndicesToRender.Count - 1; i >= 0; --i)
                    {
                        var renderRequestIndex = renderRequestIndicesToRender[i];
                        var renderRequest = renderRequests[renderRequestIndex];

                        var cmd = CommandBufferPool.Get("");

                        // TODO: Avoid the intermediate target and render directly into final target
                        //  CommandBuffer.Blit does not work on Cubemap faces
                        //  So we use an intermediate RT to perform a CommandBuffer.CopyTexture in the target Cubemap face
                        if (renderRequest.target.face != CubemapFace.Unknown)
                        {
                            if (!m_TemporaryTargetForCubemaps.IsCreated())
                                m_TemporaryTargetForCubemaps.Create();

                            var hdCamera = renderRequest.hdCamera;
                            ref var target = ref renderRequest.target;
                            target.id = m_TemporaryTargetForCubemaps;
                        }


                        // var aovRequestIndex = 0;
                        foreach (var aovRequest in renderRequest.hdCamera.aovRequests)
                        {
                            using (new ProfilingScope(cmd, ProfilingSampler.Get(HDProfileId.HDRenderPipelineRenderAOV)))
                            {
                                cmd.SetInvertCulling(renderRequest.cameraSettings.invertFaceCulling);
                                ExecuteRenderRequest(renderRequest, renderContext, cmd, aovRequest);
                                cmd.SetInvertCulling(false);
                            }
                            renderContext.ExecuteCommandBuffer(cmd);
                            CommandBufferPool.Release(cmd);
                            renderContext.Submit();
                            cmd = CommandBufferPool.Get();
                        }

                        using (new ProfilingScope(cmd, ProfilingSampler.Get(HDProfileId.HDRenderPipelineRenderCamera)))
                        {
                            cmd.SetInvertCulling(renderRequest.cameraSettings.invertFaceCulling);
                            UnityEngine.Rendering.RenderPipeline.BeginCameraRendering(renderContext, renderRequest.hdCamera.camera);
                            ExecuteRenderRequest(renderRequest, renderContext, cmd, AOVRequestData.defaultAOVRequestDataNonAlloc);
                            cmd.SetInvertCulling(false);
                            UnityEngine.Rendering.RenderPipeline.EndCameraRendering(renderContext, renderRequest.hdCamera.camera);
                        }

                        {
                            var target = renderRequest.target;
                            // Handle the copy if requested
                            if (target.copyToTarget != null)
                            {
                                cmd.CopyTexture(
                                    target.id, 0, 0, 0, 0, renderRequest.hdCamera.actualWidth, renderRequest.hdCamera.actualHeight,
                                    target.copyToTarget, (int)target.face, 0, 0, 0
                                );
                            }
                            if (renderRequest.clearCameraSettings)
                                // release reference because the RenderTexture might be destroyed before the camera
                                renderRequest.hdCamera.camera.targetTexture = null;

                            ListPool<int>.Release(renderRequest.dependsOnRenderRequestIndices);

                            // Culling results can be shared between render requests: clear only when required
                            if (!skipClearCullingResults.Contains(renderRequest.index))
                            {
                                renderRequest.cullingResults.decalCullResults?.Clear();
                                UnsafeGenericPool<HDCullingResults>.Release(renderRequest.cullingResults);
                            }
                        }

                        // Render XR mirror view once all render requests have been completed
                        if (i == 0 && renderRequest.hdCamera.camera.cameraType == CameraType.Game)
                        {
                            m_XRSystem.RenderMirrorView(cmd);
                        }

                        // Now that all cameras have been rendered, let's propagate the data required for screen space shadows
                        PropagateScreenSpaceShadowData();

                        renderContext.ExecuteCommandBuffer(cmd);
                        CommandBufferPool.Release(cmd);
                        renderContext.Submit();
                    }
                }
            }

            m_XRSystem.ReleaseFrame();
            UnityEngine.Rendering.RenderPipeline.EndFrameRendering(renderContext, cameras);
        }


        void PropagateScreenSpaceShadowData()
        {
            // For every unique light that has been registered, update the previous transform
            foreach (HDAdditionalLightData lightData in m_ScreenSpaceShadowsUnion)
            {
                lightData.previousTransform = lightData.transform.localToWorldMatrix;
                lightData.previousScreenSpaceShadowIndex = lightData.screenSpaceShadowIndex;
            }
        }

        void ExecuteRenderRequest(
            RenderRequest renderRequest,
            ScriptableRenderContext renderContext,
            CommandBuffer cmd,
            AOVRequestData aovRequest
        )
        {

            InitializeGlobalResources(renderContext);

            var hdCamera = renderRequest.hdCamera;
            var camera = hdCamera.camera;
            var cullingResults = renderRequest.cullingResults.cullingResults;
            var customPassCullingResults = renderRequest.cullingResults.customPassCullingResults ?? cullingResults;
            var hdProbeCullingResults = renderRequest.cullingResults.hdProbeCullingResults;
            var decalCullingResults = renderRequest.cullingResults.decalCullResults;
            var target = renderRequest.target;

            // Updates RTHandle
            hdCamera.BeginRender(cmd);

            using (ListPool<RTHandle>.Get(out var aovBuffers))
            {
                aovRequest.AllocateTargetTexturesIfRequired(ref aovBuffers);

            // If we render a reflection view or a preview we should not display any debug information
            // This need to be call before ApplyDebugDisplaySettings()
            if (camera.cameraType == CameraType.Reflection || camera.cameraType == CameraType.Preview)
            {
                // Neutral allow to disable all debug settings
                m_CurrentDebugDisplaySettings = s_NeutralDebugDisplaySettings;
            }
            else
            {
                // Make sure we are in sync with the debug menu for the msaa count
                m_MSAASamples = m_DebugDisplaySettings.data.msaaSamples;
                m_SharedRTManager.SetNumMSAASamples(m_MSAASamples);

                m_DebugDisplaySettings.UpdateCameraFreezeOptions();

                m_CurrentDebugDisplaySettings = m_DebugDisplaySettings;
            }

            aovRequest.SetupDebugData(ref m_CurrentDebugDisplaySettings);

            if (hdCamera.frameSettings.IsEnabled(FrameSettingsField.RayTracing))
            {
                // Must update after getting DebugDisplaySettings
                m_RayCountManager.ClearRayCount(cmd, hdCamera, m_CurrentDebugDisplaySettings.data.countRays);
            }


            if (hdCamera.frameSettings.IsEnabled(FrameSettingsField.Decals))
            {
                using (new ProfilingScope(cmd, ProfilingSampler.Get(HDProfileId.DBufferPrepareDrawData)))
                {
                    // TODO: update singleton with DecalCullResults
                    DecalSystem.instance.CurrentCamera = hdCamera.camera; // Singletons are extremely dangerous...
                    DecalSystem.instance.LoadCullResults(decalCullingResults);
                    DecalSystem.instance.UpdateCachedMaterialData();    // textures, alpha or fade distances could've changed
                    DecalSystem.instance.CreateDrawData();              // prepare data is separate from draw
                    DecalSystem.instance.UpdateTextureAtlas(cmd);       // as this is only used for transparent pass, would've been nice not to have to do this if no transparent renderers are visible, needs to happen after CreateDrawData
                }
            }

            using (new ProfilingScope(cmd, ProfilingSampler.Get(HDProfileId.VolumeUpdate)))
            {
                VolumeManager.instance.Update(hdCamera.volumeAnchor, hdCamera.volumeLayerMask);
                // We need to cache the max shadow distance to make sure the culling uses the correct value. Refer to the comment
                // above m_ShadowMaxDistance in hdCamera.
                hdCamera.shadowMaxDistance = VolumeManager.instance.stack.GetComponent<HDShadowSettings>().maxShadowDistance.value;
                if (hdCamera.frameSettings.IsEnabled(FrameSettingsField.CustomPass))
                    CustomPassVolume.Update(hdCamera);
            }

            // Do anything we need to do upon a new frame.
            // The NewFrame must be after the VolumeManager update and before Resize because it uses properties set in NewFrame
            LightLoopNewFrame(hdCamera.frameSettings);

            // Apparently scissor states can leak from editor code. As it is not used currently in HDRP (apart from VR). We disable scissor at the beginning of the frame.
            cmd.DisableScissorRect();

            Resize(hdCamera);
            m_PostProcessSystem.BeginFrame(cmd, hdCamera, this);

            ApplyDebugDisplaySettings(hdCamera, cmd);
            m_SkyManager.UpdateCurrentSkySettings(hdCamera);

            SetupCameraProperties(hdCamera, renderContext, cmd);

            PushGlobalParams(hdCamera, cmd);
            VFXManager.ProcessCameraCommand(camera, cmd);

            // TODO: Find a correct place to bind these material textures
            // We have to bind the material specific global parameters in this mode
            foreach (var material in m_MaterialList)
                material.Bind(cmd);

            // Frustum cull density volumes on the CPU. Can be performed as soon as the camera is set up.
            DensityVolumeList densityVolumes = PrepareVisibleDensityVolumeList(hdCamera, cmd, m_Time);

            // Frustum cull probe volumes on the CPU. Can be performed as soon as the camera is set up.
            ProbeVolumeList probeVolumes = m_ProbeVolumeSystem.PrepareVisibleProbeVolumeList(renderContext, hdCamera, cmd);

            // Note: Legacy Unity behave like this for ShadowMask
            // When you select ShadowMask in Lighting panel it recompile shaders on the fly with the SHADOW_MASK keyword.
            // However there is no C# function that we can query to know what mode have been select in Lighting Panel and it will be wrong anyway. Lighting Panel setup what will be the next bake mode. But until light is bake, it is wrong.
            // Currently to know if you need shadow mask you need to go through all visible lights (of CullResult), check the LightBakingOutput struct and look at lightmapBakeType/mixedLightingMode. If one light have shadow mask bake mode, then you need shadow mask features (i.e extra Gbuffer).
            // It mean that when we build a standalone player, if we detect a light with bake shadow mask, we generate all shader variant (with and without shadow mask) and at runtime, when a bake shadow mask light is visible, we dynamically allocate an extra GBuffer and switch the shader.
            // So the first thing to do is to go through all the light: PrepareLightsForGPU
<<<<<<< HEAD
            bool enableBakeShadowMask;
            using (new ProfilingSample(cmd, "TP_PrepareLightsForGPU", CustomSamplerId.TPPrepareLightsForGPU.GetSampler()))
            {
                enableBakeShadowMask = PrepareLightsForGPU(cmd, hdCamera, cullingResults, hdProbeCullingResults, densityVolumes, probeVolumes, m_CurrentDebugDisplaySettings, aovRequest);
=======
            bool enableBakeShadowMask = PrepareLightsForGPU(cmd, hdCamera, cullingResults, hdProbeCullingResults, densityVolumes, m_CurrentDebugDisplaySettings, aovRequest);

            // Let's bind as soon as possible the light data
            BindLightDataParameters(hdCamera, cmd);
>>>>>>> d786c6ac

            // Configure all the keywords
            ConfigureKeywords(enableBakeShadowMask, hdCamera, cmd);

            // Caution: We require sun light here as some skies use the sun light to render, it means that UpdateSkyEnvironment must be called after PrepareLightsForGPU.
            // TODO: Try to arrange code so we can trigger this call earlier and use async compute here to run sky convolution during other passes (once we move convolution shader to compute).
            if (!m_CurrentDebugDisplaySettings.IsMatcapViewEnabled(hdCamera))
                UpdateSkyEnvironment(hdCamera, m_FrameCount, cmd);
            else
                cmd.SetGlobalTexture(HDShaderIDs._SkyTexture, CoreUtils.magentaCubeTextureArray);


            if (GL.wireframe)
            {
                RenderWireFrame(cullingResults, hdCamera, target.id, renderContext, cmd);
                return;
            }

            if (m_RenderGraph.enabled)
            {
                ExecuteWithRenderGraph(renderRequest, aovRequest, aovBuffers, renderContext, cmd);
                return;
            }

            hdCamera.xr.StartSinglePass(cmd, camera, renderContext);

            ClearBuffers(hdCamera, cmd);

            // Render XR occlusion mesh to depth buffer early in the frame to improve performance
            if (hdCamera.xr.enabled && m_Asset.currentPlatformRenderPipelineSettings.xrSettings.occlusionMesh)
            {
                hdCamera.xr.StopSinglePass(cmd, camera, renderContext);
                hdCamera.xr.RenderOcclusionMeshes(cmd, m_SharedRTManager.GetDepthStencilBuffer(hdCamera.frameSettings.IsEnabled(FrameSettingsField.MSAA)));
                hdCamera.xr.StartSinglePass(cmd, camera, renderContext);
            }

            // Bind the custom color/depth before the first custom pass
            if (hdCamera.frameSettings.IsEnabled(FrameSettingsField.CustomPass))
            {
                if (m_CustomPassColorBuffer.IsValueCreated)
                    cmd.SetGlobalTexture(HDShaderIDs._CustomColorTexture, m_CustomPassColorBuffer.Value);
                if (m_CustomPassDepthBuffer.IsValueCreated)
                    cmd.SetGlobalTexture(HDShaderIDs._CustomDepthTexture, m_CustomPassDepthBuffer.Value);
            }

            RenderCustomPass(renderContext, cmd, hdCamera, customPassCullingResults, CustomPassInjectionPoint.BeforeRendering);

            bool shouldRenderMotionVectorAfterGBuffer = RenderDepthPrepass(cullingResults, hdCamera, renderContext, cmd);
            if (!shouldRenderMotionVectorAfterGBuffer)
            {
                // If objects motion vectors if enabled, this will render the objects with motion vector into the target buffers (in addition to the depth)
                // Note: An object with motion vector must not be render in the prepass otherwise we can have motion vector write that should have been rejected
                RenderObjectsMotionVectors(cullingResults, hdCamera, renderContext, cmd);
            }

            PreRenderSky(hdCamera, cmd);

            // Now that all depths have been rendered, resolve the depth buffer
            m_SharedRTManager.ResolveSharedRT(cmd, hdCamera);

            RenderDecals(hdCamera, cmd, renderContext, cullingResults);

            RenderGBuffer(cullingResults, hdCamera, renderContext, cmd);

            // We can now bind the normal buffer to be use by any effect
            m_SharedRTManager.BindNormalBuffer(cmd);

            // After Depth and Normals/roughness including decals
            RenderCustomPass(renderContext, cmd, hdCamera, customPassCullingResults, CustomPassInjectionPoint.AfterOpaqueDepthAndNormal);

            // In both forward and deferred, everything opaque should have been rendered at this point so we can safely copy the depth buffer for later processing.
            GenerateDepthPyramid(hdCamera, cmd, FullScreenDebugMode.DepthPyramid);

            // Depth texture is now ready, bind it (Depth buffer could have been bind before if DBuffer is enable)
            cmd.SetGlobalTexture(HDShaderIDs._CameraDepthTexture, m_SharedRTManager.GetDepthTexture());

            if (shouldRenderMotionVectorAfterGBuffer)
            {
                // See the call RenderObjectsMotionVectors() above and comment
                RenderObjectsMotionVectors(cullingResults, hdCamera, renderContext, cmd);
            }

            RenderCameraMotionVectors(cullingResults, hdCamera, renderContext, cmd);

#if UNITY_EDITOR
            var showGizmos = camera.cameraType == CameraType.SceneView ||
                            (camera.targetTexture == null && camera.cameraType == CameraType.Game);
#endif

            RenderTransparencyOverdraw(cullingResults, hdCamera, renderContext, cmd);

            if (m_CurrentDebugDisplaySettings.IsDebugMaterialDisplayEnabled() || m_CurrentDebugDisplaySettings.IsMaterialValidationEnabled() || CoreUtils.IsSceneLightingDisabled(hdCamera.camera))
            {
                RenderDebugViewMaterial(cullingResults, hdCamera, renderContext, cmd);
            }
            else if (hdCamera.frameSettings.IsEnabled(FrameSettingsField.RayTracing) &&
                     VolumeManager.instance.stack.GetComponent<PathTracing>().enable.value)
            {
                // Update the light clusters that we need to update
                BuildRayTracingLightCluster(cmd, hdCamera);

                // We only request the light cluster if we are gonna use it for debug mode
                if (FullScreenDebugMode.LightCluster == m_CurrentDebugDisplaySettings.data.fullScreenDebugMode && GetRayTracingClusterState())
                {
                    HDRaytracingLightCluster lightCluster = RequestLightCluster();
                    lightCluster.EvaluateClusterDebugView(cmd, hdCamera);
                }

                RenderPathTracing(hdCamera, cmd, m_CameraColorBuffer, renderContext, m_FrameCount);
            }
            else
            {

                // When debug is enabled we need to clear otherwise we may see non-shadows areas with stale values.
                if (hdCamera.frameSettings.IsEnabled(FrameSettingsField.ContactShadows) && m_CurrentDebugDisplaySettings.data.fullScreenDebugMode == FullScreenDebugMode.ContactShadows)
                {
                    CoreUtils.SetRenderTarget(cmd, m_ContactShadowBuffer, ClearFlag.Color, Color.clear);
                }

                bool msaaEnabled = hdCamera.frameSettings.IsEnabled(FrameSettingsField.MSAA);
                ResolveStencilBufferIfNeeded(hdCamera, m_SharedRTManager.GetDepthStencilBuffer(msaaEnabled), m_SharedRTManager.GetStencilBuffer(msaaEnabled), cmd);

                hdCamera.xr.StopSinglePass(cmd, camera, renderContext);

                var buildLightListTask = new HDGPUAsyncTask("Build light list", ComputeQueueType.Background);
                // It is important that this task is in the same queue as the build light list due to dependency it has on it. If really need to move it, put an extra fence to make sure buildLightListTask has finished.
                var volumeVoxelizationTask = new HDGPUAsyncTask("Volumetric voxelization", ComputeQueueType.Background);
                var SSRTask = new HDGPUAsyncTask("Screen Space Reflection", ComputeQueueType.Background);
                var SSAOTask = new HDGPUAsyncTask("SSAO", ComputeQueueType.Background);

                // Avoid garbage by explicitely passing parameters to the lambdas
                var asyncParams = new HDGPUAsyncTaskParams
                {
                    renderContext = renderContext,
                    hdCamera = hdCamera,
                    frameCount = m_FrameCount,
                };

                var haveAsyncTaskWithShadows = false;
                if (hdCamera.frameSettings.BuildLightListRunsAsync())
                {
                    buildLightListTask.Start(cmd, asyncParams, Callback, !haveAsyncTaskWithShadows);

                    haveAsyncTaskWithShadows = true;

                    void Callback(CommandBuffer c, HDGPUAsyncTaskParams a)
                        => BuildGPULightListsCommon(a.hdCamera, c);
                }

                if (hdCamera.frameSettings.VolumeVoxelizationRunsAsync())
                {
                    volumeVoxelizationTask.Start(cmd, asyncParams, Callback, !haveAsyncTaskWithShadows);

                    haveAsyncTaskWithShadows = true;

                    void Callback(CommandBuffer c, HDGPUAsyncTaskParams a)
                        => VolumeVoxelizationPass(a.hdCamera, c);
                }

                if (hdCamera.frameSettings.SSRRunsAsync())
                {
                    SSRTask.Start(cmd, asyncParams, Callback, !haveAsyncTaskWithShadows);

                    haveAsyncTaskWithShadows = true;

                void Callback(CommandBuffer c, HDGPUAsyncTaskParams a)
                        => RenderSSR(a.hdCamera, c, a.renderContext);
                }

                if (hdCamera.frameSettings.SSAORunsAsync())
                {
                    SSAOTask.Start(cmd, asyncParams, AsyncSSAODispatch, !haveAsyncTaskWithShadows);
                    haveAsyncTaskWithShadows = true;

                    void AsyncSSAODispatch(CommandBuffer c, HDGPUAsyncTaskParams a)
                        => m_AmbientOcclusionSystem.Dispatch(c, a.hdCamera, a.frameCount);
                }

                using (new ProfilingScope(cmd, ProfilingSampler.Get(HDProfileId.RenderShadowMaps)))
                {
                    // This call overwrites camera properties passed to the shader system.
                    RenderShadowMaps(renderContext, cmd, cullingResults, hdCamera);

                    hdCamera.SetupGlobalParams(cmd, m_Time, m_LastTime, m_FrameCount);
                }

                if (hdCamera.frameSettings.IsEnabled(FrameSettingsField.RayTracing))
                {
                    // Update the light clusters that we need to update
                    BuildRayTracingLightCluster(cmd, hdCamera);

                    // We only request the light cluster if we are gonna use it for debug mode
                    if (FullScreenDebugMode.LightCluster == m_CurrentDebugDisplaySettings.data.fullScreenDebugMode && GetRayTracingClusterState())
                    {
                        HDRaytracingLightCluster lightCluster = RequestLightCluster();
                        lightCluster.EvaluateClusterDebugView(cmd, hdCamera);
                    }

                    bool validIndirectDiffuse = ValidIndirectDiffuseState(hdCamera);
                    if (validIndirectDiffuse)
                    {
                        RenderIndirectDiffuse(hdCamera, cmd, renderContext, m_FrameCount);
                    }
                }

                if (!hdCamera.frameSettings.SSRRunsAsync())
                {
                    // Needs the depth pyramid and motion vectors, as well as the render of the previous frame.
                    RenderSSR(hdCamera, cmd, renderContext);
                }

                // Contact shadows needs the light loop so we do them after the build light list
                if (hdCamera.frameSettings.BuildLightListRunsAsync())
                {
                    buildLightListTask.EndWithPostWork(cmd, hdCamera, Callback);

                    void Callback(CommandBuffer c, HDCamera cam)
                    {
                        var hdrp = (RenderPipelineManager.currentPipeline as HDRenderPipeline);
                        var globalParams = hdrp.PrepareLightLoopGlobalParameters(cam);
                        PushLightLoopGlobalParams(globalParams, c);
                    }
                }
                else
                {
                    BuildGPULightLists(hdCamera, cmd);
                }

                if (!hdCamera.frameSettings.SSAORunsAsync())
                    m_AmbientOcclusionSystem.Render(cmd, hdCamera, renderContext, m_FrameCount);

                // Run the contact shadows here as they the light list
                    HDUtils.CheckRTCreated(m_ContactShadowBuffer);
                    RenderContactShadows(hdCamera, cmd);
                    PushFullScreenDebugTexture(hdCamera, cmd, m_ContactShadowBuffer, FullScreenDebugMode.ContactShadows);

                    hdCamera.xr.StartSinglePass(cmd, camera, renderContext);
                    RenderScreenSpaceShadows(hdCamera, cmd);
                    hdCamera.xr.StopSinglePass(cmd, camera, renderContext);

                if (hdCamera.frameSettings.VolumeVoxelizationRunsAsync())
                {
                    volumeVoxelizationTask.End(cmd, hdCamera);
                }
                else
                {
                    // Perform the voxelization step which fills the density 3D texture.
                    VolumeVoxelizationPass(hdCamera, cmd);
                }

                // Render the volumetric lighting.
                // The pass requires the volume properties, the light list and the shadows, and can run async.
                VolumetricLightingPass(hdCamera, cmd, m_FrameCount);

                if (hdCamera.frameSettings.SSAORunsAsync())
                {
                    SSAOTask.EndWithPostWork(cmd, hdCamera, Callback);
                    void Callback(CommandBuffer c, HDCamera cam)
                    {
                        var hdrp = (RenderPipelineManager.currentPipeline as HDRenderPipeline);
                        hdrp.m_AmbientOcclusionSystem.PostDispatchWork(c, cam);
                    }
                }

                SetContactShadowsTexture(hdCamera, m_ContactShadowBuffer, cmd);


                if (hdCamera.frameSettings.SSRRunsAsync())
                {
                    SSRTask.End(cmd, hdCamera);
                }

                hdCamera.xr.StartSinglePass(cmd, camera, renderContext);

                RenderDeferredLighting(hdCamera, cmd);

                RenderForwardOpaque(cullingResults, hdCamera, renderContext, cmd);

                m_SharedRTManager.ResolveMSAAColor(cmd, hdCamera, m_CameraSssDiffuseLightingMSAABuffer, m_CameraSssDiffuseLightingBuffer);
                m_SharedRTManager.ResolveMSAAColor(cmd, hdCamera, GetSSSBufferMSAA(), GetSSSBuffer());

                // SSS pass here handle both SSS material from deferred and forward
                RenderSubsurfaceScattering(hdCamera, cmd, hdCamera.frameSettings.IsEnabled(FrameSettingsField.MSAA) ? m_CameraColorMSAABuffer : m_CameraColorBuffer,
                    m_CameraSssDiffuseLightingBuffer, m_SharedRTManager.GetDepthStencilBuffer(hdCamera.frameSettings.IsEnabled(FrameSettingsField.MSAA)), m_SharedRTManager.GetDepthTexture());

                RenderForwardEmissive(cullingResults, hdCamera, renderContext, cmd);

                RenderSky(hdCamera, cmd);

                // Send all the geometry graphics buffer to client systems if required (must be done after the pyramid and before the transparent depth pre-pass)
                SendGeometryGraphicsBuffers(cmd, hdCamera);

                m_PostProcessSystem.DoUserAfterOpaqueAndSky(cmd, hdCamera, m_CameraColorBuffer);

                RenderTransparentDepthPrepass(cullingResults, hdCamera, renderContext, cmd);

                if (hdCamera.frameSettings.IsEnabled(FrameSettingsField.RayTracing))
                {
                    RaytracingRecursiveRender(hdCamera, cmd, renderContext, cullingResults);
                }

                // To allow users to fetch the current color buffer, we temporarily bind the camera color buffer
                cmd.SetGlobalTexture(HDShaderIDs._ColorPyramidTexture, m_CameraColorBuffer);
                RenderCustomPass(renderContext, cmd, hdCamera, customPassCullingResults, CustomPassInjectionPoint.BeforePreRefraction);

                // Render pre refraction objects
                RenderForwardTransparent(cullingResults, hdCamera, true, renderContext, cmd);

                if (hdCamera.frameSettings.IsEnabled(FrameSettingsField.RoughRefraction))
                {
                    // First resolution of the color buffer for the color pyramid
                    m_SharedRTManager.ResolveMSAAColor(cmd, hdCamera, m_CameraColorMSAABuffer, m_CameraColorBuffer);

                    RenderColorPyramid(hdCamera, cmd, true);

                    // Bind current color pyramid for shader graph SceneColorNode on transparent objects
                    cmd.SetGlobalTexture(HDShaderIDs._ColorPyramidTexture, hdCamera.GetCurrentFrameRT((int)HDCameraFrameHistoryType.ColorBufferMipChain));
                }
                else
                {
                    cmd.SetGlobalTexture(HDShaderIDs._ColorPyramidTexture, TextureXR.GetBlackTexture());
                }

                // We don't have access to the color pyramid with transparent if rough refraction is disabled
                RenderCustomPass(renderContext, cmd, hdCamera, customPassCullingResults, CustomPassInjectionPoint.BeforeTransparent);

                // Render all type of transparent forward (unlit, lit, complex (hair...)) to keep the sorting between transparent objects.
                RenderForwardTransparent(cullingResults, hdCamera, false, renderContext, cmd);

                // We push the motion vector debug texture here as transparent object can overwrite the motion vector texture content.
                if(m_Asset.currentPlatformRenderPipelineSettings.supportMotionVectors)
                    PushFullScreenDebugTexture(hdCamera, cmd, m_SharedRTManager.GetMotionVectorsBuffer(), FullScreenDebugMode.MotionVectors);

                // Second resolve the color buffer for finishing the frame
                m_SharedRTManager.ResolveMSAAColor(cmd, hdCamera, m_CameraColorMSAABuffer, m_CameraColorBuffer);

                // Render All forward error
                RenderForwardError(cullingResults, hdCamera, renderContext, cmd);

                DownsampleDepthForLowResTransparency(hdCamera, cmd);

                RenderLowResTransparent(cullingResults, hdCamera, renderContext, cmd);

                UpsampleTransparent(hdCamera, cmd);

                // Fill depth buffer to reduce artifact for transparent object during postprocess
                RenderTransparentDepthPostpass(cullingResults, hdCamera, renderContext, cmd);

                RenderColorPyramid(hdCamera, cmd, false);

                AccumulateDistortion(cullingResults, hdCamera, renderContext, cmd);
                RenderDistortion(hdCamera, cmd);

                PushFullScreenDebugTexture(hdCamera, cmd, m_CameraColorBuffer, FullScreenDebugMode.NanTracker);
                PushFullScreenLightingDebugTexture(hdCamera, cmd, m_CameraColorBuffer);

#if UNITY_EDITOR
                // Render gizmos that should be affected by post processes
                if (showGizmos)
                {
                    if(m_CurrentDebugDisplaySettings.GetDebugLightingMode() == DebugLightingMode.MatcapView)
                    {
                        Gizmos.exposure = Texture2D.blackTexture;
                    }
                    else
                    {
                        Gizmos.exposure = m_PostProcessSystem.GetExposureTexture(hdCamera).rt;
                    }

                    RenderGizmos(cmd, camera, renderContext, GizmoSubset.PreImageEffects);
                }
#endif
            }


            // At this point, m_CameraColorBuffer has been filled by either debug views are regular rendering so we can push it here.
            PushColorPickerDebugTexture(cmd, hdCamera, m_CameraColorBuffer);

            RenderCustomPass(renderContext, cmd, hdCamera, customPassCullingResults, CustomPassInjectionPoint.BeforePostProcess);

            aovRequest.PushCameraTexture(cmd, AOVBuffers.Color, hdCamera, m_CameraColorBuffer, aovBuffers);
            RenderPostProcess(cullingResults, hdCamera, target.id, renderContext, cmd);

            bool hasAfterPostProcessCustomPass = RenderCustomPass(renderContext, cmd, hdCamera, customPassCullingResults, CustomPassInjectionPoint.AfterPostProcess);

            // Copy and rescale depth buffer for XR devices
            if (hdCamera.xr.enabled && hdCamera.xr.copyDepth)
            {
                using (new ProfilingScope(cmd, ProfilingSampler.Get(HDProfileId.XRDepthCopy)))
                {
                    var depthBuffer = m_SharedRTManager.GetDepthStencilBuffer();
                    var rtScale = depthBuffer.rtHandleProperties.rtHandleScale / DynamicResolutionHandler.instance.GetCurrentScale();

                    m_CopyDepthPropertyBlock.SetTexture(HDShaderIDs._InputDepth, depthBuffer);
                    m_CopyDepthPropertyBlock.SetVector(HDShaderIDs._BlitScaleBias, rtScale);
                    m_CopyDepthPropertyBlock.SetInt("_FlipY", 1);

                    cmd.SetRenderTarget(target.id, 0, CubemapFace.Unknown, -1);
                    cmd.SetViewport(hdCamera.finalViewport);
                    CoreUtils.DrawFullScreen(cmd, m_CopyDepth, m_CopyDepthPropertyBlock);
                }
            }

            // In developer build, we always render post process in m_AfterPostProcessBuffer at (0,0) in which we will then render debug.
            // Because of this, we need another blit here to the final render target at the right viewport.
            if (!HDUtils.PostProcessIsFinalPass() || aovRequest.isValid || hasAfterPostProcessCustomPass)
            {
                hdCamera.ExecuteCaptureActions(m_IntermediateAfterPostProcessBuffer, cmd);

                RenderDebug(hdCamera, cmd, cullingResults);

                hdCamera.xr.StopSinglePass(cmd, hdCamera.camera, renderContext);

                using (new ProfilingScope(cmd, ProfilingSampler.Get(HDProfileId.BlitToFinalRTDevBuildOnly)))
                {
                    for (int viewIndex = 0; viewIndex < hdCamera.viewCount; ++viewIndex)
                    {
                        var finalBlitParams = PrepareFinalBlitParameters(hdCamera, viewIndex);
                        BlitFinalCameraTexture(finalBlitParams, m_BlitPropertyBlock, m_IntermediateAfterPostProcessBuffer, target.id, cmd);
                    }
                }

                aovRequest.PushCameraTexture(cmd, AOVBuffers.Output, hdCamera, m_IntermediateAfterPostProcessBuffer, aovBuffers);
            }

            // XR mirror view and blit do device
            hdCamera.xr.EndCamera(cmd, hdCamera, renderContext);

            // Send all the color graphics buffer to client systems if required.
            SendColorGraphicsBuffer(cmd, hdCamera);

            // Due to our RT handle system we don't write into the backbuffer depth buffer (as our depth buffer can be bigger than the one provided)
            // So we need to do a copy of the corresponding part of RT depth buffer in the target depth buffer in various situation:
            // - RenderTexture (camera.targetTexture != null) has a depth buffer (camera.targetTexture.depth != 0)
            // - We are rendering into the main game view (i.e not a RenderTexture camera.cameraType == CameraType.Game && hdCamera.camera.targetTexture == null) in the editor for allowing usage of Debug.DrawLine and Debug.Ray.
            // - We draw Gizmo/Icons in the editor (hdCamera.camera.targetTexture != null && camera.targetTexture.depth != 0 - The Scene view has a targetTexture and a depth texture)
            // TODO: If at some point we get proper render target aliasing, we will be able to use the provided depth texture directly with our RT handle system
            // Note: Debug.DrawLine and Debug.Ray only work in editor, not in player
            var copyDepth = hdCamera.camera.targetTexture != null && hdCamera.camera.targetTexture.depth != 0;
#if UNITY_EDITOR
            copyDepth = copyDepth || hdCamera.isMainGameView; // Specific case of Debug.DrawLine and Debug.Ray
#endif
            if (copyDepth && !hdCamera.xr.enabled)
            {
                using (new ProfilingScope(cmd, ProfilingSampler.Get(HDProfileId.CopyDepthInTargetTexture)))
                {
                    cmd.SetRenderTarget(target.id);
                    cmd.SetViewport(hdCamera.finalViewport);
                    m_CopyDepthPropertyBlock.SetTexture(HDShaderIDs._InputDepth, m_SharedRTManager.GetDepthStencilBuffer());
                    // When we are Main Game View we need to flip the depth buffer ourselves as we are after postprocess / blit that have already flipped the screen
                    m_CopyDepthPropertyBlock.SetInt("_FlipY", hdCamera.isMainGameView ? 1 : 0);
                    m_CopyDepthPropertyBlock.SetVector(HDShaderIDs._BlitScaleBias, new Vector4(1.0f, 1.0f, 0.0f, 0.0f));
                    CoreUtils.DrawFullScreen(cmd, m_CopyDepth, m_CopyDepthPropertyBlock);
                }
            }
                aovRequest.PushCameraTexture(cmd, AOVBuffers.DepthStencil, hdCamera, m_SharedRTManager.GetDepthStencilBuffer(), aovBuffers);
                aovRequest.PushCameraTexture(cmd, AOVBuffers.Normals, hdCamera, m_SharedRTManager.GetNormalBuffer(), aovBuffers);
                if (m_Asset.currentPlatformRenderPipelineSettings.supportMotionVectors)
                    aovRequest.PushCameraTexture(cmd, AOVBuffers.MotionVectors, hdCamera, m_SharedRTManager.GetMotionVectorsBuffer(), aovBuffers);

#if UNITY_EDITOR
            // We need to make sure the viewport is correctly set for the editor rendering. It might have been changed by debug overlay rendering just before.
            cmd.SetViewport(hdCamera.finalViewport);

            // Render overlay Gizmos
            if (showGizmos)
                RenderGizmos(cmd, camera, renderContext, GizmoSubset.PostImageEffects);
#endif

                aovRequest.Execute(cmd, aovBuffers, RenderOutputProperties.From(hdCamera));
            }

            // This is required so that all commands up to here are executed before EndCameraRendering is called for the user.
            // Otherwise command would not be rendered in order.
            renderContext.ExecuteCommandBuffer(cmd);
            cmd.Clear();
        }

        struct BlitFinalCameraTextureParameters
        {
            public bool                     flip;
            public int                      srcTexArraySlice;
            public int                      dstTexArraySlice;
            public Rect                     viewport;
            public Material                 blitMaterial;
        }

        internal RTHandle GetExposureTexture(HDCamera hdCamera) =>
            m_PostProcessSystem.GetExposureTexture(hdCamera);

        BlitFinalCameraTextureParameters PrepareFinalBlitParameters(HDCamera hdCamera, int viewIndex)
        {
            var parameters = new BlitFinalCameraTextureParameters();

            if (hdCamera.xr.enabled)
            {
                parameters.viewport = hdCamera.xr.GetViewport(viewIndex);
                parameters.srcTexArraySlice = viewIndex;
                parameters.dstTexArraySlice = hdCamera.xr.GetTextureArraySlice(viewIndex);
            }
            else
            {
                parameters.viewport = hdCamera.finalViewport;
                parameters.srcTexArraySlice = -1;
                parameters.dstTexArraySlice = -1;
            }

            parameters.flip = hdCamera.flipYMode == HDAdditionalCameraData.FlipYMode.ForceFlipY || hdCamera.isMainGameView;
            parameters.blitMaterial = HDUtils.GetBlitMaterial(TextureXR.useTexArray ? TextureDimension.Tex2DArray : TextureDimension.Tex2D, singleSlice: parameters.srcTexArraySlice >= 0);

            return parameters;
        }

        static void BlitFinalCameraTexture(BlitFinalCameraTextureParameters parameters, MaterialPropertyBlock propertyBlock, RTHandle source, RenderTargetIdentifier destination, CommandBuffer cmd)
        {
            // Here we can't use the viewport scale provided in hdCamera. The reason is that this scale is for internal rendering before post process with dynamic resolution factored in.
            // Here the input texture is already at the viewport size but may be smaller than the RT itself (because of the RTHandle system) so we compute the scale specifically here.
            var scaleBias = new Vector4((float)parameters.viewport.width / source.rt.width, (float)parameters.viewport.height / source.rt.height, 0.0f, 0.0f);

            if (parameters.flip)
            {
                scaleBias.w = scaleBias.y;
                scaleBias.y *= -1;
            }

            propertyBlock.SetTexture(HDShaderIDs._BlitTexture, source);
            propertyBlock.SetVector(HDShaderIDs._BlitScaleBias, scaleBias);
            propertyBlock.SetFloat(HDShaderIDs._BlitMipLevel, 0);
            propertyBlock.SetInt(HDShaderIDs._BlitTexArraySlice, parameters.srcTexArraySlice);
            HDUtils.DrawFullScreen(cmd, parameters.viewport, parameters.blitMaterial, destination, propertyBlock, 0, parameters.dstTexArraySlice);
        }

        void SetupCameraProperties(HDCamera hdCamera, ScriptableRenderContext renderContext, CommandBuffer cmd)
        {
            // The next 2 functions are required to flush the command buffer before calling functions directly on the render context.
            // This way, the commands will execute in the order specified by the C# code.
            renderContext.ExecuteCommandBuffer(cmd);
            cmd.Clear();

            if (hdCamera.xr.legacyMultipassEnabled)
                renderContext.SetupCameraProperties(hdCamera.camera, hdCamera.xr.enabled, hdCamera.xr.legacyMultipassEye);
            else
                renderContext.SetupCameraProperties(hdCamera.camera, hdCamera.xr.enabled);
        }

        void InitializeGlobalResources(ScriptableRenderContext renderContext)
        {
            // Global resources initialization
            var cmd = CommandBufferPool.Get("");
            // Init material if needed
            for (int bsdfIdx = 0; bsdfIdx < m_IBLFilterArray.Length; ++bsdfIdx)
            {
                if (!m_IBLFilterArray[bsdfIdx].IsInitialized())
                    m_IBLFilterArray[bsdfIdx].Initialize(cmd);
            }

            foreach (var material in m_MaterialList)
                material.RenderInit(cmd);

            TextureXR.Initialize(cmd, defaultResources.shaders.clearUIntTextureCS);

            renderContext.ExecuteCommandBuffer(cmd);
            CommandBufferPool.Release(cmd);
        }

        bool TryCalculateFrameParameters(
            Camera camera,
            XRPass xrPass,
            out HDAdditionalCameraData additionalCameraData,
            out HDCamera hdCamera,
            out ScriptableCullingParameters cullingParams
        )
        {
            // First, get aggregate of frame settings base on global settings, camera frame settings and debug settings
            // Note: the SceneView camera will never have additionalCameraData
            additionalCameraData = HDUtils.TryGetAdditionalCameraDataOrDefault(camera);
            hdCamera = default;
            cullingParams = default;

            FrameSettings currentFrameSettings = new FrameSettings();
            // Compute the FrameSettings actually used to draw the frame
            // FrameSettingsHistory do the same while keeping all step of FrameSettings aggregation in memory for DebugMenu
            if (m_FrameSettingsHistoryEnabled && camera.cameraType != CameraType.Preview && camera.cameraType != CameraType.Reflection)
                FrameSettingsHistory.AggregateFrameSettings(ref currentFrameSettings, camera, additionalCameraData, m_Asset, m_DefaultAsset);
            else
                FrameSettings.AggregateFrameSettings(ref currentFrameSettings, camera, additionalCameraData, m_Asset, m_DefaultAsset);

            // Specific pass to simply display the content of the camera buffer if users have fill it themselves (like video player)
            if (additionalCameraData.fullscreenPassthrough)
                return false;

            // Retrieve debug display settings to init FrameSettings, unless we are a reflection and in this case we don't have debug settings apply.
            DebugDisplaySettings debugDisplaySettings = (camera.cameraType == CameraType.Reflection || camera.cameraType == CameraType.Preview) ? s_NeutralDebugDisplaySettings : m_DebugDisplaySettings;

            // Disable post process if we enable debug mode or if the post process layer is disabled
            if (debugDisplaySettings.IsDebugDisplayEnabled())
            {
                if (debugDisplaySettings.IsDebugDisplayRemovePostprocess())
                {
                    currentFrameSettings.SetEnabled(FrameSettingsField.Postprocess, false);
                    currentFrameSettings.SetEnabled(FrameSettingsField.CustomPass, false);
                }

                // Disable exposure if required
                if (!debugDisplaySettings.DebugNeedsExposure())
                {
                    currentFrameSettings.SetEnabled(FrameSettingsField.ExposureControl, false);
                }

                // Disable SSS if luxmeter is enabled
                if (debugDisplaySettings.data.lightingDebugSettings.debugLightingMode == DebugLightingMode.LuxMeter)
                {
                    currentFrameSettings.SetEnabled(FrameSettingsField.SubsurfaceScattering, false);
                }
            }

            if(CoreUtils.IsSceneLightingDisabled(camera))
            {
                currentFrameSettings.SetEnabled(FrameSettingsField.ExposureControl, false);
            }

            // Disable object-motion vectors in everything but the game view
            if (camera.cameraType != CameraType.Game)
            {
                currentFrameSettings.SetEnabled(FrameSettingsField.ObjectMotionVectors, false);
            }

            hdCamera = HDCamera.GetOrCreate(camera, xrPass.multipassId);

            // From this point, we should only use frame settings from the camera
            hdCamera.Update(currentFrameSettings, this, m_ProbeVolumeSystem, m_MSAASamples, xrPass); // TODO(Kuba) this probably doesn't actually want the  m_ProbeVolumeSystem

            // Custom Render requires a proper HDCamera, so we return after the HDCamera was setup
            if (additionalCameraData != null && additionalCameraData.hasCustomRender)
                return false;

            if (hdCamera.xr.enabled)
            {
                cullingParams = hdCamera.xr.cullingParams;
            }
            else
            {
                if (!camera.TryGetCullingParameters(camera.stereoEnabled, out cullingParams))
                    return false;
            }

            if (m_DebugDisplaySettings.IsCameraFreezeEnabled())
            {
                bool cameraIsFrozen = camera.name.Equals(m_DebugDisplaySettings.GetFrozenCameraName());
                if (cameraIsFrozen)
                {
                    if (!frozenCullingParamAvailable)
                    {
                        frozenCullingParams = cullingParams;
                        frozenCullingParamAvailable = true;
                    }
                    cullingParams = frozenCullingParams;
                }
            }
            else
            {
                frozenCullingParamAvailable = false;
            }

            LightLoopUpdateCullingParameters(ref cullingParams, hdCamera);

            // If we don't use environment light (like when rendering reflection probes)
            //   we don't have to cull them.
            if (hdCamera.frameSettings.IsEnabled(FrameSettingsField.ReflectionProbe))
                cullingParams.cullingOptions |= CullingOptions.NeedsReflectionProbes;
            else
                cullingParams.cullingOptions &= ~CullingOptions.NeedsReflectionProbes;
            return true;
        }

        static bool TryCull(
            Camera camera,
            HDCamera hdCamera,
            ScriptableRenderContext renderContext,
            SkyManager skyManager,
            ScriptableCullingParameters cullingParams,
            HDRenderPipelineAsset hdrp,
            ref HDCullingResults cullingResults
        )
        {
#if UNITY_EDITOR
            // emit scene view UI
            if (camera.cameraType == CameraType.SceneView)
            {
                ScriptableRenderContext.EmitWorldGeometryForSceneView(camera);
            }
#endif

            // Set the LOD bias and store current value to be able to restore it.
            // Use a try/finalize pattern to be sure to restore properly the qualitySettings.lodBias
            var initialLODBias = QualitySettings.lodBias;
            var initialMaximumLODLevel = QualitySettings.maximumLODLevel;
            try
            {
                QualitySettings.lodBias = hdCamera.frameSettings.GetResolvedLODBias(hdrp);
                QualitySettings.maximumLODLevel = hdCamera.frameSettings.GetResolvedMaximumLODLevel(hdrp);

                DecalSystem.CullRequest decalCullRequest = null;
                if (hdCamera.frameSettings.IsEnabled(FrameSettingsField.Decals))
                {
                    // decal system needs to be updated with current camera, it needs it to set up culling and light list generation parameters
                    decalCullRequest = GenericPool<DecalSystem.CullRequest>.Get();
                    DecalSystem.instance.CurrentCamera = camera;
                    DecalSystem.instance.BeginCull(decalCullRequest);
                }

                // TODO: use a parameter to select probe types to cull depending on what is enabled in framesettings
                var hdProbeCullState = new HDProbeCullState();
                if (hdCamera.frameSettings.IsEnabled(FrameSettingsField.PlanarProbe))
                    hdProbeCullState = HDProbeSystem.PrepareCull(camera);

                // We need to set the ambient probe here because it's passed down to objects during the culling process.
                skyManager.SetupAmbientProbe(hdCamera);

                using (new ProfilingScope(null, ProfilingSampler.Get(HDProfileId.CullResultsCull)))
                {
                    cullingResults.cullingResults = renderContext.Cull(ref cullingParams);
                }

                if (hdCamera.frameSettings.IsEnabled(FrameSettingsField.CustomPass))
                {
                    using (new ProfilingScope(null, ProfilingSampler.Get(HDProfileId.CustomPassCullResultsCull)))
                    {
                        cullingResults.customPassCullingResults = CustomPassVolume.Cull(renderContext, hdCamera);
                    }
                }

                if (hdCamera.frameSettings.IsEnabled(FrameSettingsField.PlanarProbe))
                    HDProbeSystem.QueryCullResults(hdProbeCullState, ref cullingResults.hdProbeCullingResults);
                else
                    cullingResults.hdProbeCullingResults = default;

                if (hdCamera.frameSettings.IsEnabled(FrameSettingsField.Decals))
                {
                    using (new ProfilingScope(null, ProfilingSampler.Get(HDProfileId.DBufferPrepareDrawData)))
                    {
                        DecalSystem.instance.EndCull(decalCullRequest, cullingResults.decalCullResults);
                    }
                }

                if (decalCullRequest != null)
                {
                    decalCullRequest.Clear();
                    GenericPool<DecalSystem.CullRequest>.Release(decalCullRequest);
                }

                return true;
            }
            finally
            {
                QualitySettings.lodBias = initialLODBias;
                QualitySettings.maximumLODLevel = initialMaximumLODLevel;
            }
        }

        void RenderGizmos(CommandBuffer cmd, Camera camera, ScriptableRenderContext renderContext, GizmoSubset gizmoSubset)
        {
#if UNITY_EDITOR
            if (UnityEditor.Handles.ShouldRenderGizmos())
            {
                bool renderPrePostprocessGizmos = (gizmoSubset == GizmoSubset.PreImageEffects);

                using (new ProfilingScope(cmd, renderPrePostprocessGizmos ? ProfilingSampler.Get(HDProfileId.GizmosPrePostprocess) : ProfilingSampler.Get(HDProfileId.Gizmos)))
                {
                    renderContext.ExecuteCommandBuffer(cmd);
                    cmd.Clear();
                    renderContext.DrawGizmos(camera, gizmoSubset);
                }
            }
#endif
        }

        static RendererListDesc CreateOpaqueRendererListDesc(
            CullingResults cull,
            Camera camera,
            ShaderTagId passName,
            PerObjectData rendererConfiguration = 0,
            RenderQueueRange? renderQueueRange = null,
            RenderStateBlock? stateBlock = null,
            Material overrideMaterial = null,
            bool excludeObjectMotionVectors = false
        )
        {
            var result = new RendererListDesc(passName, cull, camera)
            {
                rendererConfiguration = rendererConfiguration,
                renderQueueRange = renderQueueRange != null ? renderQueueRange.Value : HDRenderQueue.k_RenderQueue_AllOpaque,
                sortingCriteria = SortingCriteria.CommonOpaque,
                stateBlock = stateBlock,
                overrideMaterial = overrideMaterial,
                excludeObjectMotionVectors = excludeObjectMotionVectors
            };
            return result;
        }

        static RendererListDesc CreateOpaqueRendererListDesc(
            CullingResults cull,
            Camera camera,
            ShaderTagId[] passNames,
            PerObjectData rendererConfiguration = 0,
            RenderQueueRange? renderQueueRange = null,
            RenderStateBlock? stateBlock = null,
            Material overrideMaterial = null,
            bool excludeObjectMotionVectors = false
        )
        {
            var result = new RendererListDesc(passNames, cull, camera)
            {
                rendererConfiguration = rendererConfiguration,
                renderQueueRange = renderQueueRange != null ? renderQueueRange.Value : HDRenderQueue.k_RenderQueue_AllOpaque,
                sortingCriteria = SortingCriteria.CommonOpaque,
                stateBlock = stateBlock,
                overrideMaterial = overrideMaterial,
                excludeObjectMotionVectors = excludeObjectMotionVectors
            };
            return result;
        }

        protected static RendererListDesc CreateTransparentRendererListDesc(
            CullingResults cull,
            Camera camera,
            ShaderTagId passName,
            PerObjectData rendererConfiguration = 0,
            RenderQueueRange? renderQueueRange = null,
            RenderStateBlock? stateBlock = null,
            Material overrideMaterial = null,
            bool excludeObjectMotionVectors = false
        )
        {
            var result = new RendererListDesc(passName, cull, camera)
            {
                rendererConfiguration = rendererConfiguration,
                renderQueueRange = renderQueueRange != null ? renderQueueRange.Value : HDRenderQueue.k_RenderQueue_AllTransparent,
                sortingCriteria = SortingCriteria.CommonTransparent | SortingCriteria.RendererPriority,
                stateBlock = stateBlock,
                overrideMaterial = overrideMaterial,
                excludeObjectMotionVectors = excludeObjectMotionVectors
            };
            return result;
        }

        protected static RendererListDesc CreateTransparentRendererListDesc(
            CullingResults cull,
            Camera camera,
            ShaderTagId[] passNames,
            PerObjectData rendererConfiguration = 0,
            RenderQueueRange? renderQueueRange = null,
            RenderStateBlock? stateBlock = null,
            Material overrideMaterial = null,
            bool excludeObjectMotionVectors = false
        )
        {
            var result = new RendererListDesc(passNames, cull, camera)
            {
                rendererConfiguration = rendererConfiguration,
                renderQueueRange = renderQueueRange != null ? renderQueueRange.Value : HDRenderQueue.k_RenderQueue_AllTransparent,
                sortingCriteria = SortingCriteria.CommonTransparent | SortingCriteria.RendererPriority,
                stateBlock = stateBlock,
                overrideMaterial = overrideMaterial,
                excludeObjectMotionVectors = excludeObjectMotionVectors
            };
            return result;
        }

        protected static void DrawOpaqueRendererList(in ScriptableRenderContext renderContext, CommandBuffer cmd, in FrameSettings frameSettings, RendererList rendererList)
        {
            if (!frameSettings.IsEnabled(FrameSettingsField.OpaqueObjects))
                return;

            HDUtils.DrawRendererList(renderContext, cmd, rendererList);
        }

        protected static void DrawTransparentRendererList(in ScriptableRenderContext renderContext, CommandBuffer cmd, in FrameSettings frameSettings, RendererList rendererList)
        {
            if (!frameSettings.IsEnabled(FrameSettingsField.TransparentObjects))
                return;

            HDUtils.DrawRendererList(renderContext, cmd, rendererList);
        }

        void AccumulateDistortion(CullingResults cullResults, HDCamera hdCamera, ScriptableRenderContext renderContext, CommandBuffer cmd)
        {
            if (!hdCamera.frameSettings.IsEnabled(FrameSettingsField.Distortion))
                return;

            using (new ProfilingScope(cmd, ProfilingSampler.Get(HDProfileId.Distortion)))
            {
                CoreUtils.SetRenderTarget(cmd, m_DistortionBuffer, m_SharedRTManager.GetDepthStencilBuffer(), ClearFlag.Color, Color.clear);

                // Only transparent object can render distortion vectors
                var rendererList = RendererList.Create(CreateTransparentRendererListDesc(cullResults, hdCamera.camera, HDShaderPassNames.s_DistortionVectorsName));
                DrawTransparentRendererList(renderContext, cmd, hdCamera.frameSettings, rendererList);
            }
        }

        void RenderDistortion(HDCamera hdCamera, CommandBuffer cmd)
        {
            if (!hdCamera.frameSettings.IsEnabled(FrameSettingsField.Distortion))
                return;

            using (new ProfilingScope(cmd, ProfilingSampler.Get(HDProfileId.ApplyDistortion)))
            {
                var currentColorPyramid = hdCamera.GetCurrentFrameRT((int)HDCameraFrameHistoryType.ColorBufferMipChain);

                CoreUtils.SetRenderTarget(cmd, m_CameraColorBuffer);
                // TODO: Set stencil stuff via parameters rather than hardcoding it in shader.
                m_ApplyDistortionMaterial.SetTexture(HDShaderIDs._DistortionTexture, m_DistortionBuffer);
                m_ApplyDistortionMaterial.SetTexture(HDShaderIDs._ColorPyramidTexture, currentColorPyramid);

                var size = new Vector4(hdCamera.actualWidth, hdCamera.actualHeight, 1f / hdCamera.actualWidth, 1f / hdCamera.actualHeight);
                m_ApplyDistortionMaterial.SetVector(HDShaderIDs._Size, size);

                HDUtils.DrawFullScreen(cmd, m_ApplyDistortionMaterial, m_CameraColorBuffer, m_SharedRTManager.GetDepthStencilBuffer(), null, 0);
            }
        }

        struct DepthPrepassParameters
        {
            public string              passName;
            public HDProfileId         profilingId;
            public RendererListDesc    depthOnlyRendererListDesc;
            public RendererListDesc    mrtRendererListDesc;
            public bool                hasDepthOnlyPass;
            public bool                shouldRenderMotionVectorAfterGBuffer;
            public RendererListDesc    rayTracingOpaqueRLDesc;
            public RendererListDesc    rayTracingTransparentRLDesc;
        }

        DepthPrepassParameters PrepareDepthPrepass(CullingResults cull, HDCamera hdCamera)
        {
            // Guidelines:
            // Lit shader can be in deferred or forward mode. In this case we use "DepthOnly" pass with "GBuffer" or "Forward" pass name
            // Other shader, including unlit are always forward and use "DepthForwardOnly" with "ForwardOnly" pass.
            // Those pass are exclusive so use only "DepthOnly" or "DepthForwardOnly" but not both at the same time, same for "Forward" and "DepthForwardOnly"
            // Any opaque material rendered in forward should have a depth prepass. If there is no depth prepass the lighting will be incorrect (deferred shadowing, contact shadow, SSAO), this may be acceptable depends on usage

            // Whatever the configuration we always render first opaque object then opaque alpha tested as they are more costly to render and could be reject by early-z
            // (but no Hi-z as it is disable with clip instruction). This is handled automatically with the RenderQueue value (OpaqueAlphaTested have a different value and thus are sorted after Opaque)

            // Forward material always output normal buffer.
            // Deferred material never output normal buffer.
            // Caution: Unlit material let normal buffer untouch. Caution as if people try to filter normal buffer, it can result in weird result.
            // TODO: Do we need a stencil bit to identify normal buffer not fill by unlit? So don't execute SSAO / SRR ?

            // Additional guidelines for motion vector:
            // We render object motion vector at the same time than depth prepass with MRT to save drawcall. Depth buffer is then fill with combination of depth prepass + motion vector.
            // For this we render first all objects that render depth only, then object that require object motion vector.
            // We use the excludeMotion filter option of DrawRenderer to gather object without object motion vector (only C++ can know if an object have object motion vector).
            // Caution: if there is no depth prepass we must render object motion vector after GBuffer pass otherwise some depth only objects can hide objects with motion vector and overwrite depth buffer but not update
            // the motion vector buffer resulting in artifacts

            var result = new DepthPrepassParameters();

            bool decalsEnabled = hdCamera.frameSettings.IsEnabled(FrameSettingsField.Decals);
            // To avoid rendering objects twice (once in the depth pre-pass and once in the motion vector pass when the motion vector pass is enabled) we exclude the objects that have motion vectors.
            bool fullDeferredPrepass = hdCamera.frameSettings.IsEnabled(FrameSettingsField.DepthPrepassWithDeferredRendering) || decalsEnabled;
            // To avoid rendering objects twice (once in the depth pre-pass and once in the motion vector pass when the motion vector pass is enabled) we exclude the objects that have motion vectors.
            bool objectMotionEnabled = hdCamera.frameSettings.IsEnabled(FrameSettingsField.ObjectMotionVectors);

            result.shouldRenderMotionVectorAfterGBuffer = (hdCamera.frameSettings.litShaderMode == LitShaderMode.Deferred) && !fullDeferredPrepass;
            result.hasDepthOnlyPass = false;

            switch (hdCamera.frameSettings.litShaderMode)
            {
                case LitShaderMode.Forward:
                    result.passName = "Depth Prepass (forward)";
                    result.profilingId = HDProfileId.DepthPrepassForward;
                    result.mrtRendererListDesc = CreateOpaqueRendererListDesc(cull, hdCamera.camera, m_DepthOnlyAndDepthForwardOnlyPassNames, excludeObjectMotionVectors: objectMotionEnabled);
                    break;
                case LitShaderMode.Deferred:
                    result.passName = fullDeferredPrepass ? (decalsEnabled ? "Depth Prepass (deferred) forced by Decals" : "Depth Prepass (deferred)") : "Depth Prepass (deferred incomplete)";
                    result.profilingId = fullDeferredPrepass ? (decalsEnabled ? HDProfileId.DepthPrepassDeferredForDecals : HDProfileId.DepthPrepassDeferred) : HDProfileId.DepthPrepassDeferredIncomplete;
                    bool excludeMotion = fullDeferredPrepass ? objectMotionEnabled : false;

                    // First deferred alpha tested materials. Alpha tested object have always a prepass even if enableDepthPrepassWithDeferredRendering is disabled
                    var partialPrepassRenderQueueRange = new RenderQueueRange { lowerBound = (int)RenderQueue.AlphaTest, upperBound = (int)RenderQueue.GeometryLast - 1 };

                    result.hasDepthOnlyPass = true;

                    // First deferred material
                    result.depthOnlyRendererListDesc = CreateOpaqueRendererListDesc(
                        cull, hdCamera.camera, m_DepthOnlyPassNames,
                        renderQueueRange: fullDeferredPrepass ? HDRenderQueue.k_RenderQueue_AllOpaque : partialPrepassRenderQueueRange,
                        excludeObjectMotionVectors: excludeMotion);

                    // Then forward only material that output normal buffer
                    result.mrtRendererListDesc = CreateOpaqueRendererListDesc(cull, hdCamera.camera, m_DepthForwardOnlyPassNames, excludeObjectMotionVectors: excludeMotion);
                    break;
                default:
                    throw new ArgumentOutOfRangeException("Unknown ShaderLitMode");
            }

            if (hdCamera.frameSettings.IsEnabled(FrameSettingsField.RayTracing))
            {
                RecursiveRendering recursiveRendering = VolumeManager.instance.stack.GetComponent<RecursiveRendering>();
                if (recursiveRendering.enable.value)
                {
                    result.rayTracingOpaqueRLDesc = CreateOpaqueRendererListDesc(cull, hdCamera.camera, m_DepthOnlyAndDepthForwardOnlyPassNames, renderQueueRange: HDRenderQueue.k_RenderQueue_AllOpaqueRaytracing);
                    result.rayTracingTransparentRLDesc = CreateOpaqueRendererListDesc(cull, hdCamera.camera, m_DepthOnlyAndDepthForwardOnlyPassNames, renderQueueRange: HDRenderQueue.k_RenderQueue_AllTransparentRaytracing);
                }
            }

            return result;
        }

        static void RenderDepthPrepass( ScriptableRenderContext renderContext,
                                        CommandBuffer cmd,
                                        FrameSettings frameSettings,
                                        RenderTargetIdentifier[] mrt,
                                        RTHandle depthBuffer,
                                        in RendererList depthOnlyRendererList,
                                        in RendererList mrtRendererList,
                                        bool hasDepthOnlyPass,
                                        in RendererList             rayTracingOpaqueRL,
                                        in RendererList             rayTracingTransparentRL
                                        )
        {
            CoreUtils.SetRenderTarget(cmd, depthBuffer);

            if (hasDepthOnlyPass)
            {
                DrawOpaqueRendererList(renderContext, cmd, frameSettings, depthOnlyRendererList);
            }

            CoreUtils.SetRenderTarget(cmd, mrt, depthBuffer);
            DrawOpaqueRendererList(renderContext, cmd, frameSettings, mrtRendererList);

            // We want the opaque objects to be in the prepass so that we avoid rendering uselessly the pixels before ray tracing them
            if (frameSettings.IsEnabled(FrameSettingsField.RayTracing) && VolumeManager.instance.stack.GetComponent<RecursiveRendering>().enable.value)
            {
                HDUtils.DrawRendererList(renderContext, cmd, rayTracingOpaqueRL);
                HDUtils.DrawRendererList(renderContext, cmd, rayTracingTransparentRL);
            }
        }

        // RenderDepthPrepass render both opaque and opaque alpha tested based on engine configuration.
        // Lit Forward only: We always render all materials
        // Lit Deferred: We always render depth prepass for alpha tested (optimization), other deferred material are render based on engine configuration.
        // Forward opaque with deferred renderer (DepthForwardOnly pass): We always render all materials
        // True is return if motion vector must be render after GBuffer pass
        bool RenderDepthPrepass(CullingResults cull, HDCamera hdCamera, ScriptableRenderContext renderContext, CommandBuffer cmd)
        {
            var depthPrepassParameters = PrepareDepthPrepass(cull, hdCamera);
            var depthOnlyRendererList = RendererList.Create(depthPrepassParameters.depthOnlyRendererListDesc);
            var mrtDepthRendererList = RendererList.Create(depthPrepassParameters.mrtRendererListDesc);

            var rayTracingOpaqueRendererList = RendererList.Create(depthPrepassParameters.rayTracingOpaqueRLDesc);
            var rayTracingTransparentRendererList = RendererList.Create(depthPrepassParameters.rayTracingTransparentRLDesc);

            using (new ProfilingScope(cmd, ProfilingSampler.Get(depthPrepassParameters.profilingId)))
            {
                RenderDepthPrepass(renderContext, cmd, hdCamera.frameSettings,
                                    m_SharedRTManager.GetPrepassBuffersRTI(hdCamera.frameSettings),
                                    m_SharedRTManager.GetDepthStencilBuffer(hdCamera.frameSettings.IsEnabled(FrameSettingsField.MSAA)),
                                    depthOnlyRendererList,
                                    mrtDepthRendererList,
                                    depthPrepassParameters.hasDepthOnlyPass,
                                    rayTracingOpaqueRendererList,
                                    rayTracingTransparentRendererList
                                    );
            }

            return depthPrepassParameters.shouldRenderMotionVectorAfterGBuffer;
        }

        // RenderGBuffer do the gbuffer pass. This is solely call with deferred. If we use a depth prepass, then the depth prepass will perform the alpha testing for opaque alpha tested and we don't need to do it anymore
        // during Gbuffer pass. This is handled in the shader and the depth test (equal and no depth write) is done here.
        void RenderGBuffer(CullingResults cull, HDCamera hdCamera, ScriptableRenderContext renderContext, CommandBuffer cmd)
        {
            if (hdCamera.frameSettings.litShaderMode != LitShaderMode.Deferred)
                return;

            using (new ProfilingScope(cmd, m_CurrentDebugDisplaySettings.IsDebugDisplayEnabled() ? ProfilingSampler.Get(HDProfileId.GBufferDebug) : ProfilingSampler.Get(HDProfileId.GBuffer)))
            {
                // setup GBuffer for rendering
                CoreUtils.SetRenderTarget(cmd, m_GbufferManager.GetBuffersRTI(hdCamera.frameSettings), m_SharedRTManager.GetDepthStencilBuffer());

                var rendererList = RendererList.Create(CreateOpaqueRendererListDesc(cull, hdCamera.camera, HDShaderPassNames.s_GBufferName, m_CurrentRendererConfigurationBakedLighting));
                DrawOpaqueRendererList(renderContext, cmd, hdCamera.frameSettings, rendererList);

                m_GbufferManager.BindBufferAsTextures(cmd);
            }
        }

        void RenderDecals(HDCamera hdCamera, CommandBuffer cmd, ScriptableRenderContext renderContext, CullingResults cullingResults)
        {
            if (!hdCamera.frameSettings.IsEnabled(FrameSettingsField.Decals))
            {
                // We still bind black textures to make sure that something is bound (can be a problem on some platforms)
                m_DbufferManager.BindBlackTextures(cmd);
                return;
            }

            // We need to copy depth buffer texture if we want to bind it at this stage
            CopyDepthBufferIfNeeded(hdCamera, cmd);

            using (new ProfilingScope(cmd, ProfilingSampler.Get(HDProfileId.DBufferRender)))
            {
                bool use4RTs = m_Asset.currentPlatformRenderPipelineSettings.decalSettings.perChannelMask;
                RenderDBuffer(  use4RTs,
                                m_DbufferManager.GetBuffersRTI(),
                                m_DbufferManager.GetRTHandles(),
                                m_SharedRTManager.GetDepthStencilBuffer(),
                                m_DbufferManager.propertyMaskBuffer,
                                m_DbufferManager.clearPropertyMaskBufferShader,
                                m_DbufferManager.clearPropertyMaskBufferKernel,
                                m_DbufferManager.propertyMaskBufferSize,
                                RendererList.Create(PrepareMeshDecalsRendererList(cullingResults, hdCamera, use4RTs)),
                                renderContext, cmd);

                cmd.SetGlobalBuffer(HDShaderIDs._DecalPropertyMaskBufferSRV, m_DbufferManager.propertyMaskBuffer);

                m_DbufferManager.BindBufferAsTextures(cmd);
            }

            if (!hdCamera.frameSettings.IsEnabled(FrameSettingsField.MSAA)) // MSAA not supported
            {
                using (new ProfilingScope(cmd, ProfilingSampler.Get(HDProfileId.DBufferNormal)))
                {
                    // We can call DBufferNormalPatch after RenderDBuffer as it only affect forward material and isn't affected by RenderGBuffer
                    // This reduce lifetime of stencil bit
                    DBufferNormalPatch(PrepareDBufferNormalPatchParameters(hdCamera), m_SharedRTManager.GetNormalBuffer(), m_SharedRTManager.GetDepthStencilBuffer(), cmd, renderContext);
                }
            }
        }

        RendererListDesc PrepareMeshDecalsRendererList(CullingResults cullingResults, HDCamera hdCamera, bool use4RTs)
        {
            var desc = new RendererListDesc(use4RTs ? m_Decals4RTPassNames : m_Decals3RTPassNames, cullingResults, hdCamera.camera)
            {
                sortingCriteria = SortingCriteria.CommonOpaque,
                rendererConfiguration = PerObjectData.None,
                renderQueueRange = HDRenderQueue.k_RenderQueue_AllOpaque
            };

            return desc;
        }

        static void PushDecalsGlobalParams(HDCamera hdCamera, CommandBuffer cmd)
        {
            if (hdCamera.frameSettings.IsEnabled(FrameSettingsField.Decals))
            {
                cmd.SetGlobalInt(HDShaderIDs._EnableDecals, 1);
                cmd.SetGlobalVector(HDShaderIDs._DecalAtlasResolution, new Vector2(HDUtils.hdrpSettings.decalSettings.atlasWidth, HDUtils.hdrpSettings.decalSettings.atlasHeight));
            }
            else
            {
                cmd.SetGlobalInt(HDShaderIDs._EnableDecals, 0);
            }
        }

        static RenderTargetIdentifier[] m_Dbuffer3RtIds = new RenderTargetIdentifier[3];

        static void RenderDBuffer(  bool                        use4RTs,
                                    RenderTargetIdentifier[]    mrt,
                                    RTHandle[]                  rtHandles,
                                    RTHandle                    depthStencilBuffer,
                                    ComputeBuffer               propertyMaskBuffer,
                                    ComputeShader               propertyMaskClearShader,
                                    int                         propertyMaskClearShaderKernel,
                                    int                         propertyMaskBufferSize,
                                    RendererList                meshDecalsRendererList,
                                    ScriptableRenderContext     renderContext,
                                    CommandBuffer               cmd)
        {
            // for alpha compositing, color is cleared to 0, alpha to 1
            // https://developer.nvidia.com/gpugems/GPUGems3/gpugems3_ch23.html

            // this clears the targets
            // TODO: Once we move to render graph, move this to render targets initialization parameters and remove rtHandles parameters
            Color clearColor = new Color(0.0f, 0.0f, 0.0f, 1.0f);
            Color clearColorNormal = new Color(0.5f, 0.5f, 0.5f, 1.0f); // for normals 0.5 is neutral
            Color clearColorAOSBlend = new Color(1.0f, 1.0f, 1.0f, 1.0f);
            CoreUtils.SetRenderTarget(cmd, rtHandles[0], ClearFlag.Color, clearColor);
            CoreUtils.SetRenderTarget(cmd, rtHandles[1], ClearFlag.Color, clearColorNormal);
            CoreUtils.SetRenderTarget(cmd, rtHandles[2], ClearFlag.Color, clearColor);

            if (use4RTs)
            {
                CoreUtils.SetRenderTarget(cmd, rtHandles[3], ClearFlag.Color, clearColorAOSBlend);
                // this actually sets the MRTs and HTile RWTexture, this is done separately because we do not have an api to clear MRTs to different colors
                CoreUtils.SetRenderTarget(cmd, mrt, depthStencilBuffer); // do not clear anymore
            }
            else
            {
                for (int rtindex = 0; rtindex < 3; rtindex++)
                {
                     m_Dbuffer3RtIds[rtindex] = mrt[rtindex];
                }
                // this actually sets the MRTs and HTile RWTexture, this is done separately because we do not have an api to clear MRTs to different colors
                CoreUtils.SetRenderTarget(cmd, m_Dbuffer3RtIds, depthStencilBuffer); // do not clear anymore
            }

            // clear decal property mask buffer
            cmd.SetComputeBufferParam(propertyMaskClearShader, propertyMaskClearShaderKernel, HDShaderIDs._DecalPropertyMaskBuffer, propertyMaskBuffer);
            cmd.DispatchCompute(propertyMaskClearShader, propertyMaskClearShaderKernel, propertyMaskBufferSize / 64, 1, 1);
            cmd.SetRandomWriteTarget(use4RTs ? 4 : 3, propertyMaskBuffer);

            HDUtils.DrawRendererList(renderContext, cmd, meshDecalsRendererList);
            DecalSystem.instance.RenderIntoDBuffer(cmd);

            cmd.ClearRandomWriteTargets();
        }

        struct DBufferNormalPatchParameters
        {
            public Material decalNormalBufferMaterial;
            public int stencilRef;
            public int stencilMask;
        }

        DBufferNormalPatchParameters PrepareDBufferNormalPatchParameters(HDCamera hdCamera)
        {
            var parameters = new DBufferNormalPatchParameters();
            parameters.decalNormalBufferMaterial = m_DecalNormalBufferMaterial;
            switch (hdCamera.frameSettings.litShaderMode)
            {
                case LitShaderMode.Forward:  // in forward rendering all pixels that decals wrote into have to be composited
                    parameters.stencilMask = (int)StencilBitMask.Decals;
                    parameters.stencilRef = (int)StencilBitMask.Decals;
                    break;
                case LitShaderMode.Deferred: // in deferred rendering only pixels affected by both forward materials and decals need to be composited
                    parameters.stencilMask = (int)StencilBitMask.Decals | (int)StencilBitMask.DecalsForwardOutputNormalBuffer;
                    parameters.stencilRef = (int)StencilBitMask.Decals | (int)StencilBitMask.DecalsForwardOutputNormalBuffer;
                    break;
                default:
                    throw new ArgumentOutOfRangeException("Unknown ShaderLitMode");
            }

            return parameters;
        }

        // DBufferNormalPatch will patch the normal buffer with data from DBuffer for forward material.
        // As forward material output normal during depth prepass, they aren't affected by decal, and thus we need to patch the normal buffer.
        static void DBufferNormalPatch(in DBufferNormalPatchParameters parameters, RTHandle normalBuffer, RTHandle depthStencilBuffer, CommandBuffer cmd, ScriptableRenderContext renderContext)
        {
            parameters.decalNormalBufferMaterial.SetInt(HDShaderIDs._DecalNormalBufferStencilReadMask, parameters.stencilMask);
            parameters.decalNormalBufferMaterial.SetInt(HDShaderIDs._DecalNormalBufferStencilRef, parameters.stencilRef);

            CoreUtils.SetRenderTarget(cmd, depthStencilBuffer);
            cmd.SetRandomWriteTarget(1, normalBuffer);
            cmd.DrawProcedural(Matrix4x4.identity, parameters.decalNormalBufferMaterial, 0, MeshTopology.Triangles, 3, 1);
            cmd.ClearRandomWriteTargets();
        }

        RendererListDesc PrepareForwardEmissiveRendererList(CullingResults cullResults, HDCamera hdCamera)
        {
            var result = new RendererListDesc(m_DecalsEmissivePassNames, cullResults, hdCamera.camera)
            {
                renderQueueRange = HDRenderQueue.k_RenderQueue_AllOpaque,
                sortingCriteria = SortingCriteria.CommonOpaque,
                rendererConfiguration = PerObjectData.None
            };

            return result;
        }

        void RenderForwardEmissive(CullingResults cullResults, HDCamera hdCamera, ScriptableRenderContext renderContext, CommandBuffer cmd)
        {
            using (new ProfilingScope(cmd, ProfilingSampler.Get(HDProfileId.ForwardEmissive)))
            {
                bool msaa = hdCamera.frameSettings.IsEnabled(FrameSettingsField.MSAA);
                CoreUtils.SetRenderTarget(cmd, msaa ? m_CameraColorMSAABuffer : m_CameraColorBuffer, m_SharedRTManager.GetDepthStencilBuffer(msaa));
                HDUtils.DrawRendererList(renderContext, cmd, RendererList.Create(PrepareForwardEmissiveRendererList(cullResults, hdCamera)));

                if (hdCamera.frameSettings.IsEnabled(FrameSettingsField.Decals))
                    DecalSystem.instance.RenderForwardEmissive(cmd);
            }
        }

        void RenderWireFrame(CullingResults cull, HDCamera hdCamera, RenderTargetIdentifier backbuffer, ScriptableRenderContext renderContext, CommandBuffer cmd)
        {
            using (new ProfilingScope(cmd, ProfilingSampler.Get(HDProfileId.RenderWireFrame)))
            {
                CoreUtils.SetRenderTarget(cmd, backbuffer, ClearFlag.Color, GetColorBufferClearColor(hdCamera));

                var rendererListOpaque = RendererList.Create(CreateOpaqueRendererListDesc(cull, hdCamera.camera, m_AllForwardOpaquePassNames));
                DrawOpaqueRendererList(renderContext, cmd, hdCamera.frameSettings, rendererListOpaque);

                // Render forward transparent
                var rendererListTransparent = RendererList.Create(CreateTransparentRendererListDesc(cull, hdCamera.camera, m_AllTransparentPassNames));
                DrawTransparentRendererList(renderContext, cmd, hdCamera.frameSettings, rendererListTransparent);
            }
        }

        void RenderDebugViewMaterial(CullingResults cull, HDCamera hdCamera, ScriptableRenderContext renderContext, CommandBuffer cmd)
        {
            using (new ProfilingScope(cmd, ProfilingSampler.Get(HDProfileId.DisplayDebugViewMaterial)))
            {
                if (m_CurrentDebugDisplaySettings.data.materialDebugSettings.IsDebugGBufferEnabled() && hdCamera.frameSettings.litShaderMode == LitShaderMode.Deferred)
                {
                    using (new ProfilingScope(cmd, ProfilingSampler.Get(HDProfileId.DebugViewMaterialGBuffer)))
                    {
                        HDUtils.DrawFullScreen(cmd, m_currentDebugViewMaterialGBuffer, m_CameraColorBuffer);
                    }
                }
                else
                {
                    // When rendering debug material we shouldn't rely on a depth prepass for optimizing the alpha clip test. As it is control on the material inspector side
                    // we must override the state here.

                    CoreUtils.SetRenderTarget(cmd, m_CameraColorBuffer, m_SharedRTManager.GetDepthStencilBuffer(), ClearFlag.All, Color.clear);
                    // Render Opaque forward
                    var rendererListOpaque = RendererList.Create(CreateOpaqueRendererListDesc(cull, hdCamera.camera, m_AllForwardOpaquePassNames, m_CurrentRendererConfigurationBakedLighting, stateBlock: m_DepthStateOpaque));
                    DrawOpaqueRendererList(renderContext, cmd, hdCamera.frameSettings, rendererListOpaque);

                    // Render forward transparent
                    var rendererListTransparent = RendererList.Create(CreateTransparentRendererListDesc(cull, hdCamera.camera, m_AllTransparentPassNames, m_CurrentRendererConfigurationBakedLighting, stateBlock: m_DepthStateOpaque));
                    DrawTransparentRendererList(renderContext, cmd, hdCamera.frameSettings, rendererListTransparent);
                }
            }
        }

        void RenderTransparencyOverdraw(CullingResults cull, HDCamera hdCamera, ScriptableRenderContext renderContext, CommandBuffer cmd)
        {
            if (m_CurrentDebugDisplaySettings.IsDebugDisplayEnabled() && m_CurrentDebugDisplaySettings.data.fullScreenDebugMode == FullScreenDebugMode.TransparencyOverdraw)
            {

                CoreUtils.SetRenderTarget(cmd, m_CameraColorBuffer, m_SharedRTManager.GetDepthStencilBuffer(), clearFlag: ClearFlag.Color, clearColor: Color.black);
                var stateBlock = new RenderStateBlock
                {
                    mask = RenderStateMask.Blend,
                    blendState = new BlendState
                    {
                        blendState0 = new RenderTargetBlendState
                        {

                            destinationColorBlendMode = BlendMode.One,
                            sourceColorBlendMode = BlendMode.One,
                            destinationAlphaBlendMode = BlendMode.One,
                            sourceAlphaBlendMode = BlendMode.One,
                            colorBlendOperation = BlendOp.Add,
                            alphaBlendOperation = BlendOp.Add,
                            writeMask = ColorWriteMask.All
                        }
                    }
                };

                // High res transparent objects, drawing in m_DebugFullScreenTempBuffer
                cmd.SetGlobalFloat(HDShaderIDs._DebugTransparencyOverdrawWeight, 1.0f);

                var passNames = m_Asset.currentPlatformRenderPipelineSettings.supportTransparentBackface ? m_AllTransparentPassNames : m_TransparentNoBackfaceNames;
                m_DebugFullScreenPropertyBlock.SetFloat(HDShaderIDs._TransparencyOverdrawMaxPixelCost, (float)m_DebugDisplaySettings.data.transparencyDebugSettings.maxPixelCost);
                var rendererList = RendererList.Create(CreateTransparentRendererListDesc(cull, hdCamera.camera, passNames, stateBlock: stateBlock));
                DrawTransparentRendererList(renderContext, cmd, hdCamera.frameSettings, rendererList);
                rendererList = RendererList.Create(CreateTransparentRendererListDesc(cull, hdCamera.camera, passNames, renderQueueRange: HDRenderQueue.k_RenderQueue_AfterPostProcessTransparent, stateBlock: stateBlock));
                DrawTransparentRendererList(renderContext, cmd, hdCamera.frameSettings, rendererList);

                // Low res transparent objects, copying result m_DebugTranparencyLowRes
                cmd.SetGlobalFloat(HDShaderIDs._DebugTransparencyOverdrawWeight, 0.25f);
                rendererList = RendererList.Create(CreateTransparentRendererListDesc(cull, hdCamera.camera, passNames, renderQueueRange: HDRenderQueue.k_RenderQueue_LowTransparent, stateBlock: stateBlock));
                DrawTransparentRendererList(renderContext, cmd, hdCamera.frameSettings, rendererList);
                PushFullScreenDebugTexture(hdCamera, cmd, m_CameraColorBuffer, FullScreenDebugMode.TransparencyOverdraw);

                // weighted sum of m_DebugFullScreenTempBuffer and m_DebugTranparencyLowRes done in DebugFullScreen.shader

            }
        }

        void UpdateSkyEnvironment(HDCamera hdCamera, int frameIndex, CommandBuffer cmd)
        {
            m_SkyManager.UpdateEnvironment(hdCamera, GetCurrentSunLight(), frameIndex, cmd);
        }

        /// <summary>
        /// Request an update of the environment lighting.
        /// </summary>
        public void RequestSkyEnvironmentUpdate()
        {
            m_SkyManager.RequestEnvironmentUpdate();
        }

        void PreRenderSky(HDCamera hdCamera, CommandBuffer cmd)
        {
            bool msaaEnabled = hdCamera.frameSettings.IsEnabled(FrameSettingsField.MSAA);
            var colorBuffer = msaaEnabled ? m_CameraColorMSAABuffer : m_CameraColorBuffer;
            var depthBuffer = m_SharedRTManager.GetDepthStencilBuffer(msaaEnabled);
            var normalBuffer = m_SharedRTManager.GetNormalBuffer(msaaEnabled);

            var visualEnv = VolumeManager.instance.stack.GetComponent<VisualEnvironment>();
            m_SkyManager.PreRenderSky(hdCamera, GetCurrentSunLight(), colorBuffer, normalBuffer, depthBuffer, m_CurrentDebugDisplaySettings, m_FrameCount, cmd);
        }

        void RenderSky(HDCamera hdCamera, CommandBuffer cmd)
        {
            if(m_CurrentDebugDisplaySettings.IsMatcapViewEnabled(hdCamera))
            {
                return;
            }

            // Necessary to perform dual-source (polychromatic alpha) blending which is not supported by Unity.
            // We load from the color buffer, perform blending manually, and store to the atmospheric scattering buffer.
            // Then we perform a copy from the atmospheric scattering buffer back to the color buffer.
            bool msaaEnabled = hdCamera.frameSettings.IsEnabled(FrameSettingsField.MSAA);
            var colorBuffer = msaaEnabled ? m_CameraColorMSAABuffer : m_CameraColorBuffer;
            var intermediateBuffer = msaaEnabled ? m_OpaqueAtmosphericScatteringMSAABuffer : m_OpaqueAtmosphericScatteringBuffer;
            var depthBuffer = m_SharedRTManager.GetDepthStencilBuffer(msaaEnabled);

            var visualEnv = VolumeManager.instance.stack.GetComponent<VisualEnvironment>();
            m_SkyManager.RenderSky(hdCamera, GetCurrentSunLight(), colorBuffer, depthBuffer, m_CurrentDebugDisplaySettings, m_FrameCount, cmd);

            if (Fog.IsFogEnabled(hdCamera) || Fog.IsPBRFogEnabled(hdCamera))
            {
                var pixelCoordToViewDirWS = hdCamera.mainViewConstants.pixelCoordToViewDirWS;
                m_SkyManager.RenderOpaqueAtmosphericScattering(cmd, hdCamera, colorBuffer, m_LightingBufferHandle, intermediateBuffer, depthBuffer, pixelCoordToViewDirWS, hdCamera.frameSettings.IsEnabled(FrameSettingsField.MSAA));
            }
        }

        public Texture2D ExportSkyToTexture(Camera camera)
        {
            return m_SkyManager.ExportSkyToTexture(camera);
        }


        RendererListDesc PrepareForwardOpaqueRendererList(CullingResults cullResults, HDCamera hdCamera)
        {
            var passNames = hdCamera.frameSettings.litShaderMode == LitShaderMode.Forward
                ? m_ForwardAndForwardOnlyPassNames
                : m_ForwardOnlyPassNames;
            return  CreateOpaqueRendererListDesc(cullResults, hdCamera.camera, passNames, m_CurrentRendererConfigurationBakedLighting);
        }


        // Guidelines: In deferred by default there is no opaque in forward. However it is possible to force an opaque material to render in forward
        // by using the pass "ForwardOnly". In this case the .shader should not have "Forward" but only a "ForwardOnly" pass.
        // It must also have a "DepthForwardOnly" and no "DepthOnly" pass as forward material (either deferred or forward only rendering) have always a depth pass.
        // The RenderForward pass will render the appropriate pass depends on the engine settings. In case of forward only rendering, both "Forward" pass and "ForwardOnly" pass
        // material will be render for both transparent and opaque. In case of deferred, both path are used for transparent but only "ForwardOnly" is use for opaque.
        // (Thus why "Forward" and "ForwardOnly" are exclusive, else they will render two times"
        void RenderForwardOpaque(CullingResults cullResults, HDCamera hdCamera, ScriptableRenderContext renderContext, CommandBuffer cmd)
        {
            bool debugDisplay = m_CurrentDebugDisplaySettings.IsDebugDisplayEnabled();
            using (new ProfilingScope(cmd, debugDisplay ? ProfilingSampler.Get(HDProfileId.ForwardOpaqueDebug) : ProfilingSampler.Get(HDProfileId.ForwardOpaque)))
            {
                bool useFptl = hdCamera.frameSettings.IsEnabled(FrameSettingsField.FPTLForForwardOpaque);
                bool msaa = hdCamera.frameSettings.IsEnabled(FrameSettingsField.MSAA);

                RenderTargetIdentifier[] renderTarget = null;

                // In case of forward SSS we will bind all the required target. It is up to the shader to write into it or not.
                if (hdCamera.frameSettings.IsEnabled(FrameSettingsField.SubsurfaceScattering))
                {
                    renderTarget = m_MRTWithSSS;
                    renderTarget[0] = msaa ? m_CameraColorMSAABuffer : m_CameraColorBuffer; // Store the specular color
                    renderTarget[1] = msaa ? m_CameraSssDiffuseLightingMSAABuffer : m_CameraSssDiffuseLightingBuffer;
                    renderTarget[2] = msaa ? GetSSSBufferMSAA() : GetSSSBuffer();
                }
                else
                {
                    renderTarget = mMRTSingle;
                    renderTarget[0] = msaa ? m_CameraColorMSAABuffer : m_CameraColorBuffer;
                }

                RenderForwardRendererList(hdCamera.frameSettings,
                                            RendererList.Create(PrepareForwardOpaqueRendererList(cullResults, hdCamera)),
                                            renderTarget,
                                            m_SharedRTManager.GetDepthStencilBuffer(msaa),
                                            useFptl ? m_TileAndClusterData.lightList : m_TileAndClusterData.perVoxelLightLists,
                                            true, renderContext, cmd);
            }
        }

        static bool NeedMotionVectorForTransparent(FrameSettings frameSettings)
        {
            return frameSettings.IsEnabled(FrameSettingsField.MotionVectors) && frameSettings.IsEnabled(FrameSettingsField.TransparentsWriteMotionVector);
        }

        RendererListDesc PrepareForwardTransparentRendererList(CullingResults cullResults, HDCamera hdCamera, bool preRefraction)
        {
            RenderQueueRange transparentRange;
            if (preRefraction)
            {
                transparentRange = HDRenderQueue.k_RenderQueue_PreRefraction;
            }
            else if (hdCamera.frameSettings.IsEnabled(FrameSettingsField.LowResTransparent))
            {
                transparentRange = HDRenderQueue.k_RenderQueue_Transparent;
            }
            else // Low res transparent disabled
            {
                transparentRange = HDRenderQueue.k_RenderQueue_TransparentWithLowRes;
            }

            if (!hdCamera.frameSettings.IsEnabled(FrameSettingsField.RoughRefraction))
            {
                if (hdCamera.frameSettings.IsEnabled(FrameSettingsField.LowResTransparent))
                    transparentRange = HDRenderQueue.k_RenderQueue_AllTransparent;
                else
                    transparentRange = HDRenderQueue.k_RenderQueue_AllTransparentWithLowRes;
            }

            if (NeedMotionVectorForTransparent(hdCamera.frameSettings))
            {
                m_CurrentRendererConfigurationBakedLighting |= PerObjectData.MotionVectors; // This will enable the flag for low res transparent as well
            }

            var passNames = m_Asset.currentPlatformRenderPipelineSettings.supportTransparentBackface ? m_AllTransparentPassNames : m_TransparentNoBackfaceNames;
            return CreateTransparentRendererListDesc(cullResults, hdCamera.camera, passNames, m_CurrentRendererConfigurationBakedLighting, transparentRange);
        }


        void RenderForwardTransparent(CullingResults cullResults, HDCamera hdCamera, bool preRefraction, ScriptableRenderContext renderContext, CommandBuffer cmd)
        {
            // If rough refraction are turned off, we render all transparents in the Transparent pass and we skip the PreRefraction one.
            if (!hdCamera.frameSettings.IsEnabled(FrameSettingsField.RoughRefraction) && preRefraction)
            {
                return;
            }

            HDProfileId passName;
            bool debugDisplay = m_CurrentDebugDisplaySettings.IsDebugDisplayEnabled();
            if (debugDisplay)
                passName = preRefraction ? HDProfileId.ForwardPreRefractionDebug : HDProfileId.ForwardTransparentDebug;
            else
                passName = preRefraction ? HDProfileId.ForwardPreRefraction : HDProfileId.ForwardTransparent;

            using (new ProfilingScope(cmd, ProfilingSampler.Get(passName)))
            {
                bool msaa = hdCamera.frameSettings.IsEnabled(FrameSettingsField.MSAA);
                bool renderMotionVecForTransparent = NeedMotionVectorForTransparent(hdCamera.frameSettings);
                cmd.SetGlobalInt(HDShaderIDs._ColorMaskTransparentVel, renderMotionVecForTransparent ? (int)ColorWriteMask.All : 0);

                m_MRTTransparentMotionVec[0] = msaa ? m_CameraColorMSAABuffer : m_CameraColorBuffer;
                m_MRTTransparentMotionVec[1] = renderMotionVecForTransparent ? m_SharedRTManager.GetMotionVectorsBuffer(hdCamera.frameSettings.IsEnabled(FrameSettingsField.MSAA))
                    // It doesn't really matter what gets bound here since the color mask state set will prevent this from ever being written to. However, we still need to bind something
                    // to avoid warnings about unbound render targets. The following rendertarget could really be anything if renderVelocitiesForTransparent, here the normal buffer
                    // as it is guaranteed to exist and to have the same size.
                    // to avoid warnings about unbound render targets.
                    : m_SharedRTManager.GetNormalBuffer(msaa);

                if ((hdCamera.frameSettings.IsEnabled(FrameSettingsField.Decals)) && (DecalSystem.m_DecalDatasCount > 0)) // enable d-buffer flag value is being interpreted more like enable decals in general now that we have clustered
                                                                                                                          // decal datas count is 0 if no decals affect transparency
                {
                    DecalSystem.instance.SetAtlas(cmd); // for clustered decals
                }

                RenderForwardRendererList(hdCamera.frameSettings,
                                            RendererList.Create(PrepareForwardTransparentRendererList(cullResults, hdCamera, preRefraction)),
                                            m_MRTTransparentMotionVec,
                                            m_SharedRTManager.GetDepthStencilBuffer(hdCamera.frameSettings.IsEnabled(FrameSettingsField.MSAA)),
                                            m_TileAndClusterData.perVoxelLightLists,
                                            false, renderContext, cmd);
            }
        }

        static void RenderForwardRendererList(  FrameSettings               frameSettings,
                                                RendererList                rendererList,
                                                RenderTargetIdentifier[]    renderTarget,
                                                RTHandle                    depthBuffer,
                                                ComputeBuffer               lightListBuffer,
                                                bool                        opaque,
                                                ScriptableRenderContext     renderContext,
                                                CommandBuffer               cmd)
        {
            // Note: SHADOWS_SHADOWMASK keyword is enabled in HDRenderPipeline.cs ConfigureForShadowMask
            bool useFptl = opaque && frameSettings.IsEnabled(FrameSettingsField.FPTLForForwardOpaque);

            // say that we want to use tile/cluster light loop
            CoreUtils.SetKeyword(cmd, "USE_FPTL_LIGHTLIST", useFptl);
            CoreUtils.SetKeyword(cmd, "USE_CLUSTERED_LIGHTLIST", !useFptl);
            cmd.SetGlobalBuffer(HDShaderIDs.g_vLightListGlobal, lightListBuffer);

            CoreUtils.SetRenderTarget(cmd, renderTarget, depthBuffer);
            if (opaque)
                DrawOpaqueRendererList(renderContext, cmd, frameSettings, rendererList);
            else
                DrawTransparentRendererList(renderContext, cmd, frameSettings, rendererList);
        }

        // This is use to Display legacy shader with an error shader
        [Conditional("DEVELOPMENT_BUILD"), Conditional("UNITY_EDITOR")]
        void RenderForwardError(CullingResults cullResults, HDCamera hdCamera, ScriptableRenderContext renderContext, CommandBuffer cmd)
        {
            using (new ProfilingScope(cmd, ProfilingSampler.Get(HDProfileId.RenderForwardError)))
            {
                CoreUtils.SetRenderTarget(cmd, m_CameraColorBuffer, m_SharedRTManager.GetDepthStencilBuffer());
                var rendererList = RendererList.Create(CreateOpaqueRendererListDesc(cullResults, hdCamera.camera, m_ForwardErrorPassNames, renderQueueRange: RenderQueueRange.all, overrideMaterial: m_ErrorMaterial));
                HDUtils.DrawRendererList(renderContext, cmd, rendererList);
            }
        }

        bool RenderCustomPass(ScriptableRenderContext context, CommandBuffer cmd, HDCamera hdCamera, CullingResults cullingResults, CustomPassInjectionPoint injectionPoint)
        {
            if (!hdCamera.frameSettings.IsEnabled(FrameSettingsField.CustomPass))
                return false;

            var customPass = CustomPassVolume.GetActivePassVolume(injectionPoint);

            if (customPass == null)
                return false;

            var customPassTargets = new CustomPass.RenderTargets
            {
                cameraColorMSAABuffer = m_CameraColorMSAABuffer,
                cameraColorBuffer = (injectionPoint == CustomPassInjectionPoint.AfterPostProcess) ? m_IntermediateAfterPostProcessBuffer : m_CameraColorBuffer,
                customColorBuffer = m_CustomPassColorBuffer,
                customDepthBuffer = m_CustomPassDepthBuffer,
            };

            return customPass.Execute(context, cmd, hdCamera, cullingResults, m_SharedRTManager, customPassTargets);
        }

        void RenderTransparentDepthPrepass(CullingResults cull, HDCamera hdCamera, ScriptableRenderContext renderContext, CommandBuffer cmd)
        {
            if (hdCamera.frameSettings.IsEnabled(FrameSettingsField.TransparentPrepass))
            {
                // Render transparent depth prepass after opaque one
                using (new ProfilingScope(cmd, ProfilingSampler.Get(HDProfileId.TransparentDepthPrepass)))
                {
                    CoreUtils.SetRenderTarget(cmd, m_SharedRTManager.GetDepthStencilBuffer());
                    var rendererList = RendererList.Create(CreateTransparentRendererListDesc(cull, hdCamera.camera, m_TransparentDepthPrepassNames));
                    DrawTransparentRendererList(renderContext, cmd, hdCamera.frameSettings, rendererList);
                }
            }
        }

        void RenderTransparentDepthPostpass(CullingResults cullResults, HDCamera hdCamera, ScriptableRenderContext renderContext, CommandBuffer cmd)
        {
            if (!hdCamera.frameSettings.IsEnabled(FrameSettingsField.TransparentPostpass))
                return;

            using (new ProfilingScope(cmd, ProfilingSampler.Get(HDProfileId.TransparentDepthPostpass)))
            {
                CoreUtils.SetRenderTarget(cmd, m_SharedRTManager.GetDepthStencilBuffer());
                var rendererList = RendererList.Create(CreateTransparentRendererListDesc(cullResults, hdCamera.camera, m_TransparentDepthPostpassNames));
                DrawTransparentRendererList(renderContext, cmd, hdCamera.frameSettings, rendererList);

                if (hdCamera.frameSettings.IsEnabled(FrameSettingsField.RayTracing))
                {
                    // If there is a ray-tracing environment and the feature is enabled we want to push these objects to the transparent postpass (they are not rendered in the first call because they are not in the generic transparent render queue)
                    var rrSettings = VolumeManager.instance.stack.GetComponent<RecursiveRendering>();
                    if (rrSettings.enable.value)
                    {
                        var rendererListRT = RendererList.Create(CreateTransparentRendererListDesc(cullResults, hdCamera.camera, m_TransparentDepthPostpassNames, renderQueueRange: HDRenderQueue.k_RenderQueue_AllTransparentRaytracing));
                        DrawTransparentRendererList(renderContext, cmd, hdCamera.frameSettings, rendererListRT);
                    }
                }
            }
        }

        void RenderLowResTransparent(CullingResults cullResults, HDCamera hdCamera, ScriptableRenderContext renderContext, CommandBuffer cmd)
        {
            if (!hdCamera.frameSettings.IsEnabled(FrameSettingsField.LowResTransparent))
                return;

            using (new ProfilingScope(cmd, ProfilingSampler.Get(HDProfileId.LowResTransparent)))
            {
                cmd.SetGlobalInt(HDShaderIDs._OffScreenRendering, 1);
                cmd.SetGlobalInt(HDShaderIDs._OffScreenDownsampleFactor, 2);
                CoreUtils.SetRenderTarget(cmd, m_LowResTransparentBuffer, m_SharedRTManager.GetLowResDepthBuffer(), clearFlag: ClearFlag.Color, Color.black);
                RenderQueueRange transparentRange = HDRenderQueue.k_RenderQueue_LowTransparent;
                var passNames = m_Asset.currentPlatformRenderPipelineSettings.supportTransparentBackface ? m_AllTransparentPassNames : m_TransparentNoBackfaceNames;
                var rendererList = RendererList.Create(CreateTransparentRendererListDesc(cullResults, hdCamera.camera, passNames, m_CurrentRendererConfigurationBakedLighting, HDRenderQueue.k_RenderQueue_LowTransparent));
                DrawTransparentRendererList(renderContext, cmd, hdCamera.frameSettings, rendererList);
                cmd.SetGlobalInt(HDShaderIDs._OffScreenRendering, 0);
                cmd.SetGlobalInt(HDShaderIDs._OffScreenDownsampleFactor, 1);
            }
        }

        void RenderObjectsMotionVectors(CullingResults cullResults, HDCamera hdCamera, ScriptableRenderContext renderContext, CommandBuffer cmd)
        {
            if (!hdCamera.frameSettings.IsEnabled(FrameSettingsField.ObjectMotionVectors))
                return;

            using (new ProfilingScope(cmd, ProfilingSampler.Get(HDProfileId.ObjectsMotionVector)))
            {
                // These flags are still required in SRP or the engine won't compute previous model matrices...
                // If the flag hasn't been set yet on this camera, motion vectors will skip a frame.
                hdCamera.camera.depthTextureMode |= DepthTextureMode.MotionVectors | DepthTextureMode.Depth;

                CoreUtils.SetRenderTarget(cmd, m_SharedRTManager.GetMotionVectorsPassBuffersRTI(hdCamera.frameSettings), m_SharedRTManager.GetDepthStencilBuffer(hdCamera.frameSettings.IsEnabled(FrameSettingsField.MSAA)));
                var rendererList = RendererList.Create(CreateOpaqueRendererListDesc(cullResults, hdCamera.camera, HDShaderPassNames.s_MotionVectorsName, PerObjectData.MotionVectors));
                DrawOpaqueRendererList(renderContext, cmd, hdCamera.frameSettings, rendererList);
            }
        }

        void RenderCameraMotionVectors(CullingResults cullResults, HDCamera hdCamera, ScriptableRenderContext renderContext, CommandBuffer cmd)
        {
            if (!hdCamera.frameSettings.IsEnabled(FrameSettingsField.MotionVectors))
                return;

            using (new ProfilingScope(cmd, ProfilingSampler.Get(HDProfileId.CameraMotionVectors)))
            {
                // These flags are still required in SRP or the engine won't compute previous model matrices...
                // If the flag hasn't been set yet on this camera, motion vectors will skip a frame.
                hdCamera.camera.depthTextureMode |= DepthTextureMode.MotionVectors | DepthTextureMode.Depth;

                HDUtils.DrawFullScreen(cmd, m_CameraMotionVectorsMaterial, m_SharedRTManager.GetMotionVectorsBuffer(), m_SharedRTManager.GetDepthStencilBuffer(), null, 0);

#if UNITY_EDITOR
                // In scene view there is no motion vector, so we clear the RT to black
                if (hdCamera.camera.cameraType == CameraType.SceneView && !CoreUtils.AreAnimatedMaterialsEnabled(hdCamera.camera))
                {
                    CoreUtils.SetRenderTarget(cmd, m_SharedRTManager.GetMotionVectorsBuffer(), m_SharedRTManager.GetDepthStencilBuffer(), ClearFlag.Color, Color.clear);
                }
#endif
            }
        }

        struct RenderSSRParameters
        {
            public ComputeShader    ssrCS;
            public int              tracingKernel;
            public int              reprojectionKernel;

            public int              width, height, viewCount;
            public int              maxIteration;
            public bool             reflectSky;
            public float            thicknessScale;
            public float            thicknessBias;
            public float            roughnessFadeEnd;
            public float            roughnessFadeEndTimesRcpLength;
            public float            roughnessFadeRcpLength;
            public float            edgeFadeRcpLength;

            public int              depthPyramidMipCount;
            public ComputeBuffer    offsetBufferData;

            public Vector4          colorPyramidUVScaleAndLimit;
            public int              colorPyramidMipCount;
            }

        RenderSSRParameters PrepareSSRParameters(HDCamera hdCamera)
        {
            var volumeSettings = VolumeManager.instance.stack.GetComponent<ScreenSpaceReflection>();
            var parameters = new RenderSSRParameters();

            parameters.ssrCS = m_ScreenSpaceReflectionsCS;
            parameters.tracingKernel = m_SsrTracingKernel;
            parameters.reprojectionKernel = m_SsrReprojectionKernel;

            parameters.width = hdCamera.actualWidth;
            parameters.height = hdCamera.actualHeight;
            parameters.viewCount = hdCamera.viewCount;

            float n = hdCamera.camera.nearClipPlane;
            float f = hdCamera.camera.farClipPlane;

            parameters.maxIteration = volumeSettings.rayMaxIterations;
            parameters.reflectSky = volumeSettings.reflectSky.value;

            float thickness      = volumeSettings.depthBufferThickness.value;
            parameters.thicknessScale = 1.0f / (1.0f + thickness);
            parameters.thicknessBias = -n / (f - n) * (thickness * parameters.thicknessScale);

            var info = m_SharedRTManager.GetDepthBufferMipChainInfo();
            parameters.depthPyramidMipCount = info.mipLevelCount;
            parameters.offsetBufferData = info.GetOffsetBufferData(m_DepthPyramidMipLevelOffsetsBuffer);

            float roughnessFadeStart = 1 - volumeSettings.smoothnessFadeStart.value;
            parameters.roughnessFadeEnd = 1 - volumeSettings.minSmoothness.value;
            float roughnessFadeLength = parameters.roughnessFadeEnd - roughnessFadeStart;
            parameters.roughnessFadeEndTimesRcpLength = (roughnessFadeLength != 0) ? (parameters.roughnessFadeEnd * (1.0f / roughnessFadeLength)) : 1;
            parameters.roughnessFadeRcpLength = (roughnessFadeLength != 0) ? (1.0f / roughnessFadeLength) : 0;
            parameters.edgeFadeRcpLength = Mathf.Min(1.0f / volumeSettings.screenFadeDistance.value, float.MaxValue);

            parameters.colorPyramidUVScaleAndLimit = HDUtils.ComputeUvScaleAndLimit(hdCamera.historyRTHandleProperties.previousViewportSize, hdCamera.historyRTHandleProperties.previousRenderTargetSize);
            parameters.colorPyramidMipCount = hdCamera.colorPyramidHistoryMipCount;

            return parameters;
        }

        static void RenderSSR(  in RenderSSRParameters  parameters,
                                RTHandle                depthPyramid,
                                RTHandle                SsrHitPointTexture,
                                RTHandle                stencilBuffer,
                                RTHandle                clearCoatMask,
                                RTHandle                previousColorPyramid,
                                RTHandle                ssrLightingTexture,
                                CommandBuffer           cmd,
                                ScriptableRenderContext renderContext)
        {
            var cs = parameters.ssrCS;

            using (new ProfilingScope(cmd, ProfilingSampler.Get(HDProfileId.SsrTracing)))
            {
                cmd.SetComputeIntParam(cs, HDShaderIDs._SsrIterLimit, parameters.maxIteration);
                cmd.SetComputeFloatParam(cs, HDShaderIDs._SsrThicknessScale, parameters.thicknessScale);
                cmd.SetComputeFloatParam(cs, HDShaderIDs._SsrThicknessBias, parameters.thicknessBias);
                cmd.SetComputeFloatParam(cs, HDShaderIDs._SsrRoughnessFadeEnd, parameters.roughnessFadeEnd);
                cmd.SetComputeFloatParam(cs, HDShaderIDs._SsrRoughnessFadeRcpLength, parameters.roughnessFadeRcpLength);
                cmd.SetComputeFloatParam(cs, HDShaderIDs._SsrRoughnessFadeEndTimesRcpLength, parameters.roughnessFadeEndTimesRcpLength);
                cmd.SetComputeIntParam(cs, HDShaderIDs._SsrDepthPyramidMaxMip, parameters.depthPyramidMipCount - 1);
                cmd.SetComputeFloatParam(cs, HDShaderIDs._SsrEdgeFadeRcpLength, parameters.edgeFadeRcpLength);
                cmd.SetComputeIntParam(cs, HDShaderIDs._SsrReflectsSky, parameters.reflectSky ? 1 : 0);
                cmd.SetComputeIntParam(cs, HDShaderIDs._SsrStencilExclusionValue, (int)StencilBitMask.DoesntReceiveSSR);

                // cmd.SetComputeTextureParam(cs, kernel, "_SsrDebugTexture",    m_SsrDebugTexture);
                cmd.SetComputeTextureParam(cs, parameters.tracingKernel, HDShaderIDs._CameraDepthTexture, depthPyramid);
                cmd.SetComputeTextureParam(cs, parameters.tracingKernel, HDShaderIDs._SsrClearCoatMaskTexture, clearCoatMask);
                cmd.SetComputeTextureParam(cs, parameters.tracingKernel, HDShaderIDs._SsrHitPointTexture, SsrHitPointTexture);

                if (stencilBuffer.rt.stencilFormat == GraphicsFormat.None)  // We are accessing MSAA resolved version and not the depth stencil buffer directly.
                {
                    cmd.SetComputeTextureParam(cs, parameters.tracingKernel, HDShaderIDs._StencilTexture, stencilBuffer);
                }
                else
                {
                    cmd.SetComputeTextureParam(cs, parameters.tracingKernel, HDShaderIDs._StencilTexture, stencilBuffer, 0, RenderTextureSubElement.Stencil);
                }


                cmd.SetComputeBufferParam(cs, parameters.tracingKernel, HDShaderIDs._DepthPyramidMipLevelOffsets, parameters.offsetBufferData);

                cmd.DispatchCompute(cs, parameters.tracingKernel, HDUtils.DivRoundUp(parameters.width, 8), HDUtils.DivRoundUp(parameters.height, 8), parameters.viewCount);
            }

            using (new ProfilingScope(cmd, ProfilingSampler.Get(HDProfileId.SsrReprojection)))
            {
                // cmd.SetComputeTextureParam(cs, kernel, "_SsrDebugTexture",    m_SsrDebugTexture);
                cmd.SetComputeTextureParam(cs, parameters.reprojectionKernel, HDShaderIDs._SsrHitPointTexture, SsrHitPointTexture);
                cmd.SetComputeTextureParam(cs, parameters.reprojectionKernel, HDShaderIDs._SsrLightingTextureRW, ssrLightingTexture);
                cmd.SetComputeTextureParam(cs, parameters.reprojectionKernel, HDShaderIDs._ColorPyramidTexture, previousColorPyramid);
                cmd.SetComputeTextureParam(cs, parameters.reprojectionKernel, HDShaderIDs._SsrClearCoatMaskTexture, clearCoatMask);

                cmd.SetComputeVectorParam(cs, HDShaderIDs._ColorPyramidUvScaleAndLimitPrevFrame, parameters.colorPyramidUVScaleAndLimit);
                cmd.SetComputeIntParam(cs, HDShaderIDs._SsrColorPyramidMaxMip, parameters.colorPyramidMipCount - 1);

                cmd.DispatchCompute(cs, parameters.reprojectionKernel, HDUtils.DivRoundUp(parameters.width, 8), HDUtils.DivRoundUp(parameters.height, 8), parameters.viewCount);
            }
        }

        void RenderSSR(HDCamera hdCamera, CommandBuffer cmd, ScriptableRenderContext renderContext)
        {
            if (!hdCamera.frameSettings.IsEnabled(FrameSettingsField.SSR))
                return;

            var settings = VolumeManager.instance.stack.GetComponent<ScreenSpaceReflection>();
            bool usesRaytracedReflections = hdCamera.frameSettings.IsEnabled(FrameSettingsField.RayTracing) && settings.rayTracing.value;
            if (usesRaytracedReflections)
            {
                hdCamera.xr.StartSinglePass(cmd, hdCamera.camera, renderContext);
                RenderRayTracedReflections(hdCamera, cmd, m_SsrLightingTexture, renderContext, m_FrameCount);
                hdCamera.xr.StopSinglePass(cmd, hdCamera.camera, renderContext);
            }
            else
            {
                var previousColorPyramid = hdCamera.GetPreviousFrameRT((int)HDCameraFrameHistoryType.ColorBufferMipChain);

                // Evaluate the clear coat mask texture based on the lit shader mode
                RTHandle clearCoatMask = hdCamera.frameSettings.litShaderMode == LitShaderMode.Deferred ? m_GbufferManager.GetBuffer(2) : TextureXR.GetBlackTexture();

                var parameters = PrepareSSRParameters(hdCamera);
                RenderSSR(parameters, m_SharedRTManager.GetDepthTexture(), m_SsrHitPointTexture, m_SharedRTManager.GetStencilBuffer(hdCamera.frameSettings.IsEnabled(FrameSettingsField.MSAA)), clearCoatMask, previousColorPyramid, m_SsrLightingTexture, cmd, renderContext);

            	if (!hdCamera.colorPyramidHistoryIsValid)
            	{
                	cmd.SetGlobalTexture(HDShaderIDs._SsrLightingTexture, TextureXR.GetClearTexture());
                	hdCamera.colorPyramidHistoryIsValid = true; // For the next frame...
            	}
			}
            cmd.SetGlobalInt(HDShaderIDs._UseRayTracedReflections, usesRaytracedReflections ? 1 : 0);

            PushFullScreenDebugTexture(hdCamera, cmd, m_SsrLightingTexture, FullScreenDebugMode.ScreenSpaceReflections);
        }

        void RenderColorPyramid(HDCamera hdCamera, CommandBuffer cmd, bool isPreRefraction)
        {
            if (isPreRefraction)
            {
                if (!hdCamera.frameSettings.IsEnabled(FrameSettingsField.RoughRefraction))
                    return;
            }
            else
            {
                // This final Gaussian pyramid can be reused by SSR, so disable it only if there is no distortion
                if (!hdCamera.frameSettings.IsEnabled(FrameSettingsField.Distortion) && !hdCamera.frameSettings.IsEnabled(FrameSettingsField.SSR))
                    return;
            }

            var currentColorPyramid = hdCamera.GetCurrentFrameRT((int)HDCameraFrameHistoryType.ColorBufferMipChain);

            int lodCount;

            using (new ProfilingScope(cmd, ProfilingSampler.Get(HDProfileId.ColorPyramid)))
            {
                Vector2Int pyramidSizeV2I = new Vector2Int(hdCamera.actualWidth, hdCamera.actualHeight);
                lodCount = m_MipGenerator.RenderColorGaussianPyramid(cmd, pyramidSizeV2I, m_CameraColorBuffer, currentColorPyramid);
                hdCamera.colorPyramidHistoryMipCount = lodCount;
            }

            float scaleX = hdCamera.actualWidth / (float)currentColorPyramid.rt.width;
            float scaleY = hdCamera.actualHeight / (float)currentColorPyramid.rt.height;
            Vector4 pyramidScaleLod = new Vector4(scaleX, scaleY, lodCount, 0.0f);
            Vector4 pyramidScale = new Vector4(scaleX, scaleY, 0f, 0f);
            // Warning! Danger!
            // The color pyramid scale is only correct for the most detailed MIP level.
            // For the other MIP levels, due to truncation after division by 2, a row or
            // column of texels may be lost. Since this can happen to BOTH the texture
            // size AND the viewport, (uv * _ColorPyramidScale.xy) can be off by a texel
            // unless the scale is 1 (and it will not be 1 if the texture was resized
            // and is of greater size compared to the viewport).
            cmd.SetGlobalTexture(HDShaderIDs._ColorPyramidTexture, currentColorPyramid);
            cmd.SetGlobalVector(HDShaderIDs._ColorPyramidScale, pyramidScaleLod);
            PushFullScreenDebugTextureMip(hdCamera, cmd, currentColorPyramid, lodCount, pyramidScale, isPreRefraction ? FullScreenDebugMode.PreRefractionColorPyramid : FullScreenDebugMode.FinalColorPyramid);
        }

        void GenerateDepthPyramid(HDCamera hdCamera, CommandBuffer cmd, FullScreenDebugMode debugMode)
        {
            CopyDepthBufferIfNeeded(hdCamera, cmd);

            int mipCount = m_SharedRTManager.GetDepthBufferMipChainInfo().mipLevelCount;

            using (new ProfilingScope(cmd, ProfilingSampler.Get(HDProfileId.DepthPyramid)))
            {
                m_MipGenerator.RenderMinDepthPyramid(cmd, m_SharedRTManager.GetDepthTexture(), m_SharedRTManager.GetDepthBufferMipChainInfo());
            }

            float scaleX = hdCamera.actualWidth / (float)m_SharedRTManager.GetDepthTexture().rt.width;
            float scaleY = hdCamera.actualHeight / (float)m_SharedRTManager.GetDepthTexture().rt.height;
            Vector4 pyramidScaleLod = new Vector4(scaleX, scaleY, mipCount, 0.0f);
            Vector4 pyramidScale = new Vector4(scaleX, scaleY, 0f, 0f);
            cmd.SetGlobalTexture(HDShaderIDs._CameraDepthTexture, m_SharedRTManager.GetDepthTexture());
            cmd.SetGlobalVector(HDShaderIDs._DepthPyramidScale, pyramidScaleLod);
            PushFullScreenDebugTextureMip(hdCamera, cmd, m_SharedRTManager.GetDepthTexture(), mipCount, pyramidScale, debugMode);
        }

        void DownsampleDepthForLowResTransparency(HDCamera hdCamera, CommandBuffer cmd)
        {
            var settings = m_Asset.currentPlatformRenderPipelineSettings.lowresTransparentSettings;
            if (!hdCamera.frameSettings.IsEnabled(FrameSettingsField.LowResTransparent))
                return;

            using (new ProfilingScope(cmd, ProfilingSampler.Get(HDProfileId.DownsampleDepth)))
            {
                CoreUtils.SetRenderTarget(cmd, m_SharedRTManager.GetLowResDepthBuffer());
                cmd.SetViewport(new Rect(0, 0, hdCamera.actualWidth * 0.5f, hdCamera.actualHeight * 0.5f));
                // TODO: Add option to switch modes at runtime
                if(settings.checkerboardDepthBuffer)
                {
                    m_DownsampleDepthMaterial.EnableKeyword("CHECKERBOARD_DOWNSAMPLE");
                }
                cmd.DrawProcedural(Matrix4x4.identity, m_DownsampleDepthMaterial, 0, MeshTopology.Triangles, 3, 1, null);
            }
        }

        void UpsampleTransparent(HDCamera hdCamera, CommandBuffer cmd)
        {
            var settings = m_Asset.currentPlatformRenderPipelineSettings.lowresTransparentSettings;
            if (!hdCamera.frameSettings.IsEnabled(FrameSettingsField.LowResTransparent))
                return;

            using (new ProfilingScope(cmd, ProfilingSampler.Get(HDProfileId.UpsampleLowResTransparent)))
            {
                CoreUtils.SetRenderTarget(cmd, m_CameraColorBuffer);
                if(settings.upsampleType == LowResTransparentUpsample.Bilinear)
                {
                    m_UpsampleTransparency.EnableKeyword("BILINEAR");
                }
                else if (settings.upsampleType == LowResTransparentUpsample.NearestDepth)
                {
                    m_UpsampleTransparency.EnableKeyword("NEAREST_DEPTH");
                }
                m_UpsampleTransparency.SetTexture(HDShaderIDs._LowResTransparent, m_LowResTransparentBuffer);
                m_UpsampleTransparency.SetTexture(HDShaderIDs._LowResDepthTexture, m_SharedRTManager.GetLowResDepthBuffer());
                cmd.DrawProcedural(Matrix4x4.identity, m_UpsampleTransparency, 0, MeshTopology.Triangles, 3, 1, null);
            }
        }

        void ApplyDebugDisplaySettings(HDCamera hdCamera, CommandBuffer cmd)
        {
            // See ShaderPassForward.hlsl: for forward shaders, if DEBUG_DISPLAY is enabled and no DebugLightingMode or DebugMipMapMod
            // modes have been set, lighting is automatically skipped (To avoid some crashed due to lighting RT not set on console).
            // However debug mode like colorPickerModes and false color don't need DEBUG_DISPLAY and must work with the lighting.
            // So we will enabled DEBUG_DISPLAY independently

            bool debugDisplayEnabledOrSceneLightingDisabled = m_CurrentDebugDisplaySettings.IsDebugDisplayEnabled() || CoreUtils.IsSceneLightingDisabled(hdCamera.camera);
            // Enable globally the keyword DEBUG_DISPLAY on shader that support it with multi-compile
            CoreUtils.SetKeyword(cmd, "DEBUG_DISPLAY", debugDisplayEnabledOrSceneLightingDisabled);

            if (debugDisplayEnabledOrSceneLightingDisabled ||
                m_CurrentDebugDisplaySettings.data.colorPickerDebugSettings.colorPickerMode != ColorPickerDebugMode.None)
            {
                // This is for texture streaming
                m_CurrentDebugDisplaySettings.UpdateMaterials();

                var lightingDebugSettings = m_CurrentDebugDisplaySettings.data.lightingDebugSettings;
                var materialDebugSettings = m_CurrentDebugDisplaySettings.data.materialDebugSettings;
                var debugAlbedo = new Vector4(lightingDebugSettings.overrideAlbedo ? 1.0f : 0.0f, lightingDebugSettings.overrideAlbedoValue.r, lightingDebugSettings.overrideAlbedoValue.g, lightingDebugSettings.overrideAlbedoValue.b);
                var debugSmoothness = new Vector4(lightingDebugSettings.overrideSmoothness ? 1.0f : 0.0f, lightingDebugSettings.overrideSmoothnessValue, 0.0f, 0.0f);
                var debugNormal = new Vector4(lightingDebugSettings.overrideNormal ? 1.0f : 0.0f, 0.0f, 0.0f, 0.0f);
                var debugAmbientOcclusion = new Vector4(lightingDebugSettings.overrideAmbientOcclusion ? 1.0f : 0.0f, lightingDebugSettings.overrideAmbientOcclusionValue, 0.0f, 0.0f);
                var debugSpecularColor = new Vector4(lightingDebugSettings.overrideSpecularColor ? 1.0f : 0.0f, lightingDebugSettings.overrideSpecularColorValue.r, lightingDebugSettings.overrideSpecularColorValue.g, lightingDebugSettings.overrideSpecularColorValue.b);
                var debugEmissiveColor = new Vector4(lightingDebugSettings.overrideEmissiveColor ? 1.0f : 0.0f, lightingDebugSettings.overrideEmissiveColorValue.r, lightingDebugSettings.overrideEmissiveColorValue.g, lightingDebugSettings.overrideEmissiveColorValue.b);
                var debugTrueMetalColor = new Vector4(materialDebugSettings.materialValidateTrueMetal ? 1.0f : 0.0f, materialDebugSettings.materialValidateTrueMetalColor.r, materialDebugSettings.materialValidateTrueMetalColor.g, materialDebugSettings.materialValidateTrueMetalColor.b);

                DebugLightingMode debugLightingMode = m_CurrentDebugDisplaySettings.GetDebugLightingMode();
                if (CoreUtils.IsSceneLightingDisabled(hdCamera.camera))
                {
                    debugLightingMode = DebugLightingMode.MatcapView;
                }

                cmd.SetGlobalFloatArray(HDShaderIDs._DebugViewMaterial, m_CurrentDebugDisplaySettings.GetDebugMaterialIndexes());
                cmd.SetGlobalInt(HDShaderIDs._DebugLightingMode, (int)debugLightingMode);
                cmd.SetGlobalInt(HDShaderIDs._DebugShadowMapMode, (int)m_CurrentDebugDisplaySettings.GetDebugShadowMapMode());
                cmd.SetGlobalInt(HDShaderIDs._DebugMipMapMode, (int)m_CurrentDebugDisplaySettings.GetDebugMipMapMode());
                cmd.SetGlobalInt(HDShaderIDs._DebugMipMapModeTerrainTexture, (int)m_CurrentDebugDisplaySettings.GetDebugMipMapModeTerrainTexture());
                cmd.SetGlobalInt(HDShaderIDs._ColorPickerMode, (int)m_CurrentDebugDisplaySettings.GetDebugColorPickerMode());
                cmd.SetGlobalInt(HDShaderIDs._DebugFullScreenMode, (int)m_CurrentDebugDisplaySettings.data.fullScreenDebugMode);
                cmd.SetGlobalInt(HDShaderIDs._DebugProbeVolumeMode, (int)m_CurrentDebugDisplaySettings.GetProbeVolumeDebugMode());

#if UNITY_EDITOR
                cmd.SetGlobalInt(HDShaderIDs._MatcapMixAlbedo, HDRenderPipelinePreferences.matcapViewMixAlbedo ? 1 : 0);
                cmd.SetGlobalFloat(HDShaderIDs._MatcapViewScale, HDRenderPipelinePreferences.matcapViewScale);
#else
                cmd.SetGlobalInt(HDShaderIDs._MatcapMixAlbedo, 0);
                cmd.SetGlobalFloat(HDShaderIDs._MatcapViewScale, 1.0f);
#endif
                cmd.SetGlobalVector(HDShaderIDs._DebugLightingAlbedo, debugAlbedo);
                cmd.SetGlobalVector(HDShaderIDs._DebugLightingSmoothness, debugSmoothness);
                cmd.SetGlobalVector(HDShaderIDs._DebugLightingNormal, debugNormal);
                cmd.SetGlobalVector(HDShaderIDs._DebugLightingAmbientOcclusion, debugAmbientOcclusion);
                cmd.SetGlobalVector(HDShaderIDs._DebugLightingSpecularColor, debugSpecularColor);
                cmd.SetGlobalVector(HDShaderIDs._DebugLightingEmissiveColor, debugEmissiveColor);
                cmd.SetGlobalColor(HDShaderIDs._DebugLightingMaterialValidateHighColor, materialDebugSettings.materialValidateHighColor);
                cmd.SetGlobalColor(HDShaderIDs._DebugLightingMaterialValidateLowColor, materialDebugSettings.materialValidateLowColor);
                cmd.SetGlobalColor(HDShaderIDs._DebugLightingMaterialValidatePureMetalColor, debugTrueMetalColor);

                cmd.SetGlobalVector(HDShaderIDs._MousePixelCoord, HDUtils.GetMouseCoordinates(hdCamera));
                cmd.SetGlobalVector(HDShaderIDs._MouseClickPixelCoord, HDUtils.GetMouseClickCoordinates(hdCamera));
                cmd.SetGlobalTexture(HDShaderIDs._DebugFont, defaultResources.textures.debugFontTex);
                cmd.SetGlobalTexture(HDShaderIDs._DebugMatCapTexture, defaultResources.textures.matcapTex);

                // The DebugNeedsExposure test allows us to set a neutral value if exposure is not needed. This way we don't need to make various tests inside shaders but only in this function.
                cmd.SetGlobalFloat(HDShaderIDs._DebugExposure, m_CurrentDebugDisplaySettings.DebugNeedsExposure() ? lightingDebugSettings.debugExposure : 0.0f);
            }
        }

        static bool NeedColorPickerDebug(DebugDisplaySettings debugSettings)
        {
            return debugSettings.data.colorPickerDebugSettings.colorPickerMode != ColorPickerDebugMode.None
                || debugSettings.data.falseColorDebugSettings.falseColor
                || debugSettings.data.lightingDebugSettings.debugLightingMode == DebugLightingMode.LuminanceMeter;
        }

        void PushColorPickerDebugTexture(CommandBuffer cmd, HDCamera hdCamera, RTHandle textureID)
        {
            if (NeedColorPickerDebug(m_CurrentDebugDisplaySettings))
            {
                using (new ProfilingScope(cmd, ProfilingSampler.Get(HDProfileId.PushToColorPicker)))
                {
                    HDUtils.BlitCameraTexture(cmd, textureID, m_DebugColorPickerBuffer);
                }
            }
        }

        bool NeedsFullScreenDebugMode()
        {
            bool fullScreenDebugEnabled = m_CurrentDebugDisplaySettings.data.fullScreenDebugMode != FullScreenDebugMode.None;
            bool lightingDebugEnabled = m_CurrentDebugDisplaySettings.data.lightingDebugSettings.shadowDebugMode == ShadowMapDebugMode.SingleShadow;

            return fullScreenDebugEnabled || lightingDebugEnabled;
        }

        void PushFullScreenLightingDebugTexture(HDCamera hdCamera, CommandBuffer cmd, RTHandle textureID)
        {
            // In practice, this is only useful for the SingleShadow debug view.
            // TODO: See how we can make this nicer than a specific functions just for one case.
            if (NeedsFullScreenDebugMode() && m_FullScreenDebugPushed == false)
            {
                m_FullScreenDebugPushed = true;
                HDUtils.BlitCameraTexture(cmd, textureID, m_DebugFullScreenTempBuffer);
            }
        }

        internal void PushFullScreenDebugTexture(HDCamera hdCamera, CommandBuffer cmd, RTHandle textureID, FullScreenDebugMode debugMode)
        {
            if (debugMode == m_CurrentDebugDisplaySettings.data.fullScreenDebugMode)
            {
                m_FullScreenDebugPushed = true; // We need this flag because otherwise if no full screen debug is pushed (like for example if the corresponding pass is disabled), when we render the result in RenderDebug m_DebugFullScreenTempBuffer will contain potential garbage
                HDUtils.BlitCameraTexture(cmd, textureID, m_DebugFullScreenTempBuffer);
            }
        }

        void PushFullScreenDebugTextureMip(HDCamera hdCamera, CommandBuffer cmd, RTHandle texture, int lodCount, Vector4 scaleBias, FullScreenDebugMode debugMode)
        {
            if (debugMode == m_CurrentDebugDisplaySettings.data.fullScreenDebugMode)
            {
                var mipIndex = Mathf.FloorToInt(m_CurrentDebugDisplaySettings.data.fullscreenDebugMip * (lodCount));

                m_FullScreenDebugPushed = true; // We need this flag because otherwise if no full screen debug is pushed (like for example if the corresponding pass is disabled), when we render the result in RenderDebug m_DebugFullScreenTempBuffer will contain potential garbage
                HDUtils.BlitCameraTexture(cmd, texture, m_DebugFullScreenTempBuffer, scaleBias, mipIndex);
            }
        }

        struct DebugParameters
        {
            public DebugDisplaySettings debugDisplaySettings;
            public HDCamera hdCamera;

            // Full screen debug
            public bool             resolveFullScreenDebug;
            public Material         debugFullScreenMaterial;
            public int              depthPyramidMip;
            public ComputeBuffer    depthPyramidOffsets;

            // Sky
            public Texture skyReflectionTexture;
            public Material debugLatlongMaterial;

            public bool rayTracingSupported;
            public RayCountManager rayCountManager;

            // Lighting
            public LightLoopDebugOverlayParameters lightingOverlayParameters;

            // Color picker
            public bool     colorPickerEnabled;
            public Material colorPickerMaterial;
        }

        DebugParameters PrepareDebugParameters(HDCamera hdCamera, HDUtils.PackedMipChainInfo depthMipInfo)
        {
            var parameters = new DebugParameters();

            parameters.debugDisplaySettings = m_CurrentDebugDisplaySettings;
            parameters.hdCamera = hdCamera;

            parameters.resolveFullScreenDebug = NeedsFullScreenDebugMode() && m_FullScreenDebugPushed;
            parameters.debugFullScreenMaterial = m_DebugFullScreen;
            parameters.depthPyramidMip = (int)(parameters.debugDisplaySettings.data.fullscreenDebugMip * depthMipInfo.mipLevelCount);
            parameters.depthPyramidOffsets = depthMipInfo.GetOffsetBufferData(m_DepthPyramidMipLevelOffsetsBuffer);

            parameters.skyReflectionTexture = m_SkyManager.GetSkyReflection(hdCamera);
            parameters.debugLatlongMaterial = m_DebugDisplayLatlong;
            parameters.lightingOverlayParameters = PrepareLightLoopDebugOverlayParameters();

            parameters.rayTracingSupported = hdCamera.frameSettings.IsEnabled(FrameSettingsField.RayTracing);
            parameters.rayCountManager = m_RayCountManager;

            parameters.colorPickerEnabled = NeedColorPickerDebug(parameters.debugDisplaySettings);
            parameters.colorPickerMaterial = m_DebugColorPicker;

            return parameters;
        }

        static void ResolveFullScreenDebug( in DebugParameters      parameters,
                                            MaterialPropertyBlock   mpb,
                                            RTHandle                inputFullScreenDebug,
                                            RTHandle                inputDepthPyramid,
                                            RTHandle                output,
                                            CommandBuffer           cmd)
        {
            mpb.SetTexture(HDShaderIDs._DebugFullScreenTexture, inputFullScreenDebug);
            mpb.SetTexture(HDShaderIDs._CameraDepthTexture, inputDepthPyramid);
            mpb.SetFloat(HDShaderIDs._FullScreenDebugMode, (float)parameters.debugDisplaySettings.data.fullScreenDebugMode);
            mpb.SetInt(HDShaderIDs._DebugDepthPyramidMip, parameters.depthPyramidMip);
            mpb.SetBuffer(HDShaderIDs._DebugDepthPyramidOffsets, parameters.depthPyramidOffsets);
            mpb.SetInt(HDShaderIDs._DebugContactShadowLightIndex, parameters.debugDisplaySettings.data.fullScreenContactShadowLightIndex);

            HDUtils.DrawFullScreen(cmd, parameters.debugFullScreenMaterial, output, mpb, 0);
        }

        static void ResolveColorPickerDebug(in DebugParameters  parameters,
                                            RTHandle            debugColorPickerBuffer,
                                            RTHandle            output,
                                            CommandBuffer       cmd)
        {
            ColorPickerDebugSettings colorPickerDebugSettings = parameters.debugDisplaySettings.data.colorPickerDebugSettings;
            FalseColorDebugSettings falseColorDebugSettings = parameters.debugDisplaySettings.data.falseColorDebugSettings;
            var falseColorThresholds = new Vector4(falseColorDebugSettings.colorThreshold0, falseColorDebugSettings.colorThreshold1, falseColorDebugSettings.colorThreshold2, falseColorDebugSettings.colorThreshold3);

            // Here we have three cases:
            // - Material debug is enabled, this is the buffer we display
            // - Otherwise we display the HDR buffer before postprocess and distortion
            // - If fullscreen debug is enabled we always use it
            parameters.colorPickerMaterial.SetTexture(HDShaderIDs._DebugColorPickerTexture, debugColorPickerBuffer);
            parameters.colorPickerMaterial.SetColor(HDShaderIDs._ColorPickerFontColor, colorPickerDebugSettings.fontColor);
            parameters.colorPickerMaterial.SetInt(HDShaderIDs._FalseColorEnabled, falseColorDebugSettings.falseColor ? 1 : 0);
            parameters.colorPickerMaterial.SetVector(HDShaderIDs._FalseColorThresholds, falseColorThresholds);
            // The material display debug perform sRGBToLinear conversion as the final blit currently hardcodes a linearToSrgb conversion. As when we read with color picker this is not done,
            // we perform it inside the color picker shader. But we shouldn't do it for HDR buffer.
            parameters.colorPickerMaterial.SetFloat(HDShaderIDs._ApplyLinearToSRGB, parameters.debugDisplaySettings.IsDebugMaterialDisplayEnabled() ? 1.0f : 0.0f);

            HDUtils.DrawFullScreen(cmd, parameters.colorPickerMaterial, output);
        }

        static void RenderSkyReflectionOverlay(in DebugParameters debugParameters, CommandBuffer cmd, MaterialPropertyBlock mpb, ref float x, ref float y, float overlaySize)
        {
            var lightingDebug = debugParameters.debugDisplaySettings.data.lightingDebugSettings;
            if (lightingDebug.displaySkyReflection)
            {
                mpb.SetTexture(HDShaderIDs._InputCubemap, debugParameters.skyReflectionTexture);
                mpb.SetFloat(HDShaderIDs._Mipmap, lightingDebug.skyReflectionMipmap);
                mpb.SetFloat(HDShaderIDs._DebugExposure, lightingDebug.debugExposure);
                cmd.SetViewport(new Rect(x, y, overlaySize, overlaySize));
                cmd.DrawProcedural(Matrix4x4.identity, debugParameters.debugLatlongMaterial, 0, MeshTopology.Triangles, 3, 1, mpb);
                HDUtils.NextOverlayCoord(ref x, ref y, overlaySize, overlaySize, debugParameters.hdCamera);
            }
        }

        static void RenderRayCountOverlay(in DebugParameters debugParameters, CommandBuffer cmd, ref float x, ref float y, float overlaySize)
        {
            if (debugParameters.rayTracingSupported)
                debugParameters.rayCountManager.EvaluateRayCount(cmd, debugParameters.hdCamera);
        }

        void RenderDebug(HDCamera hdCamera, CommandBuffer cmd, CullingResults cullResults)
        {
            // We don't want any overlay for these kind of rendering
            if (hdCamera.camera.cameraType == CameraType.Reflection || hdCamera.camera.cameraType == CameraType.Preview)
                return;

            // Render Debug are only available in dev builds and we always render them in the same RT
            CoreUtils.SetRenderTarget(cmd, m_IntermediateAfterPostProcessBuffer, m_SharedRTManager.GetDepthStencilBuffer());

            var debugParams = PrepareDebugParameters(hdCamera, m_SharedRTManager.GetDepthBufferMipChainInfo());

            using (new ProfilingScope(cmd, ProfilingSampler.Get(HDProfileId.RenderDebug)))
            {
                // First render full screen debug texture
                if (debugParams.resolveFullScreenDebug)
                {
                    m_FullScreenDebugPushed = false;
                    ResolveFullScreenDebug(debugParams, m_DebugFullScreenPropertyBlock, m_DebugFullScreenTempBuffer, m_SharedRTManager.GetDepthTexture(), m_IntermediateAfterPostProcessBuffer, cmd);
                    PushColorPickerDebugTexture(cmd, hdCamera, m_IntermediateAfterPostProcessBuffer);
                }

                // First resolve color picker
                if (debugParams.colorPickerEnabled)
                    ResolveColorPickerDebug(debugParams, m_DebugColorPickerBuffer, m_IntermediateAfterPostProcessBuffer, cmd);

                // Light volumes
                var lightingDebug = debugParams.debugDisplaySettings.data.lightingDebugSettings;
                if (lightingDebug.displayLightVolumes)
                {
                    s_lightVolumes.RenderLightVolumes(cmd, hdCamera, cullResults, lightingDebug, m_IntermediateAfterPostProcessBuffer);
                }

                // Then overlays
                HDUtils.ResetOverlay();
                float x = 0.0f;
                float overlayRatio = debugParams.debugDisplaySettings.data.debugOverlayRatio;
                float overlaySize = Math.Min(debugParams.hdCamera.actualHeight, debugParams.hdCamera.actualWidth) * overlayRatio;
                float y = debugParams.hdCamera.actualHeight - overlaySize;

                RenderSkyReflectionOverlay(debugParams, cmd, m_SharedPropertyBlock, ref x, ref y, overlaySize);
                RenderRayCountOverlay(debugParams, cmd, ref x, ref y, overlaySize);
                RenderLightLoopDebugOverlay(debugParams, cmd, ref x, ref y, overlaySize, m_SharedRTManager.GetDepthTexture());
                RenderProbeVolumeDebugOverlay(debugParams, cmd, ref x, ref y, overlaySize, m_DebugDisplayProbeVolumeMaterial); // TODO(Nicholas): renders as a black square in the upper right.

                HDShadowManager.ShadowDebugAtlasTextures atlases = debugParams.lightingOverlayParameters.shadowManager.GetDebugAtlasTextures();
                RenderShadowsDebugOverlay(debugParams, atlases, cmd, ref x, ref y, overlaySize, m_SharedPropertyBlock);

                DecalSystem.instance.RenderDebugOverlay(debugParams.hdCamera, cmd, debugParams.debugDisplaySettings, ref x, ref y, overlaySize, debugParams.hdCamera.actualWidth);
            }
        }

        void ClearBuffers(HDCamera hdCamera, CommandBuffer cmd)
        {
            bool msaa = hdCamera.frameSettings.IsEnabled(FrameSettingsField.MSAA);

            using (new ProfilingScope(cmd, ProfilingSampler.Get(HDProfileId.ClearBuffers)))
            {
                // We clear only the depth buffer, no need to clear the various color buffer as we overwrite them.
                // Clear depth/stencil and init buffers
                using (new ProfilingScope(cmd, ProfilingSampler.Get(HDProfileId.ClearDepthStencil)))
                {
                    if (hdCamera.clearDepth)
                    {
                        CoreUtils.SetRenderTarget(cmd, msaa ? m_CameraColorMSAABuffer : m_CameraColorBuffer, m_SharedRTManager.GetDepthStencilBuffer(msaa), ClearFlag.Depth);
                        if (hdCamera.frameSettings.IsEnabled(FrameSettingsField.MSAA))
                        {
                            CoreUtils.SetRenderTarget(cmd, m_SharedRTManager.GetDepthTexture(true), m_SharedRTManager.GetDepthStencilBuffer(true), ClearFlag.Color, Color.black);
                        }
                    }
                    m_IsDepthBufferCopyValid = false;
                }

                // Clear the HDR target
                using (new ProfilingScope(cmd, ProfilingSampler.Get(HDProfileId.ClearHDRTarget)))
                {
                    if (hdCamera.clearColorMode == HDAdditionalCameraData.ClearColorMode.Color ||
                        // If the luxmeter is enabled, the sky isn't rendered so we clear the background color
                        m_CurrentDebugDisplaySettings.data.lightingDebugSettings.debugLightingMode == DebugLightingMode.LuxMeter ||
                        // If the matcap view is enabled, the sky isn't updated so we clear the background color
                        m_CurrentDebugDisplaySettings.IsMatcapViewEnabled(hdCamera) ||
                        // If we want the sky but the sky don't exist, still clear with background color
                        (hdCamera.clearColorMode == HDAdditionalCameraData.ClearColorMode.Sky && !m_SkyManager.IsVisualSkyValid(hdCamera)) ||
                        // Special handling for Preview we force to clear with background color (i.e black)
                        // Note that the sky use in this case is the last one setup. If there is no scene or game, there is no sky use as reflection in the preview
                        HDUtils.IsRegularPreviewCamera(hdCamera.camera)
                        )
                    {
                        CoreUtils.SetRenderTarget(cmd, msaa ? m_CameraColorMSAABuffer : m_CameraColorBuffer, m_SharedRTManager.GetDepthStencilBuffer(msaa), ClearFlag.Color, GetColorBufferClearColor(hdCamera));
                    }
                }

                if (hdCamera.frameSettings.IsEnabled(FrameSettingsField.SubsurfaceScattering))
                {
                    using (new ProfilingScope(cmd, ProfilingSampler.Get(HDProfileId.ClearSssLightingBuffer)))
                    {
                        CoreUtils.SetRenderTarget(cmd, msaa ? m_CameraSssDiffuseLightingMSAABuffer : m_CameraSssDiffuseLightingBuffer, ClearFlag.Color, Color.clear);
                    }
                }

                if (hdCamera.frameSettings.IsEnabled(FrameSettingsField.SSR))
                {
                    using (new ProfilingScope(cmd, ProfilingSampler.Get(HDProfileId.ClearSsrBuffers)))
                    {
                        // In practice, these textures are sparse (mostly black). Therefore, clearing them is fast (due to CMASK),
                        // and much faster than fully overwriting them from within SSR shaders.
                        // CoreUtils.SetRenderTarget(cmd, hdCamera, m_SsrDebugTexture,    ClearFlag.Color, Color.clear);
                        CoreUtils.SetRenderTarget(cmd, m_SsrHitPointTexture, ClearFlag.Color, Color.clear);
                        CoreUtils.SetRenderTarget(cmd, m_SsrLightingTexture, ClearFlag.Color, Color.clear);
                    }
                }

                // We don't need to clear the GBuffers as scene is rewrite and we are suppose to only access valid data (invalid data are tagged with stencil as StencilLightingUsage.NoLighting),
                // This is to save some performance
                if (hdCamera.frameSettings.litShaderMode == LitShaderMode.Deferred)
                {
                    using (new ProfilingScope(cmd, ProfilingSampler.Get(HDProfileId.ClearGBuffer)))
                    {
                        // We still clear in case of debug mode or on demand
                        if (m_CurrentDebugDisplaySettings.IsDebugDisplayEnabled() || hdCamera.frameSettings.IsEnabled(FrameSettingsField.ClearGBuffers))
                        {
                            CoreUtils.SetRenderTarget(cmd, m_GbufferManager.GetBuffersRTI(), m_SharedRTManager.GetDepthStencilBuffer(), ClearFlag.Color, Color.clear);
                        }

                        // If we are in deferred mode and the ssr is enabled, we need to make sure that the second gbuffer is cleared given that we are using that information for
                        // clear coat selection
                        if (hdCamera.frameSettings.IsEnabled(FrameSettingsField.SSR))
                        {
                            CoreUtils.SetRenderTarget(cmd, m_GbufferManager.GetBuffer(2), m_SharedRTManager.GetDepthStencilBuffer(), ClearFlag.Color, Color.clear);
                        }
                    }
                }
            }
        }

        void RenderPostProcess(CullingResults cullResults, HDCamera hdCamera, RenderTargetIdentifier finalRT, ScriptableRenderContext renderContext, CommandBuffer cmd)
        {
            // Y-Flip needs to happen during the post process pass only if it's the final pass and is the regular game view
            // SceneView flip is handled by the editor internal code and GameView rendering into render textures should not be flipped in order to respect Unity texture coordinates convention
            bool flipInPostProcesses = HDUtils.PostProcessIsFinalPass() && (hdCamera.flipYMode == HDAdditionalCameraData.FlipYMode.ForceFlipY || hdCamera.isMainGameView);
            RenderTargetIdentifier destination = HDUtils.PostProcessIsFinalPass() ? finalRT : m_IntermediateAfterPostProcessBuffer;

            // We render AfterPostProcess objects first into a separate buffer that will be composited in the final post process pass
            RenderAfterPostProcess(cullResults, hdCamera, renderContext, cmd);

            // Set the depth buffer to the main one to avoid missing out on transparent depth for post process.
            cmd.SetGlobalTexture(HDShaderIDs._CameraDepthTexture, m_SharedRTManager.GetDepthStencilBuffer());

            // Post-processes output straight to the backbuffer
            m_PostProcessSystem.Render(
                cmd: cmd,
                camera: hdCamera,
                blueNoise: m_BlueNoise,
                colorBuffer: m_CameraColorBuffer,
                afterPostProcessTexture: GetAfterPostProcessOffScreenBuffer(),
                lightingBuffer: null,
                finalRT: destination,
                depthBuffer: m_SharedRTManager.GetDepthStencilBuffer(),
                flipY: flipInPostProcesses
            );
        }


        RTHandle GetAfterPostProcessOffScreenBuffer()
        {
            if (currentPlatformRenderPipelineSettings.supportedLitShaderMode == RenderPipelineSettings.SupportedLitShaderMode.ForwardOnly)
                return GetSSSBuffer();
            else
                return m_GbufferManager.GetBuffer(0);
        }


        void RenderAfterPostProcess(CullingResults cullResults, HDCamera hdCamera, ScriptableRenderContext renderContext, CommandBuffer cmd)
        {
            if (!hdCamera.frameSettings.IsEnabled(FrameSettingsField.AfterPostprocess))
                return;

            using (new ProfilingScope(cmd, ProfilingSampler.Get(HDProfileId.AfterPostProcessing)))
            {
                // Note about AfterPostProcess and TAA:
                // When TAA is enabled rendering is jittered and then resolved during the post processing pass.
                // It means that any rendering done after post processing need to disable jittering. This is what we do with hdCamera.UpdateViewConstants(false);
                // The issue is that the only available depth buffer is jittered so pixels would wobble around depth tested edges.
                // In order to avoid that we decide that objects rendered after Post processes while TAA is active will not benefit from the depth buffer so we disable it.
                bool taaEnabled = hdCamera.IsTAAEnabled();
                hdCamera.UpdateAllViewConstants(false);
                hdCamera.SetupGlobalParams(cmd, m_Time, m_LastTime, m_FrameCount);

                // Here we share GBuffer albedo buffer since it's not needed anymore
                // Note: We bind the depth only if the ZTest for After Post Process is enabled. It is disabled by
                // default so we're consistent in the behavior: no ZTest for After Post Process materials).
                if (taaEnabled || !hdCamera.frameSettings.IsEnabled(FrameSettingsField.ZTestAfterPostProcessTAA))
                    CoreUtils.SetRenderTarget(cmd, GetAfterPostProcessOffScreenBuffer(), clearFlag: ClearFlag.Color, clearColor: Color.black);
                else
                    CoreUtils.SetRenderTarget(cmd, GetAfterPostProcessOffScreenBuffer(), m_SharedRTManager.GetDepthStencilBuffer(), clearFlag: ClearFlag.Color, clearColor: Color.black);

                cmd.SetGlobalInt(HDShaderIDs._OffScreenRendering, 1);
                var opaqueRendererList = RendererList.Create(CreateOpaqueRendererListDesc(cullResults, hdCamera.camera, HDShaderPassNames.s_ForwardOnlyName, renderQueueRange: HDRenderQueue.k_RenderQueue_AfterPostProcessOpaque));
                DrawOpaqueRendererList(renderContext, cmd, hdCamera.frameSettings, opaqueRendererList);
                // Setup off-screen transparency here
                var transparentRendererList = RendererList.Create(CreateTransparentRendererListDesc(cullResults, hdCamera.camera, HDShaderPassNames.s_ForwardOnlyName, renderQueueRange: HDRenderQueue.k_RenderQueue_AfterPostProcessTransparent));
                DrawTransparentRendererList(renderContext, cmd, hdCamera.frameSettings, transparentRendererList);
                cmd.SetGlobalInt(HDShaderIDs._OffScreenRendering, 0);
            }
        }

        void SendGeometryGraphicsBuffers(CommandBuffer cmd, HDCamera hdCamera)
        {
            bool needNormalBuffer = false;
            Texture normalBuffer = null;
            bool needDepthBuffer = false;
            Texture depthBuffer = null;

            HDAdditionalCameraData acd = null;
            hdCamera.camera.TryGetComponent<HDAdditionalCameraData>(out acd);

            HDAdditionalCameraData.BufferAccessType externalAccess = new HDAdditionalCameraData.BufferAccessType();
            if (acd != null)
                externalAccess = acd.GetBufferAccess();

            // Figure out which client systems need which buffers
            // Only VFX systems for now
            VFXCameraBufferTypes neededVFXBuffers = VFXManager.IsCameraBufferNeeded(hdCamera.camera);
            needNormalBuffer |= ((neededVFXBuffers & VFXCameraBufferTypes.Normal) != 0 || (externalAccess & HDAdditionalCameraData.BufferAccessType.Normal) != 0);
            needDepthBuffer |= ((neededVFXBuffers & VFXCameraBufferTypes.Depth) != 0 || (externalAccess & HDAdditionalCameraData.BufferAccessType.Depth) != 0);
            if (hdCamera.frameSettings.IsEnabled(FrameSettingsField.RayTracing) && GetRayTracingState())
            {
                needNormalBuffer = true;
                needDepthBuffer = true;
            }

            // Here if needed for this particular camera, we allocate history buffers.
            // Only one is needed here because the main buffer used for rendering is separate.
            // Ideally, we should double buffer the main rendering buffer but since we don't know in advance if history is going to be needed, it would be a big waste of memory.
            if (needNormalBuffer)
            {
                RTHandle mainNormalBuffer = m_SharedRTManager.GetNormalBuffer();
                RTHandle Allocator(string id, int frameIndex, RTHandleSystem rtHandleSystem)
                {
                    return rtHandleSystem.Alloc(Vector2.one, TextureXR.slices, colorFormat: mainNormalBuffer.rt.graphicsFormat, dimension: TextureXR.dimension, enableRandomWrite: mainNormalBuffer.rt.enableRandomWrite, name: $"Normal History Buffer"
                    );
                }

                normalBuffer = hdCamera.GetCurrentFrameRT((int)HDCameraFrameHistoryType.Normal) ?? hdCamera.AllocHistoryFrameRT((int)HDCameraFrameHistoryType.Normal, Allocator, 1);

                for (int i = 0; i < hdCamera.viewCount; i++)
                    cmd.CopyTexture(mainNormalBuffer, i, 0, 0, 0, hdCamera.actualWidth, hdCamera.actualHeight, normalBuffer, i, 0, 0, 0);
            }

            if (needDepthBuffer)
            {
                RTHandle mainDepthBuffer = m_SharedRTManager.GetDepthTexture();
                RTHandle Allocator(string id, int frameIndex, RTHandleSystem rtHandleSystem)
                {
                    return rtHandleSystem.Alloc(Vector2.one, TextureXR.slices, colorFormat: mainDepthBuffer.rt.graphicsFormat, dimension: TextureXR.dimension, enableRandomWrite: mainDepthBuffer.rt.enableRandomWrite, name: $"Depth History Buffer"
                    );
                }

                depthBuffer = hdCamera.GetCurrentFrameRT((int)HDCameraFrameHistoryType.Depth) ?? hdCamera.AllocHistoryFrameRT((int)HDCameraFrameHistoryType.Depth, Allocator, 1);

                for (int i = 0; i < hdCamera.viewCount; i++)
                    cmd.CopyTexture(mainDepthBuffer, i, 0, 0, 0, hdCamera.actualWidth, hdCamera.actualHeight, depthBuffer, i, 0, 0, 0);
            }

            // Send buffers to client.
            // For now, only VFX systems
            if ((neededVFXBuffers & VFXCameraBufferTypes.Depth) != 0)
            {
                VFXManager.SetCameraBuffer(hdCamera.camera, VFXCameraBufferTypes.Depth, depthBuffer, 0, 0, hdCamera.actualWidth, hdCamera.actualHeight);
            }

            if ((neededVFXBuffers & VFXCameraBufferTypes.Normal) != 0)
            {
                VFXManager.SetCameraBuffer(hdCamera.camera, VFXCameraBufferTypes.Normal, normalBuffer, 0, 0, hdCamera.actualWidth, hdCamera.actualHeight);
            }
        }

        void SendColorGraphicsBuffer(CommandBuffer cmd, HDCamera hdCamera)
        {
            // Figure out which client systems need which buffers
            VFXCameraBufferTypes neededVFXBuffers = VFXManager.IsCameraBufferNeeded(hdCamera.camera);

            if ((neededVFXBuffers & VFXCameraBufferTypes.Color) != 0)
            {
                var colorBuffer = hdCamera.GetCurrentFrameRT((int)HDCameraFrameHistoryType.ColorBufferMipChain);
                VFXManager.SetCameraBuffer(hdCamera.camera, VFXCameraBufferTypes.Color, colorBuffer, 0, 0, hdCamera.actualWidth, hdCamera.actualHeight);
            }
        }
    }
}<|MERGE_RESOLUTION|>--- conflicted
+++ resolved
@@ -1889,17 +1889,10 @@
             // Currently to know if you need shadow mask you need to go through all visible lights (of CullResult), check the LightBakingOutput struct and look at lightmapBakeType/mixedLightingMode. If one light have shadow mask bake mode, then you need shadow mask features (i.e extra Gbuffer).
             // It mean that when we build a standalone player, if we detect a light with bake shadow mask, we generate all shader variant (with and without shadow mask) and at runtime, when a bake shadow mask light is visible, we dynamically allocate an extra GBuffer and switch the shader.
             // So the first thing to do is to go through all the light: PrepareLightsForGPU
-<<<<<<< HEAD
-            bool enableBakeShadowMask;
-            using (new ProfilingSample(cmd, "TP_PrepareLightsForGPU", CustomSamplerId.TPPrepareLightsForGPU.GetSampler()))
-            {
-                enableBakeShadowMask = PrepareLightsForGPU(cmd, hdCamera, cullingResults, hdProbeCullingResults, densityVolumes, probeVolumes, m_CurrentDebugDisplaySettings, aovRequest);
-=======
-            bool enableBakeShadowMask = PrepareLightsForGPU(cmd, hdCamera, cullingResults, hdProbeCullingResults, densityVolumes, m_CurrentDebugDisplaySettings, aovRequest);
+            bool enableBakeShadowMask = PrepareLightsForGPU(cmd, hdCamera, cullingResults, hdProbeCullingResults, densityVolumes, probeVolumes, m_CurrentDebugDisplaySettings, aovRequest);
 
             // Let's bind as soon as possible the light data
             BindLightDataParameters(hdCamera, cmd);
->>>>>>> d786c6ac
 
             // Configure all the keywords
             ConfigureKeywords(enableBakeShadowMask, hdCamera, cmd);
