<<<<<<< HEAD
using System.Collections.Generic;
using UnityEngine.VFX;
using System;
using System.Diagnostics;
using System.Linq;
using UnityEngine.Experimental.GlobalIllumination;
using UnityEngine.Experimental.Rendering;
using UnityEngine.Experimental.Rendering.RenderGraphModule;
using Utilities;

namespace UnityEngine.Rendering.HighDefinition
{
    public partial class HDRenderPipeline : RenderPipeline
    {
        #region Default Settings
        internal static HDRenderPipelineAsset defaultAsset
            => GraphicsSettings.renderPipelineAsset is HDRenderPipelineAsset hdrpAsset ? hdrpAsset : null;

        internal static HDRenderPipelineAsset currentAsset
            => GraphicsSettings.currentRenderPipeline is HDRenderPipelineAsset hdrpAsset ? hdrpAsset : null;

        private static Volume s_DefaultVolume = null;
        static VolumeProfile defaultVolumeProfile
            => defaultAsset?.defaultVolumeProfile;

        static HDRenderPipeline()
        {
#if UNITY_EDITOR
            UnityEditor.AssemblyReloadEvents.beforeAssemblyReload += () =>
            {
                if (s_DefaultVolume != null && !s_DefaultVolume.Equals(null))
                {
                    CoreUtils.Destroy(s_DefaultVolume.gameObject);
                    s_DefaultVolume = null;
                }
            };
#endif
        }

        static Volume GetOrCreateDefaultVolume()
        {
            if (s_DefaultVolume == null || s_DefaultVolume.Equals(null))
            {
                var go = new GameObject("Default Volume") { hideFlags = HideFlags.HideAndDontSave };
                s_DefaultVolume = go.AddComponent<Volume>();
                s_DefaultVolume.isGlobal = true;
                s_DefaultVolume.priority = float.MinValue;
                s_DefaultVolume.sharedProfile = defaultVolumeProfile;
            }
            if (
                // In case the asset was deleted or the reference removed
                s_DefaultVolume.sharedProfile == null || s_DefaultVolume.sharedProfile.Equals(null)
#if UNITY_EDITOR

                // In case the serialization recreated an empty volume sharedProfile

                || !UnityEditor.AssetDatabase.Contains(s_DefaultVolume.sharedProfile)
#endif
            )
                s_DefaultVolume.sharedProfile = defaultVolumeProfile;

            return s_DefaultVolume;
        }
        #endregion

        public const string k_ShaderTagName = "HDRenderPipeline";

        readonly HDRenderPipelineAsset m_Asset;
        internal HDRenderPipelineAsset asset { get { return m_Asset; } }
        readonly HDRenderPipelineAsset m_DefaultAsset;
        internal RenderPipelineResources defaultResources { get { return m_DefaultAsset.renderPipelineResources; } }

        internal RenderPipelineSettings currentPlatformRenderPipelineSettings { get { return m_Asset.currentPlatformRenderPipelineSettings; } }

        readonly RenderPipelineMaterial m_DeferredMaterial;
        readonly List<RenderPipelineMaterial> m_MaterialList = new List<RenderPipelineMaterial>();

        readonly GBufferManager m_GbufferManager;
        readonly DBufferManager m_DbufferManager;
        readonly SharedRTManager m_SharedRTManager = new SharedRTManager();
        internal SharedRTManager sharedRTManager { get { return m_SharedRTManager; } }

        readonly PostProcessSystem m_PostProcessSystem;
        readonly XRSystem m_XRSystem;

        bool m_FrameSettingsHistoryEnabled = false;

        /// <summary>
        /// This functions allows the user to have an approximation of the number of rays that were traced for a given frame.
        /// </summary>
        /// <param name="rayValues">Specifes which ray count value should be returned.</param>
        /// <returns>The approximated ray count for a frame</returns>
        public uint GetRaysPerFrame(RayCountValues rayValues) { return m_RayCountManager.GetRaysPerFrame(rayValues); }

        // Renderer Bake configuration can vary depends on if shadow mask is enabled or no
        PerObjectData m_CurrentRendererConfigurationBakedLighting = HDUtils.k_RendererConfigurationBakedLighting;
        MaterialPropertyBlock m_CopyDepthPropertyBlock = new MaterialPropertyBlock();
        Material m_CopyDepth;
        Material m_DownsampleDepthMaterial;
        Material m_UpsampleTransparency;
        GPUCopy m_GPUCopy;
        MipGenerator m_MipGenerator;
        BlueNoise m_BlueNoise;

        IBLFilterBSDF[] m_IBLFilterArray = null;

        ComputeShader m_ScreenSpaceReflectionsCS { get { return defaultResources.shaders.screenSpaceReflectionsCS; } }
        int m_SsrTracingKernel      = -1;
        int m_SsrReprojectionKernel = -1;

        Material m_ApplyDistortionMaterial;

        Material m_CameraMotionVectorsMaterial;
        Material m_DecalNormalBufferMaterial;

        // Debug material
        Material m_DebugViewMaterialGBuffer;
        Material m_DebugViewMaterialGBufferShadowMask;
        Material m_currentDebugViewMaterialGBuffer;
        Material m_DebugDisplayLatlong;
        Material m_DebugFullScreen;
        MaterialPropertyBlock m_DebugFullScreenPropertyBlock = new MaterialPropertyBlock();
        Material m_DebugColorPicker;
        Material m_ErrorMaterial;

        Material m_Blit;
        Material m_BlitTexArray;
        Material m_BlitTexArraySingleSlice;
        MaterialPropertyBlock m_BlitPropertyBlock = new MaterialPropertyBlock();


        RenderTargetIdentifier[] m_MRTCache2 = new RenderTargetIdentifier[2];

        // 'm_CameraColorBuffer' does not contain diffuse lighting of SSS materials until the SSS pass. It is stored within 'm_CameraSssDiffuseLightingBuffer'.
        RTHandle m_CameraColorBuffer;
        RTHandle m_OpaqueAtmosphericScatteringBuffer; // Necessary to perform dual-source (polychromatic alpha) blending which is not supported by Unity
        RTHandle m_CameraSssDiffuseLightingBuffer;

        RTHandle m_ContactShadowBuffer;
        RTHandle m_ScreenSpaceShadowsBuffer;
        RTHandle m_DistortionBuffer;

        RTHandle m_LowResTransparentBuffer;

        // TODO: remove me, I am just a temporary debug texture. :-)
        // RTHandle m_SsrDebugTexture;
        RTHandle m_SsrHitPointTexture;
        RTHandle m_SsrLightingTexture;
        // MSAA Versions of regular textures
        RTHandle m_CameraColorMSAABuffer;
        RTHandle m_OpaqueAtmosphericScatteringMSAABuffer;  // Necessary to perform dual-source (polychromatic alpha) blending which is not supported by Unity
        RTHandle m_CameraSssDiffuseLightingMSAABuffer;

        RTHandle m_CustomPassColorBuffer;
        RTHandle m_CustomPassDepthBuffer;

        // The current MSAA count
        MSAASamples m_MSAASamples;

        // The pass "SRPDefaultUnlit" is a fall back to legacy unlit rendering and is required to support unity 2d + unity UI that render in the scene.
        ShaderTagId[] m_ForwardAndForwardOnlyPassNames = { HDShaderPassNames.s_ForwardOnlyName, HDShaderPassNames.s_ForwardName, HDShaderPassNames.s_SRPDefaultUnlitName };
        ShaderTagId[] m_ForwardOnlyPassNames = { HDShaderPassNames.s_ForwardOnlyName, HDShaderPassNames.s_SRPDefaultUnlitName };

        ShaderTagId[] m_AllTransparentPassNames = {  HDShaderPassNames.s_TransparentBackfaceName,
                                                        HDShaderPassNames.s_ForwardOnlyName,
                                                        HDShaderPassNames.s_ForwardName,
                                                        HDShaderPassNames.s_SRPDefaultUnlitName };

        ShaderTagId[] m_TransparentNoBackfaceNames = {  HDShaderPassNames.s_ForwardOnlyName,
                                                        HDShaderPassNames.s_ForwardName,
                                                        HDShaderPassNames.s_SRPDefaultUnlitName };


        ShaderTagId[] m_AllForwardOpaquePassNames = {    HDShaderPassNames.s_ForwardOnlyName,
                                                            HDShaderPassNames.s_ForwardName,
                                                            HDShaderPassNames.s_SRPDefaultUnlitName };

        ShaderTagId[] m_DepthOnlyAndDepthForwardOnlyPassNames = { HDShaderPassNames.s_DepthForwardOnlyName, HDShaderPassNames.s_DepthOnlyName };
        ShaderTagId[] m_DepthForwardOnlyPassNames = { HDShaderPassNames.s_DepthForwardOnlyName };
        ShaderTagId[] m_DepthOnlyPassNames = { HDShaderPassNames.s_DepthOnlyName };
        ShaderTagId[] m_TransparentDepthPrepassNames = { HDShaderPassNames.s_TransparentDepthPrepassName };
        ShaderTagId[] m_TransparentDepthPostpassNames = { HDShaderPassNames.s_TransparentDepthPostpassName };
        ShaderTagId[] m_ForwardErrorPassNames = { HDShaderPassNames.s_AlwaysName, HDShaderPassNames.s_ForwardBaseName, HDShaderPassNames.s_DeferredName, HDShaderPassNames.s_PrepassBaseName, HDShaderPassNames.s_VertexName, HDShaderPassNames.s_VertexLMRGBMName, HDShaderPassNames.s_VertexLMName };
        ShaderTagId[] m_DecalsEmissivePassNames = { HDShaderPassNames.s_MeshDecalsForwardEmissiveName, HDShaderPassNames.s_ShaderGraphMeshDecalsForwardEmissiveName };
        ShaderTagId[] m_SinglePassName = new ShaderTagId[1];
        ShaderTagId[] m_Decals4RTPassNames = { HDShaderPassNames.s_MeshDecalsMName , HDShaderPassNames.s_MeshDecalsAOName , HDShaderPassNames.s_MeshDecalsMAOName, HDShaderPassNames.s_MeshDecalsSName ,
                                                HDShaderPassNames.s_MeshDecalsMSName, HDShaderPassNames.s_MeshDecalsAOSName, HDShaderPassNames.s_MeshDecalsMAOSName, HDShaderPassNames.s_ShaderGraphMeshDecalsName4RT};
        ShaderTagId[] m_Decals3RTPassNames = { HDShaderPassNames.s_MeshDecals3RTName , HDShaderPassNames.s_ShaderGraphMeshDecalsName3RT };


        // Stencil usage in HDRenderPipeline.
        // Currently we use only 2 bits to identify the kind of lighting that is expected from the render pipeline
        // Usage is define in LightDefinitions.cs
        [Flags]
        internal enum StencilBitMask
        {
            Clear                           = 0,    // 0x0
            LightingMask                    = 3,    // 0x7  - 2 bit - Lifetime: GBuffer/Forward - SSSSS
            // Free slot 4
            // Note: If required, the usage Decals / DecalsForwardOutputNormalBuffer could be fit at same location as LightingMask as they have a non overlapped lifetime
            Decals                          = 8,    // 0x8  - 1 bit - Lifetime: DBuffer - Patch normal buffer   (This bit is cleared to 0 after Patch normal buffer)
            DecalsForwardOutputNormalBuffer = 16,   // 0x10 - 1 bit - Lifetime: DBuffer - Patch normal buffer   (This bit is cleared to 0 after Patch normal buffer)
            ExcludeFromTAA                  = 16,   // 0x10 - 1 bit - Lifetime: Transparent rendering -TAA
            DoesntReceiveSSR                = 32,   // 0x20 - 1 bit - Lifetime: DethPrepass - SSR
            DistortionVectors               = 64,   // 0x40 - 1 bit - Lifetime: Accumulate distortion - Apply distortion (This bit is cleared to 0 after Apply distortion pass)
            SMAA                            = 64,   // 0x40 - 1 bit - Lifetime: SMAA EdgeDetection - SMAA BlendWeight.
            ObjectMotionVectors             = 128,  // 0x80 - 1 bit - Lifetime: Object motion vector pass - Camera motion vector (This bit is cleared to 0 after Camera motion vector pass)
            All                             = 255   // 0xFF - 8 bit
        }

        RenderStateBlock m_DepthStateOpaque;

        // Detect when windows size is changing
        int m_MaxCameraWidth;
        int m_MaxCameraHeight;

        // Use to detect frame changes
        int m_FrameCount;
        float m_LastTime, m_Time;

        GraphicsFormat GetColorBufferFormat()
            => (GraphicsFormat)m_Asset.currentPlatformRenderPipelineSettings.colorBufferFormat;

        GraphicsFormat GetCustomBufferFormat()
            => (GraphicsFormat)m_Asset.currentPlatformRenderPipelineSettings.customBufferFormat;

        internal int GetDecalAtlasMipCount()
        {
            int highestDim = Math.Max(currentPlatformRenderPipelineSettings.decalSettings.atlasWidth, currentPlatformRenderPipelineSettings.decalSettings.atlasHeight);
            return (int)Math.Log(highestDim, 2);
        }

        internal int GetMaxScreenSpaceShadows()
        {
            return currentPlatformRenderPipelineSettings.hdShadowInitParams.supportScreenSpaceShadows ? currentPlatformRenderPipelineSettings.hdShadowInitParams.maxScreenSpaceShadows : 0;
        }

        readonly SkyManager m_SkyManager = new SkyManager();
        readonly AmbientOcclusionSystem m_AmbientOcclusionSystem;

        // Debugging
        MaterialPropertyBlock m_SharedPropertyBlock = new MaterialPropertyBlock();
        DebugDisplaySettings m_DebugDisplaySettings = new DebugDisplaySettings();
        public DebugDisplaySettings debugDisplaySettings { get { return m_DebugDisplaySettings; } }
        static DebugDisplaySettings s_NeutralDebugDisplaySettings = new DebugDisplaySettings();
        internal DebugDisplaySettings m_CurrentDebugDisplaySettings;
        RTHandle                        m_DebugColorPickerBuffer;
        RTHandle                        m_DebugFullScreenTempBuffer;
        // This target is only used in Dev builds as an intermediate destination for post process and where debug rendering will be done.
        RTHandle                        m_IntermediateAfterPostProcessBuffer;
        // We need this flag because otherwise if no full screen debug is pushed (like for example if the corresponding pass is disabled), when we render the result in RenderDebug m_DebugFullScreenTempBuffer will contain potential garbage
        bool                            m_FullScreenDebugPushed;
        bool                            m_ValidAPI; // False by default mean we render normally, true mean we don't render anything
        bool                            m_IsDepthBufferCopyValid;
        RenderTexture                   m_TemporaryTargetForCubemaps;

        private CameraCache<(Transform viewer, HDProbe probe, int face)> m_ProbeCameraCache = new
            CameraCache<(Transform viewer, HDProbe probe, int face)>();

        RenderTargetIdentifier[] m_MRTTransparentMotionVec;
        RenderTargetIdentifier[] m_MRTWithSSS = new RenderTargetIdentifier[3]; // Specular, diffuse, sss buffer;
        RenderTargetIdentifier[] mMRTSingle = new RenderTargetIdentifier[1];
        string m_ForwardPassProfileName;

        internal Material GetBlitMaterial(bool useTexArray, bool singleSlice) { return useTexArray ? (singleSlice ? m_BlitTexArraySingleSlice : m_BlitTexArray) : m_Blit; }

        ComputeBuffer m_DepthPyramidMipLevelOffsetsBuffer = null;

        ScriptableCullingParameters frozenCullingParams;
        bool frozenCullingParamAvailable = false;

        internal bool showCascade
        {
            get => m_CurrentDebugDisplaySettings.GetDebugLightingMode() == DebugLightingMode.VisualizeCascade;
            set
            {
                if (value)
                    m_CurrentDebugDisplaySettings.SetDebugLightingMode(DebugLightingMode.VisualizeCascade);
                else
                    m_CurrentDebugDisplaySettings.SetDebugLightingMode(DebugLightingMode.None);
            }
        }

        // RENDER GRAPH
        RenderGraph             m_RenderGraph;

        // MSAA resolve materials
        Material m_ColorResolveMaterial = null;

        // Flag that defines if ray tracing is supported by the current asset and platform
        bool m_RayTracingSupported = false;
        public bool rayTracingSupported { get { return m_RayTracingSupported; } }


#if UNITY_EDITOR
        bool m_ResourcesInitialized = false;
#endif

        public HDRenderPipeline(HDRenderPipelineAsset asset, HDRenderPipelineAsset defaultAsset)
        {
            m_Asset = asset;
            m_DefaultAsset = defaultAsset;
            HDProbeSystem.Parameters = asset.reflectionSystemParameters;

            DebugManager.instance.RefreshEditor();

            m_ValidAPI = true;

            if (!SetRenderingFeatures())
            {
                m_ValidAPI = false;

                return;
            }

            // The first thing we need to do is to set the defines that depend on the render pipeline settings
            m_RayTracingSupported = AggreateRayTracingSupport(m_Asset.currentPlatformRenderPipelineSettings);

#if UNITY_EDITOR
            m_Asset.EvaluateSettings();

            UpgradeResourcesIfNeeded();

            //In case we are loading element in the asset pipeline (occurs when library is not fully constructed) the creation of the HDRenderPipeline is done at a time we cannot access resources.
            //So in this case, the reloader would fail and the resources cannot be validated. So skip validation here.
            //The HDRenderPipeline will be reconstructed in a few frame which will fix this issue.
            if (HDRenderPipeline.defaultAsset.renderPipelineResources == null
                || HDRenderPipeline.defaultAsset.renderPipelineEditorResources == null
                || (m_RayTracingSupported && HDRenderPipeline.defaultAsset.renderPipelineRayTracingResources == null))
                return;
            else
                m_ResourcesInitialized = true;

            ValidateResources();
#endif

            // Initial state of the RTHandle system.
            // Tells the system that we will require MSAA or not so that we can avoid wasteful render texture allocation.
            // TODO: Might want to initialize to at least the window resolution to avoid un-necessary re-alloc in the player
            RTHandles.Initialize(1, 1, m_Asset.currentPlatformRenderPipelineSettings.supportMSAA, m_Asset.currentPlatformRenderPipelineSettings.msaaSampleCount);

            m_XRSystem = new XRSystem(asset.renderPipelineResources.shaders);
            m_GPUCopy = new GPUCopy(defaultResources.shaders.copyChannelCS);

            m_MipGenerator = new MipGenerator(defaultResources);
            m_BlueNoise = new BlueNoise(defaultResources);

            EncodeBC6H.DefaultInstance = EncodeBC6H.DefaultInstance ?? new EncodeBC6H(defaultResources.shaders.encodeBC6HCS);

            // Scan material list and assign it
            m_MaterialList = HDUtils.GetRenderPipelineMaterialList();
            // Find first material that have non 0 Gbuffer count and assign it as deferredMaterial
            m_DeferredMaterial = null;
            foreach (var material in m_MaterialList)
            {
                if (material.IsDefferedMaterial())
                    m_DeferredMaterial = material;
            }

            // TODO: Handle the case of no Gbuffer material
            // TODO: I comment the assert here because m_DeferredMaterial for whatever reasons contain the correct class but with a "null" in the name instead of the real name and then trigger the assert
            // whereas it work. Don't know what is happening, DebugDisplay use the same code and name is correct there.
            // Debug.Assert(m_DeferredMaterial != null);

            m_GbufferManager = new GBufferManager(asset, m_DeferredMaterial);
            m_DbufferManager = new DBufferManager();
            m_DbufferManager.InitializeHDRPResouces(asset);

            m_SharedRTManager.Build(asset);
            m_PostProcessSystem = new PostProcessSystem(asset, defaultResources);
            m_AmbientOcclusionSystem = new AmbientOcclusionSystem(asset, defaultResources);

            // Initialize various compute shader resources
            m_SsrTracingKernel      = m_ScreenSpaceReflectionsCS.FindKernel("ScreenSpaceReflectionsTracing");
            m_SsrReprojectionKernel = m_ScreenSpaceReflectionsCS.FindKernel("ScreenSpaceReflectionsReprojection");

            // General material
            m_CameraMotionVectorsMaterial = CoreUtils.CreateEngineMaterial(defaultResources.shaders.cameraMotionVectorsPS);
            m_DecalNormalBufferMaterial = CoreUtils.CreateEngineMaterial(defaultResources.shaders.decalNormalBufferPS);

            m_CopyDepth = CoreUtils.CreateEngineMaterial(defaultResources.shaders.copyDepthBufferPS);
            m_DownsampleDepthMaterial = CoreUtils.CreateEngineMaterial(defaultResources.shaders.downsampleDepthPS);
            m_UpsampleTransparency = CoreUtils.CreateEngineMaterial(defaultResources.shaders.upsampleTransparentPS);

            m_ApplyDistortionMaterial = CoreUtils.CreateEngineMaterial(defaultResources.shaders.applyDistortionPS);

            InitializeDebugMaterials();

            m_MaterialList.ForEach(material => material.Build(asset, defaultResources));

            if (m_Asset.currentPlatformRenderPipelineSettings.lightLoopSettings.supportFabricConvolution)
            {
                m_IBLFilterArray = new IBLFilterBSDF[2];
                m_IBLFilterArray[0] = new IBLFilterGGX(defaultResources, m_MipGenerator);
                m_IBLFilterArray[1] = new IBLFilterCharlie(defaultResources, m_MipGenerator);
            }
            else
            {
                m_IBLFilterArray = new IBLFilterBSDF[1];
                m_IBLFilterArray[0] = new IBLFilterGGX(defaultResources, m_MipGenerator);
            }

            InitializeLightLoop(m_IBLFilterArray);

            m_SkyManager.Build(asset, defaultResources, m_IBLFilterArray);

            InitializeVolumetricLighting();
            InitializeSubsurfaceScattering();

            m_DebugDisplaySettings.RegisterDebug();
#if UNITY_EDITOR
            // We don't need the debug of Scene View at runtime (each camera have its own debug settings)
            // All scene view will share the same FrameSettings for now as sometimes Dispose is called after
            // another instance of HDRenderPipeline constructor is called.

            Camera firstSceneViewCamera = UnityEditor.SceneView.sceneViews.Count > 0 ? (UnityEditor.SceneView.sceneViews[0] as UnityEditor.SceneView).camera : null;
            if (firstSceneViewCamera != null)
            {
                var history = FrameSettingsHistory.RegisterDebug(null, true);
                DebugManager.instance.RegisterData(history);
            }
#endif

            m_DepthPyramidMipLevelOffsetsBuffer = new ComputeBuffer(15, sizeof(int) * 2);

            InitializeRenderTextures();

            // For debugging
            MousePositionDebug.instance.Build();

            InitializeRenderStateBlocks();

            // Keep track of the original msaa sample value
            // TODO : Bind this directly to the debug menu instead of having an intermediate value
            m_MSAASamples = m_Asset ? m_Asset.currentPlatformRenderPipelineSettings.msaaSampleCount : MSAASamples.None;

            // Propagate it to the debug menu
            m_DebugDisplaySettings.data.msaaSamples = m_MSAASamples;

            m_MRTTransparentMotionVec = new RenderTargetIdentifier[2];

            if (m_RayTracingSupported)
            {
                InitRayTracingManager();
                InitRayTracedReflections();
                InitRayTracedIndirectDiffuse();
                InitRaytracingDeferred();
                InitRecursiveRenderer();
                InitPathTracing();

                m_AmbientOcclusionSystem.InitRaytracing(this);
            }

            // Initialize screen space shadows
            InitializeScreenSpaceShadows();

            CameraCaptureBridge.enabled = true;

            // Render Graph
            m_RenderGraph = new RenderGraph(m_Asset.currentPlatformRenderPipelineSettings.supportMSAA, m_MSAASamples);
            m_RenderGraph.RegisterDebug();

            InitializePrepass(m_Asset);
            m_ColorResolveMaterial = CoreUtils.CreateEngineMaterial(asset.renderPipelineResources.shaders.colorResolvePS);
        }

#if UNITY_EDITOR
        void UpgradeResourcesIfNeeded()
        {
            // The first thing we need to do is to set the defines that depend on the render pipeline settings
            m_Asset.EvaluateSettings();

            // Check that the serialized Resources are not broken
            if (HDRenderPipeline.defaultAsset.renderPipelineResources == null)
                HDRenderPipeline.defaultAsset.renderPipelineResources
                    = UnityEditor.AssetDatabase.LoadAssetAtPath<RenderPipelineResources>(HDUtils.GetHDRenderPipelinePath() + "Runtime/RenderPipelineResources/HDRenderPipelineResources.asset");
			ResourceReloader.ReloadAllNullIn(HDRenderPipeline.defaultAsset.renderPipelineResources, HDUtils.GetHDRenderPipelinePath());

            if (m_RayTracingSupported)
            {
                if (HDRenderPipeline.defaultAsset.renderPipelineRayTracingResources == null)
                    HDRenderPipeline.defaultAsset.renderPipelineRayTracingResources
                        = UnityEditor.AssetDatabase.LoadAssetAtPath<HDRenderPipelineRayTracingResources>(HDUtils.GetHDRenderPipelinePath() + "Runtime/RenderPipelineResources/HDRenderPipelineRayTracingResources.asset");
                ResourceReloader.ReloadAllNullIn(HDRenderPipeline.defaultAsset.renderPipelineRayTracingResources, HDUtils.GetHDRenderPipelinePath());
            }
            else
            {
                // If ray tracing is not enabled we do not want to have ray tracing resources referenced
                HDRenderPipeline.defaultAsset.renderPipelineRayTracingResources = null;
            }

            if (HDRenderPipeline.defaultAsset.renderPipelineEditorResources == null)
                HDRenderPipeline.defaultAsset.renderPipelineEditorResources
                    = UnityEditor.AssetDatabase.LoadAssetAtPath<HDRenderPipelineEditorResources>(HDUtils.GetHDRenderPipelinePath() + "Editor/RenderPipelineResources/HDRenderPipelineEditorResources.asset");
            ResourceReloader.ReloadAllNullIn(HDRenderPipeline.defaultAsset.renderPipelineEditorResources, HDUtils.GetHDRenderPipelinePath());

            // Upgrade the resources (re-import every references in RenderPipelineResources) if the resource version mismatches
            // It's done here because we know every HDRP assets have been imported before
            HDRenderPipeline.defaultAsset.renderPipelineResources?.UpgradeIfNeeded();
        }

        void ValidateResources()
        {
            var resources = HDRenderPipeline.defaultAsset.renderPipelineResources;

            // We iterate over all compute shader to verify if they are all compiled, if it's not the case
            // then we throw an exception to avoid allocating resources and crashing later on by using a null
            // compute kernel.
            foreach (var computeShader in resources.shaders.GetAllComputeShaders())
            {
                foreach (var message in UnityEditor.ShaderUtil.GetComputeShaderMessages(computeShader))
                {
                    if (message.severity == UnityEditor.Rendering.ShaderCompilerMessageSeverity.Error)
                    {
                        // Will be catched by the try in HDRenderPipelineAsset.CreatePipeline()
                        throw new Exception(String.Format(
                            "Compute Shader compilation error on platform {0} in file {1}:{2}: {3}{4}\n" +
                            "HDRP will not run until the error is fixed.\n",
                            message.platform, message.file, message.line, message.message, message.messageDetails
                        ));
                    }
                }
            }
        }

#endif

        void InitializeRenderTextures()
        {
            RenderPipelineSettings settings = m_Asset.currentPlatformRenderPipelineSettings;

            if (settings.supportedLitShaderMode != RenderPipelineSettings.SupportedLitShaderMode.ForwardOnly)
                m_GbufferManager.CreateBuffers();

            if (settings.supportDecals)
                m_DbufferManager.CreateBuffers();

            InitSSSBuffers();
            m_SharedRTManager.InitSharedBuffers(m_GbufferManager, m_Asset.currentPlatformRenderPipelineSettings, defaultResources);

            m_CameraColorBuffer = RTHandles.Alloc(Vector2.one, TextureXR.slices, dimension: TextureXR.dimension, colorFormat: GetColorBufferFormat(), enableRandomWrite: true, useMipMap: false, useDynamicScale: true, name: "CameraColor");
            m_OpaqueAtmosphericScatteringBuffer = RTHandles.Alloc(Vector2.one, TextureXR.slices, dimension: TextureXR.dimension, colorFormat: GetColorBufferFormat(), enableRandomWrite: true, useMipMap: false, useDynamicScale: true, name: "OpaqueAtmosphericScattering");
            m_CameraSssDiffuseLightingBuffer = RTHandles.Alloc(Vector2.one, TextureXR.slices, dimension: TextureXR.dimension, colorFormat: GraphicsFormat.B10G11R11_UFloatPack32, enableRandomWrite: true, useDynamicScale: true, name: "CameraSSSDiffuseLighting");

            if (settings.supportCustomPass)
            {
                m_CustomPassColorBuffer = RTHandles.Alloc(Vector2.one, TextureXR.slices, dimension: TextureXR.dimension, colorFormat: GetCustomBufferFormat(), enableRandomWrite: true, useDynamicScale: true, name: "CustomPassColorBuffer");
                m_CustomPassDepthBuffer = RTHandles.Alloc(Vector2.one, TextureXR.slices, dimension: TextureXR.dimension, colorFormat: GraphicsFormat.R32_UInt, enableRandomWrite: true, useDynamicScale: true, isShadowMap: true, name: "CustomPassDepthBuffer", depthBufferBits: DepthBits.Depth32);
            }

            m_DistortionBuffer = RTHandles.Alloc(Vector2.one, TextureXR.slices, dimension: TextureXR.dimension, colorFormat: Builtin.GetDistortionBufferFormat(), useDynamicScale: true, name: "Distortion");

            m_ContactShadowBuffer = RTHandles.Alloc(Vector2.one, TextureXR.slices, dimension: TextureXR.dimension, colorFormat: GraphicsFormat.R32_UInt, enableRandomWrite: true, useDynamicScale: true, name: "ContactShadowsBuffer");

            if (m_Asset.currentPlatformRenderPipelineSettings.lowresTransparentSettings.enabled)
            {
                // We need R16G16B16A16_SFloat as we need a proper alpha channel for compositing.
                m_LowResTransparentBuffer = RTHandles.Alloc(Vector2.one * 0.5f, TextureXR.slices, dimension: TextureXR.dimension, colorFormat: GraphicsFormat.R16G16B16A16_SFloat, enableRandomWrite: true, useDynamicScale: true, name: "Low res transparent");
            }

            if (settings.supportSSR)
            {
                // m_SsrDebugTexture    = RTHandles.Alloc(Vector2.one, TextureXR.slices, dimension: TextureXR.dimension, colorFormat: RenderTextureFormat.ARGBFloat, sRGB: false, enableRandomWrite: true, useDynamicScale: true, name: "SSR_Debug_Texture");
                m_SsrHitPointTexture = RTHandles.Alloc(Vector2.one, TextureXR.slices, dimension: TextureXR.dimension, colorFormat: GraphicsFormat.R16G16_UNorm, enableRandomWrite: true, useDynamicScale: true, name: "SSR_Hit_Point_Texture");
                m_SsrLightingTexture = RTHandles.Alloc(Vector2.one, TextureXR.slices, dimension: TextureXR.dimension, colorFormat: GraphicsFormat.R16G16B16A16_SFloat, enableRandomWrite: true, useDynamicScale: true, name: "SSR_Lighting_Texture");
            }

            // Let's create the MSAA textures
            if (m_Asset.currentPlatformRenderPipelineSettings.supportMSAA)
            {
                m_CameraColorMSAABuffer = RTHandles.Alloc(Vector2.one, TextureXR.slices, dimension: TextureXR.dimension, colorFormat: GetColorBufferFormat(), bindTextureMS: true, enableMSAA: true, useDynamicScale: true, name: "CameraColorMSAA");
                m_OpaqueAtmosphericScatteringMSAABuffer = RTHandles.Alloc(Vector2.one, TextureXR.slices, dimension: TextureXR.dimension, colorFormat: GetColorBufferFormat(), bindTextureMS: true, enableMSAA: true, useDynamicScale: true, name: "OpaqueAtmosphericScatteringMSAA");
                m_CameraSssDiffuseLightingMSAABuffer = RTHandles.Alloc(Vector2.one, TextureXR.slices, dimension: TextureXR.dimension, colorFormat: GetColorBufferFormat(), bindTextureMS: true, enableMSAA: true, useDynamicScale: true, name: "CameraSSSDiffuseLightingMSAA");
            }
        }

        void GetOrCreateDebugTextures()
        {
            //Debug.isDebugBuild can be changed during DoBuildPlayer, these allocation has to be check on every frames
            //TODO : Clean this with the RenderGraph system
            if (Debug.isDebugBuild && m_DebugColorPickerBuffer == null && m_DebugFullScreenTempBuffer == null)
            {
                m_DebugColorPickerBuffer = RTHandles.Alloc(Vector2.one, filterMode: FilterMode.Point, colorFormat: GraphicsFormat.R16G16B16A16_SFloat, useDynamicScale: true, name: "DebugColorPicker");
                m_DebugFullScreenTempBuffer = RTHandles.Alloc(Vector2.one, TextureXR.slices, dimension: TextureXR.dimension, colorFormat: GraphicsFormat.R16G16B16A16_SFloat, useDynamicScale: true, name: "DebugFullScreen");
            }

            if (m_IntermediateAfterPostProcessBuffer == null)
            {
                // We always need this target because there could be a custom pass in after post process mode.
                // In that case, we need to do the flip y after this pass.
                m_IntermediateAfterPostProcessBuffer = RTHandles.Alloc(Vector2.one, TextureXR.slices, dimension: TextureXR.dimension, colorFormat: GetColorBufferFormat(), useDynamicScale: true, name: "AfterPostProcess"); // Needs to be FP16 because output target might be HDR
            }
        }

        void DestroyRenderTextures()
        {
            m_GbufferManager.DestroyBuffers();
            m_DbufferManager.DestroyBuffers();
            m_MipGenerator.Release();

            RTHandles.Release(m_CameraColorBuffer);
            RTHandles.Release(m_CustomPassColorBuffer);
            RTHandles.Release(m_CustomPassDepthBuffer);
            RTHandles.Release(m_OpaqueAtmosphericScatteringBuffer);
            RTHandles.Release(m_CameraSssDiffuseLightingBuffer);

            RTHandles.Release(m_DistortionBuffer);
            RTHandles.Release(m_ContactShadowBuffer);

            RTHandles.Release(m_LowResTransparentBuffer);

            // RTHandles.Release(m_SsrDebugTexture);
            RTHandles.Release(m_SsrHitPointTexture);
            RTHandles.Release(m_SsrLightingTexture);

            RTHandles.Release(m_DebugColorPickerBuffer);
            RTHandles.Release(m_DebugFullScreenTempBuffer);
            RTHandles.Release(m_IntermediateAfterPostProcessBuffer);

            RTHandles.Release(m_CameraColorMSAABuffer);
            RTHandles.Release(m_OpaqueAtmosphericScatteringMSAABuffer);
            RTHandles.Release(m_CameraSssDiffuseLightingMSAABuffer);
        }

        bool SetRenderingFeatures()
        {
            // Set sub-shader pipeline tag
            Shader.globalRenderPipeline = "HDRenderPipeline";

            // HD use specific GraphicsSettings
            GraphicsSettings.lightsUseLinearIntensity = true;
            GraphicsSettings.lightsUseColorTemperature = true;

            GraphicsSettings.useScriptableRenderPipelineBatching = m_Asset.enableSRPBatcher;

            SupportedRenderingFeatures.active = new SupportedRenderingFeatures()
            {
                reflectionProbeModes = SupportedRenderingFeatures.ReflectionProbeModes.Rotation,
                defaultMixedLightingModes = SupportedRenderingFeatures.LightmapMixedBakeModes.IndirectOnly,
                mixedLightingModes = SupportedRenderingFeatures.LightmapMixedBakeModes.IndirectOnly | SupportedRenderingFeatures.LightmapMixedBakeModes.Shadowmask,
                lightmapBakeTypes = LightmapBakeType.Baked | LightmapBakeType.Mixed | LightmapBakeType.Realtime,
                lightmapsModes = LightmapsMode.NonDirectional | LightmapsMode.CombinedDirectional,
                lightProbeProxyVolumes = true,
                motionVectors = true,
                receiveShadows = false,
                reflectionProbes = true,
                rendererPriority = true,
                overridesFog = true,
                overridesOtherLightingSettings = true,
                editableMaterialRenderQueue = false
                // Enlighten is deprecated in 2019.3 and above
                , enlighten = false
            };

            Lightmapping.SetDelegate(GlobalIlluminationUtils.hdLightsDelegate);

#if UNITY_EDITOR
            SceneViewDrawMode.SetupDrawMode();

            if (UnityEditor.PlayerSettings.colorSpace == ColorSpace.Gamma)
            {
                Debug.LogError("High Definition Render Pipeline doesn't support Gamma mode, change to Linear mode (HDRP isn't set up properly. Go to Windows > RenderPipeline > HDRP Wizard to fix your settings).");
            }
#endif

            GraphicsDeviceType unsupportedDeviceType;
            if (!IsSupportedPlatform(out unsupportedDeviceType))
            {
                CoreUtils.DisplayUnsupportedAPIMessage(unsupportedDeviceType.ToString());

                // Display more information to the users when it should have use Metal instead of OpenGL
                if (SystemInfo.graphicsDeviceType.ToString().StartsWith("OpenGL"))
                {
                    if (SystemInfo.operatingSystem.StartsWith("Mac"))
                        CoreUtils.DisplayUnsupportedMessage("Use Metal API instead.");
                    else if (SystemInfo.operatingSystem.StartsWith("Windows"))
                        CoreUtils.DisplayUnsupportedMessage("Use Vulkan API instead.");
                }

                return false;
            }

            return true;
        }

        // Note: If you add new platform in this function, think about adding support when building the player to in HDRPCustomBuildProcessor.cs
        bool IsSupportedPlatform(out GraphicsDeviceType unsupportedGraphicDevice)
        {
            unsupportedGraphicDevice = SystemInfo.graphicsDeviceType;

            if (!SystemInfo.supportsComputeShaders)
                return false;

            if (!(defaultResources?.shaders.defaultPS?.isSupported ?? true))
                return false;

#if UNITY_EDITOR
            UnityEditor.BuildTarget activeBuildTarget = UnityEditor.EditorUserBuildSettings.activeBuildTarget;
            // If the build target matches the operating system of the editor
            if (SystemInfo.operatingSystemFamily == HDUtils.BuildTargetToOperatingSystemFamily(activeBuildTarget))
            {
                bool autoAPI = UnityEditor.PlayerSettings.GetUseDefaultGraphicsAPIs(activeBuildTarget);

                // then, there is two configuration possible:
                if (autoAPI)
                {
                    // if the graphic api is chosen automatically, then only the system's graphic device type matters
                    if (!HDUtils.IsSupportedGraphicDevice(SystemInfo.graphicsDeviceType))
                        return false;
                }
                else
                {
                    // otherwise, we need to iterate over every graphic api available in the list to track every non-supported APIs
                    return HDUtils.AreGraphicsAPIsSupported(activeBuildTarget, out unsupportedGraphicDevice);
                }
            }
            else // if the build target does not match the editor OS, then we have to check using the graphic api list
            {
                return HDUtils.AreGraphicsAPIsSupported(activeBuildTarget, out unsupportedGraphicDevice);
            }

            if (!HDUtils.IsSupportedBuildTarget(activeBuildTarget))
                return false;
#else
            if (!HDUtils.IsSupportedGraphicDevice(SystemInfo.graphicsDeviceType))
                return false;
#endif

            if (!HDUtils.IsOperatingSystemSupported(SystemInfo.operatingSystem))
                return false;

            return true;
        }

        void UnsetRenderingFeatures()
        {
            Shader.globalRenderPipeline = "";

            SupportedRenderingFeatures.active = new SupportedRenderingFeatures();

            // Reset srp batcher state just in case
            GraphicsSettings.useScriptableRenderPipelineBatching = false;

            Lightmapping.ResetDelegate();
        }

        void InitializeDebugMaterials()
        {
            m_DebugViewMaterialGBuffer = CoreUtils.CreateEngineMaterial(defaultResources.shaders.debugViewMaterialGBufferPS);
            m_DebugViewMaterialGBufferShadowMask = CoreUtils.CreateEngineMaterial(defaultResources.shaders.debugViewMaterialGBufferPS);
            m_DebugViewMaterialGBufferShadowMask.EnableKeyword("SHADOWS_SHADOWMASK");
            m_DebugDisplayLatlong = CoreUtils.CreateEngineMaterial(defaultResources.shaders.debugDisplayLatlongPS);
            m_DebugFullScreen = CoreUtils.CreateEngineMaterial(defaultResources.shaders.debugFullScreenPS);
            m_DebugColorPicker = CoreUtils.CreateEngineMaterial(defaultResources.shaders.debugColorPickerPS);
            m_Blit = CoreUtils.CreateEngineMaterial(defaultResources.shaders.blitPS);
            m_ErrorMaterial = CoreUtils.CreateEngineMaterial("Hidden/InternalErrorShader");

            // With texture array enabled, we still need the normal blit version for other systems like atlas
            if (TextureXR.useTexArray)
            {
                m_Blit.EnableKeyword("DISABLE_TEXTURE2D_X_ARRAY");
                m_BlitTexArray = CoreUtils.CreateEngineMaterial(defaultResources.shaders.blitPS);
                m_BlitTexArraySingleSlice = CoreUtils.CreateEngineMaterial(defaultResources.shaders.blitPS);
                m_BlitTexArraySingleSlice.EnableKeyword("BLIT_SINGLE_SLICE");
            }
        }

        void InitializeRenderStateBlocks()
        {
            m_DepthStateOpaque = new RenderStateBlock
            {
                depthState = new DepthState(true, CompareFunction.LessEqual),
                mask = RenderStateMask.Depth
            };
        }

        protected override void Dispose(bool disposing)
        {
            DisposeProbeCameraPool();

            UnsetRenderingFeatures();

            if (!m_ValidAPI)
                return;

#if UNITY_EDITOR
            if (!m_ResourcesInitialized)
                return;
#endif

            base.Dispose(disposing);

            ReleaseScreenSpaceShadows();

            if (m_RayTracingSupported)
            {
                ReleaseRecursiveRenderer();
                ReleaseRayTracingDeferred();
                ReleaseRayTracedIndirectDiffuse();
                ReleaseRayTracedReflections();
                ReleasePathTracing();
                ReleaseRayTracingManager();
            }
            m_DebugDisplaySettings.UnregisterDebug();

            CleanupLightLoop();

            // For debugging
            MousePositionDebug.instance.Cleanup();

            DecalSystem.instance.Cleanup();

            m_MaterialList.ForEach(material => material.Cleanup());

            CoreUtils.Destroy(m_CameraMotionVectorsMaterial);
            CoreUtils.Destroy(m_DecalNormalBufferMaterial);

            CoreUtils.Destroy(m_DebugViewMaterialGBuffer);
            CoreUtils.Destroy(m_DebugViewMaterialGBufferShadowMask);
            CoreUtils.Destroy(m_DebugDisplayLatlong);
            CoreUtils.Destroy(m_DebugFullScreen);
            CoreUtils.Destroy(m_DebugColorPicker);
            CoreUtils.Destroy(m_Blit);
            CoreUtils.Destroy(m_BlitTexArray);
            CoreUtils.Destroy(m_BlitTexArraySingleSlice);
            CoreUtils.Destroy(m_CopyDepth);
            CoreUtils.Destroy(m_ErrorMaterial);
            CoreUtils.Destroy(m_DownsampleDepthMaterial);
            CoreUtils.Destroy(m_UpsampleTransparency);

            CleanupSubsurfaceScattering();
            m_SharedRTManager.Cleanup();
            m_XRSystem.Cleanup();
            m_SkyManager.Cleanup();
            CleanupVolumetricLighting();

            for(int bsdfIdx = 0; bsdfIdx < m_IBLFilterArray.Length; ++bsdfIdx)
            {
                m_IBLFilterArray[bsdfIdx].Cleanup();
            }

            m_PostProcessSystem.Cleanup();
            m_AmbientOcclusionSystem.Cleanup();
            m_BlueNoise.Cleanup();

            HDCamera.ClearAll();

            DestroyRenderTextures();
            CullingGroupManager.instance.Cleanup();

            CoreUtils.SafeRelease(m_DepthPyramidMipLevelOffsetsBuffer);

            CustomPassVolume.Cleanup();

            // RenderGraph
            m_RenderGraph.Cleanup();
            m_RenderGraph.UnRegisterDebug();
            CleanupPrepass();
            CoreUtils.Destroy(m_ColorResolveMaterial);


#if UNITY_EDITOR
            SceneViewDrawMode.ResetDrawMode();

            // Do not attempt to unregister SceneView FrameSettings. It is shared amongst every scene view and take only a little place.
            // For removing it, you should be sure that Dispose could never be called after the constructor of another instance of this SRP.
            // Also, at the moment, applying change to hdrpAsset cause the SRP to be Disposed and Constructed again.
            // Not always in that order.
#endif

            // Dispose m_ProbeCameraPool properly
            void DisposeProbeCameraPool()
            {
#if UNITY_EDITOR
                // Special case here: when the HDRP asset is modified in the Editor,
                //   it is disposed during an `OnValidate` call.
                //   But during `OnValidate` call, game object must not be destroyed.
                //   So, only when this method was called during an `OnValidate` call, the destruction of the
                //   pool is delayed, otherwise, it is destroyed as usual with `CoreUtils.Destroy`
                var isInOnValidate = false;
                isInOnValidate = new StackTrace().ToString().Contains("OnValidate");
                if (isInOnValidate)
                {
                    var pool = m_ProbeCameraCache;
                    UnityEditor.EditorApplication.delayCall += () => pool.Dispose();
                    m_ProbeCameraCache = null;
                }
                else
                {
#endif
                    m_ProbeCameraCache.Dispose();
                    m_ProbeCameraCache = null;
#if UNITY_EDITOR
                }
#endif
            }

            CameraCaptureBridge.enabled = false;
        }


        void Resize(HDCamera hdCamera)
        {
            bool resolutionChanged = (hdCamera.actualWidth > m_MaxCameraWidth) || (hdCamera.actualHeight > m_MaxCameraHeight);

            if (resolutionChanged || LightLoopNeedResize(hdCamera, m_TileAndClusterData))
            {
                // update recorded window resolution
                m_MaxCameraWidth = Mathf.Max(m_MaxCameraWidth, hdCamera.actualWidth);
                m_MaxCameraHeight = Mathf.Max(m_MaxCameraHeight, hdCamera.actualHeight);

                if (m_MaxCameraWidth > 0 && m_MaxCameraHeight > 0)
                {
                    LightLoopReleaseResolutionDependentBuffers();
                    m_DbufferManager.ReleaseResolutionDependentBuffers();
                }

                LightLoopAllocResolutionDependentBuffers(hdCamera, m_MaxCameraWidth, m_MaxCameraHeight);
                m_DbufferManager.AllocResolutionDependentBuffers(hdCamera, m_MaxCameraWidth, m_MaxCameraHeight);
            }
        }

        void PushGlobalParams(HDCamera hdCamera, CommandBuffer cmd)
        {
            using (new ProfilingSample(cmd, "Push Global Parameters", CustomSamplerId.PushGlobalParameters.GetSampler()))
            {
                // Set up UnityPerFrame CBuffer.
                PushSubsurfaceScatteringGlobalParams(hdCamera, cmd);

                PushDecalsGlobalParams(hdCamera, cmd);

                Fog.PushFogShaderParameters(hdCamera, cmd);

                PushVolumetricLightingGlobalParams(hdCamera, cmd, m_FrameCount);

                SetMicroShadowingSettings(cmd);

                m_AmbientOcclusionSystem.PushGlobalParameters(hdCamera, cmd);

                var ssRefraction = VolumeManager.instance.stack.GetComponent<ScreenSpaceRefraction>()
                    ?? ScreenSpaceRefraction.@default;
                ssRefraction.PushShaderParameters(cmd);

                // Set up UnityPerView CBuffer.
                hdCamera.SetupGlobalParams(cmd, m_Time, m_LastTime, m_FrameCount);

                cmd.SetGlobalVector(HDShaderIDs._IndirectLightingMultiplier, new Vector4(VolumeManager.instance.stack.GetComponent<IndirectLightingController>().indirectDiffuseIntensity.value, 0, 0, 0));

                // It will be overridden for transparent pass.
                cmd.SetGlobalInt(HDShaderIDs._ColorMaskTransparentVel, (int)UnityEngine.Rendering.ColorWriteMask.All);

                if (hdCamera.frameSettings.IsEnabled(FrameSettingsField.MotionVectors))
                {
                    var buf = m_SharedRTManager.GetMotionVectorsBuffer();

                    cmd.SetGlobalTexture(HDShaderIDs._CameraMotionVectorsTexture, buf);
                    cmd.SetGlobalVector( HDShaderIDs._CameraMotionVectorsSize, new Vector4(buf.referenceSize.x,
                                                                                           buf.referenceSize.y,
                                                                                           1.0f / buf.referenceSize.x,
                                                                                           1.0f / buf.referenceSize.y));
                    cmd.SetGlobalVector(HDShaderIDs._CameraMotionVectorsScale, new Vector4(buf.referenceSize.x / (float)buf.rt.width,
                                                                                           buf.referenceSize.y / (float)buf.rt.height));
                }
                else
                {
                    cmd.SetGlobalTexture(HDShaderIDs._CameraMotionVectorsTexture, TextureXR.GetBlackTexture());
                }

                // Light loop stuff...
                if (hdCamera.frameSettings.IsEnabled(FrameSettingsField.SSR))
                    cmd.SetGlobalTexture(HDShaderIDs._SsrLightingTexture, m_SsrLightingTexture);
                else
                    cmd.SetGlobalTexture(HDShaderIDs._SsrLightingTexture, TextureXR.GetClearTexture());

                // Off screen rendering is disabled for most of the frame by default.
                cmd.SetGlobalInt(HDShaderIDs._OffScreenRendering, 0);
                cmd.SetGlobalFloat(HDShaderIDs._ReplaceDiffuseForIndirect, hdCamera.frameSettings.IsEnabled(FrameSettingsField.ReplaceDiffuseForIndirect) ? 1.0f : 0.0f);
                cmd.SetGlobalInt(HDShaderIDs._EnableSkyLighting, hdCamera.frameSettings.IsEnabled(FrameSettingsField.SkyLighting) ? 1 : 0);

                m_SkyManager.SetGlobalSkyData(cmd, hdCamera);

                if (hdCamera.frameSettings.IsEnabled(FrameSettingsField.RayTracing))
                {
                    bool validIndirectDiffuse = ValidIndirectDiffuseState(hdCamera);
                    cmd.SetGlobalInt(HDShaderIDs._RaytracedIndirectDiffuse, validIndirectDiffuse ? 1 : 0);
                }
                cmd.SetGlobalFloat(HDShaderIDs._ContactShadowOpacity, m_ContactShadows.opacity.value);
            }
        }

        void CopyDepthBufferIfNeeded(HDCamera hdCamera, CommandBuffer cmd)
        {
            if (!m_IsDepthBufferCopyValid)
            {
                using (new ProfilingSample(cmd, "Copy depth buffer", CustomSamplerId.CopyDepthBuffer.GetSampler()))
                {
                    // TODO: maybe we don't actually need the top MIP level?
                    // That way we could avoid making the copy, and build the MIP hierarchy directly.
                    // The downside is that our SSR tracing accuracy would decrease a little bit.
                    // But since we never render SSR at full resolution, this may be acceptable.

                    // TODO: reading the depth buffer with a compute shader will cause it to decompress in place.
                    // On console, to preserve the depth test performance, we must NOT decompress the 'm_CameraDepthStencilBuffer' in place.
                    // We should call decompressDepthSurfaceToCopy() and decompress it to 'm_CameraDepthBufferMipChain'.
                    m_GPUCopy.SampleCopyChannel_xyzw2x(cmd, m_SharedRTManager.GetDepthStencilBuffer(), m_SharedRTManager.GetDepthTexture(), new Rendering.RectInt(0, 0, hdCamera.actualWidth, hdCamera.actualHeight));
                    // Depth texture is now ready, bind it.
                    cmd.SetGlobalTexture(HDShaderIDs._CameraDepthTexture, m_SharedRTManager.GetDepthTexture());
                }
                m_IsDepthBufferCopyValid = true;
            }
        }

        void SetMicroShadowingSettings(CommandBuffer cmd)
        {
            MicroShadowing microShadowingSettings = VolumeManager.instance.stack.GetComponent<MicroShadowing>();
            cmd.SetGlobalFloat(HDShaderIDs._MicroShadowOpacity, microShadowingSettings.enable.value ? microShadowingSettings.opacity.value : 0.0f);
        }

        void ConfigureKeywords(bool enableBakeShadowMask, HDCamera hdCamera, CommandBuffer cmd)
        {
            // Globally enable (for GBuffer shader and forward lit (opaque and transparent) the keyword SHADOWS_SHADOWMASK
            CoreUtils.SetKeyword(cmd, "SHADOWS_SHADOWMASK", enableBakeShadowMask);
            // Configure material to use depends on shadow mask option
            m_CurrentRendererConfigurationBakedLighting = enableBakeShadowMask ? HDUtils.k_RendererConfigurationBakedLightingWithShadowMask : HDUtils.k_RendererConfigurationBakedLighting;
            m_currentDebugViewMaterialGBuffer = enableBakeShadowMask ? m_DebugViewMaterialGBufferShadowMask : m_DebugViewMaterialGBuffer;

            CoreUtils.SetKeyword(cmd, "LIGHT_LAYERS", hdCamera.frameSettings.IsEnabled(FrameSettingsField.LightLayers));
            cmd.SetGlobalInt(HDShaderIDs._EnableLightLayers, hdCamera.frameSettings.IsEnabled(FrameSettingsField.LightLayers) ? 1 : 0);

            // configure keyword for both decal.shader and material
            if (m_Asset.currentPlatformRenderPipelineSettings.supportDecals)
            {
                CoreUtils.SetKeyword(cmd, "DECALS_OFF", false);
                CoreUtils.SetKeyword(cmd, "DECALS_3RT", !m_Asset.currentPlatformRenderPipelineSettings.decalSettings.perChannelMask);
                CoreUtils.SetKeyword(cmd, "DECALS_4RT", m_Asset.currentPlatformRenderPipelineSettings.decalSettings.perChannelMask);
            }
            else
            {
                CoreUtils.SetKeyword(cmd, "DECALS_OFF", true);
                CoreUtils.SetKeyword(cmd, "DECALS_3RT", false);
                CoreUtils.SetKeyword(cmd, "DECALS_4RT", false);
            }

            // Raise the normal buffer flag only if we are in forward rendering
            CoreUtils.SetKeyword(cmd, "WRITE_NORMAL_BUFFER", hdCamera.frameSettings.litShaderMode == LitShaderMode.Forward);

            // Raise or remove the depth msaa flag based on the frame setting
            CoreUtils.SetKeyword(cmd, "WRITE_MSAA_DEPTH", hdCamera.frameSettings.IsEnabled(FrameSettingsField.MSAA));
        }

        struct RenderRequest
        {
            public struct Target
            {
                public RenderTargetIdentifier id;
                public CubemapFace face;
                public RenderTexture copyToTarget;
            }
            public HDCamera hdCamera;
            public bool clearCameraSettings;
            public Target target;
            public HDCullingResults cullingResults;
            public int index;
            // Indices of render request to render before this one
            public List<int> dependsOnRenderRequestIndices;
            public CameraSettings cameraSettings;
        }
        struct HDCullingResults
        {
            public CullingResults cullingResults;
            public HDProbeCullingResults hdProbeCullingResults;
            public DecalSystem.CullResult decalCullResults;
            // TODO: DecalCullResults

            internal void Reset()
            {
                hdProbeCullingResults.Reset();
                if (decalCullResults != null)
                    decalCullResults.Clear();
                else
                    decalCullResults = GenericPool<DecalSystem.CullResult>.Get();
            }
        }

        protected override void Render(ScriptableRenderContext renderContext, Camera[] cameras)
        {
#if UNITY_EDITOR
            if (!m_ResourcesInitialized)
                return;
#endif

            if (!m_ValidAPI || cameras.Length == 0)
                return;

            GetOrCreateDefaultVolume();
            GetOrCreateDebugTextures();

            BeginFrameRendering(renderContext, cameras);

            // Check if we can speed up FrameSettings process by skiping history
            // or go in detail if debug is activated. Done once for all renderer.
            m_FrameSettingsHistoryEnabled = FrameSettingsHistory.enabled;

            {
                float newTime;
                bool  newFrame;

                if (Application.isPlaying)
                {
                    newTime  = Time.time; // Using this allows time pausing and scaling
                    int c    = Time.frameCount;
                    newFrame = m_FrameCount != c;
                }
                else
                {
                    // SRP.Render() can be called several times per frame.
                    // Also, most Time variables do not consistently update in the Scene View.
                    // This makes reliable detection of the start of the new frame VERY hard.
                    // One of the exceptions is 'Time.realtimeSinceStartup'.
                    // Therefore, outside of the Play Mode we update the time at 60 fps,
                    // and in the Play Mode we can rely on 'Time.frameCount'.
                    newTime  = Time.realtimeSinceStartup;
                    newFrame = (newTime - m_Time) > 0.0166f;

                    // If we switch to other scene 'Time.realtimeSinceStartup' is reset, so we need to
                    // reset also m_Time. Here we simply detect ill case to trigger the reset.
                    newFrame = newFrame || (newTime <= m_Time);
                }

                if (newFrame)
                {
                    m_ProbeCameraCache.ClearCamerasUnusedFor(2, Time.frameCount);
                    HDCamera.CleanUnused();

                    if (newTime > m_Time)
                        m_FrameCount++;
                    else
                        m_FrameCount = 0;

                    // Make sure (m_Time > m_LastTime).
                    m_LastTime = (newTime > m_Time) ? m_Time : 0;
                    m_Time     = newTime;
                }
            }

            // TODO: Check with Fred if it make sense to put that here now that we have refactor the loop
            if (m_RayTracingSupported)
            {
                // This call need to happen once per frame
                BuildRayTracingAccelerationStructure();
            }

            var dynResHandler = DynamicResolutionHandler.instance;
            dynResHandler.Update(m_Asset.currentPlatformRenderPipelineSettings.dynamicResolutionSettings, () =>
            {
                var hdrp = (RenderPipelineManager.currentPipeline as HDRenderPipeline);
                // We can't use dynResHandler here because it would capture the local field and so generate garbage
                if (DynamicResolutionHandler.instance.DynamicResolutionEnabled())
                {
                    var stencilBuffer = hdrp.m_SharedRTManager.GetDepthStencilBuffer().rt;
                    var stencilBufferSize = new Vector2Int(stencilBuffer.width, stencilBuffer.height);
                    hdrp.m_SharedRTManager.ComputeDepthBufferMipChainSize(DynamicResolutionHandler.instance.GetRTHandleScale(stencilBufferSize));
                }
            }
            );

            using (ListPool<RenderRequest>.Get(out List<RenderRequest> renderRequests))
            using (ListPool<int>.Get(out List<int> rootRenderRequestIndices))
            using (DictionaryPool<HDProbe, List<(int index, float weight)>>.Get(out Dictionary<HDProbe, List<(int index, float weight)>> renderRequestIndicesWhereTheProbeIsVisible))
            using (ListPool<CameraSettings>.Get(out List<CameraSettings> cameraSettings))
            using (ListPool<CameraPositionSettings>.Get(out List<CameraPositionSettings> cameraPositionSettings))
            {
                // With XR multi-pass enabled, each camera can be rendered multiple times with different parameters
                var multipassCameras = m_XRSystem.SetupFrame(cameras);

#if UNITY_EDITOR
                // See comment below about the preview camera workaround
                bool hasGameViewCamera = false;
                foreach (var c in cameras)
                {
                    if (c.cameraType == CameraType.Game)
                    {
                        hasGameViewCamera = true;
                        break;
                    }
                }
#endif

                // Culling loop
                foreach ((Camera camera, XRPass xrPass) in multipassCameras)
                {
                    if (camera == null)
                        continue;

#if UNITY_EDITOR
                    // We selecting a camera in the editor, we have a preview that is drawn.
                    // For legacy reasons, Unity will render all preview cameras when rendering the GameView
                    // Actually, we don't need this here because we call explicitly Camera.Render when we
                    // need a preview rendering.
                    //
                    // This is an issue, because at some point, you end up with 2 cameras to render:
                    // - Main Camera (game view)
                    // - Preview Camera (preview)
                    // If the preview camera is rendered last, it will alter the "GameView RT" RenderTexture
                    // that was previously rendered by the Main Camera.
                    // This is an issue.
                    //
                    // Meanwhile, skipping all preview camera when rendering the game views is sane,
                    // and will workaround the aformentionned issue.
                    if (hasGameViewCamera && camera.cameraType == CameraType.Preview)
                        continue;
#endif

                    bool cameraRequestedDynamicRes = false;
                    HDAdditionalCameraData hdCam;
                    if (camera.TryGetComponent<HDAdditionalCameraData>(out hdCam))
                    {
                        cameraRequestedDynamicRes = hdCam.allowDynamicResolution;

                        // We are in a case where the platform does not support hw dynamic resolution, so we force the software fallback.
                        // TODO: Expose the graphics caps info on whether the platform supports hw dynamic resolution or not.
                        if (dynResHandler.RequestsHardwareDynamicResolution() && cameraRequestedDynamicRes && !camera.allowDynamicResolution)
                        {
                            dynResHandler.ForceSoftwareFallback();
                        }
                    }

                    dynResHandler.SetCurrentCameraRequest(cameraRequestedDynamicRes);
                    RTHandles.SetHardwareDynamicResolutionState(dynResHandler.HardwareDynamicResIsEnabled());

                    VFXManager.PrepareCamera(camera);

                    // Reset pooled variables
                    cameraSettings.Clear();
                    cameraPositionSettings.Clear();

                    var cullingResults = GenericPool<HDCullingResults>.Get();
                    cullingResults.Reset();

                    // Try to compute the parameters of the request or skip the request
                    var skipRequest = !TryCalculateFrameParameters(
                            camera,
                            xrPass,
                            out var additionalCameraData,
                            out var hdCamera,
                            out var cullingParameters);

                        // Note: In case of a custom render, we have false here and 'TryCull' is not executed
                    if (!skipRequest)
                    {
                        var needCulling = true;

                        // In XR multipass, culling results can be shared if the pass has the same culling id
                        if (xrPass.multipassId > 0)
                        {
                            foreach (var req in renderRequests)
                            {
                                if (req.hdCamera.xr.cullingPassId == xrPass.cullingPassId)
                                {
                                    cullingResults = req.cullingResults;
                                    needCulling = false;
                                }
                            }
                        }

                        if (needCulling)
                            skipRequest = !TryCull(camera, hdCamera, renderContext, m_SkyManager, cullingParameters, m_Asset, ref cullingResults);
                    }

                    if (additionalCameraData != null && additionalCameraData.hasCustomRender)
                    {
                        skipRequest = true;
                        // Execute custom render
                        additionalCameraData.ExecuteCustomRender(renderContext, hdCamera);
                    }

                    if (skipRequest)
                    {
                        // Submit render context and free pooled resources for this request
                        UnityEngine.Rendering.RenderPipeline.BeginCameraRendering(renderContext, camera);
                        renderContext.Submit();
                        GenericPool<HDCullingResults>.Release(cullingResults);
                        UnityEngine.Rendering.RenderPipeline.EndCameraRendering(renderContext, camera);
                        continue;
                    }

                    // Select render target
                    RenderTargetIdentifier targetId = camera.targetTexture ?? new RenderTargetIdentifier(BuiltinRenderTextureType.CameraTarget);
                    if (camera.targetTexture != null)
                    {
                        camera.targetTexture.IncrementUpdateCount(); // Necessary if the texture is used as a cookie.
                    }

                    // Render directly to XR render target if active
                    if (hdCamera.xr.enabled && hdCamera.xr.renderTargetValid)
                        targetId = hdCamera.xr.renderTarget;

                    // Add render request
                    var request = new RenderRequest
                    {
                        hdCamera = hdCamera,
                        cullingResults = cullingResults,
                        target = new RenderRequest.Target
                        {
                            id = targetId,
                            face = CubemapFace.Unknown
                        },
                        dependsOnRenderRequestIndices = ListPool<int>.Get(),
                        index = renderRequests.Count,
                        cameraSettings = CameraSettings.From(hdCamera)
                        // TODO: store DecalCullResult
                    };
                    renderRequests.Add(request);
                    // This is a root render request
                    rootRenderRequestIndices.Add(request.index);

                    // Add visible probes to list
                    for (var i = 0; i < cullingResults.cullingResults.visibleReflectionProbes.Length; ++i)
                    {
                        var visibleProbe = cullingResults.cullingResults.visibleReflectionProbes[i];

                        // TODO: The following fix is temporary.
                        // We should investigate why we got null cull result when we change scene
                        if (visibleProbe == null || visibleProbe.Equals(null) || visibleProbe.reflectionProbe == null || visibleProbe.reflectionProbe.Equals(null))
                            continue;

                        HDAdditionalReflectionData additionalReflectionData;
                        if (!visibleProbe.reflectionProbe.TryGetComponent<HDAdditionalReflectionData>(out additionalReflectionData))
                            additionalReflectionData = visibleProbe.reflectionProbe.gameObject.AddComponent<HDAdditionalReflectionData>();

                        AddVisibleProbeVisibleIndexIfUpdateIsRequired(additionalReflectionData, request.index);
                    }
                    for (var i = 0; i < cullingResults.hdProbeCullingResults.visibleProbes.Count; ++i)
                        AddVisibleProbeVisibleIndexIfUpdateIsRequired(cullingResults.hdProbeCullingResults.visibleProbes[i], request.index);

                    // local function to help insertion of visible probe
                    void AddVisibleProbeVisibleIndexIfUpdateIsRequired(HDProbe probe, int visibleInIndex)
                    {
                        // Don't add it if it has already been updated this frame or not a real time probe
                        // TODO: discard probes that are baked once per frame and already baked this frame
                        if (!probe.requiresRealtimeUpdate)
                            return;

                        // Notify that we render the probe at this frame
                        probe.SetIsRendered(Time.frameCount);

                        float visibility = ComputeVisibility(visibleInIndex, probe);

                        if (!renderRequestIndicesWhereTheProbeIsVisible.TryGetValue(probe, out var visibleInIndices))
                        {
                            visibleInIndices = ListPool<(int index, float weight)>.Get();
                            renderRequestIndicesWhereTheProbeIsVisible.Add(probe, visibleInIndices);
                        }
                        if (!visibleInIndices.Contains((visibleInIndex, visibility)))
                            visibleInIndices.Add((visibleInIndex, visibility));
                    }

                    float ComputeVisibility(int visibleInIndex, HDProbe visibleProbe)
                    {
                        var visibleInRenderRequest = renderRequests[visibleInIndex];
                        var viewerTransform = visibleInRenderRequest.hdCamera.camera.transform;
                        return HDUtils.ComputeWeightedLinearFadeDistance(visibleProbe.transform.position, viewerTransform.position, visibleProbe.weight, visibleProbe.fadeDistance);
                    }
                }

                foreach (var probeToRenderAndDependencies in renderRequestIndicesWhereTheProbeIsVisible)
                {
                    var visibleProbe = probeToRenderAndDependencies.Key;
                    var visibilities = probeToRenderAndDependencies.Value;

                    // Two cases:
                    //   - If the probe is view independent, we add only one render request per face that is
                    //      a dependency for all its 'visibleIn' render requests
                    //   - If the probe is view dependent, we add one render request per face per 'visibleIn'
                    //      render requests
                    var isViewDependent = visibleProbe.type == ProbeSettings.ProbeType.PlanarProbe;

                    if (isViewDependent)
                    {
                        for (int i = 0; i < visibilities.Count; ++i)
                        {
                            var visibility = visibilities[i];
                            if (visibility.weight <= 0f)
                                continue;

                            var visibleInIndex = visibility.index;
                            var visibleInRenderRequest = renderRequests[visibleInIndex];
                            var viewerTransform = visibleInRenderRequest.hdCamera.camera.transform;

                            AddHDProbeRenderRequests(
                                visibleProbe,
                                viewerTransform,
                                Enumerable.Repeat(visibility, 1),
                                HDUtils.GetSceneCullingMaskFromCamera(visibleInRenderRequest.hdCamera.camera),
                                visibleInRenderRequest.hdCamera.camera.fieldOfView
                            );
                        }
                    }
                    else
                    {
                        bool visibleInOneViewer = false;
                        for (int i = 0; i < visibilities.Count && !visibleInOneViewer; ++i)
                        {
                            if (visibilities[i].weight > 0f)
                                visibleInOneViewer = true;
                        }
                        if (visibleInOneViewer)
                            AddHDProbeRenderRequests(visibleProbe, null, visibilities, 0);
                    }
                }
                foreach (var pair in renderRequestIndicesWhereTheProbeIsVisible)
                    ListPool<(int index, float weight)>.Release(pair.Value);
                renderRequestIndicesWhereTheProbeIsVisible.Clear();

                // Local function to share common code between view dependent and view independent requests
                void AddHDProbeRenderRequests(
                    HDProbe visibleProbe,
                    Transform viewerTransform,
                    IEnumerable<(int index, float weight)> visibilities,
                    ulong overrideSceneCullingMask,
                    float referenceFieldOfView = 90
                )
                {
                    var position = ProbeCapturePositionSettings.ComputeFrom(
                        visibleProbe,
                        viewerTransform
                    );
                    cameraSettings.Clear();
                    cameraPositionSettings.Clear();
                    HDRenderUtilities.GenerateRenderingSettingsFor(
                        visibleProbe.settings, position,
                        cameraSettings, cameraPositionSettings, overrideSceneCullingMask,
                        referenceFieldOfView: referenceFieldOfView
                    );

                    switch (visibleProbe.type)
                    {
                        case ProbeSettings.ProbeType.ReflectionProbe:
                            int desiredProbeSize = (int)((HDRenderPipeline)RenderPipelineManager.currentPipeline).currentPlatformRenderPipelineSettings.lightLoopSettings.reflectionCubemapSize;
                            if (visibleProbe.realtimeTexture == null || visibleProbe.realtimeTexture.width != desiredProbeSize)
                            {
                                visibleProbe.SetTexture(ProbeSettings.Mode.Realtime, HDRenderUtilities.CreateReflectionProbeRenderTarget(desiredProbeSize));
                            }
                            break;
                        case ProbeSettings.ProbeType.PlanarProbe:
                            int desiredPlanarProbeSize = (int)((HDRenderPipeline)RenderPipelineManager.currentPipeline).currentPlatformRenderPipelineSettings.lightLoopSettings.planarReflectionTextureSize;
                            if (visibleProbe.realtimeTexture == null || visibleProbe.realtimeTexture.width != desiredPlanarProbeSize)
                            {
                                visibleProbe.SetTexture(ProbeSettings.Mode.Realtime, HDRenderUtilities.CreatePlanarProbeRenderTarget(desiredPlanarProbeSize));
                            }
                            // Set the viewer's camera as the default camera anchor
                            for (var i = 0; i < cameraSettings.Count; ++i)
                            {
                                var v = cameraSettings[i];
                                if (v.volumes.anchorOverride == null)
                                {
                                    v.volumes.anchorOverride = viewerTransform;
                                    cameraSettings[i] = v;
                                }
                            }
                            break;
                    }

                    for (int j = 0; j < cameraSettings.Count; ++j)
                    {
                        var camera = m_ProbeCameraCache.GetOrCreate((viewerTransform, visibleProbe, j), Time.frameCount);
                        var additionalCameraData = camera.GetComponent<HDAdditionalCameraData>();

                        if (additionalCameraData == null)
                            additionalCameraData = camera.gameObject.AddComponent<HDAdditionalCameraData>();
                        additionalCameraData.hasPersistentHistory = true;

                        camera.targetTexture = visibleProbe.realtimeTexture; // We need to set a targetTexture with the right otherwise when setting pixelRect, it will be rescaled internally to the size of the screen
                        camera.gameObject.hideFlags = HideFlags.HideAndDontSave;
                        camera.gameObject.SetActive(false);
                        // Warning: accessing Object.name generate 48B of garbage at each frame here
                        camera.name = HDUtils.ComputeProbeCameraName(visibleProbe.name, j, viewerTransform?.name);
                        camera.ApplySettings(cameraSettings[j]);
                        camera.ApplySettings(cameraPositionSettings[j]);
                        camera.cameraType = CameraType.Reflection;
                        camera.pixelRect = new Rect(0, 0, visibleProbe.realtimeTexture.width, visibleProbe.realtimeTexture.height);

                        var _cullingResults = GenericPool<HDCullingResults>.Get();
                        _cullingResults.Reset();

                        if (!(TryCalculateFrameParameters(
                                camera,
                                m_XRSystem.emptyPass,
                                out _,
                                out var hdCamera,
                                out var cullingParameters
                            )
                            && TryCull(
                                camera, hdCamera, renderContext, m_SkyManager, cullingParameters, m_Asset,
                                ref _cullingResults
                            )))
                        {
                            // Skip request and free resources
                            Object.Destroy(camera);
                            GenericPool<HDCullingResults>.Release(_cullingResults);
                            continue;
                        }
                        camera.TryGetComponent(out HDAdditionalCameraData hdCam);
                        // For realtime probe, we need persistent history.
                        hdCam.hasPersistentHistory = true;
                        hdCam.flipYMode = visibleProbe.type == ProbeSettings.ProbeType.ReflectionProbe
                                ? HDAdditionalCameraData.FlipYMode.ForceFlipY
                                : HDAdditionalCameraData.FlipYMode.Automatic;

                        if (!visibleProbe.realtimeTexture.IsCreated())
                            visibleProbe.realtimeTexture.Create();

                        visibleProbe.SetRenderData(
                            ProbeSettings.Mode.Realtime,
                            new HDProbe.RenderData(
                                camera.worldToCameraMatrix,
                                camera.projectionMatrix,
                                camera.transform.position,
                                camera.transform.rotation,
                                cameraSettings[j].frustum.fieldOfView
                            )
                        );

                        // TODO: Assign the actual final target to render to.
                        //   Currently, we use a target for each probe, and then copy it into the cache before using it
                        //   during the lighting pass.
                        //   But what we actually want here, is to render directly into the cache (either CubeArray,
                        //   or Texture2DArray)
                        //   To do so, we need to first allocate in the cache the location of the target and then assign
                        //   it here.
                        var request = new RenderRequest
                        {
                            hdCamera = hdCamera,
                            cullingResults = _cullingResults,
                            clearCameraSettings = true,
                            dependsOnRenderRequestIndices = ListPool<int>.Get(),
                            index = renderRequests.Count,
                            cameraSettings = cameraSettings[j]
                            // TODO: store DecalCullResult
                        };

                        // As we render realtime texture on GPU side, we must tag the texture so our texture array cache detect that something have change
                        visibleProbe.realtimeTexture.IncrementUpdateCount();

                        if (cameraSettings.Count > 1)
                        {
                            var face = (CubemapFace)j;
                            request.target = new RenderRequest.Target
                            {
                                copyToTarget = visibleProbe.realtimeTexture,
                                face = face
                            };
                        }
                        else
                        {
                            request.target = new RenderRequest.Target
                            {
                                id = visibleProbe.realtimeTexture,
                                face = CubemapFace.Unknown
                            };
                        }
                        renderRequests.Add(request);


                        foreach (var visibility in visibilities)
                            renderRequests[visibility.index].dependsOnRenderRequestIndices.Add(request.index);
                    }
                }

                // TODO: Refactor into a method. If possible remove the intermediate target
                // Find max size for Cubemap face targets and resize/allocate if required the intermediate render target
                {
                    var size = Vector2Int.zero;
                    for (int i = 0; i < renderRequests.Count; ++i)
                    {
                        var renderRequest = renderRequests[i];
                        var isCubemapFaceTarget = renderRequest.target.face != CubemapFace.Unknown;
                        if (!isCubemapFaceTarget)
                            continue;

                        var width = renderRequest.hdCamera.actualWidth;
                        var height = renderRequest.hdCamera.actualHeight;
                        size.x = Mathf.Max(width, size.x);
                        size.y = Mathf.Max(height, size.y);
                    }

                    if (size != Vector2.zero)
                    {
                        if (m_TemporaryTargetForCubemaps != null)
                        {
                            if (m_TemporaryTargetForCubemaps.width != size.x
                                || m_TemporaryTargetForCubemaps.height != size.y)
                            {
                                m_TemporaryTargetForCubemaps.Release();
                                m_TemporaryTargetForCubemaps = null;
                            }
                        }
                        if (m_TemporaryTargetForCubemaps == null)
                        {
                            m_TemporaryTargetForCubemaps = new RenderTexture(
                                size.x, size.y, 1, GraphicsFormat.R16G16B16A16_SFloat
                            )
                            {
                                autoGenerateMips = false,
                                useMipMap = false,
                                name = "Temporary Target For Cubemap Face",
                                volumeDepth = 1,
                                useDynamicScale = false
                            };
                        }
                    }
                }

                using (ListPool<int>.Get(out List<int> renderRequestIndicesToRender))
                {
                    // Flatten the render requests graph in an array that guarantee dependency constraints
                    {
                        using (GenericPool<Stack<int>>.Get(out Stack<int> stack))
                        {
                            stack.Clear();
                            for (int i = rootRenderRequestIndices.Count -1; i >= 0; --i)
                            {
                                stack.Push(rootRenderRequestIndices[i]);
                                while (stack.Count > 0)
                                {
                                    var index = stack.Pop();
                                    if (!renderRequestIndicesToRender.Contains(index))
                                        renderRequestIndicesToRender.Add(index);

                                    var request = renderRequests[index];
                                    for (int j = 0; j < request.dependsOnRenderRequestIndices.Count; ++j)
                                        stack.Push(request.dependsOnRenderRequestIndices[j]);
                                }
                            }
                        }
                    }
                    // Execute render request graph, in reverse order
                    for (int i = renderRequestIndicesToRender.Count - 1; i >= 0; --i)
                    {
                        var renderRequestIndex = renderRequestIndicesToRender[i];
                        var renderRequest = renderRequests[renderRequestIndex];

                        var cmd = CommandBufferPool.Get("");

                        // TODO: Avoid the intermediate target and render directly into final target
                        //  CommandBuffer.Blit does not work on Cubemap faces
                        //  So we use an intermediate RT to perform a CommandBuffer.CopyTexture in the target Cubemap face
                        if (renderRequest.target.face != CubemapFace.Unknown)
                        {
                            if (!m_TemporaryTargetForCubemaps.IsCreated())
                                m_TemporaryTargetForCubemaps.Create();

                            var hdCamera = renderRequest.hdCamera;
                            ref var target = ref renderRequest.target;
                            target.id = m_TemporaryTargetForCubemaps;
                        }


                        // var aovRequestIndex = 0;
                        foreach (var aovRequest in renderRequest.hdCamera.aovRequests)
                        {
                        using (new ProfilingSample(
                            cmd,
                                // Warning: accessing .name here allocate 48B of garbage each frame plus some more for the string interpolation
                                // $"HDRenderPipeline::Render {renderRequest.hdCamera.camera.name} - AOVRequest {aovRequestIndex++}",
                                "HDRenderPipeline::Render AOV Request",
                                CustomSamplerId.HDRenderPipelineRender.GetSampler())
                            )
                            {
                                cmd.SetInvertCulling(renderRequest.cameraSettings.invertFaceCulling);
                                ExecuteRenderRequest(renderRequest, renderContext, cmd, aovRequest);
                                cmd.SetInvertCulling(false);
                            }
                            renderContext.ExecuteCommandBuffer(cmd);
                            CommandBufferPool.Release(cmd);
                            renderContext.Submit();
                            cmd = CommandBufferPool.Get();
                        }

                        using (new ProfilingSample(
                            cmd,
                            // Warning: accessing .name here allocate 48B of garbage each frame.
                            // HDUtils.ComputeCameraName(renderRequest.hdCamera.camera.name),
                            "HDRenderPipeline::Render Camera",
                            CustomSamplerId.HDRenderPipelineRender.GetSampler())
                        )
                        {
                            cmd.SetInvertCulling(renderRequest.cameraSettings.invertFaceCulling);
                            UnityEngine.Rendering.RenderPipeline.BeginCameraRendering(renderContext, renderRequest.hdCamera.camera);
                            ExecuteRenderRequest(renderRequest, renderContext, cmd, AOVRequestData.@default);
                            cmd.SetInvertCulling(false);
                            UnityEngine.Rendering.RenderPipeline.EndCameraRendering(renderContext, renderRequest.hdCamera.camera);
                        }

                        {
                            var target = renderRequest.target;
                            // Handle the copy if requested
                            if (target.copyToTarget != null)
                            {
                                cmd.CopyTexture(
                                    target.id, 0, 0, 0, 0, renderRequest.hdCamera.actualWidth, renderRequest.hdCamera.actualHeight,
                                    target.copyToTarget, (int)target.face, 0, 0, 0
                                );
                            }
                            if (renderRequest.clearCameraSettings)
                                // release reference because the RenderTexture might be destroyed before the camera
                                renderRequest.hdCamera.camera.targetTexture = null;

                            ListPool<int>.Release(renderRequest.dependsOnRenderRequestIndices);
                            renderRequest.cullingResults.decalCullResults?.Clear();
                            GenericPool<HDCullingResults>.Release(renderRequest.cullingResults);
                        }

                        // Render XR mirror view once all render requests have been completed
                        if (i == 0)
                        {
                            m_XRSystem.RenderMirrorView(cmd);
                        }

                        renderContext.ExecuteCommandBuffer(cmd);
                        CommandBufferPool.Release(cmd);
                        renderContext.Submit();
                    }
                }
            }

            m_XRSystem.ReleaseFrame();
            UnityEngine.Rendering.RenderPipeline.EndFrameRendering(renderContext, cameras);
        }

        void ExecuteRenderRequest(
            RenderRequest renderRequest,
            ScriptableRenderContext renderContext,
            CommandBuffer cmd,
            AOVRequestData aovRequest
        )
        {

            InitializeGlobalResources(renderContext);

            var hdCamera = renderRequest.hdCamera;
            var camera = hdCamera.camera;
            var cullingResults = renderRequest.cullingResults.cullingResults;
            var hdProbeCullingResults = renderRequest.cullingResults.hdProbeCullingResults;
            var decalCullingResults = renderRequest.cullingResults.decalCullResults;
            var target = renderRequest.target;

            if (hdCamera.frameSettings.materialQuality == (MaterialQuality)0)
                // Set the quality level for this rendering (using current hdrp asset)
                asset.currentMaterialQualityLevel.SetGlobalShaderKeywords();
            else
                // Set the quality level for this rendering (using frame setting value)
                hdCamera.frameSettings.materialQuality.SetGlobalShaderKeywords();

            // Updates RTHandle
            hdCamera.BeginRender();

            using (ListPool<RTHandle>.Get(out var aovBuffers))
            {
                aovRequest.AllocateTargetTexturesIfRequired(ref aovBuffers);

            // If we render a reflection view or a preview we should not display any debug information
            // This need to be call before ApplyDebugDisplaySettings()
            if (camera.cameraType == CameraType.Reflection || camera.cameraType == CameraType.Preview)
            {
                // Neutral allow to disable all debug settings
                m_CurrentDebugDisplaySettings = s_NeutralDebugDisplaySettings;
            }
            else
            {
                // Make sure we are in sync with the debug menu for the msaa count
                m_MSAASamples = m_DebugDisplaySettings.data.msaaSamples;
                m_SharedRTManager.SetNumMSAASamples(m_MSAASamples);

                m_DebugDisplaySettings.UpdateCameraFreezeOptions();

                m_CurrentDebugDisplaySettings = m_DebugDisplaySettings;
            }

            aovRequest.SetupDebugData(ref m_CurrentDebugDisplaySettings);

            if (hdCamera.frameSettings.IsEnabled(FrameSettingsField.RayTracing))
            {
                // Must update after getting DebugDisplaySettings
                m_RayCountManager.ClearRayCount(cmd, hdCamera, m_CurrentDebugDisplaySettings.data.countRays);
            }


            if (hdCamera.frameSettings.IsEnabled(FrameSettingsField.Decals))
            {
                using (new ProfilingSample(null, "DBufferPrepareDrawData", CustomSamplerId.DBufferPrepareDrawData.GetSampler()))
                {
                    // TODO: update singleton with DecalCullResults
                    DecalSystem.instance.LoadCullResults(decalCullingResults);
                    DecalSystem.instance.UpdateCachedMaterialData();    // textures, alpha or fade distances could've changed
                    DecalSystem.instance.CreateDrawData();              // prepare data is separate from draw
                    DecalSystem.instance.UpdateTextureAtlas(cmd);       // as this is only used for transparent pass, would've been nice not to have to do this if no transparent renderers are visible, needs to happen after CreateDrawData
                }
            }

            using (new ProfilingSample(cmd, "Volume Update", CustomSamplerId.VolumeUpdate.GetSampler()))
            {
                VolumeManager.instance.Update(hdCamera.volumeAnchor, hdCamera.volumeLayerMask);
                // We need to cache the max shadow distance to make sure the culling uses the correct value. Refer to the comment
                // above m_ShadowMaxDistance in hdCamera.
                hdCamera.shadowMaxDistance = VolumeManager.instance.stack.GetComponent<HDShadowSettings>().maxShadowDistance.value;
                CustomPassVolume.Update(hdCamera.volumeAnchor);
            }

            // Do anything we need to do upon a new frame.
            // The NewFrame must be after the VolumeManager update and before Resize because it uses properties set in NewFrame
            LightLoopNewFrame(hdCamera.frameSettings);

            // Apparently scissor states can leak from editor code. As it is not used currently in HDRP (apart from VR). We disable scissor at the beginning of the frame.
            cmd.DisableScissorRect();

            Resize(hdCamera);
            m_PostProcessSystem.BeginFrame(cmd, hdCamera, this);

            ApplyDebugDisplaySettings(hdCamera, cmd);
            m_SkyManager.UpdateCurrentSkySettings(hdCamera);

            SetupCameraProperties(hdCamera, renderContext, cmd);

            PushGlobalParams(hdCamera, cmd);
            VFXManager.ProcessCameraCommand(camera, cmd);

            // TODO: Find a correct place to bind these material textures
            // We have to bind the material specific global parameters in this mode
            foreach (var material in m_MaterialList)
                material.Bind(cmd);

            // Frustum cull density volumes on the CPU. Can be performed as soon as the camera is set up.
            DensityVolumeList densityVolumes = PrepareVisibleDensityVolumeList(hdCamera, cmd, m_Time);

            // Note: Legacy Unity behave like this for ShadowMask
            // When you select ShadowMask in Lighting panel it recompile shaders on the fly with the SHADOW_MASK keyword.
            // However there is no C# function that we can query to know what mode have been select in Lighting Panel and it will be wrong anyway. Lighting Panel setup what will be the next bake mode. But until light is bake, it is wrong.
            // Currently to know if you need shadow mask you need to go through all visible lights (of CullResult), check the LightBakingOutput struct and look at lightmapBakeType/mixedLightingMode. If one light have shadow mask bake mode, then you need shadow mask features (i.e extra Gbuffer).
            // It mean that when we build a standalone player, if we detect a light with bake shadow mask, we generate all shader variant (with and without shadow mask) and at runtime, when a bake shadow mask light is visible, we dynamically allocate an extra GBuffer and switch the shader.
            // So the first thing to do is to go through all the light: PrepareLightsForGPU
            bool enableBakeShadowMask;
            using (new ProfilingSample(cmd, "TP_PrepareLightsForGPU", CustomSamplerId.TPPrepareLightsForGPU.GetSampler()))
            {
                enableBakeShadowMask = PrepareLightsForGPU(cmd, hdCamera, cullingResults, hdProbeCullingResults, densityVolumes, m_CurrentDebugDisplaySettings, aovRequest);

                // Directional lights are made available immediately after PrepareLightsForGPU for the PBR sky.
                cmd.SetGlobalBuffer(HDShaderIDs._DirectionalLightDatas, m_LightLoopLightData.directionalLightData);
                cmd.SetGlobalInt(HDShaderIDs._DirectionalLightCount, m_lightList.directionalLights.Count);
            }
            // Configure all the keywords
            ConfigureKeywords(enableBakeShadowMask, hdCamera, cmd);

            // Caution: We require sun light here as some skies use the sun light to render, it means that UpdateSkyEnvironment must be called after PrepareLightsForGPU.
            // TODO: Try to arrange code so we can trigger this call earlier and use async compute here to run sky convolution during other passes (once we move convolution shader to compute).
            if (!m_CurrentDebugDisplaySettings.IsMatcapViewEnabled(hdCamera))
                UpdateSkyEnvironment(hdCamera, m_FrameCount, cmd);
            else
                cmd.SetGlobalTexture(HDShaderIDs._SkyTexture, CoreUtils.magentaCubeTextureArray);


            if (GL.wireframe)
            {
                RenderWireFrame(cullingResults, hdCamera, target.id, renderContext, cmd);
                return;
            }

            if (m_RenderGraph.enabled)
            {
                ExecuteWithRenderGraph(renderRequest, aovRequest, aovBuffers, renderContext, cmd);
                return;
            }

            ClearBuffers(hdCamera, cmd);

            // Render XR occlusion mesh to depth buffer early in the frame to improve performance
            if (hdCamera.xr.enabled && m_Asset.currentPlatformRenderPipelineSettings.xrSettings.occlusionMesh)
            {
                hdCamera.xr.RenderOcclusionMeshes(cmd, m_SharedRTManager.GetDepthStencilBuffer(hdCamera.frameSettings.IsEnabled(FrameSettingsField.MSAA)));
            }

            hdCamera.xr.StartSinglePass(cmd, camera, renderContext);

            // Bind the custom color/depth before the first custom pass

            if (hdCamera.frameSettings.IsEnabled(FrameSettingsField.CustomPass))
            {
                cmd.SetGlobalTexture(HDShaderIDs._CustomColorTexture, m_CustomPassColorBuffer);
                cmd.SetGlobalTexture(HDShaderIDs._CustomDepthTexture, m_CustomPassDepthBuffer);
            }

            RenderCustomPass(renderContext, cmd, hdCamera, cullingResults, CustomPassInjectionPoint.BeforeRendering);

            bool shouldRenderMotionVectorAfterGBuffer = RenderDepthPrepass(cullingResults, hdCamera, renderContext, cmd);
            if (!shouldRenderMotionVectorAfterGBuffer)
            {
                // If objects motion vectors if enabled, this will render the objects with motion vector into the target buffers (in addition to the depth)
                // Note: An object with motion vector must not be render in the prepass otherwise we can have motion vector write that should have been rejected
                RenderObjectsMotionVectors(cullingResults, hdCamera, renderContext, cmd);
            }

            // Now that all depths have been rendered, resolve the depth buffer
            m_SharedRTManager.ResolveSharedRT(cmd, hdCamera);

            RenderDecals(hdCamera, cmd, renderContext, cullingResults);

            RenderGBuffer(cullingResults, hdCamera, renderContext, cmd);

            // We can now bind the normal buffer to be use by any effect
            m_SharedRTManager.BindNormalBuffer(cmd);

            // In both forward and deferred, everything opaque should have been rendered at this point so we can safely copy the depth buffer for later processing.
            GenerateDepthPyramid(hdCamera, cmd, FullScreenDebugMode.DepthPyramid);
            // Depth texture is now ready, bind it (Depth buffer could have been bind before if DBuffer is enable)
            cmd.SetGlobalTexture(HDShaderIDs._CameraDepthTexture, m_SharedRTManager.GetDepthTexture());

            if (shouldRenderMotionVectorAfterGBuffer)
            {
                // See the call RenderObjectsMotionVectors() above and comment
                RenderObjectsMotionVectors(cullingResults, hdCamera, renderContext, cmd);
            }

            RenderCameraMotionVectors(cullingResults, hdCamera, renderContext, cmd);

            if (hdCamera.frameSettings.IsEnabled(FrameSettingsField.RayTracing))
            {
                // Update the light clusters that we need to update
                BuildRayTracingLightCluster(cmd, hdCamera);

                // We only request the light cluster if we are gonna use it for debug mode
                if (FullScreenDebugMode.LightCluster == m_CurrentDebugDisplaySettings.data.fullScreenDebugMode && GetRayTracingClusterState())
                {
                    HDRaytracingLightCluster lightCluster = RequestLightCluster();
                    lightCluster.EvaluateClusterDebugView(cmd, hdCamera);
                }

                bool validIndirectDiffuse = ValidIndirectDiffuseState(hdCamera);
                if (validIndirectDiffuse)
                {
                    RenderIndirectDiffuse(hdCamera, cmd, renderContext, m_FrameCount);
                }
            }

#if UNITY_EDITOR
            var showGizmos = camera.cameraType == CameraType.SceneView ||
                            (camera.targetTexture == null && camera.cameraType == CameraType.Game);
#endif

            RenderTransparencyOverdraw(cullingResults, hdCamera, renderContext, cmd);

            if (m_CurrentDebugDisplaySettings.IsDebugMaterialDisplayEnabled() || m_CurrentDebugDisplaySettings.IsMaterialValidationEnabled() || CoreUtils.IsSceneLightingDisabled(hdCamera.camera))
            {
                RenderDebugViewMaterial(cullingResults, hdCamera, renderContext, cmd);
            }
            else if (hdCamera.frameSettings.IsEnabled(FrameSettingsField.RayTracing) &&
                     VolumeManager.instance.stack.GetComponent<PathTracing>().enable.value)
            {
                RenderPathTracing(hdCamera, cmd, m_CameraColorBuffer, renderContext, m_FrameCount);
            }
            else
            {
                CopyStencilBufferIfNeeded(cmd, hdCamera, m_SharedRTManager.GetDepthStencilBuffer(), m_SharedRTManager.GetStencilBufferCopy(), m_CopyStencil, m_CopyStencilForSSR);

                // When debug is enabled we need to clear otherwise we may see non-shadows areas with stale values.
                if (hdCamera.frameSettings.IsEnabled(FrameSettingsField.ContactShadows) && m_CurrentDebugDisplaySettings.data.fullScreenDebugMode == FullScreenDebugMode.ContactShadows)
                {
                    CoreUtils.SetRenderTarget(cmd, m_ContactShadowBuffer, ClearFlag.Color, Color.clear);
                }

                hdCamera.xr.StopSinglePass(cmd, camera, renderContext);

                var buildLightListTask = new HDGPUAsyncTask("Build light list", ComputeQueueType.Background);
                // It is important that this task is in the same queue as the build light list due to dependency it has on it. If really need to move it, put an extra fence to make sure buildLightListTask has finished.
                var volumeVoxelizationTask = new HDGPUAsyncTask("Volumetric voxelization", ComputeQueueType.Background);
                var SSRTask = new HDGPUAsyncTask("Screen Space Reflection", ComputeQueueType.Background);
                var SSAOTask = new HDGPUAsyncTask("SSAO", ComputeQueueType.Background);

                // Avoid garbage by explicitely passing parameters to the lambdas
                var asyncParams = new HDGPUAsyncTaskParams
                {
                    renderContext = renderContext,
                    hdCamera = hdCamera,
                    frameCount = m_FrameCount,
                };

                var haveAsyncTaskWithShadows = false;
                if (hdCamera.frameSettings.BuildLightListRunsAsync())
                {
                    buildLightListTask.Start(cmd, asyncParams, Callback, !haveAsyncTaskWithShadows);

                    haveAsyncTaskWithShadows = true;

                    void Callback(CommandBuffer c, HDGPUAsyncTaskParams a)
                        => BuildGPULightListsCommon(a.hdCamera, c);
                }

                if (hdCamera.frameSettings.VolumeVoxelizationRunsAsync())
                {
                    volumeVoxelizationTask.Start(cmd, asyncParams, Callback, !haveAsyncTaskWithShadows);

                    haveAsyncTaskWithShadows = true;

                    void Callback(CommandBuffer c, HDGPUAsyncTaskParams a)
                        => VolumeVoxelizationPass(a.hdCamera, c);
                }

                if (hdCamera.frameSettings.SSRRunsAsync())
                {
                    SSRTask.Start(cmd, asyncParams, Callback, !haveAsyncTaskWithShadows);

                    haveAsyncTaskWithShadows = true;

                void Callback(CommandBuffer c, HDGPUAsyncTaskParams a)
                        => RenderSSR(a.hdCamera, c, a.renderContext);
                }

                if (hdCamera.frameSettings.SSAORunsAsync())
                {
                    SSAOTask.Start(cmd, asyncParams, AsyncSSAODispatch, !haveAsyncTaskWithShadows);
                    haveAsyncTaskWithShadows = true;

                    void AsyncSSAODispatch(CommandBuffer c, HDGPUAsyncTaskParams a)
                        => m_AmbientOcclusionSystem.Dispatch(c, a.hdCamera, a.frameCount);
                }

                if (!hdCamera.frameSettings.SSAORunsAsync())
                    m_AmbientOcclusionSystem.Render(cmd, hdCamera, renderContext, m_FrameCount);

                using (new ProfilingSample(cmd, "Render shadow maps", CustomSamplerId.RenderShadowMaps.GetSampler()))
                {
                    // This call overwrites camera properties passed to the shader system.
                    RenderShadowMaps(renderContext, cmd, cullingResults, hdCamera);

                    hdCamera.SetupGlobalParams(cmd, m_Time, m_LastTime, m_FrameCount);
                }

                if (!hdCamera.frameSettings.SSRRunsAsync())
                {
                    // Needs the depth pyramid and motion vectors, as well as the render of the previous frame.
                    RenderSSR(hdCamera, cmd, renderContext);
                }

                // Contact shadows needs the light loop so we do them after the build light list
                if (hdCamera.frameSettings.BuildLightListRunsAsync())
                {
                    buildLightListTask.EndWithPostWork(cmd, hdCamera, Callback);

                    void Callback(CommandBuffer c, HDCamera cam)
                    {
                        var hdrp = (RenderPipelineManager.currentPipeline as HDRenderPipeline);
                        var globalParams = hdrp.PrepareLightLoopGlobalParameters(cam);
                        PushLightLoopGlobalParams(globalParams, c);
                    }
                }
                else
                {
                    using (new ProfilingSample(cmd, "Build Light list", CustomSamplerId.BuildLightList.GetSampler()))
                    {
                        BuildGPULightLists(hdCamera, cmd);
                    }
                }

                // Run the contact shadows here as they the light list
                using (new ProfilingSample(cmd, "Dispatch Contact Shadows", CustomSamplerId.ContactShadows.GetSampler()))
                {
                    HDUtils.CheckRTCreated(m_ContactShadowBuffer);
                    RenderContactShadows(hdCamera, cmd);
                    PushFullScreenDebugTexture(hdCamera, cmd, m_ContactShadowBuffer, FullScreenDebugMode.ContactShadows);
                }

                using (new ProfilingSample(cmd, "Render screen space shadows", CustomSamplerId.ScreenSpaceShadows.GetSampler()))
                {
                    hdCamera.xr.StartSinglePass(cmd, camera, renderContext);
                    RenderScreenSpaceShadows(hdCamera, cmd);
                    hdCamera.xr.StopSinglePass(cmd, camera, renderContext);
                }

                if (hdCamera.frameSettings.VolumeVoxelizationRunsAsync())
                {
                    volumeVoxelizationTask.End(cmd, hdCamera);
                }
                else
                {
                    // Perform the voxelization step which fills the density 3D texture.
                    VolumeVoxelizationPass(hdCamera, cmd);
                }

                // Render the volumetric lighting.
                // The pass requires the volume properties, the light list and the shadows, and can run async.
                VolumetricLightingPass(hdCamera, cmd, m_FrameCount);

                if (hdCamera.frameSettings.SSAORunsAsync())
                {
                    SSAOTask.EndWithPostWork(cmd, hdCamera, Callback);
                    void Callback(CommandBuffer c, HDCamera cam)
                    {
                        var hdrp = (RenderPipelineManager.currentPipeline as HDRenderPipeline);
                        hdrp.m_AmbientOcclusionSystem.PostDispatchWork(c, cam);
                    }
                }

                SetContactShadowsTexture(hdCamera, m_ContactShadowBuffer, cmd);


                if (hdCamera.frameSettings.SSRRunsAsync())
                {
                    SSRTask.End(cmd, hdCamera);
                }

                hdCamera.xr.StartSinglePass(cmd, camera, renderContext);

                RenderDeferredLighting(hdCamera, cmd);

                RenderForwardOpaque(cullingResults, hdCamera, renderContext, cmd);

                m_SharedRTManager.ResolveMSAAColor(cmd, hdCamera, m_CameraSssDiffuseLightingMSAABuffer, m_CameraSssDiffuseLightingBuffer);
                m_SharedRTManager.ResolveMSAAColor(cmd, hdCamera, GetSSSBufferMSAA(), GetSSSBuffer());

                // SSS pass here handle both SSS material from deferred and forward
                RenderSubsurfaceScattering(hdCamera, cmd, hdCamera.frameSettings.IsEnabled(FrameSettingsField.MSAA) ? m_CameraColorMSAABuffer : m_CameraColorBuffer,
                    m_CameraSssDiffuseLightingBuffer, m_SharedRTManager.GetDepthStencilBuffer(hdCamera.frameSettings.IsEnabled(FrameSettingsField.MSAA)), m_SharedRTManager.GetDepthTexture());

                RenderForwardEmissive(cullingResults, hdCamera, renderContext, cmd);

                RenderSky(hdCamera, cmd);

                // To allow users to fetch the current color buffer, we temporarily bind the camera color buffer
                cmd.SetGlobalTexture(HDShaderIDs._ColorPyramidTexture, m_CameraColorBuffer);
                RenderCustomPass(renderContext, cmd, hdCamera, cullingResults, CustomPassInjectionPoint.BeforeTransparent);

                m_PostProcessSystem.DoUserBeforeTransparent(cmd, hdCamera, m_CameraColorBuffer);

                RenderTransparentDepthPrepass(cullingResults, hdCamera, renderContext, cmd);

                if (hdCamera.frameSettings.IsEnabled(FrameSettingsField.RayTracing))
                {
                    RaytracingRecursiveRender(hdCamera, cmd, renderContext, cullingResults);
                }

                // Render pre refraction objects
                RenderForwardTransparent(cullingResults, hdCamera, true, renderContext, cmd);

                if (hdCamera.frameSettings.IsEnabled(FrameSettingsField.RoughRefraction))
                {
                    // First resolution of the color buffer for the color pyramid
                    m_SharedRTManager.ResolveMSAAColor(cmd, hdCamera, m_CameraColorMSAABuffer, m_CameraColorBuffer);

                    RenderColorPyramid(hdCamera, cmd, true);

                    // Bind current color pyramid for shader graph SceneColorNode on transparent objects
                    cmd.SetGlobalTexture(HDShaderIDs._ColorPyramidTexture, hdCamera.GetCurrentFrameRT((int)HDCameraFrameHistoryType.ColorBufferMipChain));
                }
                else
                {
                    cmd.SetGlobalTexture(HDShaderIDs._ColorPyramidTexture, TextureXR.GetBlackTexture());
                }

                // Render all type of transparent forward (unlit, lit, complex (hair...)) to keep the sorting between transparent objects.
                RenderForwardTransparent(cullingResults, hdCamera, false, renderContext, cmd);

                // We push the motion vector debug texture here as transparent object can overwrite the motion vector texture content.
                if(m_Asset.currentPlatformRenderPipelineSettings.supportMotionVectors)
                    PushFullScreenDebugTexture(hdCamera, cmd, m_SharedRTManager.GetMotionVectorsBuffer(), FullScreenDebugMode.MotionVectors);

                // Second resolve the color buffer for finishing the frame
                m_SharedRTManager.ResolveMSAAColor(cmd, hdCamera, m_CameraColorMSAABuffer, m_CameraColorBuffer);

                // Render All forward error
                RenderForwardError(cullingResults, hdCamera, renderContext, cmd);

                DownsampleDepthForLowResTransparency(hdCamera, cmd);

                RenderLowResTransparent(cullingResults, hdCamera, renderContext, cmd);

                UpsampleTransparent(hdCamera, cmd);

                // Fill depth buffer to reduce artifact for transparent object during postprocess
                RenderTransparentDepthPostpass(cullingResults, hdCamera, renderContext, cmd);

                RenderColorPyramid(hdCamera, cmd, false);

                AccumulateDistortion(cullingResults, hdCamera, renderContext, cmd);
                RenderDistortion(hdCamera, cmd);

                PushFullScreenDebugTexture(hdCamera, cmd, m_CameraColorBuffer, FullScreenDebugMode.NanTracker);
                PushFullScreenLightingDebugTexture(hdCamera, cmd, m_CameraColorBuffer);

#if UNITY_EDITOR
                // Render gizmos that should be affected by post processes
                if (showGizmos)
                {
                    if(m_CurrentDebugDisplaySettings.GetDebugLightingMode() == DebugLightingMode.MatcapView)
                    {
                        Gizmos.exposure = Texture2D.blackTexture;
                    }
                    else
                    {
                        Gizmos.exposure = m_PostProcessSystem.GetExposureTexture(hdCamera).rt;
                    }

                    RenderGizmos(cmd, camera, renderContext, GizmoSubset.PreImageEffects);
                }
#endif
            }


            // At this point, m_CameraColorBuffer has been filled by either debug views are regular rendering so we can push it here.
            PushColorPickerDebugTexture(cmd, hdCamera, m_CameraColorBuffer);

            RenderCustomPass(renderContext, cmd, hdCamera, cullingResults, CustomPassInjectionPoint.BeforePostProcess);

            aovRequest.PushCameraTexture(cmd, AOVBuffers.Color, hdCamera, m_CameraColorBuffer, aovBuffers);
            RenderPostProcess(cullingResults, hdCamera, target.id, renderContext, cmd);

            bool hasAfterPostProcessCustomPass = RenderCustomPass(renderContext, cmd, hdCamera, cullingResults, CustomPassInjectionPoint.AfterPostProcess);

            // In developer build, we always render post process in m_AfterPostProcessBuffer at (0,0) in which we will then render debug.
            // Because of this, we need another blit here to the final render target at the right viewport.
            if (!HDUtils.PostProcessIsFinalPass() || aovRequest.isValid || hasAfterPostProcessCustomPass)
            {
                hdCamera.ExecuteCaptureActions(m_IntermediateAfterPostProcessBuffer, cmd);

                RenderDebug(hdCamera, cmd, cullingResults);
                using (new ProfilingSample(cmd, "Final Blit (Dev Build Only)"))
                {
                    var finalBlitParams = PrepareFinalBlitParameters(hdCamera);

                    // Disable XR single-pass if we need to a blit only one slice
                    if (finalBlitParams.srcTexArraySlice >= 0)
                        hdCamera.xr.StopSinglePass(cmd, hdCamera.camera, renderContext);

                    BlitFinalCameraTexture(finalBlitParams, m_BlitPropertyBlock, m_IntermediateAfterPostProcessBuffer, target.id, cmd);
                }

                aovRequest.PushCameraTexture(cmd, AOVBuffers.Output, hdCamera, m_IntermediateAfterPostProcessBuffer, aovBuffers);
            }

            // XR mirror view and blit do device
            hdCamera.xr.EndCamera(cmd, hdCamera, renderContext);

            // Send all required graphics buffer to client systems.
            SendGraphicsBuffers(cmd, hdCamera);

            // Due to our RT handle system we don't write into the backbuffer depth buffer (as our depth buffer can be bigger than the one provided)
            // So we need to do a copy of the corresponding part of RT depth buffer in the target depth buffer in various situation:
            // - RenderTexture (camera.targetTexture != null) has a depth buffer (camera.targetTexture.depth != 0)
            // - We are rendering into the main game view (i.e not a RenderTexture camera.cameraType == CameraType.Game && hdCamera.camera.targetTexture == null) in the editor for allowing usage of Debug.DrawLine and Debug.Ray.
            // - We draw Gizmo/Icons in the editor (hdCamera.camera.targetTexture != null && camera.targetTexture.depth != 0 - The Scene view has a targetTexture and a depth texture)
            // TODO: If at some point we get proper render target aliasing, we will be able to use the provided depth texture directly with our RT handle system
            // Note: Debug.DrawLine and Debug.Ray only work in editor, not in player
            var copyDepth = hdCamera.camera.targetTexture != null && hdCamera.camera.targetTexture.depth != 0;
#if UNITY_EDITOR
            copyDepth = copyDepth || hdCamera.isMainGameView; // Specific case of Debug.DrawLine and Debug.Ray
#endif
            if (copyDepth)
            {
                using (new ProfilingSample(cmd, "Copy Depth in Target Texture", CustomSamplerId.CopyDepth.GetSampler()))
                {
                    cmd.SetRenderTarget(target.id);
                    cmd.SetViewport(hdCamera.finalViewport);
                    m_CopyDepthPropertyBlock.SetTexture(HDShaderIDs._InputDepth, m_SharedRTManager.GetDepthStencilBuffer());
                    // When we are Main Game View we need to flip the depth buffer ourselves as we are after postprocess / blit that have already flipped the screen
                    m_CopyDepthPropertyBlock.SetInt("_FlipY", hdCamera.isMainGameView ? 1 : 0);
                    CoreUtils.DrawFullScreen(cmd, m_CopyDepth, m_CopyDepthPropertyBlock);
                }
            }
                aovRequest.PushCameraTexture(cmd, AOVBuffers.DepthStencil, hdCamera, m_SharedRTManager.GetDepthStencilBuffer(), aovBuffers);
                aovRequest.PushCameraTexture(cmd, AOVBuffers.Normals, hdCamera, m_SharedRTManager.GetNormalBuffer(), aovBuffers);
                if (m_Asset.currentPlatformRenderPipelineSettings.supportMotionVectors)
                    aovRequest.PushCameraTexture(cmd, AOVBuffers.MotionVectors, hdCamera, m_SharedRTManager.GetMotionVectorsBuffer(), aovBuffers);

#if UNITY_EDITOR
            // We need to make sure the viewport is correctly set for the editor rendering. It might have been changed by debug overlay rendering just before.
            cmd.SetViewport(hdCamera.finalViewport);

            // Render overlay Gizmos
            if (showGizmos)
                RenderGizmos(cmd, camera, renderContext, GizmoSubset.PostImageEffects);
#endif

                aovRequest.Execute(cmd, aovBuffers, RenderOutputProperties.From(hdCamera));
        }
        }

        struct BlitFinalCameraTextureParameters
        {
            public bool                     flip;
            public int                      srcTexArraySlice;
            public int                      dstTexArraySlice;
            public Rect                     viewport;
            public Material                 blitMaterial;
        }

        internal RTHandle GetExposureTexture(HDCamera hdCamera) =>
            m_PostProcessSystem.GetExposureTexture(hdCamera);

        BlitFinalCameraTextureParameters PrepareFinalBlitParameters(HDCamera hdCamera)
        {
            var parameters = new BlitFinalCameraTextureParameters();

            // Blit only the last slice if specified by layout override
            parameters.srcTexArraySlice = (XRSystem.layoutOverride == XRLayoutOverride.TestSinglePassOneEye) ? (hdCamera.viewCount - 1) : -1;

            // Blit to the requested array slice or bind them all (-1)
            parameters.dstTexArraySlice = hdCamera.xr.enabled ? hdCamera.xr.dstSliceIndex : -1;

            parameters.flip = hdCamera.flipYMode == HDAdditionalCameraData.FlipYMode.ForceFlipY || hdCamera.isMainGameView;
            parameters.blitMaterial = HDUtils.GetBlitMaterial(TextureXR.useTexArray ? TextureDimension.Tex2DArray : TextureDimension.Tex2D, singleSlice: parameters.srcTexArraySlice >= 0);
            parameters.viewport = hdCamera.finalViewport;

            return parameters;
        }

        static void BlitFinalCameraTexture(BlitFinalCameraTextureParameters parameters, MaterialPropertyBlock propertyBlock, RTHandle source, RenderTargetIdentifier destination, CommandBuffer cmd)
        {
            // Here we can't use the viewport scale provided in hdCamera. The reason is that this scale is for internal rendering before post process with dynamic resolution factored in.
            // Here the input texture is already at the viewport size but may be smaller than the RT itself (because of the RTHandle system) so we compute the scale specifically here.
            var scaleBias = new Vector4((float)parameters.viewport.width / source.rt.width, (float)parameters.viewport.height / source.rt.height, 0.0f, 0.0f);

            if (parameters.flip)
            {
                scaleBias.w = scaleBias.y;
                scaleBias.y *= -1;
            }

            propertyBlock.SetTexture(HDShaderIDs._BlitTexture, source);
            propertyBlock.SetVector(HDShaderIDs._BlitScaleBias, scaleBias);
            propertyBlock.SetFloat(HDShaderIDs._BlitMipLevel, 0);
            propertyBlock.SetInt(HDShaderIDs._BlitTexArraySlice, parameters.srcTexArraySlice);
            HDUtils.DrawFullScreen(cmd, parameters.viewport, parameters.blitMaterial, destination, propertyBlock, 0, parameters.dstTexArraySlice);
        }

        void SetupCameraProperties(HDCamera hdCamera, ScriptableRenderContext renderContext, CommandBuffer cmd)
        {
            // The next 2 functions are required to flush the command buffer before calling functions directly on the render context.
            // This way, the commands will execute in the order specified by the C# code.
            renderContext.ExecuteCommandBuffer(cmd);
            cmd.Clear();

            if (hdCamera.xr.legacyMultipassEnabled)
                renderContext.SetupCameraProperties(hdCamera.camera, hdCamera.xr.enabled, hdCamera.xr.legacyMultipassEye);
            else
                renderContext.SetupCameraProperties(hdCamera.camera, hdCamera.xr.enabled);
        }

        void InitializeGlobalResources(ScriptableRenderContext renderContext)
        {
            // Global resources initialization
            {
                // This is the main command buffer used for the frame.
                var cmd = CommandBufferPool.Get("");
                using (new ProfilingSample(
                    cmd, "HDRenderPipeline::Render Initialize Materials",
                    CustomSamplerId.HDRenderPipelineRender.GetSampler())
                )
                {
                    // Init material if needed
                    for (int bsdfIdx = 0; bsdfIdx < m_IBLFilterArray.Length; ++bsdfIdx)
                    {
                        if (!m_IBLFilterArray[bsdfIdx].IsInitialized())
                            m_IBLFilterArray[bsdfIdx].Initialize(cmd);
                    }

                    foreach (var material in m_MaterialList)
                        material.RenderInit(cmd);
                }
                using (new ProfilingSample(
                    cmd, "HDRenderPipeline::Render Initialize Textures",
                    CustomSamplerId.HDRenderPipelineRender.GetSampler())
                )
                {
                    TextureXR.Initialize(cmd, defaultResources.shaders.clearUIntTextureCS);
                }
                renderContext.ExecuteCommandBuffer(cmd);
                CommandBufferPool.Release(cmd);
            }
        }

        bool TryCalculateFrameParameters(
            Camera camera,
            XRPass xrPass,
            out HDAdditionalCameraData additionalCameraData,
            out HDCamera hdCamera,
            out ScriptableCullingParameters cullingParams
        )
        {
            // First, get aggregate of frame settings base on global settings, camera frame settings and debug settings
            // Note: the SceneView camera will never have additionalCameraData
            additionalCameraData = HDUtils.TryGetAdditionalCameraDataOrDefault(camera);
            hdCamera = default;
            cullingParams = default;

            FrameSettings currentFrameSettings = new FrameSettings();
            // Compute the FrameSettings actually used to draw the frame
            // FrameSettingsHistory do the same while keeping all step of FrameSettings aggregation in memory for DebugMenu
            if (m_FrameSettingsHistoryEnabled && camera.cameraType != CameraType.Preview && camera.cameraType != CameraType.Reflection)
                FrameSettingsHistory.AggregateFrameSettings(ref currentFrameSettings, camera, additionalCameraData, m_Asset, m_DefaultAsset);
            else
                FrameSettings.AggregateFrameSettings(ref currentFrameSettings, camera, additionalCameraData, m_Asset, m_DefaultAsset);

            // Specific pass to simply display the content of the camera buffer if users have fill it themselves (like video player)
            if (additionalCameraData.fullscreenPassthrough)
                return false;

            // Retrieve debug display settings to init FrameSettings, unless we are a reflection and in this case we don't have debug settings apply.
            DebugDisplaySettings debugDisplaySettings = (camera.cameraType == CameraType.Reflection || camera.cameraType == CameraType.Preview) ? s_NeutralDebugDisplaySettings : m_DebugDisplaySettings;

            // Disable post process if we enable debug mode or if the post process layer is disabled
            if (debugDisplaySettings.IsDebugDisplayEnabled())
            {
                if (debugDisplaySettings.IsDebugDisplayRemovePostprocess())
                {
                    currentFrameSettings.SetEnabled(FrameSettingsField.Postprocess, false);
                }

                // Disable exposure if required
                if (!debugDisplaySettings.DebugNeedsExposure())
                {
                    currentFrameSettings.SetEnabled(FrameSettingsField.ExposureControl, false);
                }

                // Disable SSS if luxmeter is enabled
                if (debugDisplaySettings.data.lightingDebugSettings.debugLightingMode == DebugLightingMode.LuxMeter)
                {
                    currentFrameSettings.SetEnabled(FrameSettingsField.SubsurfaceScattering, false);
                }
            }

            if(CoreUtils.IsSceneLightingDisabled(camera))
            {
                currentFrameSettings.SetEnabled(FrameSettingsField.ExposureControl, false);
            }

            // Disable object-motion vectors in everything but the game view
            if (camera.cameraType != CameraType.Game)
            {
                currentFrameSettings.SetEnabled(FrameSettingsField.ObjectMotionVectors, false);
            }

            hdCamera = HDCamera.GetOrCreate(camera, xrPass.multipassId);

            // From this point, we should only use frame settings from the camera
            hdCamera.Update(currentFrameSettings, this, m_MSAASamples, xrPass);

            // Custom Render requires a proper HDCamera, so we return after the HDCamera was setup
            if (additionalCameraData != null && additionalCameraData.hasCustomRender)
                return false;

            if (hdCamera.xr.enabled)
            {
                cullingParams = hdCamera.xr.cullingParams;
            }
            else
            {
                if (!camera.TryGetCullingParameters(camera.stereoEnabled, out cullingParams))
                    return false;
            }

            if (m_DebugDisplaySettings.IsCameraFreezeEnabled())
            {
                bool cameraIsFrozen = camera.name.Equals(m_DebugDisplaySettings.GetFrozenCameraName());
                if (cameraIsFrozen)
                {
                    if (!frozenCullingParamAvailable)
                    {
                        frozenCullingParams = cullingParams;
                        frozenCullingParamAvailable = true;
                    }
                    cullingParams = frozenCullingParams;
                }
            }
            else
            {
                frozenCullingParamAvailable = false;
            }

            LightLoopUpdateCullingParameters(ref cullingParams, hdCamera);

            // If we don't use environment light (like when rendering reflection probes)
            //   we don't have to cull them.
            if (hdCamera.frameSettings.IsEnabled(FrameSettingsField.ReflectionProbe))
                cullingParams.cullingOptions |= CullingOptions.NeedsReflectionProbes;
            else
                cullingParams.cullingOptions &= ~CullingOptions.NeedsReflectionProbes;
            return true;
        }

        static bool TryCull(
            Camera camera,
            HDCamera hdCamera,
            ScriptableRenderContext renderContext,
            SkyManager skyManager,
            ScriptableCullingParameters cullingParams,
            HDRenderPipelineAsset hdrp,
            ref HDCullingResults cullingResults
        )
        {
#if UNITY_EDITOR
            // emit scene view UI
            if (camera.cameraType == CameraType.SceneView)
            {
                ScriptableRenderContext.EmitWorldGeometryForSceneView(camera);
            }
#endif

            // Set the LOD bias and store current value to be able to restore it.
            // Use a try/finalize pattern to be sure to restore properly the qualitySettings.lodBias
            var initialLODBias = QualitySettings.lodBias;
            var initialMaximumLODLevel = QualitySettings.maximumLODLevel;
            try
            {
                QualitySettings.lodBias = hdCamera.frameSettings.GetResolvedLODBias(hdrp);
                QualitySettings.maximumLODLevel = hdCamera.frameSettings.GetResolvedMaximumLODLevel(hdrp);

            var includePlanarProbe = hdCamera.frameSettings.IsEnabled(FrameSettingsField.PlanarProbe);

            DecalSystem.CullRequest decalCullRequest = null;
            if (hdCamera.frameSettings.IsEnabled(FrameSettingsField.Decals))
            {
                // decal system needs to be updated with current camera, it needs it to set up culling and light list generation parameters
                decalCullRequest = GenericPool<DecalSystem.CullRequest>.Get();
                DecalSystem.instance.CurrentCamera = camera;
                DecalSystem.instance.BeginCull(decalCullRequest);
            }

            // TODO: use a parameter to select probe types to cull depending on what is enabled in framesettings
            var hdProbeCullState = new HDProbeCullState();
            if (hdCamera.frameSettings.IsEnabled(FrameSettingsField.RealtimePlanarReflection) && includePlanarProbe)
                hdProbeCullState = HDProbeSystem.PrepareCull(camera);

            // We need to set the ambient probe here because it's passed down to objects during the culling process.
            skyManager.SetupAmbientProbe(hdCamera);

            using (new ProfilingSample(null, "CullResults.Cull", CustomSamplerId.CullResultsCull.GetSampler()))
                cullingResults.cullingResults = renderContext.Cull(ref cullingParams);

            if (hdCamera.frameSettings.IsEnabled(FrameSettingsField.RealtimePlanarReflection) && includePlanarProbe)
                HDProbeSystem.QueryCullResults(hdProbeCullState, ref cullingResults.hdProbeCullingResults);
            else
                cullingResults.hdProbeCullingResults = default;

            if (hdCamera.frameSettings.IsEnabled(FrameSettingsField.Decals))
            {
                    using (new ProfilingSample(null, "DBufferPrepareDrawData",
                        CustomSamplerId.DBufferPrepareDrawData.GetSampler()))
                    DecalSystem.instance.EndCull(decalCullRequest, cullingResults.decalCullResults);
            }

            if (decalCullRequest != null)
            {
                decalCullRequest.Clear();
                GenericPool<DecalSystem.CullRequest>.Release(decalCullRequest);
            }

            return true;

            }
            finally
            {
                QualitySettings.lodBias = initialLODBias;
                QualitySettings.maximumLODLevel = initialMaximumLODLevel;
        }
        }

        void RenderGizmos(CommandBuffer cmd, Camera camera, ScriptableRenderContext renderContext, GizmoSubset gizmoSubset)
        {
#if UNITY_EDITOR
            if (UnityEditor.Handles.ShouldRenderGizmos())
            {
                bool renderPrePostprocessGizmos = (gizmoSubset == GizmoSubset.PreImageEffects);

                using (new ProfilingSample(cmd,
                    renderPrePostprocessGizmos ? "PrePostprocessGizmos" : "Gizmos",
                    renderPrePostprocessGizmos ? CustomSamplerId.GizmosPrePostprocess.GetSampler() : CustomSamplerId.Gizmos.GetSampler()))
                {
                    renderContext.ExecuteCommandBuffer(cmd);
                    cmd.Clear();
                    renderContext.DrawGizmos(camera, gizmoSubset);
                }
            }
#endif
        }

        static RendererListDesc CreateOpaqueRendererListDesc(
            CullingResults cull,
            Camera camera,
            ShaderTagId passName,
            PerObjectData rendererConfiguration = 0,
            RenderQueueRange? renderQueueRange = null,
            RenderStateBlock? stateBlock = null,
            Material overrideMaterial = null,
            bool excludeObjectMotionVectors = false
        )
        {
            var result = new RendererListDesc(passName, cull, camera)
            {
                rendererConfiguration = rendererConfiguration,
                renderQueueRange = renderQueueRange != null ? renderQueueRange.Value : HDRenderQueue.k_RenderQueue_AllOpaque,
                sortingCriteria = SortingCriteria.CommonOpaque,
                stateBlock = stateBlock,
                overrideMaterial = overrideMaterial,
                excludeObjectMotionVectors = excludeObjectMotionVectors
            };
            return result;
        }

        static RendererListDesc CreateOpaqueRendererListDesc(
            CullingResults cull,
            Camera camera,
            ShaderTagId[] passNames,
            PerObjectData rendererConfiguration = 0,
            RenderQueueRange? renderQueueRange = null,
            RenderStateBlock? stateBlock = null,
            Material overrideMaterial = null,
            bool excludeObjectMotionVectors = false
        )
        {
            var result = new RendererListDesc(passNames, cull, camera)
            {
                rendererConfiguration = rendererConfiguration,
                renderQueueRange = renderQueueRange != null ? renderQueueRange.Value : HDRenderQueue.k_RenderQueue_AllOpaque,
                sortingCriteria = SortingCriteria.CommonOpaque,
                stateBlock = stateBlock,
                overrideMaterial = overrideMaterial,
                excludeObjectMotionVectors = excludeObjectMotionVectors
            };
            return result;
        }

        protected static RendererListDesc CreateTransparentRendererListDesc(
            CullingResults cull,
            Camera camera,
            ShaderTagId passName,
            PerObjectData rendererConfiguration = 0,
            RenderQueueRange? renderQueueRange = null,
            RenderStateBlock? stateBlock = null,
            Material overrideMaterial = null,
            bool excludeObjectMotionVectors = false
        )
        {
            var result = new RendererListDesc(passName, cull, camera)
            {
                rendererConfiguration = rendererConfiguration,
                renderQueueRange = renderQueueRange != null ? renderQueueRange.Value : HDRenderQueue.k_RenderQueue_AllTransparent,
                sortingCriteria = SortingCriteria.CommonTransparent | SortingCriteria.RendererPriority,
                stateBlock = stateBlock,
                overrideMaterial = overrideMaterial,
                excludeObjectMotionVectors = excludeObjectMotionVectors
            };
            return result;
        }

        protected static RendererListDesc CreateTransparentRendererListDesc(
            CullingResults cull,
            Camera camera,
            ShaderTagId[] passNames,
            PerObjectData rendererConfiguration = 0,
            RenderQueueRange? renderQueueRange = null,
            RenderStateBlock? stateBlock = null,
            Material overrideMaterial = null,
            bool excludeObjectMotionVectors = false
        )
        {
            var result = new RendererListDesc(passNames, cull, camera)
            {
                rendererConfiguration = rendererConfiguration,
                renderQueueRange = renderQueueRange != null ? renderQueueRange.Value : HDRenderQueue.k_RenderQueue_AllTransparent,
                sortingCriteria = SortingCriteria.CommonTransparent | SortingCriteria.RendererPriority,
                stateBlock = stateBlock,
                overrideMaterial = overrideMaterial,
                excludeObjectMotionVectors = excludeObjectMotionVectors
            };
            return result;
        }

        protected static void DrawOpaqueRendererList(in ScriptableRenderContext renderContext, CommandBuffer cmd, in FrameSettings frameSettings, RendererList rendererList)
        {
            if (!frameSettings.IsEnabled(FrameSettingsField.OpaqueObjects))
                return;

            HDUtils.DrawRendererList(renderContext, cmd, rendererList);
        }

        protected static void DrawTransparentRendererList(in ScriptableRenderContext renderContext, CommandBuffer cmd, in FrameSettings frameSettings, RendererList rendererList)
        {
            if (!frameSettings.IsEnabled(FrameSettingsField.TransparentObjects))
                return;

            HDUtils.DrawRendererList(renderContext, cmd, rendererList);
        }

        void AccumulateDistortion(CullingResults cullResults, HDCamera hdCamera, ScriptableRenderContext renderContext, CommandBuffer cmd)
        {
            if (!hdCamera.frameSettings.IsEnabled(FrameSettingsField.Distortion))
                return;

            using (new ProfilingSample(cmd, "Distortion", CustomSamplerId.Distortion.GetSampler()))
            {
                CoreUtils.SetRenderTarget(cmd, m_DistortionBuffer, m_SharedRTManager.GetDepthStencilBuffer(), ClearFlag.Color, Color.clear);

                // Only transparent object can render distortion vectors
                var rendererList = RendererList.Create(CreateTransparentRendererListDesc(cullResults, hdCamera.camera, HDShaderPassNames.s_DistortionVectorsName));
                DrawTransparentRendererList(renderContext, cmd, hdCamera.frameSettings, rendererList);
            }
        }

        void RenderDistortion(HDCamera hdCamera, CommandBuffer cmd)
        {
            if (!hdCamera.frameSettings.IsEnabled(FrameSettingsField.Distortion))
                return;

            using (new ProfilingSample(cmd, "ApplyDistortion", CustomSamplerId.ApplyDistortion.GetSampler()))
            {
                var currentColorPyramid = hdCamera.GetCurrentFrameRT((int)HDCameraFrameHistoryType.ColorBufferMipChain);

                CoreUtils.SetRenderTarget(cmd, m_CameraColorBuffer);
                // TODO: Set stencil stuff via parameters rather than hardcoding it in shader.
                m_ApplyDistortionMaterial.SetTexture(HDShaderIDs._DistortionTexture, m_DistortionBuffer);
                m_ApplyDistortionMaterial.SetTexture(HDShaderIDs._ColorPyramidTexture, currentColorPyramid);

                var size = new Vector4(hdCamera.actualWidth, hdCamera.actualHeight, 1f / hdCamera.actualWidth, 1f / hdCamera.actualHeight);
                m_ApplyDistortionMaterial.SetVector(HDShaderIDs._Size, size);

                HDUtils.DrawFullScreen(cmd, m_ApplyDistortionMaterial, m_CameraColorBuffer, m_SharedRTManager.GetDepthStencilBuffer(), null, 0);
            }
        }

        struct DepthPrepassParameters
        {
            public string              passName;
            public RendererListDesc    depthOnlyRendererListDesc;
            public RendererListDesc    mrtRendererListDesc;
            public bool                hasDepthOnlyPass;
            public bool                shouldRenderMotionVectorAfterGBuffer;
            public RendererListDesc    rayTracingOpaqueRLDesc;
            public RendererListDesc    rayTracingTransparentRLDesc;
        }

        DepthPrepassParameters PrepareDepthPrepass(CullingResults cull, HDCamera hdCamera)
        {
            // Guidelines:
            // Lit shader can be in deferred or forward mode. In this case we use "DepthOnly" pass with "GBuffer" or "Forward" pass name
            // Other shader, including unlit are always forward and use "DepthForwardOnly" with "ForwardOnly" pass.
            // Those pass are exclusive so use only "DepthOnly" or "DepthForwardOnly" but not both at the same time, same for "Forward" and "DepthForwardOnly"
            // Any opaque material rendered in forward should have a depth prepass. If there is no depth prepass the lighting will be incorrect (deferred shadowing, contact shadow, SSAO), this may be acceptable depends on usage

            // Whatever the configuration we always render first opaque object then opaque alpha tested as they are more costly to render and could be reject by early-z
            // (but no Hi-z as it is disable with clip instruction). This is handled automatically with the RenderQueue value (OpaqueAlphaTested have a different value and thus are sorted after Opaque)

            // Forward material always output normal buffer.
            // Deferred material never output normal buffer.
            // Caution: Unlit material let normal buffer untouch. Caution as if people try to filter normal buffer, it can result in weird result.
            // TODO: Do we need a stencil bit to identify normal buffer not fill by unlit? So don't execute SSAO / SRR ?

            // Additional guidelines for motion vector:
            // We render object motion vector at the same time than depth prepass with MRT to save drawcall. Depth buffer is then fill with combination of depth prepass + motion vector.
            // For this we render first all objects that render depth only, then object that require object motion vector.
            // We use the excludeMotion filter option of DrawRenderer to gather object without object motion vector (only C++ can know if an object have object motion vector).
            // Caution: if there is no depth prepass we must render object motion vector after GBuffer pass otherwise some depth only objects can hide objects with motion vector and overwrite depth buffer but not update
            // the motion vector buffer resulting in artifacts

            var result = new DepthPrepassParameters();

            bool decalsEnabled = hdCamera.frameSettings.IsEnabled(FrameSettingsField.Decals);
            // To avoid rendering objects twice (once in the depth pre-pass and once in the motion vector pass when the motion vector pass is enabled) we exclude the objects that have motion vectors.
            bool fullDeferredPrepass = hdCamera.frameSettings.IsEnabled(FrameSettingsField.DepthPrepassWithDeferredRendering) || decalsEnabled;
            // To avoid rendering objects twice (once in the depth pre-pass and once in the motion vector pass when the motion vector pass is enabled) we exclude the objects that have motion vectors.
            bool objectMotionEnabled = hdCamera.frameSettings.IsEnabled(FrameSettingsField.ObjectMotionVectors);

            result.shouldRenderMotionVectorAfterGBuffer = (hdCamera.frameSettings.litShaderMode == LitShaderMode.Deferred) && !fullDeferredPrepass;
            result.hasDepthOnlyPass = false;

            switch (hdCamera.frameSettings.litShaderMode)
            {
                case LitShaderMode.Forward:
                    result.passName = "Depth Prepass (forward)";
                    result.mrtRendererListDesc = CreateOpaqueRendererListDesc(cull, hdCamera.camera, m_DepthOnlyAndDepthForwardOnlyPassNames, excludeObjectMotionVectors: objectMotionEnabled);
                    break;
                case LitShaderMode.Deferred:
                    result.passName = fullDeferredPrepass ? (decalsEnabled ? "Depth Prepass (deferred) forced by Decals" : "Depth Prepass (deferred)") : "Depth Prepass (deferred incomplete)";
                    bool excludeMotion = fullDeferredPrepass ? objectMotionEnabled : false;

                    // First deferred alpha tested materials. Alpha tested object have always a prepass even if enableDepthPrepassWithDeferredRendering is disabled
                    var partialPrepassRenderQueueRange = new RenderQueueRange { lowerBound = (int)RenderQueue.AlphaTest, upperBound = (int)RenderQueue.GeometryLast - 1 };

                    result.hasDepthOnlyPass = true;

                    // First deferred material
                    result.depthOnlyRendererListDesc = CreateOpaqueRendererListDesc(
                        cull, hdCamera.camera, m_DepthOnlyPassNames,
                        renderQueueRange: fullDeferredPrepass ? HDRenderQueue.k_RenderQueue_AllOpaque : partialPrepassRenderQueueRange,
                        excludeObjectMotionVectors: excludeMotion);

                    // Then forward only material that output normal buffer
                    result.mrtRendererListDesc = CreateOpaqueRendererListDesc(cull, hdCamera.camera, m_DepthForwardOnlyPassNames, excludeObjectMotionVectors: excludeMotion);
                    break;
                default:
                    throw new ArgumentOutOfRangeException("Unknown ShaderLitMode");
            }

            if (hdCamera.frameSettings.IsEnabled(FrameSettingsField.RayTracing))
            {
                RecursiveRendering recursiveRendering = VolumeManager.instance.stack.GetComponent<RecursiveRendering>();
                if (recursiveRendering.enable.value)
                {
                    result.rayTracingOpaqueRLDesc = CreateOpaqueRendererListDesc(cull, hdCamera.camera, m_DepthOnlyAndDepthForwardOnlyPassNames, renderQueueRange: HDRenderQueue.k_RenderQueue_AllOpaqueRaytracing);
                    result.rayTracingTransparentRLDesc = CreateOpaqueRendererListDesc(cull, hdCamera.camera, m_DepthOnlyAndDepthForwardOnlyPassNames, renderQueueRange: HDRenderQueue.k_RenderQueue_AllTransparentRaytracing);
                }
            }

            return result;
        }

        static void RenderDepthPrepass( ScriptableRenderContext renderContext,
                                        CommandBuffer cmd,
                                        FrameSettings frameSettings,
                                        RenderTargetIdentifier[] mrt,
                                        RTHandle depthBuffer,
                                        in RendererList depthOnlyRendererList,
                                        in RendererList mrtRendererList,
                                        bool hasDepthOnlyPass,
                                        in RendererList             rayTracingOpaqueRL,
                                        in RendererList             rayTracingTransparentRL
                                        )
        {
            CoreUtils.SetRenderTarget(cmd, depthBuffer);

            if (hasDepthOnlyPass)
            {
                DrawOpaqueRendererList(renderContext, cmd, frameSettings, depthOnlyRendererList);
            }

            CoreUtils.SetRenderTarget(cmd, mrt, depthBuffer);
            DrawOpaqueRendererList(renderContext, cmd, frameSettings, mrtRendererList);

            // We want the opaque objects to be in the prepass so that we avoid rendering uselessly the pixels before ray tracing them
            if (frameSettings.IsEnabled(FrameSettingsField.RayTracing) && VolumeManager.instance.stack.GetComponent<RecursiveRendering>().enable.value)
            {
                HDUtils.DrawRendererList(renderContext, cmd, rayTracingOpaqueRL);
                HDUtils.DrawRendererList(renderContext, cmd, rayTracingTransparentRL);
            }
        }

        // RenderDepthPrepass render both opaque and opaque alpha tested based on engine configuration.
        // Lit Forward only: We always render all materials
        // Lit Deferred: We always render depth prepass for alpha tested (optimization), other deferred material are render based on engine configuration.
        // Forward opaque with deferred renderer (DepthForwardOnly pass): We always render all materials
        // True is return if motion vector must be render after GBuffer pass
        bool RenderDepthPrepass(CullingResults cull, HDCamera hdCamera, ScriptableRenderContext renderContext, CommandBuffer cmd)
        {
            var depthPrepassParameters = PrepareDepthPrepass(cull, hdCamera);
            var depthOnlyRendererList = RendererList.Create(depthPrepassParameters.depthOnlyRendererListDesc);
            var mrtDepthRendererList = RendererList.Create(depthPrepassParameters.mrtRendererListDesc);

            var rayTracingOpaqueRendererList = RendererList.Create(depthPrepassParameters.rayTracingOpaqueRLDesc);
            var rayTracingTransparentRendererList = RendererList.Create(depthPrepassParameters.rayTracingTransparentRLDesc);

            using (new ProfilingSample(cmd, depthPrepassParameters.passName, CustomSamplerId.DepthPrepass.GetSampler()))
            {
                RenderDepthPrepass( renderContext, cmd, hdCamera.frameSettings,
                                    m_SharedRTManager.GetPrepassBuffersRTI(hdCamera.frameSettings),
                                    m_SharedRTManager.GetDepthStencilBuffer(hdCamera.frameSettings.IsEnabled(FrameSettingsField.MSAA)),
                                    depthOnlyRendererList,
                                    mrtDepthRendererList,
                                    depthPrepassParameters.hasDepthOnlyPass,
                                    rayTracingOpaqueRendererList,
                                    rayTracingTransparentRendererList
                                    );
        }

            return depthPrepassParameters.shouldRenderMotionVectorAfterGBuffer;
        }

        // RenderGBuffer do the gbuffer pass. This is solely call with deferred. If we use a depth prepass, then the depth prepass will perform the alpha testing for opaque alpha tested and we don't need to do it anymore
        // during Gbuffer pass. This is handled in the shader and the depth test (equal and no depth write) is done here.
        void RenderGBuffer(CullingResults cull, HDCamera hdCamera, ScriptableRenderContext renderContext, CommandBuffer cmd)
        {
            if (hdCamera.frameSettings.litShaderMode != LitShaderMode.Deferred)
                return;

            using (new ProfilingSample(cmd, m_CurrentDebugDisplaySettings.IsDebugDisplayEnabled() ? "GBuffer Debug" : "GBuffer", CustomSamplerId.GBuffer.GetSampler()))
            {
                // setup GBuffer for rendering
                CoreUtils.SetRenderTarget(cmd, m_GbufferManager.GetBuffersRTI(hdCamera.frameSettings), m_SharedRTManager.GetDepthStencilBuffer());

                var rendererList = RendererList.Create(CreateOpaqueRendererListDesc(cull, hdCamera.camera, HDShaderPassNames.s_GBufferName, m_CurrentRendererConfigurationBakedLighting));
                DrawOpaqueRendererList(renderContext, cmd, hdCamera.frameSettings, rendererList);

                m_GbufferManager.BindBufferAsTextures(cmd);
            }
        }

        void RenderDecals(HDCamera hdCamera, CommandBuffer cmd, ScriptableRenderContext renderContext, CullingResults cullingResults)
        {
            if (!hdCamera.frameSettings.IsEnabled(FrameSettingsField.Decals))
            {
                // We still bind black textures to make sure that something is bound (can be a problem on some platforms)
                m_DbufferManager.BindBlackTextures(cmd);
                return;
            }

            // We need to copy depth buffer texture if we want to bind it at this stage
            CopyDepthBufferIfNeeded(hdCamera, cmd);

            using (new ProfilingSample(cmd, "DBufferRender", CustomSamplerId.DBufferRender.GetSampler()))
            {
                bool use4RTs = m_Asset.currentPlatformRenderPipelineSettings.decalSettings.perChannelMask;
                RenderDBuffer(  use4RTs,
                                m_DbufferManager.GetBuffersRTI(),
                                m_DbufferManager.GetRTHandles(),
                                m_SharedRTManager.GetDepthStencilBuffer(),
                                m_DbufferManager.propertyMaskBuffer,
                                m_DbufferManager.clearPropertyMaskBufferShader,
                                m_DbufferManager.clearPropertyMaskBufferKernel,
                                m_DbufferManager.propertyMaskBufferSize,
                                RendererList.Create(PrepareMeshDecalsRendererList(cullingResults, hdCamera, use4RTs)),
                                renderContext, cmd);

                cmd.SetGlobalBuffer(HDShaderIDs._DecalPropertyMaskBufferSRV, m_DbufferManager.propertyMaskBuffer);

                m_DbufferManager.BindBufferAsTextures(cmd);
            }

            if (!hdCamera.frameSettings.IsEnabled(FrameSettingsField.MSAA)) // MSAA not supported
            {
                using (new ProfilingSample(cmd, "DBuffer Normal (forward)", CustomSamplerId.DBufferNormal.GetSampler()))
                {
                    // We can call DBufferNormalPatch after RenderDBuffer as it only affect forward material and isn't affected by RenderGBuffer
                    // This reduce lifteime of stencil bit
                    DBufferNormalPatch(PrepareDBufferNormalPatchParameters(hdCamera), m_SharedRTManager.GetNormalBuffer(), m_SharedRTManager.GetDepthStencilBuffer(), cmd, renderContext);
                }
            }
        }

        RendererListDesc PrepareMeshDecalsRendererList(CullingResults cullingResults, HDCamera hdCamera, bool use4RTs)
        {
            var desc = new RendererListDesc(use4RTs ? m_Decals4RTPassNames : m_Decals3RTPassNames, cullingResults, hdCamera.camera)
            {
                sortingCriteria = SortingCriteria.CommonOpaque,
                rendererConfiguration = PerObjectData.None,
                renderQueueRange = HDRenderQueue.k_RenderQueue_AllOpaque
            };

            return desc;
        }

        static void PushDecalsGlobalParams(HDCamera hdCamera, CommandBuffer cmd)
        {
            if (hdCamera.frameSettings.IsEnabled(FrameSettingsField.Decals))
            {
                cmd.SetGlobalInt(HDShaderIDs._EnableDecals, 1);
                cmd.SetGlobalVector(HDShaderIDs._DecalAtlasResolution, new Vector2(HDUtils.hdrpSettings.decalSettings.atlasWidth, HDUtils.hdrpSettings.decalSettings.atlasHeight));
            }
            else
            {
                cmd.SetGlobalInt(HDShaderIDs._EnableDecals, 0);
            }
        }

        static RenderTargetIdentifier[] m_Dbuffer3RtIds = new RenderTargetIdentifier[3];

        static void RenderDBuffer(  bool                        use4RTs,
                                    RenderTargetIdentifier[]    mrt,
                                    RTHandle[]                  rtHandles,
                                    RTHandle                    depthStencilBuffer,
                                    ComputeBuffer               propertyMaskBuffer,
                                    ComputeShader               propertyMaskClearShader,
                                    int                         propertyMaskClearShaderKernel,
                                    int                         propertyMaskBufferSize,
                                    RendererList                meshDecalsRendererList,
                                    ScriptableRenderContext     renderContext,
                                    CommandBuffer               cmd)
        {
            // for alpha compositing, color is cleared to 0, alpha to 1
            // https://developer.nvidia.com/gpugems/GPUGems3/gpugems3_ch23.html

            // this clears the targets
            // TODO: Once we move to render graph, move this to render targets initialization parameters and remove rtHandles parameters
            Color clearColor = new Color(0.0f, 0.0f, 0.0f, 1.0f);
            Color clearColorNormal = new Color(0.5f, 0.5f, 0.5f, 1.0f); // for normals 0.5 is neutral
            Color clearColorAOSBlend = new Color(1.0f, 1.0f, 1.0f, 1.0f);
            CoreUtils.SetRenderTarget(cmd, rtHandles[0], ClearFlag.Color, clearColor);
            CoreUtils.SetRenderTarget(cmd, rtHandles[1], ClearFlag.Color, clearColorNormal);
            CoreUtils.SetRenderTarget(cmd, rtHandles[2], ClearFlag.Color, clearColor);

            if (use4RTs)
            {
                CoreUtils.SetRenderTarget(cmd, rtHandles[3], ClearFlag.Color, clearColorAOSBlend);
                // this actually sets the MRTs and HTile RWTexture, this is done separately because we do not have an api to clear MRTs to different colors
                CoreUtils.SetRenderTarget(cmd, mrt, depthStencilBuffer); // do not clear anymore
            }
            else
            {
                for (int rtindex = 0; rtindex < 3; rtindex++)
                {
                     m_Dbuffer3RtIds[rtindex] = mrt[rtindex];
                }
                // this actually sets the MRTs and HTile RWTexture, this is done separately because we do not have an api to clear MRTs to different colors
                CoreUtils.SetRenderTarget(cmd, m_Dbuffer3RtIds, depthStencilBuffer); // do not clear anymore
            }

            // clear decal property mask buffer
            cmd.SetComputeBufferParam(propertyMaskClearShader, propertyMaskClearShaderKernel, HDShaderIDs._DecalPropertyMaskBuffer, propertyMaskBuffer);
            cmd.DispatchCompute(propertyMaskClearShader, propertyMaskClearShaderKernel, propertyMaskBufferSize / 64, 1, 1);
            cmd.SetRandomWriteTarget(use4RTs ? 4 : 3, propertyMaskBuffer);

            HDUtils.DrawRendererList(renderContext, cmd, meshDecalsRendererList);
            DecalSystem.instance.RenderIntoDBuffer(cmd);

            cmd.ClearRandomWriteTargets();
        }

        struct DBufferNormalPatchParameters
        {
            public Material decalNormalBufferMaterial;
            public int stencilRef;
            public int stencilMask;
        }

        DBufferNormalPatchParameters PrepareDBufferNormalPatchParameters(HDCamera hdCamera)
        {
            var parameters = new DBufferNormalPatchParameters();
            parameters.decalNormalBufferMaterial = m_DecalNormalBufferMaterial;
            switch (hdCamera.frameSettings.litShaderMode)
            {
                case LitShaderMode.Forward:  // in forward rendering all pixels that decals wrote into have to be composited
                    parameters.stencilMask = (int)StencilBitMask.Decals;
                    parameters.stencilRef = (int)StencilBitMask.Decals;
                    break;
                case LitShaderMode.Deferred: // in deferred rendering only pixels affected by both forward materials and decals need to be composited
                    parameters.stencilMask = (int)StencilBitMask.Decals | (int)StencilBitMask.DecalsForwardOutputNormalBuffer;
                    parameters.stencilRef = (int)StencilBitMask.Decals | (int)StencilBitMask.DecalsForwardOutputNormalBuffer;
                    break;
                default:
                    throw new ArgumentOutOfRangeException("Unknown ShaderLitMode");
            }

            return parameters;
        }

        // DBufferNormalPatch will patch the normal buffer with data from DBuffer for forward material.
        // As forward material output normal during depth prepass, they aren't affected by decal, and thus we need to patch the normal buffer.
        static void DBufferNormalPatch(in DBufferNormalPatchParameters parameters, RTHandle normalBuffer, RTHandle depthStencilBuffer, CommandBuffer cmd, ScriptableRenderContext renderContext)
        {
            parameters.decalNormalBufferMaterial.SetInt(HDShaderIDs._DecalNormalBufferStencilReadMask, parameters.stencilMask);
            parameters.decalNormalBufferMaterial.SetInt(HDShaderIDs._DecalNormalBufferStencilRef, parameters.stencilRef);

            CoreUtils.SetRenderTarget(cmd, depthStencilBuffer);
            cmd.SetRandomWriteTarget(1, normalBuffer);
            cmd.DrawProcedural(Matrix4x4.identity, parameters.decalNormalBufferMaterial, 0, MeshTopology.Triangles, 3, 1);
            cmd.ClearRandomWriteTargets();
        }

        RendererListDesc PrepareForwardEmissiveRendererList(CullingResults cullResults, HDCamera hdCamera)
        {
            var result = new RendererListDesc(m_DecalsEmissivePassNames, cullResults, hdCamera.camera)
            {
                renderQueueRange = HDRenderQueue.k_RenderQueue_AllOpaque,
                sortingCriteria = SortingCriteria.CommonOpaque,
                rendererConfiguration = PerObjectData.None
            };

            return result;
        }

        void RenderForwardEmissive(CullingResults cullResults, HDCamera hdCamera, ScriptableRenderContext renderContext, CommandBuffer cmd)
        {
            if (!hdCamera.frameSettings.IsEnabled(FrameSettingsField.Decals))
                return;

            using (new ProfilingSample(cmd, "ForwardEmissive", CustomSamplerId.DecalsForwardEmissive.GetSampler()))
            {
                bool msaa = hdCamera.frameSettings.IsEnabled(FrameSettingsField.MSAA);
                CoreUtils.SetRenderTarget(cmd, msaa ? m_CameraColorMSAABuffer : m_CameraColorBuffer, m_SharedRTManager.GetDepthStencilBuffer(msaa));
                HDUtils.DrawRendererList(renderContext, cmd, RendererList.Create(PrepareForwardEmissiveRendererList(cullResults, hdCamera)));
                DecalSystem.instance.RenderForwardEmissive(cmd);
            }
        }

        void RenderWireFrame(CullingResults cull, HDCamera hdCamera, RenderTargetIdentifier backbuffer, ScriptableRenderContext renderContext, CommandBuffer cmd)
        {
            using (new ProfilingSample(cmd, "Render Wireframe"))
            {
                CoreUtils.SetRenderTarget(cmd, backbuffer, ClearFlag.Color, GetColorBufferClearColor(hdCamera));

                var rendererListOpaque = RendererList.Create(CreateOpaqueRendererListDesc(cull, hdCamera.camera, m_AllForwardOpaquePassNames));
                DrawOpaqueRendererList(renderContext, cmd, hdCamera.frameSettings, rendererListOpaque);

                // Render forward transparent
                var rendererListTransparent = RendererList.Create(CreateTransparentRendererListDesc(cull, hdCamera.camera, m_AllTransparentPassNames));
                DrawTransparentRendererList(renderContext, cmd, hdCamera.frameSettings, rendererListTransparent);
            }
        }

        void RenderDebugViewMaterial(CullingResults cull, HDCamera hdCamera, ScriptableRenderContext renderContext, CommandBuffer cmd)
        {
            using (new ProfilingSample(cmd, "DisplayDebug ViewMaterial", CustomSamplerId.DisplayDebugViewMaterial.GetSampler()))
            {
                if (m_CurrentDebugDisplaySettings.data.materialDebugSettings.IsDebugGBufferEnabled() && hdCamera.frameSettings.litShaderMode == LitShaderMode.Deferred)
                {
                    using (new ProfilingSample(cmd, "DebugViewMaterialGBuffer", CustomSamplerId.DebugViewMaterialGBuffer.GetSampler()))
                    {
                        HDUtils.DrawFullScreen(cmd, m_currentDebugViewMaterialGBuffer, m_CameraColorBuffer);
                    }
                }
                else
                {
                    // When rendering debug material we shouldn't rely on a depth prepass for optimizing the alpha clip test. As it is control on the material inspector side
                    // we must override the state here.

                    CoreUtils.SetRenderTarget(cmd, m_CameraColorBuffer, m_SharedRTManager.GetDepthStencilBuffer(), ClearFlag.All, Color.clear);
                    // Render Opaque forward
                    var rendererListOpaque = RendererList.Create(CreateOpaqueRendererListDesc(cull, hdCamera.camera, m_AllForwardOpaquePassNames, m_CurrentRendererConfigurationBakedLighting, stateBlock: m_DepthStateOpaque));
                    DrawOpaqueRendererList(renderContext, cmd, hdCamera.frameSettings, rendererListOpaque);

                    // Render forward transparent
                    var rendererListTransparent = RendererList.Create(CreateTransparentRendererListDesc(cull, hdCamera.camera, m_AllTransparentPassNames, m_CurrentRendererConfigurationBakedLighting, stateBlock: m_DepthStateOpaque));
                    DrawTransparentRendererList(renderContext, cmd, hdCamera.frameSettings, rendererListTransparent);
                }
            }
        }

        void RenderTransparencyOverdraw(CullingResults cull, HDCamera hdCamera, ScriptableRenderContext renderContext, CommandBuffer cmd)
        {
            if (m_CurrentDebugDisplaySettings.IsDebugDisplayEnabled() && m_CurrentDebugDisplaySettings.data.fullScreenDebugMode == FullScreenDebugMode.TransparencyOverdraw)
            {

                CoreUtils.SetRenderTarget(cmd, m_CameraColorBuffer, m_SharedRTManager.GetDepthStencilBuffer(), clearFlag: ClearFlag.Color, clearColor: Color.black);
                var stateBlock = new RenderStateBlock
                {
                    mask = RenderStateMask.Blend,
                    blendState = new BlendState
                    {
                        blendState0 = new RenderTargetBlendState
                        {

                            destinationColorBlendMode = BlendMode.One,
                            sourceColorBlendMode = BlendMode.One,
                            destinationAlphaBlendMode = BlendMode.One,
                            sourceAlphaBlendMode = BlendMode.One,
                            colorBlendOperation = BlendOp.Add,
                            alphaBlendOperation = BlendOp.Add,
                            writeMask = ColorWriteMask.All
                        }
                    }
                };

                // High res transparent objects, drawing in m_DebugFullScreenTempBuffer
                cmd.SetGlobalFloat(HDShaderIDs._DebugTransparencyOverdrawWeight, 1.0f);

                var passNames = m_Asset.currentPlatformRenderPipelineSettings.supportTransparentBackface ? m_AllTransparentPassNames : m_TransparentNoBackfaceNames;
                m_DebugFullScreenPropertyBlock.SetFloat(HDShaderIDs._TransparencyOverdrawMaxPixelCost, (float)m_DebugDisplaySettings.data.transparencyDebugSettings.maxPixelCost);
                var rendererList = RendererList.Create(CreateTransparentRendererListDesc(cull, hdCamera.camera, passNames, stateBlock: stateBlock));
                DrawTransparentRendererList(renderContext, cmd, hdCamera.frameSettings, rendererList);
                rendererList = RendererList.Create(CreateTransparentRendererListDesc(cull, hdCamera.camera, passNames, renderQueueRange: HDRenderQueue.k_RenderQueue_AfterPostProcessTransparent, stateBlock: stateBlock));
                DrawTransparentRendererList(renderContext, cmd, hdCamera.frameSettings, rendererList);

                // Low res transparent objects, copying result m_DebugTranparencyLowRes
                cmd.SetGlobalFloat(HDShaderIDs._DebugTransparencyOverdrawWeight, 0.25f);
                rendererList = RendererList.Create(CreateTransparentRendererListDesc(cull, hdCamera.camera, passNames, renderQueueRange: HDRenderQueue.k_RenderQueue_LowTransparent, stateBlock: stateBlock));
                DrawTransparentRendererList(renderContext, cmd, hdCamera.frameSettings, rendererList);
                PushFullScreenDebugTexture(hdCamera, cmd, m_CameraColorBuffer, FullScreenDebugMode.TransparencyOverdraw);

                // weighted sum of m_DebugFullScreenTempBuffer and m_DebugTranparencyLowRes done in DebugFullScreen.shader

            }
        }

        void UpdateSkyEnvironment(HDCamera hdCamera, int frameIndex, CommandBuffer cmd)
        {
            m_SkyManager.UpdateEnvironment(hdCamera, GetCurrentSunLight(), frameIndex, cmd);
        }

        /// <summary>
        /// Request an update of the environment lighting.
        /// </summary>
        public void RequestSkyEnvironmentUpdate()
        {
            m_SkyManager.RequestEnvironmentUpdate();
        }

        void RenderSky(HDCamera hdCamera, CommandBuffer cmd)
        {
            if(m_CurrentDebugDisplaySettings.IsMatcapViewEnabled(hdCamera))
            {
                return;
            }

            // Necessary to perform dual-source (polychromatic alpha) blending which is not supported by Unity.
            // We load from the color buffer, perform blending manually, and store to the atmospheric scattering buffer.
            // Then we perform a copy from the atmospheric scattering buffer back to the color buffer.
            bool msaaEnabled = hdCamera.frameSettings.IsEnabled(FrameSettingsField.MSAA);
            var colorBuffer = msaaEnabled ? m_CameraColorMSAABuffer : m_CameraColorBuffer;
            var intermediateBuffer = msaaEnabled ? m_OpaqueAtmosphericScatteringMSAABuffer : m_OpaqueAtmosphericScatteringBuffer;
            var depthBuffer = m_SharedRTManager.GetDepthStencilBuffer(msaaEnabled);

            var visualEnv = VolumeManager.instance.stack.GetComponent<VisualEnvironment>();
            m_SkyManager.RenderSky(hdCamera, GetCurrentSunLight(), colorBuffer, depthBuffer, m_CurrentDebugDisplaySettings, m_FrameCount, cmd);

            if (Fog.IsFogEnabled(hdCamera) || Fog.IsPBRFogEnabled(hdCamera))
            {
                var pixelCoordToViewDirWS = hdCamera.mainViewConstants.pixelCoordToViewDirWS;
                m_SkyManager.RenderOpaqueAtmosphericScattering(cmd, hdCamera, colorBuffer, m_LightingBufferHandle, intermediateBuffer, depthBuffer, pixelCoordToViewDirWS, hdCamera.frameSettings.IsEnabled(FrameSettingsField.MSAA));
            }
        }

        public Texture2D ExportSkyToTexture(Camera camera)
        {
            return m_SkyManager.ExportSkyToTexture(camera);
        }


        RendererListDesc PrepareForwardOpaqueRendererList(CullingResults cullResults, HDCamera hdCamera)
        {
            var passNames = hdCamera.frameSettings.litShaderMode == LitShaderMode.Forward
                ? m_ForwardAndForwardOnlyPassNames
                : m_ForwardOnlyPassNames;
            return  CreateOpaqueRendererListDesc(cullResults, hdCamera.camera, passNames, m_CurrentRendererConfigurationBakedLighting);
        }


        // Guidelines: In deferred by default there is no opaque in forward. However it is possible to force an opaque material to render in forward
        // by using the pass "ForwardOnly". In this case the .shader should not have "Forward" but only a "ForwardOnly" pass.
        // It must also have a "DepthForwardOnly" and no "DepthOnly" pass as forward material (either deferred or forward only rendering) have always a depth pass.
        // The RenderForward pass will render the appropriate pass depends on the engine settings. In case of forward only rendering, both "Forward" pass and "ForwardOnly" pass
        // material will be render for both transparent and opaque. In case of deferred, both path are used for transparent but only "ForwardOnly" is use for opaque.
        // (Thus why "Forward" and "ForwardOnly" are exclusive, else they will render two times"
        void RenderForwardOpaque(CullingResults cullResults, HDCamera hdCamera, ScriptableRenderContext renderContext, CommandBuffer cmd)
        {
            bool debugDisplay = m_CurrentDebugDisplaySettings.IsDebugDisplayEnabled();
            using (new ProfilingSample(cmd, debugDisplay ? "Forward Opaque Debug" : "Forward Opaque", CustomSamplerId.ForwardPassName.GetSampler()))
            {
                bool useFptl = hdCamera.frameSettings.IsEnabled(FrameSettingsField.FPTLForForwardOpaque);
                bool msaa = hdCamera.frameSettings.IsEnabled(FrameSettingsField.MSAA);

                RenderTargetIdentifier[] renderTarget = null;

                // In case of forward SSS we will bind all the required target. It is up to the shader to write into it or not.
                if (hdCamera.frameSettings.IsEnabled(FrameSettingsField.SubsurfaceScattering))
                {
                    renderTarget = m_MRTWithSSS;
                    renderTarget[0] = msaa ? m_CameraColorMSAABuffer : m_CameraColorBuffer; // Store the specular color
                    renderTarget[1] = msaa ? m_CameraSssDiffuseLightingMSAABuffer : m_CameraSssDiffuseLightingBuffer;
                    renderTarget[2] = msaa ? GetSSSBufferMSAA() : GetSSSBuffer();
                }
                else
                {
                    renderTarget = mMRTSingle;
                    renderTarget[0] = msaa ? m_CameraColorMSAABuffer : m_CameraColorBuffer;
                }

                RenderForwardRendererList(hdCamera.frameSettings,
                                            RendererList.Create(PrepareForwardOpaqueRendererList(cullResults, hdCamera)),
                                            renderTarget,
                                            m_SharedRTManager.GetDepthStencilBuffer(msaa),
                                            useFptl ? m_TileAndClusterData.lightList : m_TileAndClusterData.perVoxelLightLists,
                                            true, renderContext, cmd);
            }
        }

        static bool NeedMotionVectorForTransparent(FrameSettings frameSettings)
        {
            return frameSettings.IsEnabled(FrameSettingsField.MotionVectors) && frameSettings.IsEnabled(FrameSettingsField.TransparentsWriteMotionVector);
        }

        RendererListDesc PrepareForwardTransparentRendererList(CullingResults cullResults, HDCamera hdCamera, bool preRefraction)
        {
            RenderQueueRange transparentRange;
            if (preRefraction)
            {
                transparentRange = HDRenderQueue.k_RenderQueue_PreRefraction;
            }
            else if (hdCamera.frameSettings.IsEnabled(FrameSettingsField.LowResTransparent))
            {
                transparentRange = HDRenderQueue.k_RenderQueue_Transparent;
            }
            else // Low res transparent disabled
            {
                transparentRange = HDRenderQueue.k_RenderQueue_TransparentWithLowRes;
            }

            if (!hdCamera.frameSettings.IsEnabled(FrameSettingsField.RoughRefraction))
            {
                if (hdCamera.frameSettings.IsEnabled(FrameSettingsField.LowResTransparent))
                    transparentRange = HDRenderQueue.k_RenderQueue_AllTransparent;
                else
                    transparentRange = HDRenderQueue.k_RenderQueue_AllTransparentWithLowRes;
            }

            if (NeedMotionVectorForTransparent(hdCamera.frameSettings))
            {
                m_CurrentRendererConfigurationBakedLighting |= PerObjectData.MotionVectors; // This will enable the flag for low res transparent as well
            }

            var passNames = m_Asset.currentPlatformRenderPipelineSettings.supportTransparentBackface ? m_AllTransparentPassNames : m_TransparentNoBackfaceNames;
            return CreateTransparentRendererListDesc(cullResults, hdCamera.camera, passNames, m_CurrentRendererConfigurationBakedLighting, transparentRange);
        }


        void RenderForwardTransparent(CullingResults cullResults, HDCamera hdCamera, bool preRefraction, ScriptableRenderContext renderContext, CommandBuffer cmd)
        {
            // If rough refraction are turned off, we render all transparents in the Transparent pass and we skip the PreRefraction one.
            if (!hdCamera.frameSettings.IsEnabled(FrameSettingsField.RoughRefraction) && preRefraction)
            {
                return;
            }

            string passName;
            bool debugDisplay = m_CurrentDebugDisplaySettings.IsDebugDisplayEnabled();
            if (debugDisplay)
                passName = preRefraction ? "Forward PreRefraction Debug" : "Forward Transparent Debug";
            else
                passName = preRefraction ? "Forward PreRefraction" : "Forward Transparent";

            using (new ProfilingSample(cmd, passName, CustomSamplerId.ForwardPassName.GetSampler()))
            {
                bool msaa = hdCamera.frameSettings.IsEnabled(FrameSettingsField.MSAA);
                bool renderMotionVecForTransparent = NeedMotionVectorForTransparent(hdCamera.frameSettings);
                cmd.SetGlobalInt(HDShaderIDs._ColorMaskTransparentVel, renderMotionVecForTransparent ? (int)ColorWriteMask.All : 0);

                m_MRTTransparentMotionVec[0] = msaa ? m_CameraColorMSAABuffer : m_CameraColorBuffer;
                m_MRTTransparentMotionVec[1] = renderMotionVecForTransparent ? m_SharedRTManager.GetMotionVectorsBuffer(hdCamera.frameSettings.IsEnabled(FrameSettingsField.MSAA))
                    // It doesn't really matter what gets bound here since the color mask state set will prevent this from ever being written to. However, we still need to bind something
                    // to avoid warnings about unbound render targets. The following rendertarget could really be anything if renderVelocitiesForTransparent, here the normal buffer
                    // as it is guaranteed to exist and to have the same size.
                    // to avoid warnings about unbound render targets.
                    : m_SharedRTManager.GetNormalBuffer(msaa);

                if ((hdCamera.frameSettings.IsEnabled(FrameSettingsField.Decals)) && (DecalSystem.m_DecalDatasCount > 0)) // enable d-buffer flag value is being interpreted more like enable decals in general now that we have clustered
                                                                                                                          // decal datas count is 0 if no decals affect transparency
                {
                    DecalSystem.instance.SetAtlas(cmd); // for clustered decals
                }

                RenderForwardRendererList(hdCamera.frameSettings,
                                            RendererList.Create(PrepareForwardTransparentRendererList(cullResults, hdCamera, preRefraction)),
                                            m_MRTTransparentMotionVec,
                                            m_SharedRTManager.GetDepthStencilBuffer(hdCamera.frameSettings.IsEnabled(FrameSettingsField.MSAA)),
                                            m_TileAndClusterData.perVoxelLightLists,
                                            false, renderContext, cmd);
            }
        }

        static void RenderForwardRendererList(  FrameSettings               frameSettings,
                                                RendererList                rendererList,
                                                RenderTargetIdentifier[]    renderTarget,
                                                RTHandle                    depthBuffer,
                                                ComputeBuffer               lightListBuffer,
                                                bool                        opaque,
                                                ScriptableRenderContext     renderContext,
                                                CommandBuffer               cmd)
        {
            // Note: SHADOWS_SHADOWMASK keyword is enabled in HDRenderPipeline.cs ConfigureForShadowMask
            bool useFptl = opaque && frameSettings.IsEnabled(FrameSettingsField.FPTLForForwardOpaque);

            // say that we want to use tile/cluster light loop
            CoreUtils.SetKeyword(cmd, "USE_FPTL_LIGHTLIST", useFptl);
            CoreUtils.SetKeyword(cmd, "USE_CLUSTERED_LIGHTLIST", !useFptl);
            cmd.SetGlobalBuffer(HDShaderIDs.g_vLightListGlobal, lightListBuffer);

            CoreUtils.SetRenderTarget(cmd, renderTarget, depthBuffer);
            if (opaque)
                DrawOpaqueRendererList(renderContext, cmd, frameSettings, rendererList);
            else
                DrawTransparentRendererList(renderContext, cmd, frameSettings, rendererList);
        }

        // This is use to Display legacy shader with an error shader
        [Conditional("DEVELOPMENT_BUILD"), Conditional("UNITY_EDITOR")]
        void RenderForwardError(CullingResults cullResults, HDCamera hdCamera, ScriptableRenderContext renderContext, CommandBuffer cmd)
        {
            using (new ProfilingSample(cmd, "Forward Error", CustomSamplerId.RenderForwardError.GetSampler()))
            {
                CoreUtils.SetRenderTarget(cmd, m_CameraColorBuffer, m_SharedRTManager.GetDepthStencilBuffer());
                var rendererList = RendererList.Create(CreateOpaqueRendererListDesc(cullResults, hdCamera.camera, m_ForwardErrorPassNames, renderQueueRange: RenderQueueRange.all, overrideMaterial: m_ErrorMaterial));
                HDUtils.DrawRendererList(renderContext, cmd, rendererList);
            }
        }

        bool RenderCustomPass(ScriptableRenderContext context, CommandBuffer cmd, HDCamera hdCamera, CullingResults cullingResults, CustomPassInjectionPoint injectionPoint)
        {
            // We don't want custom pass in previews
            if (hdCamera.camera.cameraType == CameraType.Preview)
                return false;

            if (!hdCamera.frameSettings.IsEnabled(FrameSettingsField.CustomPass))
                return false;

            var customPass = CustomPassVolume.GetActivePassVolume(injectionPoint);

            if (customPass == null)
                return false;

            bool msaa = hdCamera.frameSettings.IsEnabled(FrameSettingsField.MSAA);
            msaa &= injectionPoint == CustomPassInjectionPoint.BeforeTransparent;

            var customPassTargets = new CustomPass.RenderTargets
            {
                cameraColorMSAABuffer = m_CameraColorMSAABuffer,
                cameraColorBuffer = (injectionPoint == CustomPassInjectionPoint.AfterPostProcess) ? m_IntermediateAfterPostProcessBuffer : m_CameraColorBuffer,
                cameraDepthBuffer = m_SharedRTManager.GetDepthStencilBuffer(msaa),
                customColorBuffer = m_CustomPassColorBuffer,
                customDepthBuffer = m_CustomPassDepthBuffer,
            };

            return customPass.Execute(context, cmd, hdCamera, cullingResults, m_SharedRTManager, customPassTargets);
        }

        void RenderTransparentDepthPrepass(CullingResults cull, HDCamera hdCamera, ScriptableRenderContext renderContext, CommandBuffer cmd)
        {
            if (hdCamera.frameSettings.IsEnabled(FrameSettingsField.TransparentPrepass))
            {
                // Render transparent depth prepass after opaque one
                using (new ProfilingSample(cmd, "Transparent Depth Prepass", CustomSamplerId.TransparentDepthPrepass.GetSampler()))
                {
                    CoreUtils.SetRenderTarget(cmd, m_SharedRTManager.GetDepthStencilBuffer());
                    var rendererList = RendererList.Create(CreateTransparentRendererListDesc(cull, hdCamera.camera, m_TransparentDepthPrepassNames));
                    DrawTransparentRendererList(renderContext, cmd, hdCamera.frameSettings, rendererList);
                }
            }
        }

        void RenderTransparentDepthPostpass(CullingResults cullResults, HDCamera hdCamera, ScriptableRenderContext renderContext, CommandBuffer cmd)
        {
            if (!hdCamera.frameSettings.IsEnabled(FrameSettingsField.TransparentPostpass))
                return;

            using (new ProfilingSample(cmd, "Transparent Depth Post ", CustomSamplerId.TransparentDepthPostpass.GetSampler()))
            {
                CoreUtils.SetRenderTarget(cmd, m_SharedRTManager.GetDepthStencilBuffer());
                var rendererList = RendererList.Create(CreateTransparentRendererListDesc(cullResults, hdCamera.camera, m_TransparentDepthPostpassNames));
                DrawTransparentRendererList(renderContext, cmd, hdCamera.frameSettings, rendererList);

                if (hdCamera.frameSettings.IsEnabled(FrameSettingsField.RayTracing))
                {
                    // If there is a ray-tracing environment and the feature is enabled we want to push these objects to the transparent postpass (they are not rendered in the first call because they are not in the generic transparent render queue)
                    var rrSettings = VolumeManager.instance.stack.GetComponent<RecursiveRendering>();
                    if (rrSettings.enable.value)
                    {
                        var rendererListRT = RendererList.Create(CreateTransparentRendererListDesc(cullResults, hdCamera.camera, m_TransparentDepthPostpassNames, renderQueueRange: HDRenderQueue.k_RenderQueue_AllTransparentRaytracing));
                        DrawTransparentRendererList(renderContext, cmd, hdCamera.frameSettings, rendererListRT);
                    }
                }
            }
        }

        void RenderLowResTransparent(CullingResults cullResults, HDCamera hdCamera, ScriptableRenderContext renderContext, CommandBuffer cmd)
        {
            if (!hdCamera.frameSettings.IsEnabled(FrameSettingsField.LowResTransparent))
                return;

            using (new ProfilingSample(cmd, "Low Res Transparent", CustomSamplerId.LowResTransparent.GetSampler()))
            {
                cmd.SetGlobalInt(HDShaderIDs._OffScreenRendering, 1);
                cmd.SetGlobalInt(HDShaderIDs._OffScreenDownsampleFactor, 2);
                CoreUtils.SetRenderTarget(cmd, m_LowResTransparentBuffer, m_SharedRTManager.GetLowResDepthBuffer(), clearFlag: ClearFlag.Color, Color.black);
                RenderQueueRange transparentRange = HDRenderQueue.k_RenderQueue_LowTransparent;
                var passNames = m_Asset.currentPlatformRenderPipelineSettings.supportTransparentBackface ? m_AllTransparentPassNames : m_TransparentNoBackfaceNames;
                var rendererList = RendererList.Create(CreateTransparentRendererListDesc(cullResults, hdCamera.camera, passNames, m_CurrentRendererConfigurationBakedLighting, HDRenderQueue.k_RenderQueue_LowTransparent));
                DrawTransparentRendererList(renderContext, cmd, hdCamera.frameSettings, rendererList);
                cmd.SetGlobalInt(HDShaderIDs._OffScreenRendering, 0);
                cmd.SetGlobalInt(HDShaderIDs._OffScreenDownsampleFactor, 1);
            }
        }

        void RenderObjectsMotionVectors(CullingResults cullResults, HDCamera hdCamera, ScriptableRenderContext renderContext, CommandBuffer cmd)
        {
            if (!hdCamera.frameSettings.IsEnabled(FrameSettingsField.ObjectMotionVectors))
                return;

            using (new ProfilingSample(cmd, "Objects Motion Vectors Rendering", CustomSamplerId.ObjectsMotionVector.GetSampler()))
            {
                // These flags are still required in SRP or the engine won't compute previous model matrices...
                // If the flag hasn't been set yet on this camera, motion vectors will skip a frame.
                hdCamera.camera.depthTextureMode |= DepthTextureMode.MotionVectors | DepthTextureMode.Depth;

                CoreUtils.SetRenderTarget(cmd, m_SharedRTManager.GetMotionVectorsPassBuffersRTI(hdCamera.frameSettings), m_SharedRTManager.GetDepthStencilBuffer(hdCamera.frameSettings.IsEnabled(FrameSettingsField.MSAA)));
                var rendererList = RendererList.Create(CreateOpaqueRendererListDesc(cullResults, hdCamera.camera, HDShaderPassNames.s_MotionVectorsName, PerObjectData.MotionVectors));
                DrawOpaqueRendererList(renderContext, cmd, hdCamera.frameSettings, rendererList);
            }
        }

        void RenderCameraMotionVectors(CullingResults cullResults, HDCamera hdCamera, ScriptableRenderContext renderContext, CommandBuffer cmd)
        {
            if (!hdCamera.frameSettings.IsEnabled(FrameSettingsField.MotionVectors))
                return;

            using (new ProfilingSample(cmd, "Camera Motion Vectors Rendering", CustomSamplerId.CameraMotionVectors.GetSampler()))
            {
                // These flags are still required in SRP or the engine won't compute previous model matrices...
                // If the flag hasn't been set yet on this camera, motion vectors will skip a frame.
                hdCamera.camera.depthTextureMode |= DepthTextureMode.MotionVectors | DepthTextureMode.Depth;

                HDUtils.DrawFullScreen(cmd, m_CameraMotionVectorsMaterial, m_SharedRTManager.GetMotionVectorsBuffer(), m_SharedRTManager.GetDepthStencilBuffer(), null, 0);

#if UNITY_EDITOR
                // In scene view there is no motion vector, so we clear the RT to black
                if (hdCamera.camera.cameraType == CameraType.SceneView && !CoreUtils.AreAnimatedMaterialsEnabled(hdCamera.camera))
                {
                    CoreUtils.SetRenderTarget(cmd, m_SharedRTManager.GetMotionVectorsBuffer(), m_SharedRTManager.GetDepthStencilBuffer(), ClearFlag.Color, Color.clear);
                }
#endif
            }
        }

        struct RenderSSRParameters
        {
            public ComputeShader    ssrCS;
            public int              tracingKernel;
            public int              reprojectionKernel;

            public int              width, height, viewCount;
            public int              maxIteration;
            public bool             reflectSky;
            public float            thicknessScale;
            public float            thicknessBias;
            public float            roughnessFadeEnd;
            public float            roughnessFadeEndTimesRcpLength;
            public float            roughnessFadeRcpLength;
            public float            edgeFadeRcpLength;

            public int              depthPyramidMipCount;
            public ComputeBuffer    offsetBufferData;

            public Vector4          colorPyramidUVScaleAndLimit;
            public int              colorPyramidMipCount;
            }

        RenderSSRParameters PrepareSSRParameters(HDCamera hdCamera)
                {
                    var volumeSettings = VolumeManager.instance.stack.GetComponent<ScreenSpaceReflection>();

            var parameters = new RenderSSRParameters();

            parameters.ssrCS = m_ScreenSpaceReflectionsCS;
            parameters.tracingKernel = m_SsrTracingKernel;
            parameters.reprojectionKernel = m_SsrReprojectionKernel;

            parameters.width = hdCamera.actualWidth;
            parameters.height = hdCamera.actualHeight;
            parameters.viewCount = hdCamera.viewCount;

                    float n = hdCamera.camera.nearClipPlane;
                    float f = hdCamera.camera.farClipPlane;

            parameters.maxIteration = volumeSettings.rayMaxIterations.value;
            parameters.reflectSky = volumeSettings.reflectSky.value;

                    float thickness      = volumeSettings.depthBufferThickness.value;
            parameters.thicknessScale = 1.0f / (1.0f + thickness);
            parameters.thicknessBias = -n / (f - n) * (thickness * parameters.thicknessScale);

            var info = m_SharedRTManager.GetDepthBufferMipChainInfo();
            parameters.depthPyramidMipCount = info.mipLevelCount;
            parameters.offsetBufferData = info.GetOffsetBufferData(m_DepthPyramidMipLevelOffsetsBuffer);

                    float roughnessFadeStart             = 1 - volumeSettings.smoothnessFadeStart.value;
            parameters.roughnessFadeEnd = 1 - volumeSettings.minSmoothness.value;
            float roughnessFadeLength = parameters.roughnessFadeEnd - roughnessFadeStart;
            parameters.roughnessFadeEndTimesRcpLength = (roughnessFadeLength != 0) ? (parameters.roughnessFadeEnd * (1.0f / roughnessFadeLength)) : 1;
            parameters.roughnessFadeRcpLength = (roughnessFadeLength != 0) ? (1.0f / roughnessFadeLength) : 0;
            parameters.edgeFadeRcpLength = Mathf.Min(1.0f / volumeSettings.screenFadeDistance.value, float.MaxValue);

            parameters.colorPyramidUVScaleAndLimit = HDUtils.ComputeUvScaleAndLimit(hdCamera.historyRTHandleProperties.previousViewportSize, hdCamera.historyRTHandleProperties.previousRenderTargetSize);
            parameters.colorPyramidMipCount = hdCamera.colorPyramidHistoryMipCount;

            return parameters;
        }

        static void RenderSSR(  in RenderSSRParameters  parameters,
                                RTHandle                depthPyramid,
                                RTHandle                SsrHitPointTexture,
                                RTHandle                stencilBuffer,
                                RTHandle                clearCoatMask,
                                RTHandle                previousColorPyramid,
                                RTHandle                ssrLightingTexture,
                                CommandBuffer           cmd,
                                ScriptableRenderContext renderContext)
        {
            var cs = parameters.ssrCS;

            using (new ProfilingSample(cmd, "SSR - Tracing", CustomSamplerId.SsrTracing.GetSampler()))
            {
                cmd.SetComputeIntParam(cs, HDShaderIDs._SsrIterLimit, parameters.maxIteration);
                cmd.SetComputeFloatParam(cs, HDShaderIDs._SsrThicknessScale, parameters.thicknessScale);
                cmd.SetComputeFloatParam(cs, HDShaderIDs._SsrThicknessBias, parameters.thicknessBias);
                cmd.SetComputeFloatParam(cs, HDShaderIDs._SsrRoughnessFadeEnd, parameters.roughnessFadeEnd);
                cmd.SetComputeFloatParam(cs, HDShaderIDs._SsrRoughnessFadeRcpLength, parameters.roughnessFadeRcpLength);
                cmd.SetComputeFloatParam(cs, HDShaderIDs._SsrRoughnessFadeEndTimesRcpLength, parameters.roughnessFadeEndTimesRcpLength);
                cmd.SetComputeIntParam(cs, HDShaderIDs._SsrDepthPyramidMaxMip, parameters.depthPyramidMipCount - 1);
                cmd.SetComputeFloatParam(cs, HDShaderIDs._SsrEdgeFadeRcpLength, parameters.edgeFadeRcpLength);
                cmd.SetComputeIntParam(cs, HDShaderIDs._SsrReflectsSky, parameters.reflectSky ? 1 : 0);
                cmd.SetComputeIntParam(cs, HDShaderIDs._SsrStencilExclusionValue, (int)StencilBitMask.DoesntReceiveSSR);

                // cmd.SetComputeTextureParam(cs, kernel, "_SsrDebugTexture",    m_SsrDebugTexture);
                cmd.SetComputeTextureParam(cs, parameters.tracingKernel, HDShaderIDs._CameraDepthTexture, depthPyramid);
                cmd.SetComputeTextureParam(cs, parameters.tracingKernel, HDShaderIDs._SsrClearCoatMaskTexture, clearCoatMask);
                cmd.SetComputeTextureParam(cs, parameters.tracingKernel, HDShaderIDs._SsrHitPointTexture, SsrHitPointTexture);
                cmd.SetComputeTextureParam(cs, parameters.tracingKernel, HDShaderIDs._StencilTexture, stencilBuffer);

                cmd.SetComputeBufferParam(cs, parameters.tracingKernel, HDShaderIDs._DepthPyramidMipLevelOffsets, parameters.offsetBufferData);

                cmd.DispatchCompute(cs, parameters.tracingKernel, HDUtils.DivRoundUp(parameters.width, 8), HDUtils.DivRoundUp(parameters.height, 8), parameters.viewCount);
            }

            using (new ProfilingSample(cmd, "SSR - Reprojection", CustomSamplerId.SsrReprojection.GetSampler()))
            {
                // cmd.SetComputeTextureParam(cs, kernel, "_SsrDebugTexture",    m_SsrDebugTexture);
                cmd.SetComputeTextureParam(cs, parameters.reprojectionKernel, HDShaderIDs._SsrHitPointTexture, SsrHitPointTexture);
                cmd.SetComputeTextureParam(cs, parameters.reprojectionKernel, HDShaderIDs._SsrLightingTextureRW, ssrLightingTexture);
                cmd.SetComputeTextureParam(cs, parameters.reprojectionKernel, HDShaderIDs._ColorPyramidTexture, previousColorPyramid);
                cmd.SetComputeTextureParam(cs, parameters.reprojectionKernel, HDShaderIDs._SsrClearCoatMaskTexture, clearCoatMask);

                cmd.SetComputeVectorParam(cs, HDShaderIDs._ColorPyramidUvScaleAndLimitPrevFrame, parameters.colorPyramidUVScaleAndLimit);
                cmd.SetComputeIntParam(cs, HDShaderIDs._SsrColorPyramidMaxMip, parameters.colorPyramidMipCount - 1);

                cmd.DispatchCompute(cs, parameters.reprojectionKernel, HDUtils.DivRoundUp(parameters.width, 8), HDUtils.DivRoundUp(parameters.height, 8), parameters.viewCount);
            }
        }

        void RenderSSR(HDCamera hdCamera, CommandBuffer cmd, ScriptableRenderContext renderContext)
        {
            if (!hdCamera.frameSettings.IsEnabled(FrameSettingsField.SSR))
                return;

            var settings = VolumeManager.instance.stack.GetComponent<ScreenSpaceReflection>();
            if (hdCamera.frameSettings.IsEnabled(FrameSettingsField.RayTracing) && settings.rayTracing.value)
            {
                hdCamera.xr.StartSinglePass(cmd, hdCamera.camera, renderContext);
                RenderRayTracedReflections(hdCamera, cmd, m_SsrLightingTexture, renderContext, m_FrameCount);
                hdCamera.xr.StopSinglePass(cmd, hdCamera.camera, renderContext);
            }
            else
            {
                var previousColorPyramid = hdCamera.GetPreviousFrameRT((int)HDCameraFrameHistoryType.ColorBufferMipChain);

                // Evaluate the clear coat mask texture based on the lit shader mode
                RTHandle clearCoatMask = hdCamera.frameSettings.litShaderMode == LitShaderMode.Deferred ? m_GbufferManager.GetBuffer(2) : TextureXR.GetBlackTexture();

                var parameters = PrepareSSRParameters(hdCamera);
                RenderSSR(parameters, m_SharedRTManager.GetDepthTexture(), m_SsrHitPointTexture, m_SharedRTManager.GetStencilBufferCopy(), clearCoatMask, previousColorPyramid, m_SsrLightingTexture, cmd, renderContext);

            	if (!hdCamera.colorPyramidHistoryIsValid)
            	{
                	cmd.SetGlobalTexture(HDShaderIDs._SsrLightingTexture, TextureXR.GetClearTexture());
                	hdCamera.colorPyramidHistoryIsValid = true; // For the next frame...
            	}
			}

            PushFullScreenDebugTexture(hdCamera, cmd, m_SsrLightingTexture, FullScreenDebugMode.ScreenSpaceReflections);
        }

        void RenderColorPyramid(HDCamera hdCamera, CommandBuffer cmd, bool isPreRefraction)
        {
            if (isPreRefraction)
            {
                if (!hdCamera.frameSettings.IsEnabled(FrameSettingsField.RoughRefraction))
                    return;
            }
            else
            {
                // This final Gaussian pyramid can be reused by SSR, so disable it only if there is no distortion
                if (!hdCamera.frameSettings.IsEnabled(FrameSettingsField.Distortion) && !hdCamera.frameSettings.IsEnabled(FrameSettingsField.SSR))
                    return;
            }

            var currentColorPyramid = hdCamera.GetCurrentFrameRT((int)HDCameraFrameHistoryType.ColorBufferMipChain);

            int lodCount;

            using (new ProfilingSample(cmd, "Color Gaussian MIP Chain", CustomSamplerId.ColorPyramid.GetSampler()))
            {
                Vector2Int pyramidSizeV2I = new Vector2Int(hdCamera.actualWidth, hdCamera.actualHeight);
                lodCount = m_MipGenerator.RenderColorGaussianPyramid(cmd, pyramidSizeV2I, m_CameraColorBuffer, currentColorPyramid);
                hdCamera.colorPyramidHistoryMipCount = lodCount;
            }

            float scaleX = hdCamera.actualWidth / (float)currentColorPyramid.rt.width;
            float scaleY = hdCamera.actualHeight / (float)currentColorPyramid.rt.height;
            Vector4 pyramidScaleLod = new Vector4(scaleX, scaleY, lodCount, 0.0f);
            Vector4 pyramidScale = new Vector4(scaleX, scaleY, 0f, 0f);
            // Warning! Danger!
            // The color pyramid scale is only correct for the most detailed MIP level.
            // For the other MIP levels, due to truncation after division by 2, a row or
            // column of texels may be lost. Since this can happen to BOTH the texture
            // size AND the viewport, (uv * _ColorPyramidScale.xy) can be off by a texel
            // unless the scale is 1 (and it will not be 1 if the texture was resized
            // and is of greater size compared to the viewport).
            cmd.SetGlobalTexture(HDShaderIDs._ColorPyramidTexture, currentColorPyramid);
            cmd.SetGlobalVector(HDShaderIDs._ColorPyramidScale, pyramidScaleLod);
            PushFullScreenDebugTextureMip(hdCamera, cmd, currentColorPyramid, lodCount, pyramidScale, isPreRefraction ? FullScreenDebugMode.PreRefractionColorPyramid : FullScreenDebugMode.FinalColorPyramid);
        }

        void GenerateDepthPyramid(HDCamera hdCamera, CommandBuffer cmd, FullScreenDebugMode debugMode)
        {
            CopyDepthBufferIfNeeded(hdCamera, cmd);

            int mipCount = m_SharedRTManager.GetDepthBufferMipChainInfo().mipLevelCount;

            using (new ProfilingSample(cmd, "Generate Depth Buffer MIP Chain", CustomSamplerId.DepthPyramid.GetSampler()))
            {
                m_MipGenerator.RenderMinDepthPyramid(cmd, m_SharedRTManager.GetDepthTexture(), m_SharedRTManager.GetDepthBufferMipChainInfo());
            }

            float scaleX = hdCamera.actualWidth / (float)m_SharedRTManager.GetDepthTexture().rt.width;
            float scaleY = hdCamera.actualHeight / (float)m_SharedRTManager.GetDepthTexture().rt.height;
            Vector4 pyramidScaleLod = new Vector4(scaleX, scaleY, mipCount, 0.0f);
            Vector4 pyramidScale = new Vector4(scaleX, scaleY, 0f, 0f);
            cmd.SetGlobalTexture(HDShaderIDs._CameraDepthTexture, m_SharedRTManager.GetDepthTexture());
            cmd.SetGlobalVector(HDShaderIDs._DepthPyramidScale, pyramidScaleLod);
            PushFullScreenDebugTextureMip(hdCamera, cmd, m_SharedRTManager.GetDepthTexture(), mipCount, pyramidScale, debugMode);
        }

        void DownsampleDepthForLowResTransparency(HDCamera hdCamera, CommandBuffer cmd)
        {
            var settings = m_Asset.currentPlatformRenderPipelineSettings.lowresTransparentSettings;
            if (!hdCamera.frameSettings.IsEnabled(FrameSettingsField.LowResTransparent))
                return;

            using (new ProfilingSample(cmd, "Downsample Depth Buffer for Low Res Transparency", CustomSamplerId.DownsampleDepth.GetSampler()))
            {
                CoreUtils.SetRenderTarget(cmd, m_SharedRTManager.GetLowResDepthBuffer());
                cmd.SetViewport(new Rect(0, 0, hdCamera.actualWidth * 0.5f, hdCamera.actualHeight * 0.5f));
                // TODO: Add option to switch modes at runtime
                if(settings.checkerboardDepthBuffer)
                {
                    m_DownsampleDepthMaterial.EnableKeyword("CHECKERBOARD_DOWNSAMPLE");
                }
                cmd.DrawProcedural(Matrix4x4.identity, m_DownsampleDepthMaterial, 0, MeshTopology.Triangles, 3, 1, null);
            }
        }

        void UpsampleTransparent(HDCamera hdCamera, CommandBuffer cmd)
        {
            var settings = m_Asset.currentPlatformRenderPipelineSettings.lowresTransparentSettings;
            if (!hdCamera.frameSettings.IsEnabled(FrameSettingsField.LowResTransparent))
                return;

            using (new ProfilingSample(cmd, "Upsample Low Res Transparency", CustomSamplerId.UpsampleLowResTransparent.GetSampler()))
            {
                CoreUtils.SetRenderTarget(cmd, m_CameraColorBuffer);
                if(settings.upsampleType == LowResTransparentUpsample.Bilinear)
                {
                    m_UpsampleTransparency.EnableKeyword("BILINEAR");
                }
                else if (settings.upsampleType == LowResTransparentUpsample.NearestDepth)
                {
                    m_UpsampleTransparency.EnableKeyword("NEAREST_DEPTH");
                }
                m_UpsampleTransparency.SetTexture(HDShaderIDs._LowResTransparent, m_LowResTransparentBuffer);
                m_UpsampleTransparency.SetTexture(HDShaderIDs._LowResDepthTexture, m_SharedRTManager.GetLowResDepthBuffer());
                cmd.DrawProcedural(Matrix4x4.identity, m_UpsampleTransparency, 0, MeshTopology.Triangles, 3, 1, null);
            }
        }

        void ApplyDebugDisplaySettings(HDCamera hdCamera, CommandBuffer cmd)
        {
            // See ShaderPassForward.hlsl: for forward shaders, if DEBUG_DISPLAY is enabled and no DebugLightingMode or DebugMipMapMod
            // modes have been set, lighting is automatically skipped (To avoid some crashed due to lighting RT not set on console).
            // However debug mode like colorPickerModes and false color don't need DEBUG_DISPLAY and must work with the lighting.
            // So we will enabled DEBUG_DISPLAY independently

            bool debugDisplayEnabledOrSceneLightingDisabled = m_CurrentDebugDisplaySettings.IsDebugDisplayEnabled() || CoreUtils.IsSceneLightingDisabled(hdCamera.camera);
            // Enable globally the keyword DEBUG_DISPLAY on shader that support it with multi-compile
            CoreUtils.SetKeyword(cmd, "DEBUG_DISPLAY", debugDisplayEnabledOrSceneLightingDisabled);

            if (debugDisplayEnabledOrSceneLightingDisabled ||
                m_CurrentDebugDisplaySettings.data.colorPickerDebugSettings.colorPickerMode != ColorPickerDebugMode.None)
            {
                // This is for texture streaming
                m_CurrentDebugDisplaySettings.UpdateMaterials();

                var lightingDebugSettings = m_CurrentDebugDisplaySettings.data.lightingDebugSettings;
                var materialDebugSettings = m_CurrentDebugDisplaySettings.data.materialDebugSettings;
                var debugAlbedo = new Vector4(lightingDebugSettings.overrideAlbedo ? 1.0f : 0.0f, lightingDebugSettings.overrideAlbedoValue.r, lightingDebugSettings.overrideAlbedoValue.g, lightingDebugSettings.overrideAlbedoValue.b);
                var debugSmoothness = new Vector4(lightingDebugSettings.overrideSmoothness ? 1.0f : 0.0f, lightingDebugSettings.overrideSmoothnessValue, 0.0f, 0.0f);
                var debugNormal = new Vector4(lightingDebugSettings.overrideNormal ? 1.0f : 0.0f, 0.0f, 0.0f, 0.0f);
                var debugAmbientOcclusion = new Vector4(lightingDebugSettings.overrideAmbientOcclusion ? 1.0f : 0.0f, lightingDebugSettings.overrideAmbientOcclusionValue, 0.0f, 0.0f);
                var debugSpecularColor = new Vector4(lightingDebugSettings.overrideSpecularColor ? 1.0f : 0.0f, lightingDebugSettings.overrideSpecularColorValue.r, lightingDebugSettings.overrideSpecularColorValue.g, lightingDebugSettings.overrideSpecularColorValue.b);
                var debugEmissiveColor = new Vector4(lightingDebugSettings.overrideEmissiveColor ? 1.0f : 0.0f, lightingDebugSettings.overrideEmissiveColorValue.r, lightingDebugSettings.overrideEmissiveColorValue.g, lightingDebugSettings.overrideEmissiveColorValue.b);
                var debugTrueMetalColor = new Vector4(materialDebugSettings.materialValidateTrueMetal ? 1.0f : 0.0f, materialDebugSettings.materialValidateTrueMetalColor.r, materialDebugSettings.materialValidateTrueMetalColor.g, materialDebugSettings.materialValidateTrueMetalColor.b);

                DebugLightingMode debugLightingMode = m_CurrentDebugDisplaySettings.GetDebugLightingMode();
                if (CoreUtils.IsSceneLightingDisabled(hdCamera.camera))
                {
                    debugLightingMode = DebugLightingMode.MatcapView;
                }

                cmd.SetGlobalFloatArray(HDShaderIDs._DebugViewMaterial, m_CurrentDebugDisplaySettings.GetDebugMaterialIndexes());
                cmd.SetGlobalInt(HDShaderIDs._DebugLightingMode, (int)debugLightingMode);
                cmd.SetGlobalInt(HDShaderIDs._DebugShadowMapMode, (int)m_CurrentDebugDisplaySettings.GetDebugShadowMapMode());
                cmd.SetGlobalInt(HDShaderIDs._DebugMipMapMode, (int)m_CurrentDebugDisplaySettings.GetDebugMipMapMode());
                cmd.SetGlobalInt(HDShaderIDs._DebugMipMapModeTerrainTexture, (int)m_CurrentDebugDisplaySettings.GetDebugMipMapModeTerrainTexture());
                cmd.SetGlobalInt(HDShaderIDs._ColorPickerMode, (int)m_CurrentDebugDisplaySettings.GetDebugColorPickerMode());
                cmd.SetGlobalInt(HDShaderIDs._DebugFullScreenMode, (int)m_CurrentDebugDisplaySettings.data.fullScreenDebugMode);

#if UNITY_EDITOR
                cmd.SetGlobalInt(HDShaderIDs._MatcapMixAlbedo, HDRenderPipelinePreferences.matcapViewMixAlbedo ? 1 : 0);
                cmd.SetGlobalFloat(HDShaderIDs._MatcapViewScale, HDRenderPipelinePreferences.matcapViewScale);
#else
                cmd.SetGlobalInt(HDShaderIDs._MatcapMixAlbedo, 0);
                cmd.SetGlobalFloat(HDShaderIDs._MatcapViewScale, 1.0f);
#endif
                cmd.SetGlobalVector(HDShaderIDs._DebugLightingAlbedo, debugAlbedo);
                cmd.SetGlobalVector(HDShaderIDs._DebugLightingSmoothness, debugSmoothness);
                cmd.SetGlobalVector(HDShaderIDs._DebugLightingNormal, debugNormal);
                cmd.SetGlobalVector(HDShaderIDs._DebugLightingAmbientOcclusion, debugAmbientOcclusion);
                cmd.SetGlobalVector(HDShaderIDs._DebugLightingSpecularColor, debugSpecularColor);
                cmd.SetGlobalVector(HDShaderIDs._DebugLightingEmissiveColor, debugEmissiveColor);
                cmd.SetGlobalColor(HDShaderIDs._DebugLightingMaterialValidateHighColor, materialDebugSettings.materialValidateHighColor);
                cmd.SetGlobalColor(HDShaderIDs._DebugLightingMaterialValidateLowColor, materialDebugSettings.materialValidateLowColor);
                cmd.SetGlobalColor(HDShaderIDs._DebugLightingMaterialValidatePureMetalColor, debugTrueMetalColor);

                cmd.SetGlobalVector(HDShaderIDs._MousePixelCoord, HDUtils.GetMouseCoordinates(hdCamera));
                cmd.SetGlobalVector(HDShaderIDs._MouseClickPixelCoord, HDUtils.GetMouseClickCoordinates(hdCamera));
                cmd.SetGlobalTexture(HDShaderIDs._DebugFont, defaultResources.textures.debugFontTex);
                cmd.SetGlobalTexture(HDShaderIDs._DebugMatCapTexture, defaultResources.textures.matcapTex);

                // The DebugNeedsExposure test allows us to set a neutral value if exposure is not needed. This way we don't need to make various tests inside shaders but only in this function.
                cmd.SetGlobalFloat(HDShaderIDs._DebugExposure, m_CurrentDebugDisplaySettings.DebugNeedsExposure() ? lightingDebugSettings.debugExposure : 0.0f);
            }
        }

        static bool NeedColorPickerDebug(DebugDisplaySettings debugSettings)
        {
            return debugSettings.data.colorPickerDebugSettings.colorPickerMode != ColorPickerDebugMode.None
                || debugSettings.data.falseColorDebugSettings.falseColor
                || debugSettings.data.lightingDebugSettings.debugLightingMode == DebugLightingMode.LuminanceMeter;
        }

        void PushColorPickerDebugTexture(CommandBuffer cmd, HDCamera hdCamera, RTHandle textureID)
        {
            if (NeedColorPickerDebug(m_CurrentDebugDisplaySettings))
            {
                using (new ProfilingSample(cmd, "Push To Color Picker"))
                {
                    HDUtils.BlitCameraTexture(cmd, textureID, m_DebugColorPickerBuffer);
                }
            }
        }

        bool NeedsFullScreenDebugMode()
        {
            bool fullScreenDebugEnabled = m_CurrentDebugDisplaySettings.data.fullScreenDebugMode != FullScreenDebugMode.None;
            bool lightingDebugEnabled = m_CurrentDebugDisplaySettings.data.lightingDebugSettings.shadowDebugMode == ShadowMapDebugMode.SingleShadow;

            return fullScreenDebugEnabled || lightingDebugEnabled;
        }

        void PushFullScreenLightingDebugTexture(HDCamera hdCamera, CommandBuffer cmd, RTHandle textureID)
        {
            // In practice, this is only useful for the SingleShadow debug view.
            // TODO: See how we can make this nicer than a specific functions just for one case.
            if (NeedsFullScreenDebugMode() && m_FullScreenDebugPushed == false)
            {
                m_FullScreenDebugPushed = true;
                HDUtils.BlitCameraTexture(cmd, textureID, m_DebugFullScreenTempBuffer);
            }
        }

        internal void PushFullScreenDebugTexture(HDCamera hdCamera, CommandBuffer cmd, RTHandle textureID, FullScreenDebugMode debugMode)
        {
            if (debugMode == m_CurrentDebugDisplaySettings.data.fullScreenDebugMode)
            {
                m_FullScreenDebugPushed = true; // We need this flag because otherwise if no full screen debug is pushed (like for example if the corresponding pass is disabled), when we render the result in RenderDebug m_DebugFullScreenTempBuffer will contain potential garbage
                HDUtils.BlitCameraTexture(cmd, textureID, m_DebugFullScreenTempBuffer);
            }
        }

        void PushFullScreenDebugTextureMip(HDCamera hdCamera, CommandBuffer cmd, RTHandle texture, int lodCount, Vector4 scaleBias, FullScreenDebugMode debugMode)
        {
            if (debugMode == m_CurrentDebugDisplaySettings.data.fullScreenDebugMode)
            {
                var mipIndex = Mathf.FloorToInt(m_CurrentDebugDisplaySettings.data.fullscreenDebugMip * (lodCount));

                m_FullScreenDebugPushed = true; // We need this flag because otherwise if no full screen debug is pushed (like for example if the corresponding pass is disabled), when we render the result in RenderDebug m_DebugFullScreenTempBuffer will contain potential garbage
                HDUtils.BlitCameraTexture(cmd, texture, m_DebugFullScreenTempBuffer, scaleBias, mipIndex);
            }
        }

        struct DebugParameters
        {
            public DebugDisplaySettings debugDisplaySettings;
            public HDCamera hdCamera;

            // Full screen debug
            public bool             resolveFullScreenDebug;
            public Material         debugFullScreenMaterial;
            public int              depthPyramidMip;
            public ComputeBuffer    depthPyramidOffsets;

            // Sky
            public Texture skyReflectionTexture;
            public Material debugLatlongMaterial;

            public bool rayTracingSupported;
            public RayCountManager rayCountManager;

            // Lighting
            public LightLoopDebugOverlayParameters lightingOverlayParameters;

            // Color picker
            public bool     colorPickerEnabled;
            public Material colorPickerMaterial;
        }

        DebugParameters PrepareDebugParameters(HDCamera hdCamera, HDUtils.PackedMipChainInfo depthMipInfo)
        {
            var parameters = new DebugParameters();

            parameters.debugDisplaySettings = m_CurrentDebugDisplaySettings;
            parameters.hdCamera = hdCamera;

            parameters.resolveFullScreenDebug = NeedsFullScreenDebugMode() && m_FullScreenDebugPushed;
            parameters.debugFullScreenMaterial = m_DebugFullScreen;
            parameters.depthPyramidMip = (int)(parameters.debugDisplaySettings.data.fullscreenDebugMip * depthMipInfo.mipLevelCount);
            parameters.depthPyramidOffsets = depthMipInfo.GetOffsetBufferData(m_DepthPyramidMipLevelOffsetsBuffer);

            parameters.skyReflectionTexture = m_SkyManager.GetSkyReflection(hdCamera);
            parameters.debugLatlongMaterial = m_DebugDisplayLatlong;
            parameters.lightingOverlayParameters = PrepareLightLoopDebugOverlayParameters();

            parameters.rayTracingSupported = hdCamera.frameSettings.IsEnabled(FrameSettingsField.RayTracing);
            parameters.rayCountManager = m_RayCountManager;

            parameters.colorPickerEnabled = NeedColorPickerDebug(parameters.debugDisplaySettings);
            parameters.colorPickerMaterial = m_DebugColorPicker;

            return parameters;
        }

        static void ResolveFullScreenDebug( in DebugParameters      parameters,
                                            MaterialPropertyBlock   mpb,
                                            RTHandle                inputFullScreenDebug,
                                            RTHandle                inputDepthPyramid,
                                            RTHandle                output,
                                            CommandBuffer           cmd)
        {
            mpb.SetTexture(HDShaderIDs._DebugFullScreenTexture, inputFullScreenDebug);
            mpb.SetTexture(HDShaderIDs._CameraDepthTexture, inputDepthPyramid);
            mpb.SetFloat(HDShaderIDs._FullScreenDebugMode, (float)parameters.debugDisplaySettings.data.fullScreenDebugMode);
            mpb.SetInt(HDShaderIDs._DebugDepthPyramidMip, parameters.depthPyramidMip);
            mpb.SetBuffer(HDShaderIDs._DebugDepthPyramidOffsets, parameters.depthPyramidOffsets);
            mpb.SetInt(HDShaderIDs._DebugContactShadowLightIndex, parameters.debugDisplaySettings.data.fullScreenContactShadowLightIndex);

            HDUtils.DrawFullScreen(cmd, parameters.debugFullScreenMaterial, output, mpb, 0);
        }

        static void ResolveColorPickerDebug(in DebugParameters  parameters,
                                            RTHandle            debugColorPickerBuffer,
                                            RTHandle            output,
                                            CommandBuffer       cmd)
        {
            ColorPickerDebugSettings colorPickerDebugSettings = parameters.debugDisplaySettings.data.colorPickerDebugSettings;
            FalseColorDebugSettings falseColorDebugSettings = parameters.debugDisplaySettings.data.falseColorDebugSettings;
            var falseColorThresholds = new Vector4(falseColorDebugSettings.colorThreshold0, falseColorDebugSettings.colorThreshold1, falseColorDebugSettings.colorThreshold2, falseColorDebugSettings.colorThreshold3);

            // Here we have three cases:
            // - Material debug is enabled, this is the buffer we display
            // - Otherwise we display the HDR buffer before postprocess and distortion
            // - If fullscreen debug is enabled we always use it
            parameters.colorPickerMaterial.SetTexture(HDShaderIDs._DebugColorPickerTexture, debugColorPickerBuffer);
            parameters.colorPickerMaterial.SetColor(HDShaderIDs._ColorPickerFontColor, colorPickerDebugSettings.fontColor);
            parameters.colorPickerMaterial.SetInt(HDShaderIDs._FalseColorEnabled, falseColorDebugSettings.falseColor ? 1 : 0);
            parameters.colorPickerMaterial.SetVector(HDShaderIDs._FalseColorThresholds, falseColorThresholds);
            // The material display debug perform sRGBToLinear conversion as the final blit currently hardcodes a linearToSrgb conversion. As when we read with color picker this is not done,
            // we perform it inside the color picker shader. But we shouldn't do it for HDR buffer.
            parameters.colorPickerMaterial.SetFloat(HDShaderIDs._ApplyLinearToSRGB, parameters.debugDisplaySettings.IsDebugMaterialDisplayEnabled() ? 1.0f : 0.0f);

            HDUtils.DrawFullScreen(cmd, parameters.colorPickerMaterial, output);
        }

        static void RenderSkyReflectionOverlay(in DebugParameters debugParameters, CommandBuffer cmd, MaterialPropertyBlock mpb, ref float x, ref float y, float overlaySize)
        {
            var lightingDebug = debugParameters.debugDisplaySettings.data.lightingDebugSettings;
            if (lightingDebug.displaySkyReflection)
            {
                mpb.SetTexture(HDShaderIDs._InputCubemap, debugParameters.skyReflectionTexture);
                mpb.SetFloat(HDShaderIDs._Mipmap, lightingDebug.skyReflectionMipmap);
                mpb.SetFloat(HDShaderIDs._DebugExposure, lightingDebug.debugExposure);
                cmd.SetViewport(new Rect(x, y, overlaySize, overlaySize));
                cmd.DrawProcedural(Matrix4x4.identity, debugParameters.debugLatlongMaterial, 0, MeshTopology.Triangles, 3, 1, mpb);
                HDUtils.NextOverlayCoord(ref x, ref y, overlaySize, overlaySize, debugParameters.hdCamera);
            }
        }

        static void RenderRayCountOverlay(in DebugParameters debugParameters, CommandBuffer cmd, ref float x, ref float y, float overlaySize)
        {
            if (debugParameters.rayTracingSupported)
                debugParameters.rayCountManager.EvaluateRayCount(cmd, debugParameters.hdCamera);
        }

        void RenderDebug(HDCamera hdCamera, CommandBuffer cmd, CullingResults cullResults)
        {
            // We don't want any overlay for these kind of rendering
            if (hdCamera.camera.cameraType == CameraType.Reflection || hdCamera.camera.cameraType == CameraType.Preview)
                return;

            // Render Debug are only available in dev builds and we always render them in the same RT
            CoreUtils.SetRenderTarget(cmd, m_IntermediateAfterPostProcessBuffer, m_SharedRTManager.GetDepthStencilBuffer());

            var debugParams = PrepareDebugParameters(hdCamera, m_SharedRTManager.GetDepthBufferMipChainInfo());

            using (new ProfilingSample(cmd, "Debug", CustomSamplerId.RenderDebug.GetSampler()))
            {
                // First render full screen debug texture
                if (debugParams.resolveFullScreenDebug)
                {
                    m_FullScreenDebugPushed = false;
                    ResolveFullScreenDebug(debugParams, m_DebugFullScreenPropertyBlock, m_DebugFullScreenTempBuffer, m_SharedRTManager.GetDepthTexture(), m_IntermediateAfterPostProcessBuffer, cmd);
                    PushColorPickerDebugTexture(cmd, hdCamera, m_IntermediateAfterPostProcessBuffer);
                }

                // First resolve color picker
                if (debugParams.colorPickerEnabled)
                    ResolveColorPickerDebug(debugParams, m_DebugColorPickerBuffer, m_IntermediateAfterPostProcessBuffer, cmd);

                // Light volumes
                var lightingDebug = debugParams.debugDisplaySettings.data.lightingDebugSettings;
                if (lightingDebug.displayLightVolumes)
                {
                    s_lightVolumes.RenderLightVolumes(cmd, hdCamera, cullResults, lightingDebug, m_IntermediateAfterPostProcessBuffer);
                }

                // Then overlays
                HDUtils.ResetOverlay();
                float x = 0.0f;
                float overlayRatio = debugParams.debugDisplaySettings.data.debugOverlayRatio;
                float overlaySize = Math.Min(debugParams.hdCamera.actualHeight, debugParams.hdCamera.actualWidth) * overlayRatio;
                float y = debugParams.hdCamera.actualHeight - overlaySize;

                RenderSkyReflectionOverlay(debugParams, cmd, m_SharedPropertyBlock, ref x, ref y, overlaySize);
                RenderRayCountOverlay(debugParams, cmd, ref x, ref y, overlaySize);
                RenderLightLoopDebugOverlay(debugParams, cmd, ref x, ref y, overlaySize, m_SharedRTManager.GetDepthTexture());

                HDShadowManager.ShadowDebugAtlasTextures atlases = debugParams.lightingOverlayParameters.shadowManager.GetDebugAtlasTextures();
                RenderShadowsDebugOverlay(debugParams, atlases, cmd, ref x, ref y, overlaySize, m_SharedPropertyBlock);

                DecalSystem.instance.RenderDebugOverlay(debugParams.hdCamera, cmd, debugParams.debugDisplaySettings, ref x, ref y, overlaySize, debugParams.hdCamera.actualWidth);
            }
        }

        void ClearBuffers(HDCamera hdCamera, CommandBuffer cmd)
        {
            bool msaa = hdCamera.frameSettings.IsEnabled(FrameSettingsField.MSAA);

            using (new ProfilingSample(cmd, "ClearBuffers", CustomSamplerId.ClearBuffers.GetSampler()))
            {
                // We clear only the depth buffer, no need to clear the various color buffer as we overwrite them.
                // Clear depth/stencil and init buffers
                using (new ProfilingSample(cmd, "Clear Depth/Stencil", CustomSamplerId.ClearDepthStencil.GetSampler()))
                {
                    if (hdCamera.clearDepth)
                    {
                        CoreUtils.SetRenderTarget(cmd, msaa ? m_CameraColorMSAABuffer : m_CameraColorBuffer, m_SharedRTManager.GetDepthStencilBuffer(msaa), ClearFlag.Depth);
                        if (hdCamera.frameSettings.IsEnabled(FrameSettingsField.MSAA))
                        {
                            CoreUtils.SetRenderTarget(cmd, m_SharedRTManager.GetDepthTexture(true), m_SharedRTManager.GetDepthStencilBuffer(true), ClearFlag.Color, Color.black);
                        }
                    }
                    m_IsDepthBufferCopyValid = false;
                }

                // Clear the HDR target
                using (new ProfilingSample(cmd, "Clear HDR target", CustomSamplerId.ClearHDRTarget.GetSampler()))
                {
                    if (hdCamera.clearColorMode == HDAdditionalCameraData.ClearColorMode.Color ||
                        // If the luxmeter is enabled, the sky isn't rendered so we clear the background color
                        m_CurrentDebugDisplaySettings.data.lightingDebugSettings.debugLightingMode == DebugLightingMode.LuxMeter ||
                        // If the matcap view is enabled, the sky isn't updated so we clear the background color
                        m_CurrentDebugDisplaySettings.IsMatcapViewEnabled(hdCamera) ||
                        // If we want the sky but the sky don't exist, still clear with background color
                        (hdCamera.clearColorMode == HDAdditionalCameraData.ClearColorMode.Sky && !m_SkyManager.IsVisualSkyValid(hdCamera)) ||
                        // Special handling for Preview we force to clear with background color (i.e black)
                        // Note that the sky use in this case is the last one setup. If there is no scene or game, there is no sky use as reflection in the preview
                        HDUtils.IsRegularPreviewCamera(hdCamera.camera)
                        )
                    {
                        CoreUtils.SetRenderTarget(cmd, msaa ? m_CameraColorMSAABuffer : m_CameraColorBuffer, m_SharedRTManager.GetDepthStencilBuffer(msaa), ClearFlag.Color, GetColorBufferClearColor(hdCamera));
                    }
                }

                if (hdCamera.frameSettings.IsEnabled(FrameSettingsField.SubsurfaceScattering))
                {
                    using (new ProfilingSample(cmd, "Clear SSS Lighting Buffer", CustomSamplerId.ClearSssLightingBuffer.GetSampler()))
                    {
                        CoreUtils.SetRenderTarget(cmd, msaa ? m_CameraSssDiffuseLightingMSAABuffer : m_CameraSssDiffuseLightingBuffer, ClearFlag.Color, Color.clear);
                    }
                }

                if (hdCamera.frameSettings.IsEnabled(FrameSettingsField.SSR))
                {
                    using (new ProfilingSample(cmd, "Clear SSR Buffers", CustomSamplerId.ClearSsrBuffers.GetSampler()))
                    {
                        // In practice, these textures are sparse (mostly black). Therefore, clearing them is fast (due to CMASK),
                        // and much faster than fully overwriting them from within SSR shaders.
                        // CoreUtils.SetRenderTarget(cmd, hdCamera, m_SsrDebugTexture,    ClearFlag.Color, Color.clear);
                        CoreUtils.SetRenderTarget(cmd, m_SsrHitPointTexture, ClearFlag.Color, Color.clear);
                        CoreUtils.SetRenderTarget(cmd, m_SsrLightingTexture, ClearFlag.Color, Color.clear);
                    }
                }

                // We don't need to clear the GBuffers as scene is rewrite and we are suppose to only access valid data (invalid data are tagged with stencil as StencilLightingUsage.NoLighting),
                // This is to save some performance
                if (hdCamera.frameSettings.litShaderMode == LitShaderMode.Deferred)
                {
                    using (new ProfilingSample(cmd, "Clear GBuffer", CustomSamplerId.ClearGBuffer.GetSampler()))
                    {
                        // We still clear in case of debug mode or on demand
                        //if (m_CurrentDebugDisplaySettings.IsDebugDisplayEnabled() || hdCamera.frameSettings.IsEnabled(FrameSettingsField.ClearGBuffers))
                        {
                            CoreUtils.SetRenderTarget(cmd, m_GbufferManager.GetBuffersRTI(), m_SharedRTManager.GetDepthStencilBuffer(), ClearFlag.Color, Color.clear);
                        }

                        // If we are in deferred mode and the ssr is enabled, we need to make sure that the second gbuffer is cleared given that we are using that information for
                        // clear coat selection
                        if (hdCamera.frameSettings.IsEnabled(FrameSettingsField.SSR))
                        {
                            CoreUtils.SetRenderTarget(cmd, m_GbufferManager.GetBuffer(2), m_SharedRTManager.GetDepthStencilBuffer(), ClearFlag.Color, Color.clear);
                        }
                    }
                }
            }
        }

        void RenderPostProcess(CullingResults cullResults, HDCamera hdCamera, RenderTargetIdentifier finalRT, ScriptableRenderContext renderContext, CommandBuffer cmd)
        {
            // Y-Flip needs to happen during the post process pass only if it's the final pass and is the regular game view
            // SceneView flip is handled by the editor internal code and GameView rendering into render textures should not be flipped in order to respect Unity texture coordinates convention
            bool flipInPostProcesses = HDUtils.PostProcessIsFinalPass() && (hdCamera.flipYMode == HDAdditionalCameraData.FlipYMode.ForceFlipY || hdCamera.isMainGameView);
            RenderTargetIdentifier destination = HDUtils.PostProcessIsFinalPass() ? finalRT : m_IntermediateAfterPostProcessBuffer;

            // We render AfterPostProcess objects first into a separate buffer that will be composited in the final post process pass
            RenderAfterPostProcess(cullResults, hdCamera, renderContext, cmd);

            // Set the depth buffer to the main one to avoid missing out on transparent depth for post process.
            cmd.SetGlobalTexture(HDShaderIDs._CameraDepthTexture, m_SharedRTManager.GetDepthStencilBuffer());

            // Post-processes output straight to the backbuffer
            m_PostProcessSystem.Render(
                cmd: cmd,
                camera: hdCamera,
                blueNoise: m_BlueNoise,
                colorBuffer: m_CameraColorBuffer,
                afterPostProcessTexture: GetAfterPostProcessOffScreenBuffer(),
                lightingBuffer: null,
                finalRT: destination,
                depthBuffer: m_SharedRTManager.GetDepthStencilBuffer(),
                flipY: flipInPostProcesses
            );
        }


        RTHandle GetAfterPostProcessOffScreenBuffer()
        {
            if (currentPlatformRenderPipelineSettings.supportedLitShaderMode == RenderPipelineSettings.SupportedLitShaderMode.ForwardOnly)
                return GetSSSBuffer();
            else
                return m_GbufferManager.GetBuffer(0);
        }


        void RenderAfterPostProcess(CullingResults cullResults, HDCamera hdCamera, ScriptableRenderContext renderContext, CommandBuffer cmd)
        {
            if (!hdCamera.frameSettings.IsEnabled(FrameSettingsField.AfterPostprocess))
                return;

            using (new ProfilingSample(cmd, "After Post-process", CustomSamplerId.AfterPostProcessing.GetSampler()))
            {
                // Note about AfterPostProcess and TAA:
                // When TAA is enabled rendering is jittered and then resolved during the post processing pass.
                // It means that any rendering done after post processing need to disable jittering. This is what we do with hdCamera.UpdateViewConstants(false);
                // The issue is that the only available depth buffer is jittered so pixels would wobble around depth tested edges.
                // In order to avoid that we decide that objects rendered after Post processes while TAA is active will not benefit from the depth buffer so we disable it.
                bool taaEnabled = hdCamera.IsTAAEnabled();
                hdCamera.UpdateAllViewConstants(false);
                hdCamera.SetupGlobalParams(cmd, m_Time, m_LastTime, m_FrameCount);

                // Here we share GBuffer albedo buffer since it's not needed anymore
                // Note: We bind the depth only if the ZTest for After Post Process is enabled. It is disabled by
                // default so we're consistent in the behavior: no ZTest for After Post Process materials).
                if (taaEnabled || !hdCamera.frameSettings.IsEnabled(FrameSettingsField.ZTestAfterPostProcessTAA))
                    CoreUtils.SetRenderTarget(cmd, GetAfterPostProcessOffScreenBuffer(), clearFlag: ClearFlag.Color, clearColor: Color.black);
                else
                    CoreUtils.SetRenderTarget(cmd, GetAfterPostProcessOffScreenBuffer(), m_SharedRTManager.GetDepthStencilBuffer(), clearFlag: ClearFlag.Color, clearColor: Color.black);

                cmd.SetGlobalInt(HDShaderIDs._OffScreenRendering, 1);
                var opaqueRendererList = RendererList.Create(CreateOpaqueRendererListDesc(cullResults, hdCamera.camera, HDShaderPassNames.s_ForwardOnlyName, renderQueueRange: HDRenderQueue.k_RenderQueue_AfterPostProcessOpaque));
                DrawOpaqueRendererList(renderContext, cmd, hdCamera.frameSettings, opaqueRendererList);
                // Setup off-screen transparency here
                var transparentRendererList = RendererList.Create(CreateTransparentRendererListDesc(cullResults, hdCamera.camera, HDShaderPassNames.s_ForwardOnlyName, renderQueueRange: HDRenderQueue.k_RenderQueue_AfterPostProcessTransparent));
                DrawTransparentRendererList(renderContext, cmd, hdCamera.frameSettings, transparentRendererList);
                cmd.SetGlobalInt(HDShaderIDs._OffScreenRendering, 0);
            }
        }

        void SendGraphicsBuffers(CommandBuffer cmd, HDCamera hdCamera)
        {
            bool needNormalBuffer = false;
            Texture normalBuffer = null;
            bool needDepthBuffer = false;
            Texture depthBuffer = null;

            // Figure out which client systems need which buffers
            // Only VFX systems for now
            VFXCameraBufferTypes neededVFXBuffers = VFXManager.IsCameraBufferNeeded(hdCamera.camera);
            needNormalBuffer |= (neededVFXBuffers & VFXCameraBufferTypes.Normal) != 0;
            needDepthBuffer |= (neededVFXBuffers & VFXCameraBufferTypes.Depth) != 0;
            if (hdCamera.frameSettings.IsEnabled(FrameSettingsField.RayTracing) && GetRayTracingState())
            {
                needNormalBuffer = true;
                needDepthBuffer = true;
            }

            // Here if needed for this particular camera, we allocate history buffers.
            // Only one is needed here because the main buffer used for rendering is separate.
            // Ideally, we should double buffer the main rendering buffer but since we don't know in advance if history is going to be needed, it would be a big waste of memory.
            if (needNormalBuffer)
            {
                RTHandle mainNormalBuffer = m_SharedRTManager.GetNormalBuffer();
                RTHandle Allocator(string id, int frameIndex, RTHandleSystem rtHandleSystem)
                {
                    return rtHandleSystem.Alloc(Vector2.one, TextureXR.slices, colorFormat: mainNormalBuffer.rt.graphicsFormat, dimension: TextureXR.dimension, enableRandomWrite: mainNormalBuffer.rt.enableRandomWrite, name: $"Normal History Buffer"
                    );
                }

                normalBuffer = hdCamera.GetCurrentFrameRT((int)HDCameraFrameHistoryType.Normal) ?? hdCamera.AllocHistoryFrameRT((int)HDCameraFrameHistoryType.Normal, Allocator, 1);

                for (int i = 0; i < hdCamera.viewCount; i++)
                    cmd.CopyTexture(mainNormalBuffer, i, 0, 0, 0, hdCamera.actualWidth, hdCamera.actualHeight, normalBuffer, i, 0, 0, 0);
            }

            if (needDepthBuffer)
            {
                RTHandle mainDepthBuffer = m_SharedRTManager.GetDepthTexture();
                RTHandle Allocator(string id, int frameIndex, RTHandleSystem rtHandleSystem)
                {
                    return rtHandleSystem.Alloc(Vector2.one, TextureXR.slices, colorFormat: mainDepthBuffer.rt.graphicsFormat, dimension: TextureXR.dimension, enableRandomWrite: mainDepthBuffer.rt.enableRandomWrite, name: $"Depth History Buffer"
                    );
                }

                depthBuffer = hdCamera.GetCurrentFrameRT((int)HDCameraFrameHistoryType.Depth) ?? hdCamera.AllocHistoryFrameRT((int)HDCameraFrameHistoryType.Depth, Allocator, 1);

                for (int i = 0; i < hdCamera.viewCount; i++)
                    cmd.CopyTexture(mainDepthBuffer, i, 0, 0, 0, hdCamera.actualWidth, hdCamera.actualHeight, depthBuffer, i, 0, 0, 0);
            }

            // Send buffers to client.
            // For now, only VFX systems
            if ((neededVFXBuffers & VFXCameraBufferTypes.Depth) != 0)
            {
                VFXManager.SetCameraBuffer(hdCamera.camera, VFXCameraBufferTypes.Depth, depthBuffer, 0, 0, hdCamera.actualWidth, hdCamera.actualHeight);
            }

            if ((neededVFXBuffers & VFXCameraBufferTypes.Normal) != 0)
            {
                VFXManager.SetCameraBuffer(hdCamera.camera, VFXCameraBufferTypes.Normal, normalBuffer, 0, 0, hdCamera.actualWidth, hdCamera.actualHeight);
            }

            if ((neededVFXBuffers & VFXCameraBufferTypes.Color) != 0)
            {
                var colorBuffer = hdCamera.GetCurrentFrameRT((int)HDCameraFrameHistoryType.ColorBufferMipChain);
                VFXManager.SetCameraBuffer(hdCamera.camera, VFXCameraBufferTypes.Color, colorBuffer, 0, 0, hdCamera.actualWidth, hdCamera.actualHeight);
            }
        }
    }
}
=======
using System.Collections.Generic;
using UnityEngine.VFX;
using System;
using System.Diagnostics;
using System.Linq;
using UnityEngine.Experimental.GlobalIllumination;
using UnityEngine.Experimental.Rendering;
using UnityEngine.Experimental.Rendering.RenderGraphModule;
using Utilities;

namespace UnityEngine.Rendering.HighDefinition
{
    public partial class HDRenderPipeline : RenderPipeline
    {
        #region Default Settings
        internal static HDRenderPipelineAsset defaultAsset
            => GraphicsSettings.renderPipelineAsset is HDRenderPipelineAsset hdrpAsset ? hdrpAsset : null;

        internal static HDRenderPipelineAsset currentAsset
            => GraphicsSettings.currentRenderPipeline is HDRenderPipelineAsset hdrpAsset ? hdrpAsset : null;

        private static Volume s_DefaultVolume = null;
        static VolumeProfile defaultVolumeProfile
            => defaultAsset?.defaultVolumeProfile;

        static HDRenderPipeline()
        {
#if UNITY_EDITOR
            UnityEditor.AssemblyReloadEvents.beforeAssemblyReload += () =>
            {
                if (s_DefaultVolume != null && !s_DefaultVolume.Equals(null))
                {
                    CoreUtils.Destroy(s_DefaultVolume.gameObject);
                    s_DefaultVolume = null;
                }
            };
#endif
        }

        static Volume GetOrCreateDefaultVolume()
        {
            if (s_DefaultVolume == null || s_DefaultVolume.Equals(null))
            {
                var go = new GameObject("Default Volume") { hideFlags = HideFlags.HideAndDontSave };
                s_DefaultVolume = go.AddComponent<Volume>();
                s_DefaultVolume.isGlobal = true;
                s_DefaultVolume.priority = float.MinValue;
                s_DefaultVolume.sharedProfile = defaultVolumeProfile;
            }
            if (
                // In case the asset was deleted or the reference removed
                s_DefaultVolume.sharedProfile == null || s_DefaultVolume.sharedProfile.Equals(null)
#if UNITY_EDITOR

                // In case the serialization recreated an empty volume sharedProfile

                || !UnityEditor.AssetDatabase.Contains(s_DefaultVolume.sharedProfile)
#endif
            )
                s_DefaultVolume.sharedProfile = defaultVolumeProfile;

            return s_DefaultVolume;
        }
        #endregion

        public const string k_ShaderTagName = "HDRenderPipeline";

        readonly HDRenderPipelineAsset m_Asset;
        internal HDRenderPipelineAsset asset { get { return m_Asset; } }
        readonly HDRenderPipelineAsset m_DefaultAsset;
        internal RenderPipelineResources defaultResources { get { return m_DefaultAsset.renderPipelineResources; } }

        internal RenderPipelineSettings currentPlatformRenderPipelineSettings { get { return m_Asset.currentPlatformRenderPipelineSettings; } }

        readonly RenderPipelineMaterial m_DeferredMaterial;
        readonly List<RenderPipelineMaterial> m_MaterialList = new List<RenderPipelineMaterial>();

        readonly GBufferManager m_GbufferManager;
        readonly DBufferManager m_DbufferManager;
        readonly SharedRTManager m_SharedRTManager = new SharedRTManager();
        internal SharedRTManager sharedRTManager { get { return m_SharedRTManager; } }

        readonly PostProcessSystem m_PostProcessSystem;
        readonly XRSystem m_XRSystem;

        bool m_FrameSettingsHistoryEnabled = false;

        /// <summary>
        /// This functions allows the user to have an approximation of the number of rays that were traced for a given frame.
        /// </summary>
        /// <param name="rayValues">Specifes which ray count value should be returned.</param>
        /// <returns>The approximated ray count for a frame</returns>
        public uint GetRaysPerFrame(RayCountValues rayValues) { return m_RayCountManager.GetRaysPerFrame(rayValues); }

        // Renderer Bake configuration can vary depends on if shadow mask is enabled or no
        PerObjectData m_CurrentRendererConfigurationBakedLighting = HDUtils.k_RendererConfigurationBakedLighting;
        MaterialPropertyBlock m_CopyDepthPropertyBlock = new MaterialPropertyBlock();
        Material m_CopyDepth;
        Material m_DownsampleDepthMaterial;
        Material m_UpsampleTransparency;
        GPUCopy m_GPUCopy;
        MipGenerator m_MipGenerator;
        BlueNoise m_BlueNoise;

        IBLFilterBSDF[] m_IBLFilterArray = null;

        ComputeShader m_ScreenSpaceReflectionsCS { get { return defaultResources.shaders.screenSpaceReflectionsCS; } }
        int m_SsrTracingKernel      = -1;
        int m_SsrReprojectionKernel = -1;

        Material m_ApplyDistortionMaterial;

        Material m_CameraMotionVectorsMaterial;
        Material m_DecalNormalBufferMaterial;

        // Debug material
        Material m_DebugViewMaterialGBuffer;
        Material m_DebugViewMaterialGBufferShadowMask;
        Material m_currentDebugViewMaterialGBuffer;
        Material m_DebugDisplayLatlong;
        Material m_DebugFullScreen;
        MaterialPropertyBlock m_DebugFullScreenPropertyBlock = new MaterialPropertyBlock();
        Material m_DebugColorPicker;
        Material m_ErrorMaterial;

        Material m_Blit;
        Material m_BlitTexArray;
        Material m_BlitTexArraySingleSlice;
        MaterialPropertyBlock m_BlitPropertyBlock = new MaterialPropertyBlock();


        RenderTargetIdentifier[] m_MRTCache2 = new RenderTargetIdentifier[2];

        // 'm_CameraColorBuffer' does not contain diffuse lighting of SSS materials until the SSS pass. It is stored within 'm_CameraSssDiffuseLightingBuffer'.
        RTHandle m_CameraColorBuffer;
        RTHandle m_OpaqueAtmosphericScatteringBuffer; // Necessary to perform dual-source (polychromatic alpha) blending which is not supported by Unity
        RTHandle m_CameraSssDiffuseLightingBuffer;

        RTHandle m_ContactShadowBuffer;
        RTHandle m_ScreenSpaceShadowsBuffer;
        RTHandle m_DistortionBuffer;

        RTHandle m_LowResTransparentBuffer;

        // TODO: remove me, I am just a temporary debug texture. :-)
        // RTHandle m_SsrDebugTexture;
        RTHandle m_SsrHitPointTexture;
        RTHandle m_SsrLightingTexture;
        // MSAA Versions of regular textures
        RTHandle m_CameraColorMSAABuffer;
        RTHandle m_OpaqueAtmosphericScatteringMSAABuffer;  // Necessary to perform dual-source (polychromatic alpha) blending which is not supported by Unity
        RTHandle m_CameraSssDiffuseLightingMSAABuffer;

        Lazy<RTHandle> m_CustomPassColorBuffer;
        Lazy<RTHandle> m_CustomPassDepthBuffer;

        // The current MSAA count
        MSAASamples m_MSAASamples;

        // The pass "SRPDefaultUnlit" is a fall back to legacy unlit rendering and is required to support unity 2d + unity UI that render in the scene.
        ShaderTagId[] m_ForwardAndForwardOnlyPassNames = { HDShaderPassNames.s_ForwardOnlyName, HDShaderPassNames.s_ForwardName, HDShaderPassNames.s_SRPDefaultUnlitName };
        ShaderTagId[] m_ForwardOnlyPassNames = { HDShaderPassNames.s_ForwardOnlyName, HDShaderPassNames.s_SRPDefaultUnlitName };

        ShaderTagId[] m_AllTransparentPassNames = {  HDShaderPassNames.s_TransparentBackfaceName,
                                                        HDShaderPassNames.s_ForwardOnlyName,
                                                        HDShaderPassNames.s_ForwardName,
                                                        HDShaderPassNames.s_SRPDefaultUnlitName };

        ShaderTagId[] m_TransparentNoBackfaceNames = {  HDShaderPassNames.s_ForwardOnlyName,
                                                        HDShaderPassNames.s_ForwardName,
                                                        HDShaderPassNames.s_SRPDefaultUnlitName };


        ShaderTagId[] m_AllForwardOpaquePassNames = {    HDShaderPassNames.s_ForwardOnlyName,
                                                            HDShaderPassNames.s_ForwardName,
                                                            HDShaderPassNames.s_SRPDefaultUnlitName };

        ShaderTagId[] m_DepthOnlyAndDepthForwardOnlyPassNames = { HDShaderPassNames.s_DepthForwardOnlyName, HDShaderPassNames.s_DepthOnlyName };
        ShaderTagId[] m_DepthForwardOnlyPassNames = { HDShaderPassNames.s_DepthForwardOnlyName };
        ShaderTagId[] m_DepthOnlyPassNames = { HDShaderPassNames.s_DepthOnlyName };
        ShaderTagId[] m_TransparentDepthPrepassNames = { HDShaderPassNames.s_TransparentDepthPrepassName };
        ShaderTagId[] m_TransparentDepthPostpassNames = { HDShaderPassNames.s_TransparentDepthPostpassName };
        ShaderTagId[] m_ForwardErrorPassNames = { HDShaderPassNames.s_AlwaysName, HDShaderPassNames.s_ForwardBaseName, HDShaderPassNames.s_DeferredName, HDShaderPassNames.s_PrepassBaseName, HDShaderPassNames.s_VertexName, HDShaderPassNames.s_VertexLMRGBMName, HDShaderPassNames.s_VertexLMName };
        ShaderTagId[] m_DecalsEmissivePassNames = { HDShaderPassNames.s_MeshDecalsForwardEmissiveName, HDShaderPassNames.s_ShaderGraphMeshDecalsForwardEmissiveName };
        ShaderTagId[] m_SinglePassName = new ShaderTagId[1];
        ShaderTagId[] m_Decals4RTPassNames = { HDShaderPassNames.s_MeshDecalsMName , HDShaderPassNames.s_MeshDecalsAOName , HDShaderPassNames.s_MeshDecalsMAOName, HDShaderPassNames.s_MeshDecalsSName ,
                                                HDShaderPassNames.s_MeshDecalsMSName, HDShaderPassNames.s_MeshDecalsAOSName, HDShaderPassNames.s_MeshDecalsMAOSName, HDShaderPassNames.s_ShaderGraphMeshDecalsName4RT};
        ShaderTagId[] m_Decals3RTPassNames = { HDShaderPassNames.s_MeshDecals3RTName , HDShaderPassNames.s_ShaderGraphMeshDecalsName3RT };


        // Stencil usage in HDRenderPipeline.
        // Currently we use only 2 bits to identify the kind of lighting that is expected from the render pipeline
        // Usage is define in LightDefinitions.cs
        [Flags]
        internal enum StencilBitMask
        {
            Clear                           = 0,    // 0x0
            LightingMask                    = 3,    // 0x7  - 2 bit - Lifetime: GBuffer/Forward - SSSSS
            // Free slot 4
            // Note: If required, the usage Decals / DecalsForwardOutputNormalBuffer could be fit at same location as LightingMask as they have a non overlapped lifetime
            Decals                          = 8,    // 0x8  - 1 bit - Lifetime: DBuffer - Patch normal buffer   (This bit is cleared to 0 after Patch normal buffer)
            DecalsForwardOutputNormalBuffer = 16,   // 0x10 - 1 bit - Lifetime: DBuffer - Patch normal buffer   (This bit is cleared to 0 after Patch normal buffer)
            ExcludeFromTAA                  = 16,   // 0x10 - 1 bit - Lifetime: Transparent rendering -TAA
            DoesntReceiveSSR                = 32,   // 0x20 - 1 bit - Lifetime: DethPrepass - SSR
            DistortionVectors               = 64,   // 0x40 - 1 bit - Lifetime: Accumulate distortion - Apply distortion (This bit is cleared to 0 after Apply distortion pass)
            SMAA                            = 64,   // 0x40 - 1 bit - Lifetime: SMAA EdgeDetection - SMAA BlendWeight.
            ObjectMotionVectors             = 128,  // 0x80 - 1 bit - Lifetime: Object motion vector pass - Camera motion vector (This bit is cleared to 0 after Camera motion vector pass)
            All                             = 255   // 0xFF - 8 bit
        }

        RenderStateBlock m_DepthStateOpaque;

        // Detect when windows size is changing
        int m_MaxCameraWidth;
        int m_MaxCameraHeight;

        // Use to detect frame changes
        int m_FrameCount;
        float m_LastTime, m_Time;

        GraphicsFormat GetColorBufferFormat()
            => (GraphicsFormat)m_Asset.currentPlatformRenderPipelineSettings.colorBufferFormat;

        GraphicsFormat GetCustomBufferFormat()
            => (GraphicsFormat)m_Asset.currentPlatformRenderPipelineSettings.customBufferFormat;

        internal int GetDecalAtlasMipCount()
        {
            int highestDim = Math.Max(currentPlatformRenderPipelineSettings.decalSettings.atlasWidth, currentPlatformRenderPipelineSettings.decalSettings.atlasHeight);
            return (int)Math.Log(highestDim, 2);
        }

        internal int GetMaxScreenSpaceShadows()
        {
            return currentPlatformRenderPipelineSettings.hdShadowInitParams.supportScreenSpaceShadows ? currentPlatformRenderPipelineSettings.hdShadowInitParams.maxScreenSpaceShadows : 0;
        }

        readonly SkyManager m_SkyManager = new SkyManager();
        readonly AmbientOcclusionSystem m_AmbientOcclusionSystem;

        // Debugging
        MaterialPropertyBlock m_SharedPropertyBlock = new MaterialPropertyBlock();
        DebugDisplaySettings m_DebugDisplaySettings = new DebugDisplaySettings();
        public DebugDisplaySettings debugDisplaySettings { get { return m_DebugDisplaySettings; } }
        static DebugDisplaySettings s_NeutralDebugDisplaySettings = new DebugDisplaySettings();
        internal DebugDisplaySettings m_CurrentDebugDisplaySettings;
        RTHandle                        m_DebugColorPickerBuffer;
        RTHandle                        m_DebugFullScreenTempBuffer;
        // This target is only used in Dev builds as an intermediate destination for post process and where debug rendering will be done.
        RTHandle                        m_IntermediateAfterPostProcessBuffer;
        // We need this flag because otherwise if no full screen debug is pushed (like for example if the corresponding pass is disabled), when we render the result in RenderDebug m_DebugFullScreenTempBuffer will contain potential garbage
        bool                            m_FullScreenDebugPushed;
        bool                            m_ValidAPI; // False by default mean we render normally, true mean we don't render anything
        bool                            m_IsDepthBufferCopyValid;
        RenderTexture                   m_TemporaryTargetForCubemaps;

        private CameraCache<(Transform viewer, HDProbe probe, int face)> m_ProbeCameraCache = new
            CameraCache<(Transform viewer, HDProbe probe, int face)>();

        RenderTargetIdentifier[] m_MRTTransparentMotionVec;
        RenderTargetIdentifier[] m_MRTWithSSS = new RenderTargetIdentifier[3]; // Specular, diffuse, sss buffer;
        RenderTargetIdentifier[] mMRTSingle = new RenderTargetIdentifier[1];
        string m_ForwardPassProfileName;

        internal Material GetBlitMaterial(bool useTexArray, bool singleSlice) { return useTexArray ? (singleSlice ? m_BlitTexArraySingleSlice : m_BlitTexArray) : m_Blit; }

        ComputeBuffer m_DepthPyramidMipLevelOffsetsBuffer = null;

        ScriptableCullingParameters frozenCullingParams;
        bool frozenCullingParamAvailable = false;

        internal bool showCascade
        {
            get => m_CurrentDebugDisplaySettings.GetDebugLightingMode() == DebugLightingMode.VisualizeCascade;
            set
            {
                if (value)
                    m_CurrentDebugDisplaySettings.SetDebugLightingMode(DebugLightingMode.VisualizeCascade);
                else
                    m_CurrentDebugDisplaySettings.SetDebugLightingMode(DebugLightingMode.None);
            }
        }

        // RENDER GRAPH
        RenderGraph             m_RenderGraph;

        // MSAA resolve materials
        Material m_ColorResolveMaterial = null;

        // Flag that defines if ray tracing is supported by the current asset and platform
        bool m_RayTracingSupported = false;
        public bool rayTracingSupported { get { return m_RayTracingSupported; } }


#if UNITY_EDITOR
        bool m_ResourcesInitialized = false;
#endif

        public HDRenderPipeline(HDRenderPipelineAsset asset, HDRenderPipelineAsset defaultAsset)
        {
            m_Asset = asset;
            m_DefaultAsset = defaultAsset;
            HDProbeSystem.Parameters = asset.reflectionSystemParameters;

            DebugManager.instance.RefreshEditor();

            m_ValidAPI = true;

            if (!SetRenderingFeatures())
            {
                m_ValidAPI = false;

                return;
            }

            // The first thing we need to do is to set the defines that depend on the render pipeline settings
            m_RayTracingSupported = AggreateRayTracingSupport(m_Asset.currentPlatformRenderPipelineSettings);

#if UNITY_EDITOR
            m_Asset.EvaluateSettings();

            UpgradeResourcesIfNeeded();

            //In case we are loading element in the asset pipeline (occurs when library is not fully constructed) the creation of the HDRenderPipeline is done at a time we cannot access resources.
            //So in this case, the reloader would fail and the resources cannot be validated. So skip validation here.
            //The HDRenderPipeline will be reconstructed in a few frame which will fix this issue.
            if (HDRenderPipeline.defaultAsset.renderPipelineResources == null
                || HDRenderPipeline.defaultAsset.renderPipelineEditorResources == null
                || (m_RayTracingSupported && HDRenderPipeline.defaultAsset.renderPipelineRayTracingResources == null))
                return;
            else
                m_ResourcesInitialized = true;

            ValidateResources();
#endif

            // Initial state of the RTHandle system.
            // Tells the system that we will require MSAA or not so that we can avoid wasteful render texture allocation.
            // TODO: Might want to initialize to at least the window resolution to avoid un-necessary re-alloc in the player
            RTHandles.Initialize(1, 1, m_Asset.currentPlatformRenderPipelineSettings.supportMSAA, m_Asset.currentPlatformRenderPipelineSettings.msaaSampleCount);

            m_XRSystem = new XRSystem(asset.renderPipelineResources.shaders);
            m_GPUCopy = new GPUCopy(defaultResources.shaders.copyChannelCS);

            m_MipGenerator = new MipGenerator(defaultResources);
            m_BlueNoise = new BlueNoise(defaultResources);

            EncodeBC6H.DefaultInstance = EncodeBC6H.DefaultInstance ?? new EncodeBC6H(defaultResources.shaders.encodeBC6HCS);

            // Scan material list and assign it
            m_MaterialList = HDUtils.GetRenderPipelineMaterialList();
            // Find first material that have non 0 Gbuffer count and assign it as deferredMaterial
            m_DeferredMaterial = null;
            foreach (var material in m_MaterialList)
            {
                if (material.IsDefferedMaterial())
                    m_DeferredMaterial = material;
            }

            // TODO: Handle the case of no Gbuffer material
            // TODO: I comment the assert here because m_DeferredMaterial for whatever reasons contain the correct class but with a "null" in the name instead of the real name and then trigger the assert
            // whereas it work. Don't know what is happening, DebugDisplay use the same code and name is correct there.
            // Debug.Assert(m_DeferredMaterial != null);

            m_GbufferManager = new GBufferManager(asset, m_DeferredMaterial);
            m_DbufferManager = new DBufferManager();
            m_DbufferManager.InitializeHDRPResouces(asset);

            m_SharedRTManager.Build(asset);
            m_PostProcessSystem = new PostProcessSystem(asset, defaultResources);
            m_AmbientOcclusionSystem = new AmbientOcclusionSystem(asset, defaultResources);

            // Initialize various compute shader resources
            m_SsrTracingKernel      = m_ScreenSpaceReflectionsCS.FindKernel("ScreenSpaceReflectionsTracing");
            m_SsrReprojectionKernel = m_ScreenSpaceReflectionsCS.FindKernel("ScreenSpaceReflectionsReprojection");

            // General material
            m_CameraMotionVectorsMaterial = CoreUtils.CreateEngineMaterial(defaultResources.shaders.cameraMotionVectorsPS);
            m_DecalNormalBufferMaterial = CoreUtils.CreateEngineMaterial(defaultResources.shaders.decalNormalBufferPS);

            m_CopyDepth = CoreUtils.CreateEngineMaterial(defaultResources.shaders.copyDepthBufferPS);
            m_DownsampleDepthMaterial = CoreUtils.CreateEngineMaterial(defaultResources.shaders.downsampleDepthPS);
            m_UpsampleTransparency = CoreUtils.CreateEngineMaterial(defaultResources.shaders.upsampleTransparentPS);

            m_ApplyDistortionMaterial = CoreUtils.CreateEngineMaterial(defaultResources.shaders.applyDistortionPS);

            InitializeDebugMaterials();

            m_MaterialList.ForEach(material => material.Build(asset, defaultResources));

            if (m_Asset.currentPlatformRenderPipelineSettings.lightLoopSettings.supportFabricConvolution)
            {
                m_IBLFilterArray = new IBLFilterBSDF[2];
                m_IBLFilterArray[0] = new IBLFilterGGX(defaultResources, m_MipGenerator);
                m_IBLFilterArray[1] = new IBLFilterCharlie(defaultResources, m_MipGenerator);
            }
            else
            {
                m_IBLFilterArray = new IBLFilterBSDF[1];
                m_IBLFilterArray[0] = new IBLFilterGGX(defaultResources, m_MipGenerator);
            }

            InitializeLightLoop(m_IBLFilterArray);

            m_SkyManager.Build(asset, defaultResources, m_IBLFilterArray);

            InitializeVolumetricLighting();
            InitializeSubsurfaceScattering();

            m_DebugDisplaySettings.RegisterDebug();
#if UNITY_EDITOR
            // We don't need the debug of Scene View at runtime (each camera have its own debug settings)
            // All scene view will share the same FrameSettings for now as sometimes Dispose is called after
            // another instance of HDRenderPipeline constructor is called.

            Camera firstSceneViewCamera = UnityEditor.SceneView.sceneViews.Count > 0 ? (UnityEditor.SceneView.sceneViews[0] as UnityEditor.SceneView).camera : null;
            if (firstSceneViewCamera != null)
            {
                var history = FrameSettingsHistory.RegisterDebug(null, true);
                DebugManager.instance.RegisterData(history);
            }
#endif

            m_DepthPyramidMipLevelOffsetsBuffer = new ComputeBuffer(15, sizeof(int) * 2);

            InitializeRenderTextures();

            // For debugging
            MousePositionDebug.instance.Build();

            InitializeRenderStateBlocks();

            // Keep track of the original msaa sample value
            // TODO : Bind this directly to the debug menu instead of having an intermediate value
            m_MSAASamples = m_Asset ? m_Asset.currentPlatformRenderPipelineSettings.msaaSampleCount : MSAASamples.None;

            // Propagate it to the debug menu
            m_DebugDisplaySettings.data.msaaSamples = m_MSAASamples;

            m_MRTTransparentMotionVec = new RenderTargetIdentifier[2];

            if (m_RayTracingSupported)
            {
                InitRayTracingManager();
                InitRayTracedReflections();
                InitRayTracedIndirectDiffuse();
                InitRaytracingDeferred();
                InitRecursiveRenderer();
                InitPathTracing();

                m_AmbientOcclusionSystem.InitRaytracing(this);
            }

            // Initialize screen space shadows
            InitializeScreenSpaceShadows();

            CameraCaptureBridge.enabled = true;

            // Render Graph
            m_RenderGraph = new RenderGraph(m_Asset.currentPlatformRenderPipelineSettings.supportMSAA, m_MSAASamples);
            m_RenderGraph.RegisterDebug();

            InitializePrepass(m_Asset);
            m_ColorResolveMaterial = CoreUtils.CreateEngineMaterial(asset.renderPipelineResources.shaders.colorResolvePS);
        }

#if UNITY_EDITOR
        void UpgradeResourcesIfNeeded()
        {
            // The first thing we need to do is to set the defines that depend on the render pipeline settings
            m_Asset.EvaluateSettings();

            // Check that the serialized Resources are not broken
            if (HDRenderPipeline.defaultAsset.renderPipelineResources == null)
                HDRenderPipeline.defaultAsset.renderPipelineResources
                    = UnityEditor.AssetDatabase.LoadAssetAtPath<RenderPipelineResources>(HDUtils.GetHDRenderPipelinePath() + "Runtime/RenderPipelineResources/HDRenderPipelineResources.asset");
			ResourceReloader.ReloadAllNullIn(HDRenderPipeline.defaultAsset.renderPipelineResources, HDUtils.GetHDRenderPipelinePath());

            if (m_RayTracingSupported)
            {
                if (HDRenderPipeline.defaultAsset.renderPipelineRayTracingResources == null)
                    HDRenderPipeline.defaultAsset.renderPipelineRayTracingResources
                        = UnityEditor.AssetDatabase.LoadAssetAtPath<HDRenderPipelineRayTracingResources>(HDUtils.GetHDRenderPipelinePath() + "Runtime/RenderPipelineResources/HDRenderPipelineRayTracingResources.asset");
                ResourceReloader.ReloadAllNullIn(HDRenderPipeline.defaultAsset.renderPipelineRayTracingResources, HDUtils.GetHDRenderPipelinePath());
            }
            else
            {
                // If ray tracing is not enabled we do not want to have ray tracing resources referenced
                HDRenderPipeline.defaultAsset.renderPipelineRayTracingResources = null;
            }

            if (HDRenderPipeline.defaultAsset.renderPipelineEditorResources == null)
                HDRenderPipeline.defaultAsset.renderPipelineEditorResources
                    = UnityEditor.AssetDatabase.LoadAssetAtPath<HDRenderPipelineEditorResources>(HDUtils.GetHDRenderPipelinePath() + "Editor/RenderPipelineResources/HDRenderPipelineEditorResources.asset");
            ResourceReloader.ReloadAllNullIn(HDRenderPipeline.defaultAsset.renderPipelineEditorResources, HDUtils.GetHDRenderPipelinePath());

            // Upgrade the resources (re-import every references in RenderPipelineResources) if the resource version mismatches
            // It's done here because we know every HDRP assets have been imported before
            HDRenderPipeline.defaultAsset.renderPipelineResources?.UpgradeIfNeeded();
        }

        void ValidateResources()
        {
            var resources = HDRenderPipeline.defaultAsset.renderPipelineResources;

            // We iterate over all compute shader to verify if they are all compiled, if it's not the case
            // then we throw an exception to avoid allocating resources and crashing later on by using a null
            // compute kernel.
            foreach (var computeShader in resources.shaders.GetAllComputeShaders())
            {
                foreach (var message in UnityEditor.ShaderUtil.GetComputeShaderMessages(computeShader))
                {
                    if (message.severity == UnityEditor.Rendering.ShaderCompilerMessageSeverity.Error)
                    {
                        // Will be catched by the try in HDRenderPipelineAsset.CreatePipeline()
                        throw new Exception(String.Format(
                            "Compute Shader compilation error on platform {0} in file {1}:{2}: {3}{4}\n" +
                            "HDRP will not run until the error is fixed.\n",
                            message.platform, message.file, message.line, message.message, message.messageDetails
                        ));
                    }
                }
            }
        }

#endif

        void InitializeRenderTextures()
        {
            RenderPipelineSettings settings = m_Asset.currentPlatformRenderPipelineSettings;

            if (settings.supportedLitShaderMode != RenderPipelineSettings.SupportedLitShaderMode.ForwardOnly)
                m_GbufferManager.CreateBuffers();

            if (settings.supportDecals)
                m_DbufferManager.CreateBuffers();

            InitSSSBuffers();
            m_SharedRTManager.InitSharedBuffers(m_GbufferManager, m_Asset.currentPlatformRenderPipelineSettings, defaultResources);

            m_CameraColorBuffer = RTHandles.Alloc(Vector2.one, TextureXR.slices, dimension: TextureXR.dimension, colorFormat: GetColorBufferFormat(), enableRandomWrite: true, useMipMap: false, useDynamicScale: true, name: "CameraColor");
            m_OpaqueAtmosphericScatteringBuffer = RTHandles.Alloc(Vector2.one, TextureXR.slices, dimension: TextureXR.dimension, colorFormat: GetColorBufferFormat(), enableRandomWrite: true, useMipMap: false, useDynamicScale: true, name: "OpaqueAtmosphericScattering");
            m_CameraSssDiffuseLightingBuffer = RTHandles.Alloc(Vector2.one, TextureXR.slices, dimension: TextureXR.dimension, colorFormat: GraphicsFormat.B10G11R11_UFloatPack32, enableRandomWrite: true, useDynamicScale: true, name: "CameraSSSDiffuseLighting");

            if (settings.supportCustomPass)
            {
                m_CustomPassColorBuffer = new Lazy<RTHandle>(() => RTHandles.Alloc(Vector2.one, TextureXR.slices, dimension: TextureXR.dimension, colorFormat: GetCustomBufferFormat(), enableRandomWrite: true, useDynamicScale: true, name: "CustomPassColorBuffer"));
                m_CustomPassDepthBuffer = new Lazy<RTHandle>(() => RTHandles.Alloc(Vector2.one, TextureXR.slices, dimension: TextureXR.dimension, colorFormat: GraphicsFormat.R32_UInt, enableRandomWrite: true, useDynamicScale: true, isShadowMap: true, name: "CustomPassDepthBuffer", depthBufferBits: DepthBits.Depth32));
            }

            m_DistortionBuffer = RTHandles.Alloc(Vector2.one, TextureXR.slices, dimension: TextureXR.dimension, colorFormat: Builtin.GetDistortionBufferFormat(), useDynamicScale: true, name: "Distortion");

            m_ContactShadowBuffer = RTHandles.Alloc(Vector2.one, TextureXR.slices, dimension: TextureXR.dimension, colorFormat: GraphicsFormat.R32_UInt, enableRandomWrite: true, useDynamicScale: true, name: "ContactShadowsBuffer");

            if (m_Asset.currentPlatformRenderPipelineSettings.lowresTransparentSettings.enabled)
            {
                // We need R16G16B16A16_SFloat as we need a proper alpha channel for compositing.
                m_LowResTransparentBuffer = RTHandles.Alloc(Vector2.one * 0.5f, TextureXR.slices, dimension: TextureXR.dimension, colorFormat: GraphicsFormat.R16G16B16A16_SFloat, enableRandomWrite: true, useDynamicScale: true, name: "Low res transparent");
            }

            if (settings.supportSSR)
            {
                // m_SsrDebugTexture    = RTHandles.Alloc(Vector2.one, TextureXR.slices, dimension: TextureXR.dimension, colorFormat: RenderTextureFormat.ARGBFloat, sRGB: false, enableRandomWrite: true, useDynamicScale: true, name: "SSR_Debug_Texture");
                m_SsrHitPointTexture = RTHandles.Alloc(Vector2.one, TextureXR.slices, dimension: TextureXR.dimension, colorFormat: GraphicsFormat.R16G16_UNorm, enableRandomWrite: true, useDynamicScale: true, name: "SSR_Hit_Point_Texture");
                m_SsrLightingTexture = RTHandles.Alloc(Vector2.one, TextureXR.slices, dimension: TextureXR.dimension, colorFormat: GraphicsFormat.R16G16B16A16_SFloat, enableRandomWrite: true, useDynamicScale: true, name: "SSR_Lighting_Texture");
            }

            // Let's create the MSAA textures
            if (m_Asset.currentPlatformRenderPipelineSettings.supportMSAA)
            {
                m_CameraColorMSAABuffer = RTHandles.Alloc(Vector2.one, TextureXR.slices, dimension: TextureXR.dimension, colorFormat: GetColorBufferFormat(), bindTextureMS: true, enableMSAA: true, useDynamicScale: true, name: "CameraColorMSAA");
                m_OpaqueAtmosphericScatteringMSAABuffer = RTHandles.Alloc(Vector2.one, TextureXR.slices, dimension: TextureXR.dimension, colorFormat: GetColorBufferFormat(), bindTextureMS: true, enableMSAA: true, useDynamicScale: true, name: "OpaqueAtmosphericScatteringMSAA");
                m_CameraSssDiffuseLightingMSAABuffer = RTHandles.Alloc(Vector2.one, TextureXR.slices, dimension: TextureXR.dimension, colorFormat: GetColorBufferFormat(), bindTextureMS: true, enableMSAA: true, useDynamicScale: true, name: "CameraSSSDiffuseLightingMSAA");
            }
        }

        void GetOrCreateDebugTextures()
        {
            //Debug.isDebugBuild can be changed during DoBuildPlayer, these allocation has to be check on every frames
            //TODO : Clean this with the RenderGraph system
            if (Debug.isDebugBuild && m_DebugColorPickerBuffer == null && m_DebugFullScreenTempBuffer == null)
            {
                m_DebugColorPickerBuffer = RTHandles.Alloc(Vector2.one, filterMode: FilterMode.Point, colorFormat: GraphicsFormat.R16G16B16A16_SFloat, useDynamicScale: true, name: "DebugColorPicker");
                m_DebugFullScreenTempBuffer = RTHandles.Alloc(Vector2.one, TextureXR.slices, dimension: TextureXR.dimension, colorFormat: GraphicsFormat.R16G16B16A16_SFloat, useDynamicScale: true, name: "DebugFullScreen");
            }

            if (m_IntermediateAfterPostProcessBuffer == null)
            {
                // We always need this target because there could be a custom pass in after post process mode.
                // In that case, we need to do the flip y after this pass.
                m_IntermediateAfterPostProcessBuffer = RTHandles.Alloc(Vector2.one, TextureXR.slices, dimension: TextureXR.dimension, colorFormat: GetColorBufferFormat(), useDynamicScale: true, name: "AfterPostProcess"); // Needs to be FP16 because output target might be HDR
            }
        }

        void DestroyRenderTextures()
        {
            m_GbufferManager.DestroyBuffers();
            m_DbufferManager.DestroyBuffers();
            m_MipGenerator.Release();

            RTHandles.Release(m_CameraColorBuffer);
            if (m_CustomPassColorBuffer.IsValueCreated)
                RTHandles.Release(m_CustomPassColorBuffer.Value);
            if (m_CustomPassDepthBuffer.IsValueCreated)
                RTHandles.Release(m_CustomPassDepthBuffer.Value);
            RTHandles.Release(m_OpaqueAtmosphericScatteringBuffer);
            RTHandles.Release(m_CameraSssDiffuseLightingBuffer);

            RTHandles.Release(m_DistortionBuffer);
            RTHandles.Release(m_ContactShadowBuffer);

            RTHandles.Release(m_LowResTransparentBuffer);

            // RTHandles.Release(m_SsrDebugTexture);
            RTHandles.Release(m_SsrHitPointTexture);
            RTHandles.Release(m_SsrLightingTexture);

            RTHandles.Release(m_DebugColorPickerBuffer);
            RTHandles.Release(m_DebugFullScreenTempBuffer);
            RTHandles.Release(m_IntermediateAfterPostProcessBuffer);

            RTHandles.Release(m_CameraColorMSAABuffer);
            RTHandles.Release(m_OpaqueAtmosphericScatteringMSAABuffer);
            RTHandles.Release(m_CameraSssDiffuseLightingMSAABuffer);
        }

        bool SetRenderingFeatures()
        {
            // Set sub-shader pipeline tag
            Shader.globalRenderPipeline = "HDRenderPipeline";

            // HD use specific GraphicsSettings
            GraphicsSettings.lightsUseLinearIntensity = true;
            GraphicsSettings.lightsUseColorTemperature = true;

            GraphicsSettings.useScriptableRenderPipelineBatching = m_Asset.enableSRPBatcher;

            SupportedRenderingFeatures.active = new SupportedRenderingFeatures()
            {
                reflectionProbeModes = SupportedRenderingFeatures.ReflectionProbeModes.Rotation,
                defaultMixedLightingModes = SupportedRenderingFeatures.LightmapMixedBakeModes.IndirectOnly,
                mixedLightingModes = SupportedRenderingFeatures.LightmapMixedBakeModes.IndirectOnly | SupportedRenderingFeatures.LightmapMixedBakeModes.Shadowmask,
                lightmapBakeTypes = LightmapBakeType.Baked | LightmapBakeType.Mixed | LightmapBakeType.Realtime,
                lightmapsModes = LightmapsMode.NonDirectional | LightmapsMode.CombinedDirectional,
                lightProbeProxyVolumes = true,
                motionVectors = true,
                receiveShadows = false,
                reflectionProbes = true,
                rendererPriority = true,
                overridesFog = true,
                overridesOtherLightingSettings = true,
                editableMaterialRenderQueue = false
                // Enlighten is deprecated in 2019.3 and above
                , enlighten = false
            };

            Lightmapping.SetDelegate(GlobalIlluminationUtils.hdLightsDelegate);

#if UNITY_EDITOR
            SceneViewDrawMode.SetupDrawMode();

            if (UnityEditor.PlayerSettings.colorSpace == ColorSpace.Gamma)
            {
                Debug.LogError("High Definition Render Pipeline doesn't support Gamma mode, change to Linear mode (HDRP isn't set up properly. Go to Windows > RenderPipeline > HDRP Wizard to fix your settings).");
            }
#endif

            GraphicsDeviceType unsupportedDeviceType;
            if (!IsSupportedPlatform(out unsupportedDeviceType))
            {
                CoreUtils.DisplayUnsupportedAPIMessage(unsupportedDeviceType.ToString());

                // Display more information to the users when it should have use Metal instead of OpenGL
                if (SystemInfo.graphicsDeviceType.ToString().StartsWith("OpenGL"))
                {
                    if (SystemInfo.operatingSystem.StartsWith("Mac"))
                        CoreUtils.DisplayUnsupportedMessage("Use Metal API instead.");
                    else if (SystemInfo.operatingSystem.StartsWith("Windows"))
                        CoreUtils.DisplayUnsupportedMessage("Use Vulkan API instead.");
                }

                return false;
            }

            return true;
        }

        // Note: If you add new platform in this function, think about adding support when building the player to in HDRPCustomBuildProcessor.cs
        bool IsSupportedPlatform(out GraphicsDeviceType unsupportedGraphicDevice)
        {
            unsupportedGraphicDevice = SystemInfo.graphicsDeviceType;

            if (!SystemInfo.supportsComputeShaders)
                return false;

            if (!(defaultResources?.shaders.defaultPS?.isSupported ?? true))
                return false;

#if UNITY_EDITOR
            UnityEditor.BuildTarget activeBuildTarget = UnityEditor.EditorUserBuildSettings.activeBuildTarget;
            // If the build target matches the operating system of the editor
            if (SystemInfo.operatingSystemFamily == HDUtils.BuildTargetToOperatingSystemFamily(activeBuildTarget))
            {
                bool autoAPI = UnityEditor.PlayerSettings.GetUseDefaultGraphicsAPIs(activeBuildTarget);

                // then, there is two configuration possible:
                if (autoAPI)
                {
                    // if the graphic api is chosen automatically, then only the system's graphic device type matters
                    if (!HDUtils.IsSupportedGraphicDevice(SystemInfo.graphicsDeviceType))
                        return false;
                }
                else
                {
                    // otherwise, we need to iterate over every graphic api available in the list to track every non-supported APIs
                    return HDUtils.AreGraphicsAPIsSupported(activeBuildTarget, out unsupportedGraphicDevice);
                }
            }
            else // if the build target does not match the editor OS, then we have to check using the graphic api list
            {
                return HDUtils.AreGraphicsAPIsSupported(activeBuildTarget, out unsupportedGraphicDevice);
            }

            if (!HDUtils.IsSupportedBuildTarget(activeBuildTarget))
                return false;
#else
            if (!HDUtils.IsSupportedGraphicDevice(SystemInfo.graphicsDeviceType))
                return false;
#endif

            if (!HDUtils.IsOperatingSystemSupported(SystemInfo.operatingSystem))
                return false;

            return true;
        }

        void UnsetRenderingFeatures()
        {
            Shader.globalRenderPipeline = "";

            SupportedRenderingFeatures.active = new SupportedRenderingFeatures();

            // Reset srp batcher state just in case
            GraphicsSettings.useScriptableRenderPipelineBatching = false;

            Lightmapping.ResetDelegate();
        }

        void InitializeDebugMaterials()
        {
            m_DebugViewMaterialGBuffer = CoreUtils.CreateEngineMaterial(defaultResources.shaders.debugViewMaterialGBufferPS);
            m_DebugViewMaterialGBufferShadowMask = CoreUtils.CreateEngineMaterial(defaultResources.shaders.debugViewMaterialGBufferPS);
            m_DebugViewMaterialGBufferShadowMask.EnableKeyword("SHADOWS_SHADOWMASK");
            m_DebugDisplayLatlong = CoreUtils.CreateEngineMaterial(defaultResources.shaders.debugDisplayLatlongPS);
            m_DebugFullScreen = CoreUtils.CreateEngineMaterial(defaultResources.shaders.debugFullScreenPS);
            m_DebugColorPicker = CoreUtils.CreateEngineMaterial(defaultResources.shaders.debugColorPickerPS);
            m_Blit = CoreUtils.CreateEngineMaterial(defaultResources.shaders.blitPS);
            m_ErrorMaterial = CoreUtils.CreateEngineMaterial("Hidden/InternalErrorShader");

            // With texture array enabled, we still need the normal blit version for other systems like atlas
            if (TextureXR.useTexArray)
            {
                m_Blit.EnableKeyword("DISABLE_TEXTURE2D_X_ARRAY");
                m_BlitTexArray = CoreUtils.CreateEngineMaterial(defaultResources.shaders.blitPS);
                m_BlitTexArraySingleSlice = CoreUtils.CreateEngineMaterial(defaultResources.shaders.blitPS);
                m_BlitTexArraySingleSlice.EnableKeyword("BLIT_SINGLE_SLICE");
            }
        }

        void InitializeRenderStateBlocks()
        {
            m_DepthStateOpaque = new RenderStateBlock
            {
                depthState = new DepthState(true, CompareFunction.LessEqual),
                mask = RenderStateMask.Depth
            };
        }

        protected override void Dispose(bool disposing)
        {
            DisposeProbeCameraPool();

            UnsetRenderingFeatures();

            if (!m_ValidAPI)
                return;

#if UNITY_EDITOR
            if (!m_ResourcesInitialized)
                return;
#endif

            base.Dispose(disposing);

            ReleaseScreenSpaceShadows();

            if (m_RayTracingSupported)
            {
                ReleaseRecursiveRenderer();
                ReleaseRayTracingDeferred();
                ReleaseRayTracedIndirectDiffuse();
                ReleaseRayTracedReflections();
                ReleasePathTracing();
                ReleaseRayTracingManager();
            }
            m_DebugDisplaySettings.UnregisterDebug();

            CleanupLightLoop();

            // For debugging
            MousePositionDebug.instance.Cleanup();

            DecalSystem.instance.Cleanup();

            m_MaterialList.ForEach(material => material.Cleanup());

            CoreUtils.Destroy(m_CameraMotionVectorsMaterial);
            CoreUtils.Destroy(m_DecalNormalBufferMaterial);

            CoreUtils.Destroy(m_DebugViewMaterialGBuffer);
            CoreUtils.Destroy(m_DebugViewMaterialGBufferShadowMask);
            CoreUtils.Destroy(m_DebugDisplayLatlong);
            CoreUtils.Destroy(m_DebugFullScreen);
            CoreUtils.Destroy(m_DebugColorPicker);
            CoreUtils.Destroy(m_Blit);
            CoreUtils.Destroy(m_BlitTexArray);
            CoreUtils.Destroy(m_BlitTexArraySingleSlice);
            CoreUtils.Destroy(m_CopyDepth);
            CoreUtils.Destroy(m_ErrorMaterial);
            CoreUtils.Destroy(m_DownsampleDepthMaterial);
            CoreUtils.Destroy(m_UpsampleTransparency);

            CleanupSubsurfaceScattering();
            m_SharedRTManager.Cleanup();
            m_XRSystem.Cleanup();
            m_SkyManager.Cleanup();
            CleanupVolumetricLighting();

            for(int bsdfIdx = 0; bsdfIdx < m_IBLFilterArray.Length; ++bsdfIdx)
            {
                m_IBLFilterArray[bsdfIdx].Cleanup();
            }

            m_PostProcessSystem.Cleanup();
            m_AmbientOcclusionSystem.Cleanup();
            m_BlueNoise.Cleanup();

            HDCamera.ClearAll();

            DestroyRenderTextures();
            CullingGroupManager.instance.Cleanup();

            CoreUtils.SafeRelease(m_DepthPyramidMipLevelOffsetsBuffer);

            CustomPassVolume.Cleanup();

            // RenderGraph
            m_RenderGraph.Cleanup();
            m_RenderGraph.UnRegisterDebug();
            CleanupPrepass();
            CoreUtils.Destroy(m_ColorResolveMaterial);


#if UNITY_EDITOR
            SceneViewDrawMode.ResetDrawMode();

            // Do not attempt to unregister SceneView FrameSettings. It is shared amongst every scene view and take only a little place.
            // For removing it, you should be sure that Dispose could never be called after the constructor of another instance of this SRP.
            // Also, at the moment, applying change to hdrpAsset cause the SRP to be Disposed and Constructed again.
            // Not always in that order.
#endif

            // Dispose m_ProbeCameraPool properly
            void DisposeProbeCameraPool()
            {
#if UNITY_EDITOR
                // Special case here: when the HDRP asset is modified in the Editor,
                //   it is disposed during an `OnValidate` call.
                //   But during `OnValidate` call, game object must not be destroyed.
                //   So, only when this method was called during an `OnValidate` call, the destruction of the
                //   pool is delayed, otherwise, it is destroyed as usual with `CoreUtils.Destroy`
                var isInOnValidate = false;
                isInOnValidate = new StackTrace().ToString().Contains("OnValidate");
                if (isInOnValidate)
                {
                    var pool = m_ProbeCameraCache;
                    UnityEditor.EditorApplication.delayCall += () => pool.Dispose();
                    m_ProbeCameraCache = null;
                }
                else
                {
#endif
                    m_ProbeCameraCache.Dispose();
                    m_ProbeCameraCache = null;
#if UNITY_EDITOR
                }
#endif
            }

            CameraCaptureBridge.enabled = false;
        }


        void Resize(HDCamera hdCamera)
        {
            bool resolutionChanged = (hdCamera.actualWidth > m_MaxCameraWidth) || (hdCamera.actualHeight > m_MaxCameraHeight);

            if (resolutionChanged || LightLoopNeedResize(hdCamera, m_TileAndClusterData))
            {
                // update recorded window resolution
                m_MaxCameraWidth = Mathf.Max(m_MaxCameraWidth, hdCamera.actualWidth);
                m_MaxCameraHeight = Mathf.Max(m_MaxCameraHeight, hdCamera.actualHeight);

                if (m_MaxCameraWidth > 0 && m_MaxCameraHeight > 0)
                {
                    LightLoopReleaseResolutionDependentBuffers();
                    m_DbufferManager.ReleaseResolutionDependentBuffers();
                }

                LightLoopAllocResolutionDependentBuffers(hdCamera, m_MaxCameraWidth, m_MaxCameraHeight);
                m_DbufferManager.AllocResolutionDependentBuffers(hdCamera, m_MaxCameraWidth, m_MaxCameraHeight);
            }
        }

        void PushGlobalParams(HDCamera hdCamera, CommandBuffer cmd)
        {
            using (new ProfilingSample(cmd, "Push Global Parameters", CustomSamplerId.PushGlobalParameters.GetSampler()))
            {
                // Set up UnityPerFrame CBuffer.
                PushSubsurfaceScatteringGlobalParams(hdCamera, cmd);

                PushDecalsGlobalParams(hdCamera, cmd);

                Fog.PushFogShaderParameters(hdCamera, cmd);

                PushVolumetricLightingGlobalParams(hdCamera, cmd, m_FrameCount);

                SetMicroShadowingSettings(cmd);

                HDShadowSettings shadowSettings = VolumeManager.instance.stack.GetComponent<HDShadowSettings>();
                cmd.SetGlobalFloat(HDShaderIDs._DirectionalTransmissionMultiplier, shadowSettings.directionalTransmissionMultiplier.value);

                m_AmbientOcclusionSystem.PushGlobalParameters(hdCamera, cmd);

                var ssRefraction = VolumeManager.instance.stack.GetComponent<ScreenSpaceRefraction>()
                    ?? ScreenSpaceRefraction.@default;
                ssRefraction.PushShaderParameters(cmd);

                // Set up UnityPerView CBuffer.
                hdCamera.SetupGlobalParams(cmd, m_Time, m_LastTime, m_FrameCount);

                cmd.SetGlobalVector(HDShaderIDs._IndirectLightingMultiplier, new Vector4(VolumeManager.instance.stack.GetComponent<IndirectLightingController>().indirectDiffuseIntensity.value, 0, 0, 0));

                // It will be overridden for transparent pass.
                cmd.SetGlobalInt(HDShaderIDs._ColorMaskTransparentVel, (int)UnityEngine.Rendering.ColorWriteMask.All);

                if (hdCamera.frameSettings.IsEnabled(FrameSettingsField.MotionVectors))
                {
                    var buf = m_SharedRTManager.GetMotionVectorsBuffer();

                    cmd.SetGlobalTexture(HDShaderIDs._CameraMotionVectorsTexture, buf);
                    cmd.SetGlobalVector( HDShaderIDs._CameraMotionVectorsSize, new Vector4(buf.referenceSize.x,
                                                                                           buf.referenceSize.y,
                                                                                           1.0f / buf.referenceSize.x,
                                                                                           1.0f / buf.referenceSize.y));
                    cmd.SetGlobalVector(HDShaderIDs._CameraMotionVectorsScale, new Vector4(buf.referenceSize.x / (float)buf.rt.width,
                                                                                           buf.referenceSize.y / (float)buf.rt.height));
                }
                else
                {
                    cmd.SetGlobalTexture(HDShaderIDs._CameraMotionVectorsTexture, TextureXR.GetBlackTexture());
                }

                // Light loop stuff...
                if (hdCamera.frameSettings.IsEnabled(FrameSettingsField.SSR))
                    cmd.SetGlobalTexture(HDShaderIDs._SsrLightingTexture, m_SsrLightingTexture);
                else
                    cmd.SetGlobalTexture(HDShaderIDs._SsrLightingTexture, TextureXR.GetClearTexture());

                // Off screen rendering is disabled for most of the frame by default.
                cmd.SetGlobalInt(HDShaderIDs._OffScreenRendering, 0);
                cmd.SetGlobalFloat(HDShaderIDs._ReplaceDiffuseForIndirect, hdCamera.frameSettings.IsEnabled(FrameSettingsField.ReplaceDiffuseForIndirect) ? 1.0f : 0.0f);
                cmd.SetGlobalInt(HDShaderIDs._EnableSkyReflection, hdCamera.frameSettings.IsEnabled(FrameSettingsField.SkyReflection) ? 1 : 0);

                m_SkyManager.SetGlobalSkyData(cmd, hdCamera);

                if (hdCamera.frameSettings.IsEnabled(FrameSettingsField.RayTracing))
                {
                    bool validIndirectDiffuse = ValidIndirectDiffuseState(hdCamera);
                    cmd.SetGlobalInt(HDShaderIDs._RaytracedIndirectDiffuse, validIndirectDiffuse ? 1 : 0);
                }
                cmd.SetGlobalFloat(HDShaderIDs._ContactShadowOpacity, m_ContactShadows.opacity.value);
            }
        }

        void CopyDepthBufferIfNeeded(HDCamera hdCamera, CommandBuffer cmd)
        {
            if (!m_IsDepthBufferCopyValid)
            {
                using (new ProfilingSample(cmd, "Copy depth buffer", CustomSamplerId.CopyDepthBuffer.GetSampler()))
                {
                    // TODO: maybe we don't actually need the top MIP level?
                    // That way we could avoid making the copy, and build the MIP hierarchy directly.
                    // The downside is that our SSR tracing accuracy would decrease a little bit.
                    // But since we never render SSR at full resolution, this may be acceptable.

                    // TODO: reading the depth buffer with a compute shader will cause it to decompress in place.
                    // On console, to preserve the depth test performance, we must NOT decompress the 'm_CameraDepthStencilBuffer' in place.
                    // We should call decompressDepthSurfaceToCopy() and decompress it to 'm_CameraDepthBufferMipChain'.
                    m_GPUCopy.SampleCopyChannel_xyzw2x(cmd, m_SharedRTManager.GetDepthStencilBuffer(), m_SharedRTManager.GetDepthTexture(), new Rendering.RectInt(0, 0, hdCamera.actualWidth, hdCamera.actualHeight));
                    // Depth texture is now ready, bind it.
                    cmd.SetGlobalTexture(HDShaderIDs._CameraDepthTexture, m_SharedRTManager.GetDepthTexture());
                }
                m_IsDepthBufferCopyValid = true;
            }
        }

        void SetMicroShadowingSettings(CommandBuffer cmd)
        {
            MicroShadowing microShadowingSettings = VolumeManager.instance.stack.GetComponent<MicroShadowing>();
            cmd.SetGlobalFloat(HDShaderIDs._MicroShadowOpacity, microShadowingSettings.enable.value ? microShadowingSettings.opacity.value : 0.0f);
        }

        void ConfigureKeywords(bool enableBakeShadowMask, HDCamera hdCamera, CommandBuffer cmd)
        {
            // Globally enable (for GBuffer shader and forward lit (opaque and transparent) the keyword SHADOWS_SHADOWMASK
            CoreUtils.SetKeyword(cmd, "SHADOWS_SHADOWMASK", enableBakeShadowMask);
            // Configure material to use depends on shadow mask option
            m_CurrentRendererConfigurationBakedLighting = enableBakeShadowMask ? HDUtils.k_RendererConfigurationBakedLightingWithShadowMask : HDUtils.k_RendererConfigurationBakedLighting;
            m_currentDebugViewMaterialGBuffer = enableBakeShadowMask ? m_DebugViewMaterialGBufferShadowMask : m_DebugViewMaterialGBuffer;

            CoreUtils.SetKeyword(cmd, "LIGHT_LAYERS", hdCamera.frameSettings.IsEnabled(FrameSettingsField.LightLayers));
            cmd.SetGlobalInt(HDShaderIDs._EnableLightLayers, hdCamera.frameSettings.IsEnabled(FrameSettingsField.LightLayers) ? 1 : 0);

            // configure keyword for both decal.shader and material
            if (m_Asset.currentPlatformRenderPipelineSettings.supportDecals)
            {
                CoreUtils.SetKeyword(cmd, "DECALS_OFF", false);
                CoreUtils.SetKeyword(cmd, "DECALS_3RT", !m_Asset.currentPlatformRenderPipelineSettings.decalSettings.perChannelMask);
                CoreUtils.SetKeyword(cmd, "DECALS_4RT", m_Asset.currentPlatformRenderPipelineSettings.decalSettings.perChannelMask);
            }
            else
            {
                CoreUtils.SetKeyword(cmd, "DECALS_OFF", true);
                CoreUtils.SetKeyword(cmd, "DECALS_3RT", false);
                CoreUtils.SetKeyword(cmd, "DECALS_4RT", false);
            }

            // Raise the normal buffer flag only if we are in forward rendering
            CoreUtils.SetKeyword(cmd, "WRITE_NORMAL_BUFFER", hdCamera.frameSettings.litShaderMode == LitShaderMode.Forward);

            // Raise or remove the depth msaa flag based on the frame setting
            CoreUtils.SetKeyword(cmd, "WRITE_MSAA_DEPTH", hdCamera.frameSettings.IsEnabled(FrameSettingsField.MSAA));
        }

        struct RenderRequest
        {
            public struct Target
            {
                public RenderTargetIdentifier id;
                public CubemapFace face;
                public RenderTexture copyToTarget;
            }
            public HDCamera hdCamera;
            public bool clearCameraSettings;
            public Target target;
            public HDCullingResults cullingResults;
            public int index;
            // Indices of render request to render before this one
            public List<int> dependsOnRenderRequestIndices;
            public CameraSettings cameraSettings;
        }
        struct HDCullingResults
        {
            public CullingResults cullingResults;
            public CullingResults? customPassCullingResults;
            public HDProbeCullingResults hdProbeCullingResults;
            public DecalSystem.CullResult decalCullResults;
            // TODO: DecalCullResults

            internal void Reset()
            {
                hdProbeCullingResults.Reset();
                if (decalCullResults != null)
                    decalCullResults.Clear();
                else
                    decalCullResults = GenericPool<DecalSystem.CullResult>.Get();
            }
        }

        protected override void Render(ScriptableRenderContext renderContext, Camera[] cameras)
        {
#if UNITY_EDITOR
            if (!m_ResourcesInitialized)
                return;
#endif

            if (!m_ValidAPI || cameras.Length == 0)
                return;

            GetOrCreateDefaultVolume();
            GetOrCreateDebugTextures();

            // This function should be called once every render (once for all camera)
            LightLoopNewRender();

            BeginFrameRendering(renderContext, cameras);

            // Check if we can speed up FrameSettings process by skiping history
            // or go in detail if debug is activated. Done once for all renderer.
            m_FrameSettingsHistoryEnabled = FrameSettingsHistory.enabled;

            {
                float newTime;
                bool  newFrame;

                if (Application.isPlaying)
                {
                    newTime  = Time.time; // Using this allows time pausing and scaling
                    int c    = Time.frameCount;
                    newFrame = m_FrameCount != c;
                }
                else
                {
                    // SRP.Render() can be called several times per frame.
                    // Also, most Time variables do not consistently update in the Scene View.
                    // This makes reliable detection of the start of the new frame VERY hard.
                    // One of the exceptions is 'Time.realtimeSinceStartup'.
                    // Therefore, outside of the Play Mode we update the time at 60 fps,
                    // and in the Play Mode we can rely on 'Time.frameCount'.
                    newTime  = Time.realtimeSinceStartup;
                    newFrame = (newTime - m_Time) > 0.0166f;

                    // If we switch to other scene 'Time.realtimeSinceStartup' is reset, so we need to
                    // reset also m_Time. Here we simply detect ill case to trigger the reset.
                    newFrame = newFrame || (newTime <= m_Time);
                }

                if (newFrame)
                {
                    m_ProbeCameraCache.ClearCamerasUnusedFor(2, Time.frameCount);
                    HDCamera.CleanUnused();

                    if (newTime > m_Time)
                        m_FrameCount++;
                    else
                        m_FrameCount = 0;

                    // Make sure (m_Time > m_LastTime).
                    m_LastTime = (newTime > m_Time) ? m_Time : 0;
                    m_Time     = newTime;
                }
            }

            // TODO: Check with Fred if it make sense to put that here now that we have refactor the loop
            if (m_RayTracingSupported)
            {
                // This call need to happen once per frame
                BuildRayTracingAccelerationStructure();
            }

            var dynResHandler = DynamicResolutionHandler.instance;
            dynResHandler.Update(m_Asset.currentPlatformRenderPipelineSettings.dynamicResolutionSettings, () =>
            {
                var hdrp = (RenderPipelineManager.currentPipeline as HDRenderPipeline);
                // We can't use dynResHandler here because it would capture the local field and so generate garbage
                if (DynamicResolutionHandler.instance.DynamicResolutionEnabled())
                {
                    var stencilBuffer = hdrp.m_SharedRTManager.GetDepthStencilBuffer().rt;
                    var stencilBufferSize = new Vector2Int(stencilBuffer.width, stencilBuffer.height);
                    hdrp.m_SharedRTManager.ComputeDepthBufferMipChainSize(DynamicResolutionHandler.instance.GetRTHandleScale(stencilBufferSize));
                }
            }
            );

            using (ListPool<RenderRequest>.Get(out List<RenderRequest> renderRequests))
            using (ListPool<int>.Get(out List<int> rootRenderRequestIndices))
            using (HashSetPool<int>.Get(out HashSet<int> skipClearCullingResults))
            using (DictionaryPool<HDProbe, List<(int index, float weight)>>.Get(out Dictionary<HDProbe, List<(int index, float weight)>> renderRequestIndicesWhereTheProbeIsVisible))
            using (ListPool<CameraSettings>.Get(out List<CameraSettings> cameraSettings))
            using (ListPool<CameraPositionSettings>.Get(out List<CameraPositionSettings> cameraPositionSettings))
            {
                // With XR multi-pass enabled, each camera can be rendered multiple times with different parameters
                var multipassCameras = m_XRSystem.SetupFrame(cameras, m_Asset.currentPlatformRenderPipelineSettings.xrSettings.singlePass, m_DebugDisplaySettings.data.xrSinglePassTestMode);

#if UNITY_EDITOR
                // See comment below about the preview camera workaround
                bool hasGameViewCamera = false;
                foreach (var c in cameras)
                {
                    if (c.cameraType == CameraType.Game)
                    {
                        hasGameViewCamera = true;
                        break;
                    }
                }
#endif

                // Culling loop
                foreach ((Camera camera, XRPass xrPass) in multipassCameras)
                {
                    if (camera == null)
                        continue;

#if UNITY_EDITOR
                    // We selecting a camera in the editor, we have a preview that is drawn.
                    // For legacy reasons, Unity will render all preview cameras when rendering the GameView
                    // Actually, we don't need this here because we call explicitly Camera.Render when we
                    // need a preview rendering.
                    //
                    // This is an issue, because at some point, you end up with 2 cameras to render:
                    // - Main Camera (game view)
                    // - Preview Camera (preview)
                    // If the preview camera is rendered last, it will alter the "GameView RT" RenderTexture
                    // that was previously rendered by the Main Camera.
                    // This is an issue.
                    //
                    // Meanwhile, skipping all preview camera when rendering the game views is sane,
                    // and will workaround the aformentionned issue.
                    if (hasGameViewCamera && camera.cameraType == CameraType.Preview)
                        continue;
#endif

                    bool cameraRequestedDynamicRes = false;
                    HDAdditionalCameraData hdCam;
                    if (camera.TryGetComponent<HDAdditionalCameraData>(out hdCam))
                    {
                        cameraRequestedDynamicRes = hdCam.allowDynamicResolution;

                        // We are in a case where the platform does not support hw dynamic resolution, so we force the software fallback.
                        // TODO: Expose the graphics caps info on whether the platform supports hw dynamic resolution or not.
                        if (dynResHandler.RequestsHardwareDynamicResolution() && cameraRequestedDynamicRes && !camera.allowDynamicResolution)
                        {
                            dynResHandler.ForceSoftwareFallback();
                        }
                    }

                    dynResHandler.SetCurrentCameraRequest(cameraRequestedDynamicRes);
                    RTHandles.SetHardwareDynamicResolutionState(dynResHandler.HardwareDynamicResIsEnabled());

                    VFXManager.PrepareCamera(camera);

                    // Reset pooled variables
                    cameraSettings.Clear();
                    cameraPositionSettings.Clear();
                    skipClearCullingResults.Clear();

                    var cullingResults = GenericPool<HDCullingResults>.Get();
                    cullingResults.Reset();

                    // Try to compute the parameters of the request or skip the request
                    var skipRequest = !TryCalculateFrameParameters(
                            camera,
                            xrPass,
                            out var additionalCameraData,
                            out var hdCamera,
                            out var cullingParameters);

                    // Note: In case of a custom render, we have false here and 'TryCull' is not executed
                    if (!skipRequest)
                    {
                        var needCulling = true;

                        // In XR multipass, culling results can be shared if the pass has the same culling id
                        if (xrPass.multipassId > 0)
                        {
                            foreach (var req in renderRequests)
                            {
                                if (req.hdCamera.xr.cullingPassId == xrPass.cullingPassId)
                                {
                                    GenericPool<HDCullingResults>.Release(cullingResults);
                                    cullingResults = req.cullingResults;
                                    skipClearCullingResults.Add(req.index);
                                    needCulling = false;
                                }
                            }
                        }

                        if (needCulling)
                            skipRequest = !TryCull(camera, hdCamera, renderContext, m_SkyManager, cullingParameters, m_Asset, ref cullingResults);
                    }

                    if (additionalCameraData != null && additionalCameraData.hasCustomRender)
                    {
                        skipRequest = true;
                        // Execute custom render
                        additionalCameraData.ExecuteCustomRender(renderContext, hdCamera);
                    }

                    if (skipRequest)
                    {
                        // Submit render context and free pooled resources for this request
                        UnityEngine.Rendering.RenderPipeline.BeginCameraRendering(renderContext, camera);
                        renderContext.Submit();
                        GenericPool<HDCullingResults>.Release(cullingResults);
                        UnityEngine.Rendering.RenderPipeline.EndCameraRendering(renderContext, camera);
                        continue;
                    }

                    // Select render target
                    RenderTargetIdentifier targetId = camera.targetTexture ?? new RenderTargetIdentifier(BuiltinRenderTextureType.CameraTarget);
                    if (camera.targetTexture != null)
                    {
                        camera.targetTexture.IncrementUpdateCount(); // Necessary if the texture is used as a cookie.
                    }

                    // Render directly to XR render target if active
                    if (hdCamera.xr.enabled && hdCamera.xr.renderTargetValid)
                        targetId = hdCamera.xr.renderTarget;

                    // Add render request
                    var request = new RenderRequest
                    {
                        hdCamera = hdCamera,
                        cullingResults = cullingResults,
                        target = new RenderRequest.Target
                        {
                            id = targetId,
                            face = CubemapFace.Unknown
                        },
                        dependsOnRenderRequestIndices = ListPool<int>.Get(),
                        index = renderRequests.Count,
                        cameraSettings = CameraSettings.From(hdCamera)
                        // TODO: store DecalCullResult
                    };
                    renderRequests.Add(request);
                    // This is a root render request
                    rootRenderRequestIndices.Add(request.index);

                    // Add visible probes to list
                    for (var i = 0; i < cullingResults.cullingResults.visibleReflectionProbes.Length; ++i)
                    {
                        var visibleProbe = cullingResults.cullingResults.visibleReflectionProbes[i];

                        // TODO: The following fix is temporary.
                        // We should investigate why we got null cull result when we change scene
                        if (visibleProbe == null || visibleProbe.Equals(null) || visibleProbe.reflectionProbe == null || visibleProbe.reflectionProbe.Equals(null))
                            continue;

                        HDAdditionalReflectionData additionalReflectionData;
                        if (!visibleProbe.reflectionProbe.TryGetComponent<HDAdditionalReflectionData>(out additionalReflectionData))
                            additionalReflectionData = visibleProbe.reflectionProbe.gameObject.AddComponent<HDAdditionalReflectionData>();

                        AddVisibleProbeVisibleIndexIfUpdateIsRequired(additionalReflectionData, request.index);
                    }
                    for (var i = 0; i < cullingResults.hdProbeCullingResults.visibleProbes.Count; ++i)
                        AddVisibleProbeVisibleIndexIfUpdateIsRequired(cullingResults.hdProbeCullingResults.visibleProbes[i], request.index);

                    // local function to help insertion of visible probe
                    void AddVisibleProbeVisibleIndexIfUpdateIsRequired(HDProbe probe, int visibleInIndex)
                    {
                        // Don't add it if it has already been updated this frame or not a real time probe
                        // TODO: discard probes that are baked once per frame and already baked this frame
                        if (!probe.requiresRealtimeUpdate)
                            return;

                        // Notify that we render the probe at this frame
                        probe.SetIsRendered(Time.frameCount);

                        float visibility = ComputeVisibility(visibleInIndex, probe);

                        if (!renderRequestIndicesWhereTheProbeIsVisible.TryGetValue(probe, out var visibleInIndices))
                        {
                            visibleInIndices = ListPool<(int index, float weight)>.Get();
                            renderRequestIndicesWhereTheProbeIsVisible.Add(probe, visibleInIndices);
                        }
                        if (!visibleInIndices.Contains((visibleInIndex, visibility)))
                            visibleInIndices.Add((visibleInIndex, visibility));
                    }

                    float ComputeVisibility(int visibleInIndex, HDProbe visibleProbe)
                    {
                        var visibleInRenderRequest = renderRequests[visibleInIndex];
                        var viewerTransform = visibleInRenderRequest.hdCamera.camera.transform;
                        return HDUtils.ComputeWeightedLinearFadeDistance(visibleProbe.transform.position, viewerTransform.position, visibleProbe.weight, visibleProbe.fadeDistance);
                    }
                }

                foreach (var probeToRenderAndDependencies in renderRequestIndicesWhereTheProbeIsVisible)
                {
                    var visibleProbe = probeToRenderAndDependencies.Key;
                    var visibilities = probeToRenderAndDependencies.Value;

                    // Two cases:
                    //   - If the probe is view independent, we add only one render request per face that is
                    //      a dependency for all its 'visibleIn' render requests
                    //   - If the probe is view dependent, we add one render request per face per 'visibleIn'
                    //      render requests
                    var isViewDependent = visibleProbe.type == ProbeSettings.ProbeType.PlanarProbe;

                    if (isViewDependent)
                    {
                        for (int i = 0; i < visibilities.Count; ++i)
                        {
                            var visibility = visibilities[i];
                            if (visibility.weight <= 0f)
                                continue;

                            var visibleInIndex = visibility.index;
                            var visibleInRenderRequest = renderRequests[visibleInIndex];
                            var viewerTransform = visibleInRenderRequest.hdCamera.camera.transform;

                            AddHDProbeRenderRequests(
                                visibleProbe,
                                viewerTransform,
                                Enumerable.Repeat(visibility, 1),
                                HDUtils.GetSceneCullingMaskFromCamera(visibleInRenderRequest.hdCamera.camera),
                                visibleInRenderRequest.hdCamera.camera.fieldOfView
                            );
                        }
                    }
                    else
                    {
                        bool visibleInOneViewer = false;
                        for (int i = 0; i < visibilities.Count && !visibleInOneViewer; ++i)
                        {
                            if (visibilities[i].weight > 0f)
                                visibleInOneViewer = true;
                        }
                        if (visibleInOneViewer)
                            AddHDProbeRenderRequests(visibleProbe, null, visibilities, 0);
                    }
                }
                foreach (var pair in renderRequestIndicesWhereTheProbeIsVisible)
                    ListPool<(int index, float weight)>.Release(pair.Value);
                renderRequestIndicesWhereTheProbeIsVisible.Clear();

                // Local function to share common code between view dependent and view independent requests
                void AddHDProbeRenderRequests(
                    HDProbe visibleProbe,
                    Transform viewerTransform,
                    IEnumerable<(int index, float weight)> visibilities,
                    ulong overrideSceneCullingMask,
                    float referenceFieldOfView = 90
                )
                {
                    var position = ProbeCapturePositionSettings.ComputeFrom(
                        visibleProbe,
                        viewerTransform
                    );
                    cameraSettings.Clear();
                    cameraPositionSettings.Clear();
                    HDRenderUtilities.GenerateRenderingSettingsFor(
                        visibleProbe.settings, position,
                        cameraSettings, cameraPositionSettings, overrideSceneCullingMask,
                        referenceFieldOfView: referenceFieldOfView
                    );

                    switch (visibleProbe.type)
                    {
                        case ProbeSettings.ProbeType.ReflectionProbe:
                            int desiredProbeSize = (int)((HDRenderPipeline)RenderPipelineManager.currentPipeline).currentPlatformRenderPipelineSettings.lightLoopSettings.reflectionCubemapSize;
                            if (visibleProbe.realtimeTexture == null || visibleProbe.realtimeTexture.width != desiredProbeSize)
                            {
                                visibleProbe.SetTexture(ProbeSettings.Mode.Realtime, HDRenderUtilities.CreateReflectionProbeRenderTarget(desiredProbeSize));
                            }
                            break;
                        case ProbeSettings.ProbeType.PlanarProbe:
                            int desiredPlanarProbeSize = (int)((HDRenderPipeline)RenderPipelineManager.currentPipeline).currentPlatformRenderPipelineSettings.lightLoopSettings.planarReflectionTextureSize;
                            if (visibleProbe.realtimeTexture == null || visibleProbe.realtimeTexture.width != desiredPlanarProbeSize)
                            {
                                visibleProbe.SetTexture(ProbeSettings.Mode.Realtime, HDRenderUtilities.CreatePlanarProbeRenderTarget(desiredPlanarProbeSize));
                            }
                            // Set the viewer's camera as the default camera anchor
                            for (var i = 0; i < cameraSettings.Count; ++i)
                            {
                                var v = cameraSettings[i];
                                if (v.volumes.anchorOverride == null)
                                {
                                    v.volumes.anchorOverride = viewerTransform;
                                    cameraSettings[i] = v;
                                }
                            }
                            break;
                    }

                    for (int j = 0; j < cameraSettings.Count; ++j)
                    {
                        var camera = m_ProbeCameraCache.GetOrCreate((viewerTransform, visibleProbe, j), Time.frameCount);
                        var additionalCameraData = camera.GetComponent<HDAdditionalCameraData>();

                        if (additionalCameraData == null)
                            additionalCameraData = camera.gameObject.AddComponent<HDAdditionalCameraData>();
                        additionalCameraData.hasPersistentHistory = true;

                        camera.targetTexture = visibleProbe.realtimeTexture; // We need to set a targetTexture with the right otherwise when setting pixelRect, it will be rescaled internally to the size of the screen
                        camera.gameObject.hideFlags = HideFlags.HideAndDontSave;
                        camera.gameObject.SetActive(false);
                        // Warning: accessing Object.name generate 48B of garbage at each frame here
                        camera.name = HDUtils.ComputeProbeCameraName(visibleProbe.name, j, viewerTransform?.name);
                        camera.ApplySettings(cameraSettings[j]);
                        camera.ApplySettings(cameraPositionSettings[j]);
                        camera.cameraType = CameraType.Reflection;
                        camera.pixelRect = new Rect(0, 0, visibleProbe.realtimeTexture.width, visibleProbe.realtimeTexture.height);

                        var _cullingResults = GenericPool<HDCullingResults>.Get();
                        _cullingResults.Reset();

                        if (!(TryCalculateFrameParameters(
                                camera,
                                m_XRSystem.emptyPass,
                                out _,
                                out var hdCamera,
                                out var cullingParameters
                            )
                            && TryCull(
                                camera, hdCamera, renderContext, m_SkyManager, cullingParameters, m_Asset,
                                ref _cullingResults
                            )))
                        {
                            // Skip request and free resources
                            Object.Destroy(camera);
                            GenericPool<HDCullingResults>.Release(_cullingResults);
                            continue;
                        }
                        HDAdditionalCameraData hdCam;
                        camera.TryGetComponent<HDAdditionalCameraData>(out hdCam);
                        hdCam.flipYMode = visibleProbe.type == ProbeSettings.ProbeType.ReflectionProbe
                                ? HDAdditionalCameraData.FlipYMode.ForceFlipY
                                : HDAdditionalCameraData.FlipYMode.Automatic;

                        if (!visibleProbe.realtimeTexture.IsCreated())
                            visibleProbe.realtimeTexture.Create();

                        visibleProbe.SetRenderData(
                            ProbeSettings.Mode.Realtime,
                            new HDProbe.RenderData(
                                camera.worldToCameraMatrix,
                                camera.projectionMatrix,
                                camera.transform.position,
                                camera.transform.rotation,
                                cameraSettings[j].frustum.fieldOfView
                            )
                        );

                        // TODO: Assign the actual final target to render to.
                        //   Currently, we use a target for each probe, and then copy it into the cache before using it
                        //   during the lighting pass.
                        //   But what we actually want here, is to render directly into the cache (either CubeArray,
                        //   or Texture2DArray)
                        //   To do so, we need to first allocate in the cache the location of the target and then assign
                        //   it here.
                        var request = new RenderRequest
                        {
                            hdCamera = hdCamera,
                            cullingResults = _cullingResults,
                            clearCameraSettings = true,
                            dependsOnRenderRequestIndices = ListPool<int>.Get(),
                            index = renderRequests.Count,
                            cameraSettings = cameraSettings[j]
                            // TODO: store DecalCullResult
                        };

                        // As we render realtime texture on GPU side, we must tag the texture so our texture array cache detect that something have change
                        visibleProbe.realtimeTexture.IncrementUpdateCount();

                        if (cameraSettings.Count > 1)
                        {
                            var face = (CubemapFace)j;
                            request.target = new RenderRequest.Target
                            {
                                copyToTarget = visibleProbe.realtimeTexture,
                                face = face
                            };
                        }
                        else
                        {
                            request.target = new RenderRequest.Target
                            {
                                id = visibleProbe.realtimeTexture,
                                face = CubemapFace.Unknown
                            };
                        }
                        renderRequests.Add(request);


                        foreach (var visibility in visibilities)
                            renderRequests[visibility.index].dependsOnRenderRequestIndices.Add(request.index);
                    }
                }

                // TODO: Refactor into a method. If possible remove the intermediate target
                // Find max size for Cubemap face targets and resize/allocate if required the intermediate render target
                {
                    var size = Vector2Int.zero;
                    for (int i = 0; i < renderRequests.Count; ++i)
                    {
                        var renderRequest = renderRequests[i];
                        var isCubemapFaceTarget = renderRequest.target.face != CubemapFace.Unknown;
                        if (!isCubemapFaceTarget)
                            continue;

                        var width = renderRequest.hdCamera.actualWidth;
                        var height = renderRequest.hdCamera.actualHeight;
                        size.x = Mathf.Max(width, size.x);
                        size.y = Mathf.Max(height, size.y);
                    }

                    if (size != Vector2.zero)
                    {
                        if (m_TemporaryTargetForCubemaps != null)
                        {
                            if (m_TemporaryTargetForCubemaps.width != size.x
                                || m_TemporaryTargetForCubemaps.height != size.y)
                            {
                                m_TemporaryTargetForCubemaps.Release();
                                m_TemporaryTargetForCubemaps = null;
                            }
                        }
                        if (m_TemporaryTargetForCubemaps == null)
                        {
                            m_TemporaryTargetForCubemaps = new RenderTexture(
                                size.x, size.y, 1, GraphicsFormat.R16G16B16A16_SFloat
                            )
                            {
                                autoGenerateMips = false,
                                useMipMap = false,
                                name = "Temporary Target For Cubemap Face",
                                volumeDepth = 1,
                                useDynamicScale = false
                            };
                        }
                    }
                }

                using (ListPool<int>.Get(out List<int> renderRequestIndicesToRender))
                {
                    // Flatten the render requests graph in an array that guarantee dependency constraints
                    {
                        using (GenericPool<Stack<int>>.Get(out Stack<int> stack))
                        {
                            stack.Clear();
                            for (int i = rootRenderRequestIndices.Count -1; i >= 0; --i)
                            {
                                stack.Push(rootRenderRequestIndices[i]);
                                while (stack.Count > 0)
                                {
                                    var index = stack.Pop();
                                    if (!renderRequestIndicesToRender.Contains(index))
                                        renderRequestIndicesToRender.Add(index);

                                    var request = renderRequests[index];
                                    for (int j = 0; j < request.dependsOnRenderRequestIndices.Count; ++j)
                                        stack.Push(request.dependsOnRenderRequestIndices[j]);
                                }
                            }
                        }
                    }
                    // Execute render request graph, in reverse order
                    for (int i = renderRequestIndicesToRender.Count - 1; i >= 0; --i)
                    {
                        var renderRequestIndex = renderRequestIndicesToRender[i];
                        var renderRequest = renderRequests[renderRequestIndex];

                        var cmd = CommandBufferPool.Get("");

                        // TODO: Avoid the intermediate target and render directly into final target
                        //  CommandBuffer.Blit does not work on Cubemap faces
                        //  So we use an intermediate RT to perform a CommandBuffer.CopyTexture in the target Cubemap face
                        if (renderRequest.target.face != CubemapFace.Unknown)
                        {
                            if (!m_TemporaryTargetForCubemaps.IsCreated())
                                m_TemporaryTargetForCubemaps.Create();

                            var hdCamera = renderRequest.hdCamera;
                            ref var target = ref renderRequest.target;
                            target.id = m_TemporaryTargetForCubemaps;
                        }


                        // var aovRequestIndex = 0;
                        foreach (var aovRequest in renderRequest.hdCamera.aovRequests)
                        {
                        using (new ProfilingSample(
                            cmd,
                                // Warning: accessing .name here allocate 48B of garbage each frame plus some more for the string interpolation
                                // $"HDRenderPipeline::Render {renderRequest.hdCamera.camera.name} - AOVRequest {aovRequestIndex++}",
                                "HDRenderPipeline::Render AOV Request",
                                CustomSamplerId.HDRenderPipelineRender.GetSampler())
                            )
                            {
                                cmd.SetInvertCulling(renderRequest.cameraSettings.invertFaceCulling);
                                ExecuteRenderRequest(renderRequest, renderContext, cmd, aovRequest);
                                cmd.SetInvertCulling(false);
                            }
                            renderContext.ExecuteCommandBuffer(cmd);
                            CommandBufferPool.Release(cmd);
                            renderContext.Submit();
                            cmd = CommandBufferPool.Get();
                        }

                        using (new ProfilingSample(
                            cmd,
                            // Warning: accessing .name here allocate 48B of garbage each frame.
                            // HDUtils.ComputeCameraName(renderRequest.hdCamera.camera.name),
                            "HDRenderPipeline::Render Camera",
                            CustomSamplerId.HDRenderPipelineRender.GetSampler())
                        )
                        {
                            cmd.SetInvertCulling(renderRequest.cameraSettings.invertFaceCulling);
                            UnityEngine.Rendering.RenderPipeline.BeginCameraRendering(renderContext, renderRequest.hdCamera.camera);
                            ExecuteRenderRequest(renderRequest, renderContext, cmd, AOVRequestData.@default);
                            cmd.SetInvertCulling(false);
                            UnityEngine.Rendering.RenderPipeline.EndCameraRendering(renderContext, renderRequest.hdCamera.camera);
                        }

                        {
                            var target = renderRequest.target;
                            // Handle the copy if requested
                            if (target.copyToTarget != null)
                            {
                                cmd.CopyTexture(
                                    target.id, 0, 0, 0, 0, renderRequest.hdCamera.actualWidth, renderRequest.hdCamera.actualHeight,
                                    target.copyToTarget, (int)target.face, 0, 0, 0
                                );
                            }
                            if (renderRequest.clearCameraSettings)
                                // release reference because the RenderTexture might be destroyed before the camera
                                renderRequest.hdCamera.camera.targetTexture = null;

                            ListPool<int>.Release(renderRequest.dependsOnRenderRequestIndices);

                            // Culling results can be shared between render requests: clear only when required
                            if (!skipClearCullingResults.Contains(renderRequest.index))
                            {
                                renderRequest.cullingResults.decalCullResults?.Clear();
                                GenericPool<HDCullingResults>.Release(renderRequest.cullingResults);
                            }
                        }

                        // Render XR mirror view once all render requests have been completed
                        if (i == 0 && renderRequest.hdCamera.camera.cameraType == CameraType.Game)
                        {
                            m_XRSystem.RenderMirrorView(cmd);
                        }

                        // Now that all cameras have been rendered, let's propagate the data required for screen space shadows
                        PropagateScreenSpaceShadowData();

                        renderContext.ExecuteCommandBuffer(cmd);
                        CommandBufferPool.Release(cmd);
                        renderContext.Submit();
                    }
                }
            }

            m_XRSystem.ReleaseFrame();
            UnityEngine.Rendering.RenderPipeline.EndFrameRendering(renderContext, cameras);
        }


        void PropagateScreenSpaceShadowData()
        {
            // For every unique light that has been registered, update the previous transform
            foreach (HDAdditionalLightData lightData in m_ScreenSpaceShadowsUnion)
            {
                lightData.previousTransform = lightData.transform.localToWorldMatrix;
            }
        }

        void ExecuteRenderRequest(
            RenderRequest renderRequest,
            ScriptableRenderContext renderContext,
            CommandBuffer cmd,
            AOVRequestData aovRequest
        )
        {

            InitializeGlobalResources(renderContext);

            var hdCamera = renderRequest.hdCamera;
            var camera = hdCamera.camera;
            var cullingResults = renderRequest.cullingResults.cullingResults;
            var customPassCullingResults = renderRequest.cullingResults.customPassCullingResults ?? cullingResults;
            var hdProbeCullingResults = renderRequest.cullingResults.hdProbeCullingResults;
            var decalCullingResults = renderRequest.cullingResults.decalCullResults;
            var target = renderRequest.target;

            // Updates RTHandle
            hdCamera.BeginRender(cmd);

            using (ListPool<RTHandle>.Get(out var aovBuffers))
            {
                aovRequest.AllocateTargetTexturesIfRequired(ref aovBuffers);

            // If we render a reflection view or a preview we should not display any debug information
            // This need to be call before ApplyDebugDisplaySettings()
            if (camera.cameraType == CameraType.Reflection || camera.cameraType == CameraType.Preview)
            {
                // Neutral allow to disable all debug settings
                m_CurrentDebugDisplaySettings = s_NeutralDebugDisplaySettings;
            }
            else
            {
                // Make sure we are in sync with the debug menu for the msaa count
                m_MSAASamples = m_DebugDisplaySettings.data.msaaSamples;
                m_SharedRTManager.SetNumMSAASamples(m_MSAASamples);

                m_DebugDisplaySettings.UpdateCameraFreezeOptions();

                m_CurrentDebugDisplaySettings = m_DebugDisplaySettings;
            }

            aovRequest.SetupDebugData(ref m_CurrentDebugDisplaySettings);

            if (hdCamera.frameSettings.IsEnabled(FrameSettingsField.RayTracing))
            {
                // Must update after getting DebugDisplaySettings
                m_RayCountManager.ClearRayCount(cmd, hdCamera, m_CurrentDebugDisplaySettings.data.countRays);
            }


            if (hdCamera.frameSettings.IsEnabled(FrameSettingsField.Decals))
            {
                using (new ProfilingSample(null, "DBufferPrepareDrawData", CustomSamplerId.DBufferPrepareDrawData.GetSampler()))
                {
                    // TODO: update singleton with DecalCullResults
                    DecalSystem.instance.CurrentCamera = hdCamera.camera; // Singletons are extremely dangerous...
                    DecalSystem.instance.LoadCullResults(decalCullingResults);
                    DecalSystem.instance.UpdateCachedMaterialData();    // textures, alpha or fade distances could've changed
                    DecalSystem.instance.CreateDrawData();              // prepare data is separate from draw
                    DecalSystem.instance.UpdateTextureAtlas(cmd);       // as this is only used for transparent pass, would've been nice not to have to do this if no transparent renderers are visible, needs to happen after CreateDrawData
                }
            }

            using (new ProfilingSample(cmd, "Volume Update", CustomSamplerId.VolumeUpdate.GetSampler()))
            {
                VolumeManager.instance.Update(hdCamera.volumeAnchor, hdCamera.volumeLayerMask);
                // We need to cache the max shadow distance to make sure the culling uses the correct value. Refer to the comment
                // above m_ShadowMaxDistance in hdCamera.
                hdCamera.shadowMaxDistance = VolumeManager.instance.stack.GetComponent<HDShadowSettings>().maxShadowDistance.value;
                if (hdCamera.frameSettings.IsEnabled(FrameSettingsField.CustomPass))
                    CustomPassVolume.Update(hdCamera);
            }

            // Do anything we need to do upon a new frame.
            // The NewFrame must be after the VolumeManager update and before Resize because it uses properties set in NewFrame
            LightLoopNewFrame(hdCamera.frameSettings);

            // Apparently scissor states can leak from editor code. As it is not used currently in HDRP (apart from VR). We disable scissor at the beginning of the frame.
            cmd.DisableScissorRect();

            Resize(hdCamera);
            m_PostProcessSystem.BeginFrame(cmd, hdCamera, this);

            ApplyDebugDisplaySettings(hdCamera, cmd);
            m_SkyManager.UpdateCurrentSkySettings(hdCamera);

            SetupCameraProperties(hdCamera, renderContext, cmd);

            PushGlobalParams(hdCamera, cmd);
            VFXManager.ProcessCameraCommand(camera, cmd);

            // TODO: Find a correct place to bind these material textures
            // We have to bind the material specific global parameters in this mode
            foreach (var material in m_MaterialList)
                material.Bind(cmd);

            // Frustum cull density volumes on the CPU. Can be performed as soon as the camera is set up.
            DensityVolumeList densityVolumes = PrepareVisibleDensityVolumeList(hdCamera, cmd, m_Time);

            // Note: Legacy Unity behave like this for ShadowMask
            // When you select ShadowMask in Lighting panel it recompile shaders on the fly with the SHADOW_MASK keyword.
            // However there is no C# function that we can query to know what mode have been select in Lighting Panel and it will be wrong anyway. Lighting Panel setup what will be the next bake mode. But until light is bake, it is wrong.
            // Currently to know if you need shadow mask you need to go through all visible lights (of CullResult), check the LightBakingOutput struct and look at lightmapBakeType/mixedLightingMode. If one light have shadow mask bake mode, then you need shadow mask features (i.e extra Gbuffer).
            // It mean that when we build a standalone player, if we detect a light with bake shadow mask, we generate all shader variant (with and without shadow mask) and at runtime, when a bake shadow mask light is visible, we dynamically allocate an extra GBuffer and switch the shader.
            // So the first thing to do is to go through all the light: PrepareLightsForGPU
            bool enableBakeShadowMask;
            using (new ProfilingSample(cmd, "PrepareLightsForGPU", CustomSamplerId.PrepareLightsForGPU.GetSampler()))
            {
                enableBakeShadowMask = PrepareLightsForGPU(cmd, hdCamera, cullingResults, hdProbeCullingResults, densityVolumes, m_CurrentDebugDisplaySettings, aovRequest);

                // Let's bind as soon as possible the light data
                BindLightDataParameters(hdCamera, cmd);
            }
            // Configure all the keywords
            ConfigureKeywords(enableBakeShadowMask, hdCamera, cmd);

            // Caution: We require sun light here as some skies use the sun light to render, it means that UpdateSkyEnvironment must be called after PrepareLightsForGPU.
            // TODO: Try to arrange code so we can trigger this call earlier and use async compute here to run sky convolution during other passes (once we move convolution shader to compute).
            if (!m_CurrentDebugDisplaySettings.IsMatcapViewEnabled(hdCamera))
                UpdateSkyEnvironment(hdCamera, m_FrameCount, cmd);
            else
                cmd.SetGlobalTexture(HDShaderIDs._SkyTexture, CoreUtils.magentaCubeTextureArray);


            if (GL.wireframe)
            {
                RenderWireFrame(cullingResults, hdCamera, target.id, renderContext, cmd);
                return;
            }

            if (m_RenderGraph.enabled)
            {
                ExecuteWithRenderGraph(renderRequest, aovRequest, aovBuffers, renderContext, cmd);
                return;
            }

            hdCamera.xr.StartSinglePass(cmd, camera, renderContext);

            ClearBuffers(hdCamera, cmd);

            // Render XR occlusion mesh to depth buffer early in the frame to improve performance
            if (hdCamera.xr.enabled && m_Asset.currentPlatformRenderPipelineSettings.xrSettings.occlusionMesh)
            {
                hdCamera.xr.StopSinglePass(cmd, camera, renderContext);
                hdCamera.xr.RenderOcclusionMeshes(cmd, m_SharedRTManager.GetDepthStencilBuffer(hdCamera.frameSettings.IsEnabled(FrameSettingsField.MSAA)));
                hdCamera.xr.StartSinglePass(cmd, camera, renderContext);
            }

            // Bind the custom color/depth before the first custom pass
            if (hdCamera.frameSettings.IsEnabled(FrameSettingsField.CustomPass))
            {
                if (m_CustomPassColorBuffer.IsValueCreated)
                    cmd.SetGlobalTexture(HDShaderIDs._CustomColorTexture, m_CustomPassColorBuffer.Value);
                if (m_CustomPassDepthBuffer.IsValueCreated)
                    cmd.SetGlobalTexture(HDShaderIDs._CustomDepthTexture, m_CustomPassDepthBuffer.Value);
            }

            RenderCustomPass(renderContext, cmd, hdCamera, customPassCullingResults, CustomPassInjectionPoint.BeforeRendering);

            bool shouldRenderMotionVectorAfterGBuffer = RenderDepthPrepass(cullingResults, hdCamera, renderContext, cmd);
            if (!shouldRenderMotionVectorAfterGBuffer)
            {
                // If objects motion vectors if enabled, this will render the objects with motion vector into the target buffers (in addition to the depth)
                // Note: An object with motion vector must not be render in the prepass otherwise we can have motion vector write that should have been rejected
                RenderObjectsMotionVectors(cullingResults, hdCamera, renderContext, cmd);
            }

            // Now that all depths have been rendered, resolve the depth buffer
            m_SharedRTManager.ResolveSharedRT(cmd, hdCamera);

            RenderDecals(hdCamera, cmd, renderContext, cullingResults);

            RenderGBuffer(cullingResults, hdCamera, renderContext, cmd);

            // We can now bind the normal buffer to be use by any effect
            m_SharedRTManager.BindNormalBuffer(cmd);

            // After Depth and Normals/roughness including decals
            RenderCustomPass(renderContext, cmd, hdCamera, customPassCullingResults, CustomPassInjectionPoint.AfterOpaqueDepthAndNormal);

            // In both forward and deferred, everything opaque should have been rendered at this point so we can safely copy the depth buffer for later processing.
            GenerateDepthPyramid(hdCamera, cmd, FullScreenDebugMode.DepthPyramid);

            // Send all the geometry graphics buffer to client systems if required (must be done after the pyramid and before the transparent depth pre-pass)
            SendGeometryGraphicsBuffers(cmd, hdCamera);

            // Depth texture is now ready, bind it (Depth buffer could have been bind before if DBuffer is enable)
            cmd.SetGlobalTexture(HDShaderIDs._CameraDepthTexture, m_SharedRTManager.GetDepthTexture());

            if (shouldRenderMotionVectorAfterGBuffer)
            {
                // See the call RenderObjectsMotionVectors() above and comment
                RenderObjectsMotionVectors(cullingResults, hdCamera, renderContext, cmd);
            }

            RenderCameraMotionVectors(cullingResults, hdCamera, renderContext, cmd);

#if UNITY_EDITOR
            var showGizmos = camera.cameraType == CameraType.SceneView ||
                            (camera.targetTexture == null && camera.cameraType == CameraType.Game);
#endif

            RenderTransparencyOverdraw(cullingResults, hdCamera, renderContext, cmd);

            if (m_CurrentDebugDisplaySettings.IsDebugMaterialDisplayEnabled() || m_CurrentDebugDisplaySettings.IsMaterialValidationEnabled() || CoreUtils.IsSceneLightingDisabled(hdCamera.camera))
            {
                RenderDebugViewMaterial(cullingResults, hdCamera, renderContext, cmd);
            }
            else if (hdCamera.frameSettings.IsEnabled(FrameSettingsField.RayTracing) &&
                     VolumeManager.instance.stack.GetComponent<PathTracing>().enable.value)
            {
                RenderPathTracing(hdCamera, cmd, m_CameraColorBuffer, renderContext, m_FrameCount);
            }
            else
            {
                CopyStencilBufferIfNeeded(cmd, hdCamera, m_SharedRTManager.GetDepthStencilBuffer(), m_SharedRTManager.GetStencilBufferCopy(), m_CopyStencil, m_CopyStencilForSSR);

                // When debug is enabled we need to clear otherwise we may see non-shadows areas with stale values.
                if (hdCamera.frameSettings.IsEnabled(FrameSettingsField.ContactShadows) && m_CurrentDebugDisplaySettings.data.fullScreenDebugMode == FullScreenDebugMode.ContactShadows)
                {
                    CoreUtils.SetRenderTarget(cmd, m_ContactShadowBuffer, ClearFlag.Color, Color.clear);
                }

                hdCamera.xr.StopSinglePass(cmd, camera, renderContext);

                var buildLightListTask = new HDGPUAsyncTask("Build light list", ComputeQueueType.Background);
                // It is important that this task is in the same queue as the build light list due to dependency it has on it. If really need to move it, put an extra fence to make sure buildLightListTask has finished.
                var volumeVoxelizationTask = new HDGPUAsyncTask("Volumetric voxelization", ComputeQueueType.Background);
                var SSRTask = new HDGPUAsyncTask("Screen Space Reflection", ComputeQueueType.Background);
                var SSAOTask = new HDGPUAsyncTask("SSAO", ComputeQueueType.Background);

                // Avoid garbage by explicitely passing parameters to the lambdas
                var asyncParams = new HDGPUAsyncTaskParams
                {
                    renderContext = renderContext,
                    hdCamera = hdCamera,
                    frameCount = m_FrameCount,
                };

                var haveAsyncTaskWithShadows = false;
                if (hdCamera.frameSettings.BuildLightListRunsAsync())
                {
                    buildLightListTask.Start(cmd, asyncParams, Callback, !haveAsyncTaskWithShadows);

                    haveAsyncTaskWithShadows = true;

                    void Callback(CommandBuffer c, HDGPUAsyncTaskParams a)
                        => BuildGPULightListsCommon(a.hdCamera, c);
                }

                if (hdCamera.frameSettings.VolumeVoxelizationRunsAsync())
                {
                    volumeVoxelizationTask.Start(cmd, asyncParams, Callback, !haveAsyncTaskWithShadows);

                    haveAsyncTaskWithShadows = true;

                    void Callback(CommandBuffer c, HDGPUAsyncTaskParams a)
                        => VolumeVoxelizationPass(a.hdCamera, c);
                }

                if (hdCamera.frameSettings.SSRRunsAsync())
                {
                    SSRTask.Start(cmd, asyncParams, Callback, !haveAsyncTaskWithShadows);

                    haveAsyncTaskWithShadows = true;

                void Callback(CommandBuffer c, HDGPUAsyncTaskParams a)
                        => RenderSSR(a.hdCamera, c, a.renderContext);
                }

                if (hdCamera.frameSettings.SSAORunsAsync())
                {
                    SSAOTask.Start(cmd, asyncParams, AsyncSSAODispatch, !haveAsyncTaskWithShadows);
                    haveAsyncTaskWithShadows = true;

                    void AsyncSSAODispatch(CommandBuffer c, HDGPUAsyncTaskParams a)
                        => m_AmbientOcclusionSystem.Dispatch(c, a.hdCamera, a.frameCount);
                }

                if (!hdCamera.frameSettings.SSAORunsAsync())
                    m_AmbientOcclusionSystem.Render(cmd, hdCamera, renderContext, m_FrameCount);

                using (new ProfilingSample(cmd, "Render shadow maps", CustomSamplerId.RenderShadowMaps.GetSampler()))
                {
                    // This call overwrites camera properties passed to the shader system.
                    RenderShadowMaps(renderContext, cmd, cullingResults, hdCamera);

                    hdCamera.SetupGlobalParams(cmd, m_Time, m_LastTime, m_FrameCount);
                }

                if (hdCamera.frameSettings.IsEnabled(FrameSettingsField.RayTracing))
                {
                    // Update the light clusters that we need to update
                    BuildRayTracingLightCluster(cmd, hdCamera);

                    // We only request the light cluster if we are gonna use it for debug mode
                    if (FullScreenDebugMode.LightCluster == m_CurrentDebugDisplaySettings.data.fullScreenDebugMode && GetRayTracingClusterState())
                    {
                        HDRaytracingLightCluster lightCluster = RequestLightCluster();
                        lightCluster.EvaluateClusterDebugView(cmd, hdCamera);
                    }

                    bool validIndirectDiffuse = ValidIndirectDiffuseState(hdCamera);
                    if (validIndirectDiffuse)
                    {
                        RenderIndirectDiffuse(hdCamera, cmd, renderContext, m_FrameCount);
                    }
                }

                if (!hdCamera.frameSettings.SSRRunsAsync())
                {
                    // Needs the depth pyramid and motion vectors, as well as the render of the previous frame.
                    RenderSSR(hdCamera, cmd, renderContext);
                }

                // Contact shadows needs the light loop so we do them after the build light list
                if (hdCamera.frameSettings.BuildLightListRunsAsync())
                {
                    buildLightListTask.EndWithPostWork(cmd, hdCamera, Callback);

                    void Callback(CommandBuffer c, HDCamera cam)
                    {
                        var hdrp = (RenderPipelineManager.currentPipeline as HDRenderPipeline);
                        var globalParams = hdrp.PrepareLightLoopGlobalParameters(cam);
                        PushLightLoopGlobalParams(globalParams, c);
                    }
                }
                else
                {
                    using (new ProfilingSample(cmd, "Build Light list", CustomSamplerId.BuildLightList.GetSampler()))
                    {
                        BuildGPULightLists(hdCamera, cmd);
                    }
                }

                // Run the contact shadows here as they the light list
                using (new ProfilingSample(cmd, "Dispatch Contact Shadows", CustomSamplerId.ContactShadows.GetSampler()))
                {
                    HDUtils.CheckRTCreated(m_ContactShadowBuffer);
                    RenderContactShadows(hdCamera, cmd);
                    PushFullScreenDebugTexture(hdCamera, cmd, m_ContactShadowBuffer, FullScreenDebugMode.ContactShadows);
                }

                using (new ProfilingSample(cmd, "Render screen space shadows", CustomSamplerId.ScreenSpaceShadows.GetSampler()))
                {
                    hdCamera.xr.StartSinglePass(cmd, camera, renderContext);
                    RenderScreenSpaceShadows(hdCamera, cmd);
                    hdCamera.xr.StopSinglePass(cmd, camera, renderContext);
                }

                if (hdCamera.frameSettings.VolumeVoxelizationRunsAsync())
                {
                    volumeVoxelizationTask.End(cmd, hdCamera);
                }
                else
                {
                    // Perform the voxelization step which fills the density 3D texture.
                    VolumeVoxelizationPass(hdCamera, cmd);
                }

                // Render the volumetric lighting.
                // The pass requires the volume properties, the light list and the shadows, and can run async.
                VolumetricLightingPass(hdCamera, cmd, m_FrameCount);

                if (hdCamera.frameSettings.SSAORunsAsync())
                {
                    SSAOTask.EndWithPostWork(cmd, hdCamera, Callback);
                    void Callback(CommandBuffer c, HDCamera cam)
                    {
                        var hdrp = (RenderPipelineManager.currentPipeline as HDRenderPipeline);
                        hdrp.m_AmbientOcclusionSystem.PostDispatchWork(c, cam);
                    }
                }

                SetContactShadowsTexture(hdCamera, m_ContactShadowBuffer, cmd);


                if (hdCamera.frameSettings.SSRRunsAsync())
                {
                    SSRTask.End(cmd, hdCamera);
                }

                hdCamera.xr.StartSinglePass(cmd, camera, renderContext);

                RenderDeferredLighting(hdCamera, cmd);

                RenderForwardOpaque(cullingResults, hdCamera, renderContext, cmd);

                m_SharedRTManager.ResolveMSAAColor(cmd, hdCamera, m_CameraSssDiffuseLightingMSAABuffer, m_CameraSssDiffuseLightingBuffer);
                m_SharedRTManager.ResolveMSAAColor(cmd, hdCamera, GetSSSBufferMSAA(), GetSSSBuffer());

                // SSS pass here handle both SSS material from deferred and forward
                RenderSubsurfaceScattering(hdCamera, cmd, hdCamera.frameSettings.IsEnabled(FrameSettingsField.MSAA) ? m_CameraColorMSAABuffer : m_CameraColorBuffer,
                    m_CameraSssDiffuseLightingBuffer, m_SharedRTManager.GetDepthStencilBuffer(hdCamera.frameSettings.IsEnabled(FrameSettingsField.MSAA)), m_SharedRTManager.GetDepthTexture());

                RenderForwardEmissive(cullingResults, hdCamera, renderContext, cmd);

                RenderSky(hdCamera, cmd);

                m_PostProcessSystem.DoUserAfterOpaqueAndSky(cmd, hdCamera, m_CameraColorBuffer);

                RenderTransparentDepthPrepass(cullingResults, hdCamera, renderContext, cmd);

                if (hdCamera.frameSettings.IsEnabled(FrameSettingsField.RayTracing))
                {
                    RaytracingRecursiveRender(hdCamera, cmd, renderContext, cullingResults);
                }

                // To allow users to fetch the current color buffer, we temporarily bind the camera color buffer
                cmd.SetGlobalTexture(HDShaderIDs._ColorPyramidTexture, m_CameraColorBuffer);
                RenderCustomPass(renderContext, cmd, hdCamera, customPassCullingResults, CustomPassInjectionPoint.BeforePreRefraction);

                // Render pre refraction objects
                RenderForwardTransparent(cullingResults, hdCamera, true, renderContext, cmd);

                if (hdCamera.frameSettings.IsEnabled(FrameSettingsField.RoughRefraction))
                {
                    // First resolution of the color buffer for the color pyramid
                    m_SharedRTManager.ResolveMSAAColor(cmd, hdCamera, m_CameraColorMSAABuffer, m_CameraColorBuffer);

                    RenderColorPyramid(hdCamera, cmd, true);

                    // Bind current color pyramid for shader graph SceneColorNode on transparent objects
                    cmd.SetGlobalTexture(HDShaderIDs._ColorPyramidTexture, hdCamera.GetCurrentFrameRT((int)HDCameraFrameHistoryType.ColorBufferMipChain));
                }
                else
                {
                    cmd.SetGlobalTexture(HDShaderIDs._ColorPyramidTexture, TextureXR.GetBlackTexture());
                }

                // We don't have access to the color pyramid with transparent if rough refraction is disabled
                RenderCustomPass(renderContext, cmd, hdCamera, customPassCullingResults, CustomPassInjectionPoint.BeforeTransparent);

                // Render all type of transparent forward (unlit, lit, complex (hair...)) to keep the sorting between transparent objects.
                RenderForwardTransparent(cullingResults, hdCamera, false, renderContext, cmd);

                // We push the motion vector debug texture here as transparent object can overwrite the motion vector texture content.
                if(m_Asset.currentPlatformRenderPipelineSettings.supportMotionVectors)
                    PushFullScreenDebugTexture(hdCamera, cmd, m_SharedRTManager.GetMotionVectorsBuffer(), FullScreenDebugMode.MotionVectors);

                // Second resolve the color buffer for finishing the frame
                m_SharedRTManager.ResolveMSAAColor(cmd, hdCamera, m_CameraColorMSAABuffer, m_CameraColorBuffer);

                // Render All forward error
                RenderForwardError(cullingResults, hdCamera, renderContext, cmd);

                DownsampleDepthForLowResTransparency(hdCamera, cmd);

                RenderLowResTransparent(cullingResults, hdCamera, renderContext, cmd);

                UpsampleTransparent(hdCamera, cmd);

                // Fill depth buffer to reduce artifact for transparent object during postprocess
                RenderTransparentDepthPostpass(cullingResults, hdCamera, renderContext, cmd);

                RenderColorPyramid(hdCamera, cmd, false);

                AccumulateDistortion(cullingResults, hdCamera, renderContext, cmd);
                RenderDistortion(hdCamera, cmd);

                PushFullScreenDebugTexture(hdCamera, cmd, m_CameraColorBuffer, FullScreenDebugMode.NanTracker);
                PushFullScreenLightingDebugTexture(hdCamera, cmd, m_CameraColorBuffer);

#if UNITY_EDITOR
                // Render gizmos that should be affected by post processes
                if (showGizmos)
                {
                    if(m_CurrentDebugDisplaySettings.GetDebugLightingMode() == DebugLightingMode.MatcapView)
                    {
                        Gizmos.exposure = Texture2D.blackTexture;
                    }
                    else
                    {
                        Gizmos.exposure = m_PostProcessSystem.GetExposureTexture(hdCamera).rt;
                    }

                    RenderGizmos(cmd, camera, renderContext, GizmoSubset.PreImageEffects);
                }
#endif
            }


            // At this point, m_CameraColorBuffer has been filled by either debug views are regular rendering so we can push it here.
            PushColorPickerDebugTexture(cmd, hdCamera, m_CameraColorBuffer);

            RenderCustomPass(renderContext, cmd, hdCamera, customPassCullingResults, CustomPassInjectionPoint.BeforePostProcess);

            aovRequest.PushCameraTexture(cmd, AOVBuffers.Color, hdCamera, m_CameraColorBuffer, aovBuffers);
            RenderPostProcess(cullingResults, hdCamera, target.id, renderContext, cmd);

            bool hasAfterPostProcessCustomPass = RenderCustomPass(renderContext, cmd, hdCamera, customPassCullingResults, CustomPassInjectionPoint.AfterPostProcess);

            // Copy and rescale depth buffer for XR devices
            if (hdCamera.xr.enabled && hdCamera.xr.copyDepth)
            {
                using (new ProfilingSample(cmd, "XR depth copy"))
                {
                    var depthBuffer = m_SharedRTManager.GetDepthStencilBuffer();
                    var rtScale = depthBuffer.rtHandleProperties.rtHandleScale / DynamicResolutionHandler.instance.GetCurrentScale();

                    m_CopyDepthPropertyBlock.SetTexture(HDShaderIDs._InputDepth, depthBuffer);
                    m_CopyDepthPropertyBlock.SetVector(HDShaderIDs._BlitScaleBias, rtScale);
                    m_CopyDepthPropertyBlock.SetInt("_FlipY", 1);

                    cmd.SetRenderTarget(target.id, 0, CubemapFace.Unknown, -1);
                    cmd.SetViewport(hdCamera.finalViewport);
                    CoreUtils.DrawFullScreen(cmd, m_CopyDepth, m_CopyDepthPropertyBlock);
                }
            }

            // In developer build, we always render post process in m_AfterPostProcessBuffer at (0,0) in which we will then render debug.
            // Because of this, we need another blit here to the final render target at the right viewport.
            if (!HDUtils.PostProcessIsFinalPass() || aovRequest.isValid || hasAfterPostProcessCustomPass)
            {
                hdCamera.ExecuteCaptureActions(m_IntermediateAfterPostProcessBuffer, cmd);

                RenderDebug(hdCamera, cmd, cullingResults);

                hdCamera.xr.StopSinglePass(cmd, hdCamera.camera, renderContext);

                using (new ProfilingSample(cmd, "Final Blit (Dev Build Only)"))
                {
                    for (int viewIndex = 0; viewIndex < hdCamera.viewCount; ++viewIndex)
                    {
                        var finalBlitParams = PrepareFinalBlitParameters(hdCamera, viewIndex);
                        BlitFinalCameraTexture(finalBlitParams, m_BlitPropertyBlock, m_IntermediateAfterPostProcessBuffer, target.id, cmd);
                    }
                }

                aovRequest.PushCameraTexture(cmd, AOVBuffers.Output, hdCamera, m_IntermediateAfterPostProcessBuffer, aovBuffers);
            }

            // XR mirror view and blit do device
            hdCamera.xr.EndCamera(cmd, hdCamera, renderContext);

            // Send all the color graphics buffer to client systems if required.
            SendColorGraphicsBuffer(cmd, hdCamera);

            // Due to our RT handle system we don't write into the backbuffer depth buffer (as our depth buffer can be bigger than the one provided)
            // So we need to do a copy of the corresponding part of RT depth buffer in the target depth buffer in various situation:
            // - RenderTexture (camera.targetTexture != null) has a depth buffer (camera.targetTexture.depth != 0)
            // - We are rendering into the main game view (i.e not a RenderTexture camera.cameraType == CameraType.Game && hdCamera.camera.targetTexture == null) in the editor for allowing usage of Debug.DrawLine and Debug.Ray.
            // - We draw Gizmo/Icons in the editor (hdCamera.camera.targetTexture != null && camera.targetTexture.depth != 0 - The Scene view has a targetTexture and a depth texture)
            // TODO: If at some point we get proper render target aliasing, we will be able to use the provided depth texture directly with our RT handle system
            // Note: Debug.DrawLine and Debug.Ray only work in editor, not in player
            var copyDepth = hdCamera.camera.targetTexture != null && hdCamera.camera.targetTexture.depth != 0;
#if UNITY_EDITOR
            copyDepth = copyDepth || hdCamera.isMainGameView; // Specific case of Debug.DrawLine and Debug.Ray
#endif
            if (copyDepth && !hdCamera.xr.enabled)
            {
                using (new ProfilingSample(cmd, "Copy Depth in Target Texture", CustomSamplerId.CopyDepth.GetSampler()))
                {
                    cmd.SetRenderTarget(target.id);
                    cmd.SetViewport(hdCamera.finalViewport);
                    m_CopyDepthPropertyBlock.SetTexture(HDShaderIDs._InputDepth, m_SharedRTManager.GetDepthStencilBuffer());
                    // When we are Main Game View we need to flip the depth buffer ourselves as we are after postprocess / blit that have already flipped the screen
                    m_CopyDepthPropertyBlock.SetInt("_FlipY", hdCamera.isMainGameView ? 1 : 0);
                    m_CopyDepthPropertyBlock.SetVector(HDShaderIDs._BlitScaleBias, new Vector4(1.0f, 1.0f, 0.0f, 0.0f));
                    CoreUtils.DrawFullScreen(cmd, m_CopyDepth, m_CopyDepthPropertyBlock);
                }
            }
                aovRequest.PushCameraTexture(cmd, AOVBuffers.DepthStencil, hdCamera, m_SharedRTManager.GetDepthStencilBuffer(), aovBuffers);
                aovRequest.PushCameraTexture(cmd, AOVBuffers.Normals, hdCamera, m_SharedRTManager.GetNormalBuffer(), aovBuffers);
                if (m_Asset.currentPlatformRenderPipelineSettings.supportMotionVectors)
                    aovRequest.PushCameraTexture(cmd, AOVBuffers.MotionVectors, hdCamera, m_SharedRTManager.GetMotionVectorsBuffer(), aovBuffers);

#if UNITY_EDITOR
            // We need to make sure the viewport is correctly set for the editor rendering. It might have been changed by debug overlay rendering just before.
            cmd.SetViewport(hdCamera.finalViewport);

            // Render overlay Gizmos
            if (showGizmos)
                RenderGizmos(cmd, camera, renderContext, GizmoSubset.PostImageEffects);
#endif

                aovRequest.Execute(cmd, aovBuffers, RenderOutputProperties.From(hdCamera));
        }
        }

        struct BlitFinalCameraTextureParameters
        {
            public bool                     flip;
            public int                      srcTexArraySlice;
            public int                      dstTexArraySlice;
            public Rect                     viewport;
            public Material                 blitMaterial;
        }

        internal RTHandle GetExposureTexture(HDCamera hdCamera) =>
            m_PostProcessSystem.GetExposureTexture(hdCamera);

        BlitFinalCameraTextureParameters PrepareFinalBlitParameters(HDCamera hdCamera, int viewIndex)
        {
            var parameters = new BlitFinalCameraTextureParameters();

            if (hdCamera.xr.enabled)
            {
                parameters.viewport = hdCamera.xr.GetViewport(viewIndex);
                parameters.srcTexArraySlice = viewIndex;
                parameters.dstTexArraySlice = hdCamera.xr.GetTextureArraySlice(viewIndex);
            }
            else
            {
                parameters.viewport = hdCamera.finalViewport;
                parameters.srcTexArraySlice = -1;
                parameters.dstTexArraySlice = -1;
            }

            parameters.flip = hdCamera.flipYMode == HDAdditionalCameraData.FlipYMode.ForceFlipY || hdCamera.isMainGameView;
            parameters.blitMaterial = HDUtils.GetBlitMaterial(TextureXR.useTexArray ? TextureDimension.Tex2DArray : TextureDimension.Tex2D, singleSlice: parameters.srcTexArraySlice >= 0);

            return parameters;
        }

        static void BlitFinalCameraTexture(BlitFinalCameraTextureParameters parameters, MaterialPropertyBlock propertyBlock, RTHandle source, RenderTargetIdentifier destination, CommandBuffer cmd)
        {
            // Here we can't use the viewport scale provided in hdCamera. The reason is that this scale is for internal rendering before post process with dynamic resolution factored in.
            // Here the input texture is already at the viewport size but may be smaller than the RT itself (because of the RTHandle system) so we compute the scale specifically here.
            var scaleBias = new Vector4((float)parameters.viewport.width / source.rt.width, (float)parameters.viewport.height / source.rt.height, 0.0f, 0.0f);

            if (parameters.flip)
            {
                scaleBias.w = scaleBias.y;
                scaleBias.y *= -1;
            }

            propertyBlock.SetTexture(HDShaderIDs._BlitTexture, source);
            propertyBlock.SetVector(HDShaderIDs._BlitScaleBias, scaleBias);
            propertyBlock.SetFloat(HDShaderIDs._BlitMipLevel, 0);
            propertyBlock.SetInt(HDShaderIDs._BlitTexArraySlice, parameters.srcTexArraySlice);
            HDUtils.DrawFullScreen(cmd, parameters.viewport, parameters.blitMaterial, destination, propertyBlock, 0, parameters.dstTexArraySlice);
        }

        void SetupCameraProperties(HDCamera hdCamera, ScriptableRenderContext renderContext, CommandBuffer cmd)
        {
            // The next 2 functions are required to flush the command buffer before calling functions directly on the render context.
            // This way, the commands will execute in the order specified by the C# code.
            renderContext.ExecuteCommandBuffer(cmd);
            cmd.Clear();

            if (hdCamera.xr.legacyMultipassEnabled)
                renderContext.SetupCameraProperties(hdCamera.camera, hdCamera.xr.enabled, hdCamera.xr.legacyMultipassEye);
            else
                renderContext.SetupCameraProperties(hdCamera.camera, hdCamera.xr.enabled);
        }

        void InitializeGlobalResources(ScriptableRenderContext renderContext)
        {
            // Global resources initialization
            {
                // This is the main command buffer used for the frame.
                var cmd = CommandBufferPool.Get("");
                using (new ProfilingSample(
                    cmd, "HDRenderPipeline::Render Initialize Materials",
                    CustomSamplerId.HDRenderPipelineRender.GetSampler())
                )
                {
                    // Init material if needed
                    for (int bsdfIdx = 0; bsdfIdx < m_IBLFilterArray.Length; ++bsdfIdx)
                    {
                        if (!m_IBLFilterArray[bsdfIdx].IsInitialized())
                            m_IBLFilterArray[bsdfIdx].Initialize(cmd);
                    }

                    foreach (var material in m_MaterialList)
                        material.RenderInit(cmd);
                }
                using (new ProfilingSample(
                    cmd, "HDRenderPipeline::Render Initialize Textures",
                    CustomSamplerId.HDRenderPipelineRender.GetSampler())
                )
                {
                    TextureXR.Initialize(cmd, defaultResources.shaders.clearUIntTextureCS);
                }
                renderContext.ExecuteCommandBuffer(cmd);
                CommandBufferPool.Release(cmd);
            }
        }

        bool TryCalculateFrameParameters(
            Camera camera,
            XRPass xrPass,
            out HDAdditionalCameraData additionalCameraData,
            out HDCamera hdCamera,
            out ScriptableCullingParameters cullingParams
        )
        {
            // First, get aggregate of frame settings base on global settings, camera frame settings and debug settings
            // Note: the SceneView camera will never have additionalCameraData
            additionalCameraData = HDUtils.TryGetAdditionalCameraDataOrDefault(camera);
            hdCamera = default;
            cullingParams = default;

            FrameSettings currentFrameSettings = new FrameSettings();
            // Compute the FrameSettings actually used to draw the frame
            // FrameSettingsHistory do the same while keeping all step of FrameSettings aggregation in memory for DebugMenu
            if (m_FrameSettingsHistoryEnabled && camera.cameraType != CameraType.Preview && camera.cameraType != CameraType.Reflection)
                FrameSettingsHistory.AggregateFrameSettings(ref currentFrameSettings, camera, additionalCameraData, m_Asset, m_DefaultAsset);
            else
                FrameSettings.AggregateFrameSettings(ref currentFrameSettings, camera, additionalCameraData, m_Asset, m_DefaultAsset);

            // Specific pass to simply display the content of the camera buffer if users have fill it themselves (like video player)
            if (additionalCameraData.fullscreenPassthrough)
                return false;

            // Retrieve debug display settings to init FrameSettings, unless we are a reflection and in this case we don't have debug settings apply.
            DebugDisplaySettings debugDisplaySettings = (camera.cameraType == CameraType.Reflection || camera.cameraType == CameraType.Preview) ? s_NeutralDebugDisplaySettings : m_DebugDisplaySettings;

            // Disable post process if we enable debug mode or if the post process layer is disabled
            if (debugDisplaySettings.IsDebugDisplayEnabled())
            {
                if (debugDisplaySettings.IsDebugDisplayRemovePostprocess())
                {
                    currentFrameSettings.SetEnabled(FrameSettingsField.Postprocess, false);
                }

                // Disable exposure if required
                if (!debugDisplaySettings.DebugNeedsExposure())
                {
                    currentFrameSettings.SetEnabled(FrameSettingsField.ExposureControl, false);
                }

                // Disable SSS if luxmeter is enabled
                if (debugDisplaySettings.data.lightingDebugSettings.debugLightingMode == DebugLightingMode.LuxMeter)
                {
                    currentFrameSettings.SetEnabled(FrameSettingsField.SubsurfaceScattering, false);
                }
            }

            if(CoreUtils.IsSceneLightingDisabled(camera))
            {
                currentFrameSettings.SetEnabled(FrameSettingsField.ExposureControl, false);
            }

            // Disable object-motion vectors in everything but the game view
            if (camera.cameraType != CameraType.Game)
            {
                currentFrameSettings.SetEnabled(FrameSettingsField.ObjectMotionVectors, false);
            }

            hdCamera = HDCamera.GetOrCreate(camera, xrPass.multipassId);

            // From this point, we should only use frame settings from the camera
            hdCamera.Update(currentFrameSettings, this, m_MSAASamples, xrPass);

            // Custom Render requires a proper HDCamera, so we return after the HDCamera was setup
            if (additionalCameraData != null && additionalCameraData.hasCustomRender)
                return false;

            if (hdCamera.xr.enabled)
            {
                cullingParams = hdCamera.xr.cullingParams;
            }
            else
            {
                if (!camera.TryGetCullingParameters(camera.stereoEnabled, out cullingParams))
                    return false;
            }

            if (m_DebugDisplaySettings.IsCameraFreezeEnabled())
            {
                bool cameraIsFrozen = camera.name.Equals(m_DebugDisplaySettings.GetFrozenCameraName());
                if (cameraIsFrozen)
                {
                    if (!frozenCullingParamAvailable)
                    {
                        frozenCullingParams = cullingParams;
                        frozenCullingParamAvailable = true;
                    }
                    cullingParams = frozenCullingParams;
                }
            }
            else
            {
                frozenCullingParamAvailable = false;
            }

            LightLoopUpdateCullingParameters(ref cullingParams, hdCamera);

            // If we don't use environment light (like when rendering reflection probes)
            //   we don't have to cull them.
            if (hdCamera.frameSettings.IsEnabled(FrameSettingsField.ReflectionProbe))
                cullingParams.cullingOptions |= CullingOptions.NeedsReflectionProbes;
            else
                cullingParams.cullingOptions &= ~CullingOptions.NeedsReflectionProbes;
            return true;
        }

        static bool TryCull(
            Camera camera,
            HDCamera hdCamera,
            ScriptableRenderContext renderContext,
            SkyManager skyManager,
            ScriptableCullingParameters cullingParams,
            HDRenderPipelineAsset hdrp,
            ref HDCullingResults cullingResults
        )
        {
#if UNITY_EDITOR
            // emit scene view UI
            if (camera.cameraType == CameraType.SceneView)
            {
                ScriptableRenderContext.EmitWorldGeometryForSceneView(camera);
            }
#endif

            // Set the LOD bias and store current value to be able to restore it.
            // Use a try/finalize pattern to be sure to restore properly the qualitySettings.lodBias
            var initialLODBias = QualitySettings.lodBias;
            var initialMaximumLODLevel = QualitySettings.maximumLODLevel;
            try
            {
                QualitySettings.lodBias = hdCamera.frameSettings.GetResolvedLODBias(hdrp);
                QualitySettings.maximumLODLevel = hdCamera.frameSettings.GetResolvedMaximumLODLevel(hdrp);

            var includePlanarProbe = hdCamera.frameSettings.IsEnabled(FrameSettingsField.PlanarProbe);

            DecalSystem.CullRequest decalCullRequest = null;
            if (hdCamera.frameSettings.IsEnabled(FrameSettingsField.Decals))
            {
                // decal system needs to be updated with current camera, it needs it to set up culling and light list generation parameters
                decalCullRequest = GenericPool<DecalSystem.CullRequest>.Get();
                DecalSystem.instance.CurrentCamera = camera;
                DecalSystem.instance.BeginCull(decalCullRequest);
            }

            // TODO: use a parameter to select probe types to cull depending on what is enabled in framesettings
            var hdProbeCullState = new HDProbeCullState();
            if (hdCamera.frameSettings.IsEnabled(FrameSettingsField.RealtimePlanarReflection) && includePlanarProbe)
                hdProbeCullState = HDProbeSystem.PrepareCull(camera);

            // We need to set the ambient probe here because it's passed down to objects during the culling process.
            skyManager.SetupAmbientProbe(hdCamera);

            using (new ProfilingSample(null, "CullResults.Cull", CustomSamplerId.CullResultsCull.GetSampler()))
                cullingResults.cullingResults = renderContext.Cull(ref cullingParams);

            if (hdCamera.frameSettings.IsEnabled(FrameSettingsField.CustomPass))
            {
                using (new ProfilingSample(null, "CustomPass.Cull", CustomSamplerId.CustomPassCullResultsCull.GetSampler()))
                    cullingResults.customPassCullingResults = CustomPassVolume.Cull(renderContext, hdCamera);
            }

            if (hdCamera.frameSettings.IsEnabled(FrameSettingsField.RealtimePlanarReflection) && includePlanarProbe)
                HDProbeSystem.QueryCullResults(hdProbeCullState, ref cullingResults.hdProbeCullingResults);
            else
                cullingResults.hdProbeCullingResults = default;

            if (hdCamera.frameSettings.IsEnabled(FrameSettingsField.Decals))
            {
                    using (new ProfilingSample(null, "DBufferPrepareDrawData",
                        CustomSamplerId.DBufferPrepareDrawData.GetSampler()))
                    DecalSystem.instance.EndCull(decalCullRequest, cullingResults.decalCullResults);
            }

            if (decalCullRequest != null)
            {
                decalCullRequest.Clear();
                GenericPool<DecalSystem.CullRequest>.Release(decalCullRequest);
            }

            return true;

            }
            finally
            {
                QualitySettings.lodBias = initialLODBias;
                QualitySettings.maximumLODLevel = initialMaximumLODLevel;
        }
        }

        void RenderGizmos(CommandBuffer cmd, Camera camera, ScriptableRenderContext renderContext, GizmoSubset gizmoSubset)
        {
#if UNITY_EDITOR
            if (UnityEditor.Handles.ShouldRenderGizmos())
            {
                bool renderPrePostprocessGizmos = (gizmoSubset == GizmoSubset.PreImageEffects);

                using (new ProfilingSample(cmd,
                    renderPrePostprocessGizmos ? "PrePostprocessGizmos" : "Gizmos",
                    renderPrePostprocessGizmos ? CustomSamplerId.GizmosPrePostprocess.GetSampler() : CustomSamplerId.Gizmos.GetSampler()))
                {
                    renderContext.ExecuteCommandBuffer(cmd);
                    cmd.Clear();
                    renderContext.DrawGizmos(camera, gizmoSubset);
                }
            }
#endif
        }

        static RendererListDesc CreateOpaqueRendererListDesc(
            CullingResults cull,
            Camera camera,
            ShaderTagId passName,
            PerObjectData rendererConfiguration = 0,
            RenderQueueRange? renderQueueRange = null,
            RenderStateBlock? stateBlock = null,
            Material overrideMaterial = null,
            bool excludeObjectMotionVectors = false
        )
        {
            var result = new RendererListDesc(passName, cull, camera)
            {
                rendererConfiguration = rendererConfiguration,
                renderQueueRange = renderQueueRange != null ? renderQueueRange.Value : HDRenderQueue.k_RenderQueue_AllOpaque,
                sortingCriteria = SortingCriteria.CommonOpaque,
                stateBlock = stateBlock,
                overrideMaterial = overrideMaterial,
                excludeObjectMotionVectors = excludeObjectMotionVectors
            };
            return result;
        }

        static RendererListDesc CreateOpaqueRendererListDesc(
            CullingResults cull,
            Camera camera,
            ShaderTagId[] passNames,
            PerObjectData rendererConfiguration = 0,
            RenderQueueRange? renderQueueRange = null,
            RenderStateBlock? stateBlock = null,
            Material overrideMaterial = null,
            bool excludeObjectMotionVectors = false
        )
        {
            var result = new RendererListDesc(passNames, cull, camera)
            {
                rendererConfiguration = rendererConfiguration,
                renderQueueRange = renderQueueRange != null ? renderQueueRange.Value : HDRenderQueue.k_RenderQueue_AllOpaque,
                sortingCriteria = SortingCriteria.CommonOpaque,
                stateBlock = stateBlock,
                overrideMaterial = overrideMaterial,
                excludeObjectMotionVectors = excludeObjectMotionVectors
            };
            return result;
        }

        protected static RendererListDesc CreateTransparentRendererListDesc(
            CullingResults cull,
            Camera camera,
            ShaderTagId passName,
            PerObjectData rendererConfiguration = 0,
            RenderQueueRange? renderQueueRange = null,
            RenderStateBlock? stateBlock = null,
            Material overrideMaterial = null,
            bool excludeObjectMotionVectors = false
        )
        {
            var result = new RendererListDesc(passName, cull, camera)
            {
                rendererConfiguration = rendererConfiguration,
                renderQueueRange = renderQueueRange != null ? renderQueueRange.Value : HDRenderQueue.k_RenderQueue_AllTransparent,
                sortingCriteria = SortingCriteria.CommonTransparent | SortingCriteria.RendererPriority,
                stateBlock = stateBlock,
                overrideMaterial = overrideMaterial,
                excludeObjectMotionVectors = excludeObjectMotionVectors
            };
            return result;
        }

        protected static RendererListDesc CreateTransparentRendererListDesc(
            CullingResults cull,
            Camera camera,
            ShaderTagId[] passNames,
            PerObjectData rendererConfiguration = 0,
            RenderQueueRange? renderQueueRange = null,
            RenderStateBlock? stateBlock = null,
            Material overrideMaterial = null,
            bool excludeObjectMotionVectors = false
        )
        {
            var result = new RendererListDesc(passNames, cull, camera)
            {
                rendererConfiguration = rendererConfiguration,
                renderQueueRange = renderQueueRange != null ? renderQueueRange.Value : HDRenderQueue.k_RenderQueue_AllTransparent,
                sortingCriteria = SortingCriteria.CommonTransparent | SortingCriteria.RendererPriority,
                stateBlock = stateBlock,
                overrideMaterial = overrideMaterial,
                excludeObjectMotionVectors = excludeObjectMotionVectors
            };
            return result;
        }

        protected static void DrawOpaqueRendererList(in ScriptableRenderContext renderContext, CommandBuffer cmd, in FrameSettings frameSettings, RendererList rendererList)
        {
            if (!frameSettings.IsEnabled(FrameSettingsField.OpaqueObjects))
                return;

            HDUtils.DrawRendererList(renderContext, cmd, rendererList);
        }

        protected static void DrawTransparentRendererList(in ScriptableRenderContext renderContext, CommandBuffer cmd, in FrameSettings frameSettings, RendererList rendererList)
        {
            if (!frameSettings.IsEnabled(FrameSettingsField.TransparentObjects))
                return;

            HDUtils.DrawRendererList(renderContext, cmd, rendererList);
        }

        void AccumulateDistortion(CullingResults cullResults, HDCamera hdCamera, ScriptableRenderContext renderContext, CommandBuffer cmd)
        {
            if (!hdCamera.frameSettings.IsEnabled(FrameSettingsField.Distortion))
                return;

            using (new ProfilingSample(cmd, "Distortion", CustomSamplerId.Distortion.GetSampler()))
            {
                CoreUtils.SetRenderTarget(cmd, m_DistortionBuffer, m_SharedRTManager.GetDepthStencilBuffer(), ClearFlag.Color, Color.clear);

                // Only transparent object can render distortion vectors
                var rendererList = RendererList.Create(CreateTransparentRendererListDesc(cullResults, hdCamera.camera, HDShaderPassNames.s_DistortionVectorsName));
                DrawTransparentRendererList(renderContext, cmd, hdCamera.frameSettings, rendererList);
            }
        }

        void RenderDistortion(HDCamera hdCamera, CommandBuffer cmd)
        {
            if (!hdCamera.frameSettings.IsEnabled(FrameSettingsField.Distortion))
                return;

            using (new ProfilingSample(cmd, "ApplyDistortion", CustomSamplerId.ApplyDistortion.GetSampler()))
            {
                var currentColorPyramid = hdCamera.GetCurrentFrameRT((int)HDCameraFrameHistoryType.ColorBufferMipChain);

                CoreUtils.SetRenderTarget(cmd, m_CameraColorBuffer);
                // TODO: Set stencil stuff via parameters rather than hardcoding it in shader.
                m_ApplyDistortionMaterial.SetTexture(HDShaderIDs._DistortionTexture, m_DistortionBuffer);
                m_ApplyDistortionMaterial.SetTexture(HDShaderIDs._ColorPyramidTexture, currentColorPyramid);

                var size = new Vector4(hdCamera.actualWidth, hdCamera.actualHeight, 1f / hdCamera.actualWidth, 1f / hdCamera.actualHeight);
                m_ApplyDistortionMaterial.SetVector(HDShaderIDs._Size, size);

                HDUtils.DrawFullScreen(cmd, m_ApplyDistortionMaterial, m_CameraColorBuffer, m_SharedRTManager.GetDepthStencilBuffer(), null, 0);
            }
        }

        struct DepthPrepassParameters
        {
            public string              passName;
            public RendererListDesc    depthOnlyRendererListDesc;
            public RendererListDesc    mrtRendererListDesc;
            public bool                hasDepthOnlyPass;
            public bool                shouldRenderMotionVectorAfterGBuffer;
            public RendererListDesc    rayTracingOpaqueRLDesc;
            public RendererListDesc    rayTracingTransparentRLDesc;
        }

        DepthPrepassParameters PrepareDepthPrepass(CullingResults cull, HDCamera hdCamera)
        {
            // Guidelines:
            // Lit shader can be in deferred or forward mode. In this case we use "DepthOnly" pass with "GBuffer" or "Forward" pass name
            // Other shader, including unlit are always forward and use "DepthForwardOnly" with "ForwardOnly" pass.
            // Those pass are exclusive so use only "DepthOnly" or "DepthForwardOnly" but not both at the same time, same for "Forward" and "DepthForwardOnly"
            // Any opaque material rendered in forward should have a depth prepass. If there is no depth prepass the lighting will be incorrect (deferred shadowing, contact shadow, SSAO), this may be acceptable depends on usage

            // Whatever the configuration we always render first opaque object then opaque alpha tested as they are more costly to render and could be reject by early-z
            // (but no Hi-z as it is disable with clip instruction). This is handled automatically with the RenderQueue value (OpaqueAlphaTested have a different value and thus are sorted after Opaque)

            // Forward material always output normal buffer.
            // Deferred material never output normal buffer.
            // Caution: Unlit material let normal buffer untouch. Caution as if people try to filter normal buffer, it can result in weird result.
            // TODO: Do we need a stencil bit to identify normal buffer not fill by unlit? So don't execute SSAO / SRR ?

            // Additional guidelines for motion vector:
            // We render object motion vector at the same time than depth prepass with MRT to save drawcall. Depth buffer is then fill with combination of depth prepass + motion vector.
            // For this we render first all objects that render depth only, then object that require object motion vector.
            // We use the excludeMotion filter option of DrawRenderer to gather object without object motion vector (only C++ can know if an object have object motion vector).
            // Caution: if there is no depth prepass we must render object motion vector after GBuffer pass otherwise some depth only objects can hide objects with motion vector and overwrite depth buffer but not update
            // the motion vector buffer resulting in artifacts

            var result = new DepthPrepassParameters();

            bool decalsEnabled = hdCamera.frameSettings.IsEnabled(FrameSettingsField.Decals);
            // To avoid rendering objects twice (once in the depth pre-pass and once in the motion vector pass when the motion vector pass is enabled) we exclude the objects that have motion vectors.
            bool fullDeferredPrepass = hdCamera.frameSettings.IsEnabled(FrameSettingsField.DepthPrepassWithDeferredRendering) || decalsEnabled;
            // To avoid rendering objects twice (once in the depth pre-pass and once in the motion vector pass when the motion vector pass is enabled) we exclude the objects that have motion vectors.
            bool objectMotionEnabled = hdCamera.frameSettings.IsEnabled(FrameSettingsField.ObjectMotionVectors);

            result.shouldRenderMotionVectorAfterGBuffer = (hdCamera.frameSettings.litShaderMode == LitShaderMode.Deferred) && !fullDeferredPrepass;
            result.hasDepthOnlyPass = false;

            switch (hdCamera.frameSettings.litShaderMode)
            {
                case LitShaderMode.Forward:
                    result.passName = "Depth Prepass (forward)";
                    result.mrtRendererListDesc = CreateOpaqueRendererListDesc(cull, hdCamera.camera, m_DepthOnlyAndDepthForwardOnlyPassNames, excludeObjectMotionVectors: objectMotionEnabled);
                    break;
                case LitShaderMode.Deferred:
                    result.passName = fullDeferredPrepass ? (decalsEnabled ? "Depth Prepass (deferred) forced by Decals" : "Depth Prepass (deferred)") : "Depth Prepass (deferred incomplete)";
                    bool excludeMotion = fullDeferredPrepass ? objectMotionEnabled : false;

                    // First deferred alpha tested materials. Alpha tested object have always a prepass even if enableDepthPrepassWithDeferredRendering is disabled
                    var partialPrepassRenderQueueRange = new RenderQueueRange { lowerBound = (int)RenderQueue.AlphaTest, upperBound = (int)RenderQueue.GeometryLast - 1 };

                    result.hasDepthOnlyPass = true;

                    // First deferred material
                    result.depthOnlyRendererListDesc = CreateOpaqueRendererListDesc(
                        cull, hdCamera.camera, m_DepthOnlyPassNames,
                        renderQueueRange: fullDeferredPrepass ? HDRenderQueue.k_RenderQueue_AllOpaque : partialPrepassRenderQueueRange,
                        excludeObjectMotionVectors: excludeMotion);

                    // Then forward only material that output normal buffer
                    result.mrtRendererListDesc = CreateOpaqueRendererListDesc(cull, hdCamera.camera, m_DepthForwardOnlyPassNames, excludeObjectMotionVectors: excludeMotion);
                    break;
                default:
                    throw new ArgumentOutOfRangeException("Unknown ShaderLitMode");
            }

            if (hdCamera.frameSettings.IsEnabled(FrameSettingsField.RayTracing))
            {
                RecursiveRendering recursiveRendering = VolumeManager.instance.stack.GetComponent<RecursiveRendering>();
                if (recursiveRendering.enable.value)
                {
                    result.rayTracingOpaqueRLDesc = CreateOpaqueRendererListDesc(cull, hdCamera.camera, m_DepthOnlyAndDepthForwardOnlyPassNames, renderQueueRange: HDRenderQueue.k_RenderQueue_AllOpaqueRaytracing);
                    result.rayTracingTransparentRLDesc = CreateOpaqueRendererListDesc(cull, hdCamera.camera, m_DepthOnlyAndDepthForwardOnlyPassNames, renderQueueRange: HDRenderQueue.k_RenderQueue_AllTransparentRaytracing);
                }
            }

            return result;
        }

        static void RenderDepthPrepass( ScriptableRenderContext renderContext,
                                        CommandBuffer cmd,
                                        FrameSettings frameSettings,
                                        RenderTargetIdentifier[] mrt,
                                        RTHandle depthBuffer,
                                        in RendererList depthOnlyRendererList,
                                        in RendererList mrtRendererList,
                                        bool hasDepthOnlyPass,
                                        in RendererList             rayTracingOpaqueRL,
                                        in RendererList             rayTracingTransparentRL
                                        )
        {
            CoreUtils.SetRenderTarget(cmd, depthBuffer);

            if (hasDepthOnlyPass)
            {
                DrawOpaqueRendererList(renderContext, cmd, frameSettings, depthOnlyRendererList);
            }

            CoreUtils.SetRenderTarget(cmd, mrt, depthBuffer);
            DrawOpaqueRendererList(renderContext, cmd, frameSettings, mrtRendererList);

            // We want the opaque objects to be in the prepass so that we avoid rendering uselessly the pixels before ray tracing them
            if (frameSettings.IsEnabled(FrameSettingsField.RayTracing) && VolumeManager.instance.stack.GetComponent<RecursiveRendering>().enable.value)
            {
                HDUtils.DrawRendererList(renderContext, cmd, rayTracingOpaqueRL);
                HDUtils.DrawRendererList(renderContext, cmd, rayTracingTransparentRL);
            }
        }

        // RenderDepthPrepass render both opaque and opaque alpha tested based on engine configuration.
        // Lit Forward only: We always render all materials
        // Lit Deferred: We always render depth prepass for alpha tested (optimization), other deferred material are render based on engine configuration.
        // Forward opaque with deferred renderer (DepthForwardOnly pass): We always render all materials
        // True is return if motion vector must be render after GBuffer pass
        bool RenderDepthPrepass(CullingResults cull, HDCamera hdCamera, ScriptableRenderContext renderContext, CommandBuffer cmd)
        {
            var depthPrepassParameters = PrepareDepthPrepass(cull, hdCamera);
            var depthOnlyRendererList = RendererList.Create(depthPrepassParameters.depthOnlyRendererListDesc);
            var mrtDepthRendererList = RendererList.Create(depthPrepassParameters.mrtRendererListDesc);

            var rayTracingOpaqueRendererList = RendererList.Create(depthPrepassParameters.rayTracingOpaqueRLDesc);
            var rayTracingTransparentRendererList = RendererList.Create(depthPrepassParameters.rayTracingTransparentRLDesc);

            using (new ProfilingSample(cmd, depthPrepassParameters.passName, CustomSamplerId.DepthPrepass.GetSampler()))
            {
                RenderDepthPrepass( renderContext, cmd, hdCamera.frameSettings,
                                    m_SharedRTManager.GetPrepassBuffersRTI(hdCamera.frameSettings),
                                    m_SharedRTManager.GetDepthStencilBuffer(hdCamera.frameSettings.IsEnabled(FrameSettingsField.MSAA)),
                                    depthOnlyRendererList,
                                    mrtDepthRendererList,
                                    depthPrepassParameters.hasDepthOnlyPass,
                                    rayTracingOpaqueRendererList,
                                    rayTracingTransparentRendererList
                                    );
        }

            return depthPrepassParameters.shouldRenderMotionVectorAfterGBuffer;
        }

        // RenderGBuffer do the gbuffer pass. This is solely call with deferred. If we use a depth prepass, then the depth prepass will perform the alpha testing for opaque alpha tested and we don't need to do it anymore
        // during Gbuffer pass. This is handled in the shader and the depth test (equal and no depth write) is done here.
        void RenderGBuffer(CullingResults cull, HDCamera hdCamera, ScriptableRenderContext renderContext, CommandBuffer cmd)
        {
            if (hdCamera.frameSettings.litShaderMode != LitShaderMode.Deferred)
                return;

            using (new ProfilingSample(cmd, m_CurrentDebugDisplaySettings.IsDebugDisplayEnabled() ? "GBuffer Debug" : "GBuffer", CustomSamplerId.GBuffer.GetSampler()))
            {
                // setup GBuffer for rendering
                CoreUtils.SetRenderTarget(cmd, m_GbufferManager.GetBuffersRTI(hdCamera.frameSettings), m_SharedRTManager.GetDepthStencilBuffer());

                var rendererList = RendererList.Create(CreateOpaqueRendererListDesc(cull, hdCamera.camera, HDShaderPassNames.s_GBufferName, m_CurrentRendererConfigurationBakedLighting));
                DrawOpaqueRendererList(renderContext, cmd, hdCamera.frameSettings, rendererList);

                m_GbufferManager.BindBufferAsTextures(cmd);
            }
        }

        void RenderDecals(HDCamera hdCamera, CommandBuffer cmd, ScriptableRenderContext renderContext, CullingResults cullingResults)
        {
            if (!hdCamera.frameSettings.IsEnabled(FrameSettingsField.Decals))
            {
                // We still bind black textures to make sure that something is bound (can be a problem on some platforms)
                m_DbufferManager.BindBlackTextures(cmd);
                return;
            }

            // We need to copy depth buffer texture if we want to bind it at this stage
            CopyDepthBufferIfNeeded(hdCamera, cmd);

            using (new ProfilingSample(cmd, "DBufferRender", CustomSamplerId.DBufferRender.GetSampler()))
            {
                bool use4RTs = m_Asset.currentPlatformRenderPipelineSettings.decalSettings.perChannelMask;
                RenderDBuffer(  use4RTs,
                                m_DbufferManager.GetBuffersRTI(),
                                m_DbufferManager.GetRTHandles(),
                                m_SharedRTManager.GetDepthStencilBuffer(),
                                m_DbufferManager.propertyMaskBuffer,
                                m_DbufferManager.clearPropertyMaskBufferShader,
                                m_DbufferManager.clearPropertyMaskBufferKernel,
                                m_DbufferManager.propertyMaskBufferSize,
                                RendererList.Create(PrepareMeshDecalsRendererList(cullingResults, hdCamera, use4RTs)),
                                renderContext, cmd);

                cmd.SetGlobalBuffer(HDShaderIDs._DecalPropertyMaskBufferSRV, m_DbufferManager.propertyMaskBuffer);

                m_DbufferManager.BindBufferAsTextures(cmd);
            }

            if (!hdCamera.frameSettings.IsEnabled(FrameSettingsField.MSAA)) // MSAA not supported
            {
                using (new ProfilingSample(cmd, "DBuffer Normal (forward)", CustomSamplerId.DBufferNormal.GetSampler()))
                {
                    // We can call DBufferNormalPatch after RenderDBuffer as it only affect forward material and isn't affected by RenderGBuffer
                    // This reduce lifteime of stencil bit
                    DBufferNormalPatch(PrepareDBufferNormalPatchParameters(hdCamera), m_SharedRTManager.GetNormalBuffer(), m_SharedRTManager.GetDepthStencilBuffer(), cmd, renderContext);
                }
            }
        }

        RendererListDesc PrepareMeshDecalsRendererList(CullingResults cullingResults, HDCamera hdCamera, bool use4RTs)
        {
            var desc = new RendererListDesc(use4RTs ? m_Decals4RTPassNames : m_Decals3RTPassNames, cullingResults, hdCamera.camera)
            {
                sortingCriteria = SortingCriteria.CommonOpaque,
                rendererConfiguration = PerObjectData.None,
                renderQueueRange = HDRenderQueue.k_RenderQueue_AllOpaque
            };

            return desc;
        }

        static void PushDecalsGlobalParams(HDCamera hdCamera, CommandBuffer cmd)
        {
            if (hdCamera.frameSettings.IsEnabled(FrameSettingsField.Decals))
            {
                cmd.SetGlobalInt(HDShaderIDs._EnableDecals, 1);
                cmd.SetGlobalVector(HDShaderIDs._DecalAtlasResolution, new Vector2(HDUtils.hdrpSettings.decalSettings.atlasWidth, HDUtils.hdrpSettings.decalSettings.atlasHeight));
            }
            else
            {
                cmd.SetGlobalInt(HDShaderIDs._EnableDecals, 0);
            }
        }

        static RenderTargetIdentifier[] m_Dbuffer3RtIds = new RenderTargetIdentifier[3];

        static void RenderDBuffer(  bool                        use4RTs,
                                    RenderTargetIdentifier[]    mrt,
                                    RTHandle[]                  rtHandles,
                                    RTHandle                    depthStencilBuffer,
                                    ComputeBuffer               propertyMaskBuffer,
                                    ComputeShader               propertyMaskClearShader,
                                    int                         propertyMaskClearShaderKernel,
                                    int                         propertyMaskBufferSize,
                                    RendererList                meshDecalsRendererList,
                                    ScriptableRenderContext     renderContext,
                                    CommandBuffer               cmd)
        {
            // for alpha compositing, color is cleared to 0, alpha to 1
            // https://developer.nvidia.com/gpugems/GPUGems3/gpugems3_ch23.html

            // this clears the targets
            // TODO: Once we move to render graph, move this to render targets initialization parameters and remove rtHandles parameters
            Color clearColor = new Color(0.0f, 0.0f, 0.0f, 1.0f);
            Color clearColorNormal = new Color(0.5f, 0.5f, 0.5f, 1.0f); // for normals 0.5 is neutral
            Color clearColorAOSBlend = new Color(1.0f, 1.0f, 1.0f, 1.0f);
            CoreUtils.SetRenderTarget(cmd, rtHandles[0], ClearFlag.Color, clearColor);
            CoreUtils.SetRenderTarget(cmd, rtHandles[1], ClearFlag.Color, clearColorNormal);
            CoreUtils.SetRenderTarget(cmd, rtHandles[2], ClearFlag.Color, clearColor);

            if (use4RTs)
            {
                CoreUtils.SetRenderTarget(cmd, rtHandles[3], ClearFlag.Color, clearColorAOSBlend);
                // this actually sets the MRTs and HTile RWTexture, this is done separately because we do not have an api to clear MRTs to different colors
                CoreUtils.SetRenderTarget(cmd, mrt, depthStencilBuffer); // do not clear anymore
            }
            else
            {
                for (int rtindex = 0; rtindex < 3; rtindex++)
                {
                     m_Dbuffer3RtIds[rtindex] = mrt[rtindex];
                }
                // this actually sets the MRTs and HTile RWTexture, this is done separately because we do not have an api to clear MRTs to different colors
                CoreUtils.SetRenderTarget(cmd, m_Dbuffer3RtIds, depthStencilBuffer); // do not clear anymore
            }

            // clear decal property mask buffer
            cmd.SetComputeBufferParam(propertyMaskClearShader, propertyMaskClearShaderKernel, HDShaderIDs._DecalPropertyMaskBuffer, propertyMaskBuffer);
            cmd.DispatchCompute(propertyMaskClearShader, propertyMaskClearShaderKernel, propertyMaskBufferSize / 64, 1, 1);
            cmd.SetRandomWriteTarget(use4RTs ? 4 : 3, propertyMaskBuffer);

            HDUtils.DrawRendererList(renderContext, cmd, meshDecalsRendererList);
            DecalSystem.instance.RenderIntoDBuffer(cmd);

            cmd.ClearRandomWriteTargets();
        }

        struct DBufferNormalPatchParameters
        {
            public Material decalNormalBufferMaterial;
            public int stencilRef;
            public int stencilMask;
        }

        DBufferNormalPatchParameters PrepareDBufferNormalPatchParameters(HDCamera hdCamera)
        {
            var parameters = new DBufferNormalPatchParameters();
            parameters.decalNormalBufferMaterial = m_DecalNormalBufferMaterial;
            switch (hdCamera.frameSettings.litShaderMode)
            {
                case LitShaderMode.Forward:  // in forward rendering all pixels that decals wrote into have to be composited
                    parameters.stencilMask = (int)StencilBitMask.Decals;
                    parameters.stencilRef = (int)StencilBitMask.Decals;
                    break;
                case LitShaderMode.Deferred: // in deferred rendering only pixels affected by both forward materials and decals need to be composited
                    parameters.stencilMask = (int)StencilBitMask.Decals | (int)StencilBitMask.DecalsForwardOutputNormalBuffer;
                    parameters.stencilRef = (int)StencilBitMask.Decals | (int)StencilBitMask.DecalsForwardOutputNormalBuffer;
                    break;
                default:
                    throw new ArgumentOutOfRangeException("Unknown ShaderLitMode");
            }

            return parameters;
        }

        // DBufferNormalPatch will patch the normal buffer with data from DBuffer for forward material.
        // As forward material output normal during depth prepass, they aren't affected by decal, and thus we need to patch the normal buffer.
        static void DBufferNormalPatch(in DBufferNormalPatchParameters parameters, RTHandle normalBuffer, RTHandle depthStencilBuffer, CommandBuffer cmd, ScriptableRenderContext renderContext)
        {
            parameters.decalNormalBufferMaterial.SetInt(HDShaderIDs._DecalNormalBufferStencilReadMask, parameters.stencilMask);
            parameters.decalNormalBufferMaterial.SetInt(HDShaderIDs._DecalNormalBufferStencilRef, parameters.stencilRef);

            CoreUtils.SetRenderTarget(cmd, depthStencilBuffer);
            cmd.SetRandomWriteTarget(1, normalBuffer);
            cmd.DrawProcedural(Matrix4x4.identity, parameters.decalNormalBufferMaterial, 0, MeshTopology.Triangles, 3, 1);
            cmd.ClearRandomWriteTargets();
        }

        RendererListDesc PrepareForwardEmissiveRendererList(CullingResults cullResults, HDCamera hdCamera)
        {
            var result = new RendererListDesc(m_DecalsEmissivePassNames, cullResults, hdCamera.camera)
            {
                renderQueueRange = HDRenderQueue.k_RenderQueue_AllOpaque,
                sortingCriteria = SortingCriteria.CommonOpaque,
                rendererConfiguration = PerObjectData.None
            };

            return result;
        }

        void RenderForwardEmissive(CullingResults cullResults, HDCamera hdCamera, ScriptableRenderContext renderContext, CommandBuffer cmd)
        {
            if (!hdCamera.frameSettings.IsEnabled(FrameSettingsField.Decals))
                return;

            using (new ProfilingSample(cmd, "ForwardEmissive", CustomSamplerId.DecalsForwardEmissive.GetSampler()))
            {
                bool msaa = hdCamera.frameSettings.IsEnabled(FrameSettingsField.MSAA);
                CoreUtils.SetRenderTarget(cmd, msaa ? m_CameraColorMSAABuffer : m_CameraColorBuffer, m_SharedRTManager.GetDepthStencilBuffer(msaa));
                HDUtils.DrawRendererList(renderContext, cmd, RendererList.Create(PrepareForwardEmissiveRendererList(cullResults, hdCamera)));
                DecalSystem.instance.RenderForwardEmissive(cmd);
            }
        }

        void RenderWireFrame(CullingResults cull, HDCamera hdCamera, RenderTargetIdentifier backbuffer, ScriptableRenderContext renderContext, CommandBuffer cmd)
        {
            using (new ProfilingSample(cmd, "Render Wireframe"))
            {
                CoreUtils.SetRenderTarget(cmd, backbuffer, ClearFlag.Color, GetColorBufferClearColor(hdCamera));

                var rendererListOpaque = RendererList.Create(CreateOpaqueRendererListDesc(cull, hdCamera.camera, m_AllForwardOpaquePassNames));
                DrawOpaqueRendererList(renderContext, cmd, hdCamera.frameSettings, rendererListOpaque);

                // Render forward transparent
                var rendererListTransparent = RendererList.Create(CreateTransparentRendererListDesc(cull, hdCamera.camera, m_AllTransparentPassNames));
                DrawTransparentRendererList(renderContext, cmd, hdCamera.frameSettings, rendererListTransparent);
            }
        }

        void RenderDebugViewMaterial(CullingResults cull, HDCamera hdCamera, ScriptableRenderContext renderContext, CommandBuffer cmd)
        {
            using (new ProfilingSample(cmd, "DisplayDebug ViewMaterial", CustomSamplerId.DisplayDebugViewMaterial.GetSampler()))
            {
                if (m_CurrentDebugDisplaySettings.data.materialDebugSettings.IsDebugGBufferEnabled() && hdCamera.frameSettings.litShaderMode == LitShaderMode.Deferred)
                {
                    using (new ProfilingSample(cmd, "DebugViewMaterialGBuffer", CustomSamplerId.DebugViewMaterialGBuffer.GetSampler()))
                    {
                        HDUtils.DrawFullScreen(cmd, m_currentDebugViewMaterialGBuffer, m_CameraColorBuffer);
                    }
                }
                else
                {
                    // When rendering debug material we shouldn't rely on a depth prepass for optimizing the alpha clip test. As it is control on the material inspector side
                    // we must override the state here.

                    CoreUtils.SetRenderTarget(cmd, m_CameraColorBuffer, m_SharedRTManager.GetDepthStencilBuffer(), ClearFlag.All, Color.clear);
                    // Render Opaque forward
                    var rendererListOpaque = RendererList.Create(CreateOpaqueRendererListDesc(cull, hdCamera.camera, m_AllForwardOpaquePassNames, m_CurrentRendererConfigurationBakedLighting, stateBlock: m_DepthStateOpaque));
                    DrawOpaqueRendererList(renderContext, cmd, hdCamera.frameSettings, rendererListOpaque);

                    // Render forward transparent
                    var rendererListTransparent = RendererList.Create(CreateTransparentRendererListDesc(cull, hdCamera.camera, m_AllTransparentPassNames, m_CurrentRendererConfigurationBakedLighting, stateBlock: m_DepthStateOpaque));
                    DrawTransparentRendererList(renderContext, cmd, hdCamera.frameSettings, rendererListTransparent);
                }
            }
        }

        void RenderTransparencyOverdraw(CullingResults cull, HDCamera hdCamera, ScriptableRenderContext renderContext, CommandBuffer cmd)
        {
            if (m_CurrentDebugDisplaySettings.IsDebugDisplayEnabled() && m_CurrentDebugDisplaySettings.data.fullScreenDebugMode == FullScreenDebugMode.TransparencyOverdraw)
            {

                CoreUtils.SetRenderTarget(cmd, m_CameraColorBuffer, m_SharedRTManager.GetDepthStencilBuffer(), clearFlag: ClearFlag.Color, clearColor: Color.black);
                var stateBlock = new RenderStateBlock
                {
                    mask = RenderStateMask.Blend,
                    blendState = new BlendState
                    {
                        blendState0 = new RenderTargetBlendState
                        {

                            destinationColorBlendMode = BlendMode.One,
                            sourceColorBlendMode = BlendMode.One,
                            destinationAlphaBlendMode = BlendMode.One,
                            sourceAlphaBlendMode = BlendMode.One,
                            colorBlendOperation = BlendOp.Add,
                            alphaBlendOperation = BlendOp.Add,
                            writeMask = ColorWriteMask.All
                        }
                    }
                };

                // High res transparent objects, drawing in m_DebugFullScreenTempBuffer
                cmd.SetGlobalFloat(HDShaderIDs._DebugTransparencyOverdrawWeight, 1.0f);

                var passNames = m_Asset.currentPlatformRenderPipelineSettings.supportTransparentBackface ? m_AllTransparentPassNames : m_TransparentNoBackfaceNames;
                m_DebugFullScreenPropertyBlock.SetFloat(HDShaderIDs._TransparencyOverdrawMaxPixelCost, (float)m_DebugDisplaySettings.data.transparencyDebugSettings.maxPixelCost);
                var rendererList = RendererList.Create(CreateTransparentRendererListDesc(cull, hdCamera.camera, passNames, stateBlock: stateBlock));
                DrawTransparentRendererList(renderContext, cmd, hdCamera.frameSettings, rendererList);
                rendererList = RendererList.Create(CreateTransparentRendererListDesc(cull, hdCamera.camera, passNames, renderQueueRange: HDRenderQueue.k_RenderQueue_AfterPostProcessTransparent, stateBlock: stateBlock));
                DrawTransparentRendererList(renderContext, cmd, hdCamera.frameSettings, rendererList);

                // Low res transparent objects, copying result m_DebugTranparencyLowRes
                cmd.SetGlobalFloat(HDShaderIDs._DebugTransparencyOverdrawWeight, 0.25f);
                rendererList = RendererList.Create(CreateTransparentRendererListDesc(cull, hdCamera.camera, passNames, renderQueueRange: HDRenderQueue.k_RenderQueue_LowTransparent, stateBlock: stateBlock));
                DrawTransparentRendererList(renderContext, cmd, hdCamera.frameSettings, rendererList);
                PushFullScreenDebugTexture(hdCamera, cmd, m_CameraColorBuffer, FullScreenDebugMode.TransparencyOverdraw);

                // weighted sum of m_DebugFullScreenTempBuffer and m_DebugTranparencyLowRes done in DebugFullScreen.shader

            }
        }

        void UpdateSkyEnvironment(HDCamera hdCamera, int frameIndex, CommandBuffer cmd)
        {
            m_SkyManager.UpdateEnvironment(hdCamera, GetCurrentSunLight(), frameIndex, cmd);
        }

        /// <summary>
        /// Request an update of the environment lighting.
        /// </summary>
        public void RequestSkyEnvironmentUpdate()
        {
            m_SkyManager.RequestEnvironmentUpdate();
        }

        void RenderSky(HDCamera hdCamera, CommandBuffer cmd)
        {
            if(m_CurrentDebugDisplaySettings.IsMatcapViewEnabled(hdCamera))
            {
                return;
            }

            // Necessary to perform dual-source (polychromatic alpha) blending which is not supported by Unity.
            // We load from the color buffer, perform blending manually, and store to the atmospheric scattering buffer.
            // Then we perform a copy from the atmospheric scattering buffer back to the color buffer.
            bool msaaEnabled = hdCamera.frameSettings.IsEnabled(FrameSettingsField.MSAA);
            var colorBuffer = msaaEnabled ? m_CameraColorMSAABuffer : m_CameraColorBuffer;
            var intermediateBuffer = msaaEnabled ? m_OpaqueAtmosphericScatteringMSAABuffer : m_OpaqueAtmosphericScatteringBuffer;
            var depthBuffer = m_SharedRTManager.GetDepthStencilBuffer(msaaEnabled);

            var visualEnv = VolumeManager.instance.stack.GetComponent<VisualEnvironment>();
            m_SkyManager.RenderSky(hdCamera, GetCurrentSunLight(), colorBuffer, depthBuffer, m_CurrentDebugDisplaySettings, m_FrameCount, cmd);

            if (Fog.IsFogEnabled(hdCamera) || Fog.IsPBRFogEnabled(hdCamera))
            {
                var pixelCoordToViewDirWS = hdCamera.mainViewConstants.pixelCoordToViewDirWS;
                m_SkyManager.RenderOpaqueAtmosphericScattering(cmd, hdCamera, colorBuffer, m_LightingBufferHandle, intermediateBuffer, depthBuffer, pixelCoordToViewDirWS, hdCamera.frameSettings.IsEnabled(FrameSettingsField.MSAA));
            }
        }

        public Texture2D ExportSkyToTexture(Camera camera)
        {
            return m_SkyManager.ExportSkyToTexture(camera);
        }


        RendererListDesc PrepareForwardOpaqueRendererList(CullingResults cullResults, HDCamera hdCamera)
        {
            var passNames = hdCamera.frameSettings.litShaderMode == LitShaderMode.Forward
                ? m_ForwardAndForwardOnlyPassNames
                : m_ForwardOnlyPassNames;
            return  CreateOpaqueRendererListDesc(cullResults, hdCamera.camera, passNames, m_CurrentRendererConfigurationBakedLighting);
        }


        // Guidelines: In deferred by default there is no opaque in forward. However it is possible to force an opaque material to render in forward
        // by using the pass "ForwardOnly". In this case the .shader should not have "Forward" but only a "ForwardOnly" pass.
        // It must also have a "DepthForwardOnly" and no "DepthOnly" pass as forward material (either deferred or forward only rendering) have always a depth pass.
        // The RenderForward pass will render the appropriate pass depends on the engine settings. In case of forward only rendering, both "Forward" pass and "ForwardOnly" pass
        // material will be render for both transparent and opaque. In case of deferred, both path are used for transparent but only "ForwardOnly" is use for opaque.
        // (Thus why "Forward" and "ForwardOnly" are exclusive, else they will render two times"
        void RenderForwardOpaque(CullingResults cullResults, HDCamera hdCamera, ScriptableRenderContext renderContext, CommandBuffer cmd)
        {
            bool debugDisplay = m_CurrentDebugDisplaySettings.IsDebugDisplayEnabled();
            using (new ProfilingSample(cmd, debugDisplay ? "Forward Opaque Debug" : "Forward Opaque", CustomSamplerId.ForwardPassName.GetSampler()))
            {
                bool useFptl = hdCamera.frameSettings.IsEnabled(FrameSettingsField.FPTLForForwardOpaque);
                bool msaa = hdCamera.frameSettings.IsEnabled(FrameSettingsField.MSAA);

                RenderTargetIdentifier[] renderTarget = null;

                // In case of forward SSS we will bind all the required target. It is up to the shader to write into it or not.
                if (hdCamera.frameSettings.IsEnabled(FrameSettingsField.SubsurfaceScattering))
                {
                    renderTarget = m_MRTWithSSS;
                    renderTarget[0] = msaa ? m_CameraColorMSAABuffer : m_CameraColorBuffer; // Store the specular color
                    renderTarget[1] = msaa ? m_CameraSssDiffuseLightingMSAABuffer : m_CameraSssDiffuseLightingBuffer;
                    renderTarget[2] = msaa ? GetSSSBufferMSAA() : GetSSSBuffer();
                }
                else
                {
                    renderTarget = mMRTSingle;
                    renderTarget[0] = msaa ? m_CameraColorMSAABuffer : m_CameraColorBuffer;
                }

                RenderForwardRendererList(hdCamera.frameSettings,
                                            RendererList.Create(PrepareForwardOpaqueRendererList(cullResults, hdCamera)),
                                            renderTarget,
                                            m_SharedRTManager.GetDepthStencilBuffer(msaa),
                                            useFptl ? m_TileAndClusterData.lightList : m_TileAndClusterData.perVoxelLightLists,
                                            true, renderContext, cmd);
            }
        }

        static bool NeedMotionVectorForTransparent(FrameSettings frameSettings)
        {
            return frameSettings.IsEnabled(FrameSettingsField.MotionVectors) && frameSettings.IsEnabled(FrameSettingsField.TransparentsWriteMotionVector);
        }

        RendererListDesc PrepareForwardTransparentRendererList(CullingResults cullResults, HDCamera hdCamera, bool preRefraction)
        {
            RenderQueueRange transparentRange;
            if (preRefraction)
            {
                transparentRange = HDRenderQueue.k_RenderQueue_PreRefraction;
            }
            else if (hdCamera.frameSettings.IsEnabled(FrameSettingsField.LowResTransparent))
            {
                transparentRange = HDRenderQueue.k_RenderQueue_Transparent;
            }
            else // Low res transparent disabled
            {
                transparentRange = HDRenderQueue.k_RenderQueue_TransparentWithLowRes;
            }

            if (!hdCamera.frameSettings.IsEnabled(FrameSettingsField.RoughRefraction))
            {
                if (hdCamera.frameSettings.IsEnabled(FrameSettingsField.LowResTransparent))
                    transparentRange = HDRenderQueue.k_RenderQueue_AllTransparent;
                else
                    transparentRange = HDRenderQueue.k_RenderQueue_AllTransparentWithLowRes;
            }

            if (NeedMotionVectorForTransparent(hdCamera.frameSettings))
            {
                m_CurrentRendererConfigurationBakedLighting |= PerObjectData.MotionVectors; // This will enable the flag for low res transparent as well
            }

            var passNames = m_Asset.currentPlatformRenderPipelineSettings.supportTransparentBackface ? m_AllTransparentPassNames : m_TransparentNoBackfaceNames;
            return CreateTransparentRendererListDesc(cullResults, hdCamera.camera, passNames, m_CurrentRendererConfigurationBakedLighting, transparentRange);
        }


        void RenderForwardTransparent(CullingResults cullResults, HDCamera hdCamera, bool preRefraction, ScriptableRenderContext renderContext, CommandBuffer cmd)
        {
            // If rough refraction are turned off, we render all transparents in the Transparent pass and we skip the PreRefraction one.
            if (!hdCamera.frameSettings.IsEnabled(FrameSettingsField.RoughRefraction) && preRefraction)
            {
                return;
            }

            string passName;
            bool debugDisplay = m_CurrentDebugDisplaySettings.IsDebugDisplayEnabled();
            if (debugDisplay)
                passName = preRefraction ? "Forward PreRefraction Debug" : "Forward Transparent Debug";
            else
                passName = preRefraction ? "Forward PreRefraction" : "Forward Transparent";

            using (new ProfilingSample(cmd, passName, CustomSamplerId.ForwardPassName.GetSampler()))
            {
                bool msaa = hdCamera.frameSettings.IsEnabled(FrameSettingsField.MSAA);
                bool renderMotionVecForTransparent = NeedMotionVectorForTransparent(hdCamera.frameSettings);
                cmd.SetGlobalInt(HDShaderIDs._ColorMaskTransparentVel, renderMotionVecForTransparent ? (int)ColorWriteMask.All : 0);

                m_MRTTransparentMotionVec[0] = msaa ? m_CameraColorMSAABuffer : m_CameraColorBuffer;
                m_MRTTransparentMotionVec[1] = renderMotionVecForTransparent ? m_SharedRTManager.GetMotionVectorsBuffer(hdCamera.frameSettings.IsEnabled(FrameSettingsField.MSAA))
                    // It doesn't really matter what gets bound here since the color mask state set will prevent this from ever being written to. However, we still need to bind something
                    // to avoid warnings about unbound render targets. The following rendertarget could really be anything if renderVelocitiesForTransparent, here the normal buffer
                    // as it is guaranteed to exist and to have the same size.
                    // to avoid warnings about unbound render targets.
                    : m_SharedRTManager.GetNormalBuffer(msaa);

                if ((hdCamera.frameSettings.IsEnabled(FrameSettingsField.Decals)) && (DecalSystem.m_DecalDatasCount > 0)) // enable d-buffer flag value is being interpreted more like enable decals in general now that we have clustered
                                                                                                                          // decal datas count is 0 if no decals affect transparency
                {
                    DecalSystem.instance.SetAtlas(cmd); // for clustered decals
                }

                RenderForwardRendererList(hdCamera.frameSettings,
                                            RendererList.Create(PrepareForwardTransparentRendererList(cullResults, hdCamera, preRefraction)),
                                            m_MRTTransparentMotionVec,
                                            m_SharedRTManager.GetDepthStencilBuffer(hdCamera.frameSettings.IsEnabled(FrameSettingsField.MSAA)),
                                            m_TileAndClusterData.perVoxelLightLists,
                                            false, renderContext, cmd);
            }
        }

        static void RenderForwardRendererList(  FrameSettings               frameSettings,
                                                RendererList                rendererList,
                                                RenderTargetIdentifier[]    renderTarget,
                                                RTHandle                    depthBuffer,
                                                ComputeBuffer               lightListBuffer,
                                                bool                        opaque,
                                                ScriptableRenderContext     renderContext,
                                                CommandBuffer               cmd)
        {
            // Note: SHADOWS_SHADOWMASK keyword is enabled in HDRenderPipeline.cs ConfigureForShadowMask
            bool useFptl = opaque && frameSettings.IsEnabled(FrameSettingsField.FPTLForForwardOpaque);

            // say that we want to use tile/cluster light loop
            CoreUtils.SetKeyword(cmd, "USE_FPTL_LIGHTLIST", useFptl);
            CoreUtils.SetKeyword(cmd, "USE_CLUSTERED_LIGHTLIST", !useFptl);
            cmd.SetGlobalBuffer(HDShaderIDs.g_vLightListGlobal, lightListBuffer);

            CoreUtils.SetRenderTarget(cmd, renderTarget, depthBuffer);
            if (opaque)
                DrawOpaqueRendererList(renderContext, cmd, frameSettings, rendererList);
            else
                DrawTransparentRendererList(renderContext, cmd, frameSettings, rendererList);
        }

        // This is use to Display legacy shader with an error shader
        [Conditional("DEVELOPMENT_BUILD"), Conditional("UNITY_EDITOR")]
        void RenderForwardError(CullingResults cullResults, HDCamera hdCamera, ScriptableRenderContext renderContext, CommandBuffer cmd)
        {
            using (new ProfilingSample(cmd, "Forward Error", CustomSamplerId.RenderForwardError.GetSampler()))
            {
                CoreUtils.SetRenderTarget(cmd, m_CameraColorBuffer, m_SharedRTManager.GetDepthStencilBuffer());
                var rendererList = RendererList.Create(CreateOpaqueRendererListDesc(cullResults, hdCamera.camera, m_ForwardErrorPassNames, renderQueueRange: RenderQueueRange.all, overrideMaterial: m_ErrorMaterial));
                HDUtils.DrawRendererList(renderContext, cmd, rendererList);
            }
        }

        bool RenderCustomPass(ScriptableRenderContext context, CommandBuffer cmd, HDCamera hdCamera, CullingResults cullingResults, CustomPassInjectionPoint injectionPoint)
        {
            if (!hdCamera.frameSettings.IsEnabled(FrameSettingsField.CustomPass))
                return false;

            var customPass = CustomPassVolume.GetActivePassVolume(injectionPoint);

            if (customPass == null)
                return false;

            var customPassTargets = new CustomPass.RenderTargets
            {
                cameraColorMSAABuffer = m_CameraColorMSAABuffer,
                cameraColorBuffer = (injectionPoint == CustomPassInjectionPoint.AfterPostProcess) ? m_IntermediateAfterPostProcessBuffer : m_CameraColorBuffer,
                customColorBuffer = m_CustomPassColorBuffer,
                customDepthBuffer = m_CustomPassDepthBuffer,
            };

            return customPass.Execute(context, cmd, hdCamera, cullingResults, m_SharedRTManager, customPassTargets);
        }

        void RenderTransparentDepthPrepass(CullingResults cull, HDCamera hdCamera, ScriptableRenderContext renderContext, CommandBuffer cmd)
        {
            if (hdCamera.frameSettings.IsEnabled(FrameSettingsField.TransparentPrepass))
            {
                // Render transparent depth prepass after opaque one
                using (new ProfilingSample(cmd, "Transparent Depth Prepass", CustomSamplerId.TransparentDepthPrepass.GetSampler()))
                {
                    CoreUtils.SetRenderTarget(cmd, m_SharedRTManager.GetDepthStencilBuffer());
                    var rendererList = RendererList.Create(CreateTransparentRendererListDesc(cull, hdCamera.camera, m_TransparentDepthPrepassNames));
                    DrawTransparentRendererList(renderContext, cmd, hdCamera.frameSettings, rendererList);
                }
            }
        }

        void RenderTransparentDepthPostpass(CullingResults cullResults, HDCamera hdCamera, ScriptableRenderContext renderContext, CommandBuffer cmd)
        {
            if (!hdCamera.frameSettings.IsEnabled(FrameSettingsField.TransparentPostpass))
                return;

            using (new ProfilingSample(cmd, "Transparent Depth Post ", CustomSamplerId.TransparentDepthPostpass.GetSampler()))
            {
                CoreUtils.SetRenderTarget(cmd, m_SharedRTManager.GetDepthStencilBuffer());
                var rendererList = RendererList.Create(CreateTransparentRendererListDesc(cullResults, hdCamera.camera, m_TransparentDepthPostpassNames));
                DrawTransparentRendererList(renderContext, cmd, hdCamera.frameSettings, rendererList);

                if (hdCamera.frameSettings.IsEnabled(FrameSettingsField.RayTracing))
                {
                    // If there is a ray-tracing environment and the feature is enabled we want to push these objects to the transparent postpass (they are not rendered in the first call because they are not in the generic transparent render queue)
                    var rrSettings = VolumeManager.instance.stack.GetComponent<RecursiveRendering>();
                    if (rrSettings.enable.value)
                    {
                        var rendererListRT = RendererList.Create(CreateTransparentRendererListDesc(cullResults, hdCamera.camera, m_TransparentDepthPostpassNames, renderQueueRange: HDRenderQueue.k_RenderQueue_AllTransparentRaytracing));
                        DrawTransparentRendererList(renderContext, cmd, hdCamera.frameSettings, rendererListRT);
                    }
                }
            }
        }

        void RenderLowResTransparent(CullingResults cullResults, HDCamera hdCamera, ScriptableRenderContext renderContext, CommandBuffer cmd)
        {
            if (!hdCamera.frameSettings.IsEnabled(FrameSettingsField.LowResTransparent))
                return;

            using (new ProfilingSample(cmd, "Low Res Transparent", CustomSamplerId.LowResTransparent.GetSampler()))
            {
                cmd.SetGlobalInt(HDShaderIDs._OffScreenRendering, 1);
                cmd.SetGlobalInt(HDShaderIDs._OffScreenDownsampleFactor, 2);
                CoreUtils.SetRenderTarget(cmd, m_LowResTransparentBuffer, m_SharedRTManager.GetLowResDepthBuffer(), clearFlag: ClearFlag.Color, Color.black);
                RenderQueueRange transparentRange = HDRenderQueue.k_RenderQueue_LowTransparent;
                var passNames = m_Asset.currentPlatformRenderPipelineSettings.supportTransparentBackface ? m_AllTransparentPassNames : m_TransparentNoBackfaceNames;
                var rendererList = RendererList.Create(CreateTransparentRendererListDesc(cullResults, hdCamera.camera, passNames, m_CurrentRendererConfigurationBakedLighting, HDRenderQueue.k_RenderQueue_LowTransparent));
                DrawTransparentRendererList(renderContext, cmd, hdCamera.frameSettings, rendererList);
                cmd.SetGlobalInt(HDShaderIDs._OffScreenRendering, 0);
                cmd.SetGlobalInt(HDShaderIDs._OffScreenDownsampleFactor, 1);
            }
        }

        void RenderObjectsMotionVectors(CullingResults cullResults, HDCamera hdCamera, ScriptableRenderContext renderContext, CommandBuffer cmd)
        {
            if (!hdCamera.frameSettings.IsEnabled(FrameSettingsField.ObjectMotionVectors))
                return;

            using (new ProfilingSample(cmd, "Objects Motion Vectors Rendering", CustomSamplerId.ObjectsMotionVector.GetSampler()))
            {
                // These flags are still required in SRP or the engine won't compute previous model matrices...
                // If the flag hasn't been set yet on this camera, motion vectors will skip a frame.
                hdCamera.camera.depthTextureMode |= DepthTextureMode.MotionVectors | DepthTextureMode.Depth;

                CoreUtils.SetRenderTarget(cmd, m_SharedRTManager.GetMotionVectorsPassBuffersRTI(hdCamera.frameSettings), m_SharedRTManager.GetDepthStencilBuffer(hdCamera.frameSettings.IsEnabled(FrameSettingsField.MSAA)));
                var rendererList = RendererList.Create(CreateOpaqueRendererListDesc(cullResults, hdCamera.camera, HDShaderPassNames.s_MotionVectorsName, PerObjectData.MotionVectors));
                DrawOpaqueRendererList(renderContext, cmd, hdCamera.frameSettings, rendererList);
            }
        }

        void RenderCameraMotionVectors(CullingResults cullResults, HDCamera hdCamera, ScriptableRenderContext renderContext, CommandBuffer cmd)
        {
            if (!hdCamera.frameSettings.IsEnabled(FrameSettingsField.MotionVectors))
                return;

            using (new ProfilingSample(cmd, "Camera Motion Vectors Rendering", CustomSamplerId.CameraMotionVectors.GetSampler()))
            {
                // These flags are still required in SRP or the engine won't compute previous model matrices...
                // If the flag hasn't been set yet on this camera, motion vectors will skip a frame.
                hdCamera.camera.depthTextureMode |= DepthTextureMode.MotionVectors | DepthTextureMode.Depth;

                HDUtils.DrawFullScreen(cmd, m_CameraMotionVectorsMaterial, m_SharedRTManager.GetMotionVectorsBuffer(), m_SharedRTManager.GetDepthStencilBuffer(), null, 0);

#if UNITY_EDITOR
                // In scene view there is no motion vector, so we clear the RT to black
                if (hdCamera.camera.cameraType == CameraType.SceneView && !CoreUtils.AreAnimatedMaterialsEnabled(hdCamera.camera))
                {
                    CoreUtils.SetRenderTarget(cmd, m_SharedRTManager.GetMotionVectorsBuffer(), m_SharedRTManager.GetDepthStencilBuffer(), ClearFlag.Color, Color.clear);
                }
#endif
            }
        }

        struct RenderSSRParameters
        {
            public ComputeShader    ssrCS;
            public int              tracingKernel;
            public int              reprojectionKernel;

            public int              width, height, viewCount;
            public int              maxIteration;
            public bool             reflectSky;
            public float            thicknessScale;
            public float            thicknessBias;
            public float            roughnessFadeEnd;
            public float            roughnessFadeEndTimesRcpLength;
            public float            roughnessFadeRcpLength;
            public float            edgeFadeRcpLength;

            public int              depthPyramidMipCount;
            public ComputeBuffer    offsetBufferData;

            public Vector4          colorPyramidUVScaleAndLimit;
            public int              colorPyramidMipCount;
            }

        RenderSSRParameters PrepareSSRParameters(HDCamera hdCamera)
                {
                    var volumeSettings = VolumeManager.instance.stack.GetComponent<ScreenSpaceReflection>();

            var parameters = new RenderSSRParameters();

            parameters.ssrCS = m_ScreenSpaceReflectionsCS;
            parameters.tracingKernel = m_SsrTracingKernel;
            parameters.reprojectionKernel = m_SsrReprojectionKernel;

            parameters.width = hdCamera.actualWidth;
            parameters.height = hdCamera.actualHeight;
            parameters.viewCount = hdCamera.viewCount;

                    float n = hdCamera.camera.nearClipPlane;
                    float f = hdCamera.camera.farClipPlane;

            parameters.maxIteration = volumeSettings.rayMaxIterations.value;
            parameters.reflectSky = volumeSettings.reflectSky.value;

                    float thickness      = volumeSettings.depthBufferThickness.value;
            parameters.thicknessScale = 1.0f / (1.0f + thickness);
            parameters.thicknessBias = -n / (f - n) * (thickness * parameters.thicknessScale);

            var info = m_SharedRTManager.GetDepthBufferMipChainInfo();
            parameters.depthPyramidMipCount = info.mipLevelCount;
            parameters.offsetBufferData = info.GetOffsetBufferData(m_DepthPyramidMipLevelOffsetsBuffer);

                    float roughnessFadeStart             = 1 - volumeSettings.smoothnessFadeStart.value;
            parameters.roughnessFadeEnd = 1 - volumeSettings.minSmoothness.value;
            float roughnessFadeLength = parameters.roughnessFadeEnd - roughnessFadeStart;
            parameters.roughnessFadeEndTimesRcpLength = (roughnessFadeLength != 0) ? (parameters.roughnessFadeEnd * (1.0f / roughnessFadeLength)) : 1;
            parameters.roughnessFadeRcpLength = (roughnessFadeLength != 0) ? (1.0f / roughnessFadeLength) : 0;
            parameters.edgeFadeRcpLength = Mathf.Min(1.0f / volumeSettings.screenFadeDistance.value, float.MaxValue);

            parameters.colorPyramidUVScaleAndLimit = HDUtils.ComputeUvScaleAndLimit(hdCamera.historyRTHandleProperties.previousViewportSize, hdCamera.historyRTHandleProperties.previousRenderTargetSize);
            parameters.colorPyramidMipCount = hdCamera.colorPyramidHistoryMipCount;

            return parameters;
        }

        static void RenderSSR(  in RenderSSRParameters  parameters,
                                RTHandle                depthPyramid,
                                RTHandle                SsrHitPointTexture,
                                RTHandle                stencilBuffer,
                                RTHandle                clearCoatMask,
                                RTHandle                previousColorPyramid,
                                RTHandle                ssrLightingTexture,
                                CommandBuffer           cmd,
                                ScriptableRenderContext renderContext)
        {
            var cs = parameters.ssrCS;

            using (new ProfilingSample(cmd, "SSR - Tracing", CustomSamplerId.SsrTracing.GetSampler()))
            {
                cmd.SetComputeIntParam(cs, HDShaderIDs._SsrIterLimit, parameters.maxIteration);
                cmd.SetComputeFloatParam(cs, HDShaderIDs._SsrThicknessScale, parameters.thicknessScale);
                cmd.SetComputeFloatParam(cs, HDShaderIDs._SsrThicknessBias, parameters.thicknessBias);
                cmd.SetComputeFloatParam(cs, HDShaderIDs._SsrRoughnessFadeEnd, parameters.roughnessFadeEnd);
                cmd.SetComputeFloatParam(cs, HDShaderIDs._SsrRoughnessFadeRcpLength, parameters.roughnessFadeRcpLength);
                cmd.SetComputeFloatParam(cs, HDShaderIDs._SsrRoughnessFadeEndTimesRcpLength, parameters.roughnessFadeEndTimesRcpLength);
                cmd.SetComputeIntParam(cs, HDShaderIDs._SsrDepthPyramidMaxMip, parameters.depthPyramidMipCount - 1);
                cmd.SetComputeFloatParam(cs, HDShaderIDs._SsrEdgeFadeRcpLength, parameters.edgeFadeRcpLength);
                cmd.SetComputeIntParam(cs, HDShaderIDs._SsrReflectsSky, parameters.reflectSky ? 1 : 0);
                cmd.SetComputeIntParam(cs, HDShaderIDs._SsrStencilExclusionValue, (int)StencilBitMask.DoesntReceiveSSR);

                // cmd.SetComputeTextureParam(cs, kernel, "_SsrDebugTexture",    m_SsrDebugTexture);
                cmd.SetComputeTextureParam(cs, parameters.tracingKernel, HDShaderIDs._CameraDepthTexture, depthPyramid);
                cmd.SetComputeTextureParam(cs, parameters.tracingKernel, HDShaderIDs._SsrClearCoatMaskTexture, clearCoatMask);
                cmd.SetComputeTextureParam(cs, parameters.tracingKernel, HDShaderIDs._SsrHitPointTexture, SsrHitPointTexture);
                cmd.SetComputeTextureParam(cs, parameters.tracingKernel, HDShaderIDs._StencilTexture, stencilBuffer);

                cmd.SetComputeBufferParam(cs, parameters.tracingKernel, HDShaderIDs._DepthPyramidMipLevelOffsets, parameters.offsetBufferData);

                cmd.DispatchCompute(cs, parameters.tracingKernel, HDUtils.DivRoundUp(parameters.width, 8), HDUtils.DivRoundUp(parameters.height, 8), parameters.viewCount);
            }

            using (new ProfilingSample(cmd, "SSR - Reprojection", CustomSamplerId.SsrReprojection.GetSampler()))
            {
                // cmd.SetComputeTextureParam(cs, kernel, "_SsrDebugTexture",    m_SsrDebugTexture);
                cmd.SetComputeTextureParam(cs, parameters.reprojectionKernel, HDShaderIDs._SsrHitPointTexture, SsrHitPointTexture);
                cmd.SetComputeTextureParam(cs, parameters.reprojectionKernel, HDShaderIDs._SsrLightingTextureRW, ssrLightingTexture);
                cmd.SetComputeTextureParam(cs, parameters.reprojectionKernel, HDShaderIDs._ColorPyramidTexture, previousColorPyramid);
                cmd.SetComputeTextureParam(cs, parameters.reprojectionKernel, HDShaderIDs._SsrClearCoatMaskTexture, clearCoatMask);

                cmd.SetComputeVectorParam(cs, HDShaderIDs._ColorPyramidUvScaleAndLimitPrevFrame, parameters.colorPyramidUVScaleAndLimit);
                cmd.SetComputeIntParam(cs, HDShaderIDs._SsrColorPyramidMaxMip, parameters.colorPyramidMipCount - 1);

                cmd.DispatchCompute(cs, parameters.reprojectionKernel, HDUtils.DivRoundUp(parameters.width, 8), HDUtils.DivRoundUp(parameters.height, 8), parameters.viewCount);
            }
        }

        void RenderSSR(HDCamera hdCamera, CommandBuffer cmd, ScriptableRenderContext renderContext)
        {
            if (!hdCamera.frameSettings.IsEnabled(FrameSettingsField.SSR))
                return;

            var settings = VolumeManager.instance.stack.GetComponent<ScreenSpaceReflection>();
            if (hdCamera.frameSettings.IsEnabled(FrameSettingsField.RayTracing) && settings.rayTracing.value)
            {
                hdCamera.xr.StartSinglePass(cmd, hdCamera.camera, renderContext);
                RenderRayTracedReflections(hdCamera, cmd, m_SsrLightingTexture, renderContext, m_FrameCount);
                hdCamera.xr.StopSinglePass(cmd, hdCamera.camera, renderContext);
            }
            else
            {
                var previousColorPyramid = hdCamera.GetPreviousFrameRT((int)HDCameraFrameHistoryType.ColorBufferMipChain);

                // Evaluate the clear coat mask texture based on the lit shader mode
                RTHandle clearCoatMask = hdCamera.frameSettings.litShaderMode == LitShaderMode.Deferred ? m_GbufferManager.GetBuffer(2) : TextureXR.GetBlackTexture();

                var parameters = PrepareSSRParameters(hdCamera);
                RenderSSR(parameters, m_SharedRTManager.GetDepthTexture(), m_SsrHitPointTexture, m_SharedRTManager.GetStencilBufferCopy(), clearCoatMask, previousColorPyramid, m_SsrLightingTexture, cmd, renderContext);

            	if (!hdCamera.colorPyramidHistoryIsValid)
            	{
                	cmd.SetGlobalTexture(HDShaderIDs._SsrLightingTexture, TextureXR.GetClearTexture());
                	hdCamera.colorPyramidHistoryIsValid = true; // For the next frame...
            	}
			}

            PushFullScreenDebugTexture(hdCamera, cmd, m_SsrLightingTexture, FullScreenDebugMode.ScreenSpaceReflections);
        }

        void RenderColorPyramid(HDCamera hdCamera, CommandBuffer cmd, bool isPreRefraction)
        {
            if (isPreRefraction)
            {
                if (!hdCamera.frameSettings.IsEnabled(FrameSettingsField.RoughRefraction))
                    return;
            }
            else
            {
                // This final Gaussian pyramid can be reused by SSR, so disable it only if there is no distortion
                if (!hdCamera.frameSettings.IsEnabled(FrameSettingsField.Distortion) && !hdCamera.frameSettings.IsEnabled(FrameSettingsField.SSR))
                    return;
            }

            var currentColorPyramid = hdCamera.GetCurrentFrameRT((int)HDCameraFrameHistoryType.ColorBufferMipChain);

            int lodCount;

            using (new ProfilingSample(cmd, "Color Gaussian MIP Chain", CustomSamplerId.ColorPyramid.GetSampler()))
            {
                Vector2Int pyramidSizeV2I = new Vector2Int(hdCamera.actualWidth, hdCamera.actualHeight);
                lodCount = m_MipGenerator.RenderColorGaussianPyramid(cmd, pyramidSizeV2I, m_CameraColorBuffer, currentColorPyramid);
                hdCamera.colorPyramidHistoryMipCount = lodCount;
            }

            float scaleX = hdCamera.actualWidth / (float)currentColorPyramid.rt.width;
            float scaleY = hdCamera.actualHeight / (float)currentColorPyramid.rt.height;
            Vector4 pyramidScaleLod = new Vector4(scaleX, scaleY, lodCount, 0.0f);
            Vector4 pyramidScale = new Vector4(scaleX, scaleY, 0f, 0f);
            // Warning! Danger!
            // The color pyramid scale is only correct for the most detailed MIP level.
            // For the other MIP levels, due to truncation after division by 2, a row or
            // column of texels may be lost. Since this can happen to BOTH the texture
            // size AND the viewport, (uv * _ColorPyramidScale.xy) can be off by a texel
            // unless the scale is 1 (and it will not be 1 if the texture was resized
            // and is of greater size compared to the viewport).
            cmd.SetGlobalTexture(HDShaderIDs._ColorPyramidTexture, currentColorPyramid);
            cmd.SetGlobalVector(HDShaderIDs._ColorPyramidScale, pyramidScaleLod);
            PushFullScreenDebugTextureMip(hdCamera, cmd, currentColorPyramid, lodCount, pyramidScale, isPreRefraction ? FullScreenDebugMode.PreRefractionColorPyramid : FullScreenDebugMode.FinalColorPyramid);
        }

        void GenerateDepthPyramid(HDCamera hdCamera, CommandBuffer cmd, FullScreenDebugMode debugMode)
        {
            CopyDepthBufferIfNeeded(hdCamera, cmd);

            int mipCount = m_SharedRTManager.GetDepthBufferMipChainInfo().mipLevelCount;

            using (new ProfilingSample(cmd, "Generate Depth Buffer MIP Chain", CustomSamplerId.DepthPyramid.GetSampler()))
            {
                m_MipGenerator.RenderMinDepthPyramid(cmd, m_SharedRTManager.GetDepthTexture(), m_SharedRTManager.GetDepthBufferMipChainInfo());
            }

            float scaleX = hdCamera.actualWidth / (float)m_SharedRTManager.GetDepthTexture().rt.width;
            float scaleY = hdCamera.actualHeight / (float)m_SharedRTManager.GetDepthTexture().rt.height;
            Vector4 pyramidScaleLod = new Vector4(scaleX, scaleY, mipCount, 0.0f);
            Vector4 pyramidScale = new Vector4(scaleX, scaleY, 0f, 0f);
            cmd.SetGlobalTexture(HDShaderIDs._CameraDepthTexture, m_SharedRTManager.GetDepthTexture());
            cmd.SetGlobalVector(HDShaderIDs._DepthPyramidScale, pyramidScaleLod);
            PushFullScreenDebugTextureMip(hdCamera, cmd, m_SharedRTManager.GetDepthTexture(), mipCount, pyramidScale, debugMode);
        }

        void DownsampleDepthForLowResTransparency(HDCamera hdCamera, CommandBuffer cmd)
        {
            var settings = m_Asset.currentPlatformRenderPipelineSettings.lowresTransparentSettings;
            if (!hdCamera.frameSettings.IsEnabled(FrameSettingsField.LowResTransparent))
                return;

            using (new ProfilingSample(cmd, "Downsample Depth Buffer for Low Res Transparency", CustomSamplerId.DownsampleDepth.GetSampler()))
            {
                CoreUtils.SetRenderTarget(cmd, m_SharedRTManager.GetLowResDepthBuffer());
                cmd.SetViewport(new Rect(0, 0, hdCamera.actualWidth * 0.5f, hdCamera.actualHeight * 0.5f));
                // TODO: Add option to switch modes at runtime
                if(settings.checkerboardDepthBuffer)
                {
                    m_DownsampleDepthMaterial.EnableKeyword("CHECKERBOARD_DOWNSAMPLE");
                }
                cmd.DrawProcedural(Matrix4x4.identity, m_DownsampleDepthMaterial, 0, MeshTopology.Triangles, 3, 1, null);
            }
        }

        void UpsampleTransparent(HDCamera hdCamera, CommandBuffer cmd)
        {
            var settings = m_Asset.currentPlatformRenderPipelineSettings.lowresTransparentSettings;
            if (!hdCamera.frameSettings.IsEnabled(FrameSettingsField.LowResTransparent))
                return;

            using (new ProfilingSample(cmd, "Upsample Low Res Transparency", CustomSamplerId.UpsampleLowResTransparent.GetSampler()))
            {
                CoreUtils.SetRenderTarget(cmd, m_CameraColorBuffer);
                if(settings.upsampleType == LowResTransparentUpsample.Bilinear)
                {
                    m_UpsampleTransparency.EnableKeyword("BILINEAR");
                }
                else if (settings.upsampleType == LowResTransparentUpsample.NearestDepth)
                {
                    m_UpsampleTransparency.EnableKeyword("NEAREST_DEPTH");
                }
                m_UpsampleTransparency.SetTexture(HDShaderIDs._LowResTransparent, m_LowResTransparentBuffer);
                m_UpsampleTransparency.SetTexture(HDShaderIDs._LowResDepthTexture, m_SharedRTManager.GetLowResDepthBuffer());
                cmd.DrawProcedural(Matrix4x4.identity, m_UpsampleTransparency, 0, MeshTopology.Triangles, 3, 1, null);
            }
        }

        void ApplyDebugDisplaySettings(HDCamera hdCamera, CommandBuffer cmd)
        {
            // See ShaderPassForward.hlsl: for forward shaders, if DEBUG_DISPLAY is enabled and no DebugLightingMode or DebugMipMapMod
            // modes have been set, lighting is automatically skipped (To avoid some crashed due to lighting RT not set on console).
            // However debug mode like colorPickerModes and false color don't need DEBUG_DISPLAY and must work with the lighting.
            // So we will enabled DEBUG_DISPLAY independently

            bool debugDisplayEnabledOrSceneLightingDisabled = m_CurrentDebugDisplaySettings.IsDebugDisplayEnabled() || CoreUtils.IsSceneLightingDisabled(hdCamera.camera);
            // Enable globally the keyword DEBUG_DISPLAY on shader that support it with multi-compile
            CoreUtils.SetKeyword(cmd, "DEBUG_DISPLAY", debugDisplayEnabledOrSceneLightingDisabled);

            if (debugDisplayEnabledOrSceneLightingDisabled ||
                m_CurrentDebugDisplaySettings.data.colorPickerDebugSettings.colorPickerMode != ColorPickerDebugMode.None)
            {
                // This is for texture streaming
                m_CurrentDebugDisplaySettings.UpdateMaterials();

                var lightingDebugSettings = m_CurrentDebugDisplaySettings.data.lightingDebugSettings;
                var materialDebugSettings = m_CurrentDebugDisplaySettings.data.materialDebugSettings;
                var debugAlbedo = new Vector4(lightingDebugSettings.overrideAlbedo ? 1.0f : 0.0f, lightingDebugSettings.overrideAlbedoValue.r, lightingDebugSettings.overrideAlbedoValue.g, lightingDebugSettings.overrideAlbedoValue.b);
                var debugSmoothness = new Vector4(lightingDebugSettings.overrideSmoothness ? 1.0f : 0.0f, lightingDebugSettings.overrideSmoothnessValue, 0.0f, 0.0f);
                var debugNormal = new Vector4(lightingDebugSettings.overrideNormal ? 1.0f : 0.0f, 0.0f, 0.0f, 0.0f);
                var debugAmbientOcclusion = new Vector4(lightingDebugSettings.overrideAmbientOcclusion ? 1.0f : 0.0f, lightingDebugSettings.overrideAmbientOcclusionValue, 0.0f, 0.0f);
                var debugSpecularColor = new Vector4(lightingDebugSettings.overrideSpecularColor ? 1.0f : 0.0f, lightingDebugSettings.overrideSpecularColorValue.r, lightingDebugSettings.overrideSpecularColorValue.g, lightingDebugSettings.overrideSpecularColorValue.b);
                var debugEmissiveColor = new Vector4(lightingDebugSettings.overrideEmissiveColor ? 1.0f : 0.0f, lightingDebugSettings.overrideEmissiveColorValue.r, lightingDebugSettings.overrideEmissiveColorValue.g, lightingDebugSettings.overrideEmissiveColorValue.b);
                var debugTrueMetalColor = new Vector4(materialDebugSettings.materialValidateTrueMetal ? 1.0f : 0.0f, materialDebugSettings.materialValidateTrueMetalColor.r, materialDebugSettings.materialValidateTrueMetalColor.g, materialDebugSettings.materialValidateTrueMetalColor.b);

                DebugLightingMode debugLightingMode = m_CurrentDebugDisplaySettings.GetDebugLightingMode();
                if (CoreUtils.IsSceneLightingDisabled(hdCamera.camera))
                {
                    debugLightingMode = DebugLightingMode.MatcapView;
                }

                cmd.SetGlobalFloatArray(HDShaderIDs._DebugViewMaterial, m_CurrentDebugDisplaySettings.GetDebugMaterialIndexes());
                cmd.SetGlobalInt(HDShaderIDs._DebugLightingMode, (int)debugLightingMode);
                cmd.SetGlobalInt(HDShaderIDs._DebugShadowMapMode, (int)m_CurrentDebugDisplaySettings.GetDebugShadowMapMode());
                cmd.SetGlobalInt(HDShaderIDs._DebugMipMapMode, (int)m_CurrentDebugDisplaySettings.GetDebugMipMapMode());
                cmd.SetGlobalInt(HDShaderIDs._DebugMipMapModeTerrainTexture, (int)m_CurrentDebugDisplaySettings.GetDebugMipMapModeTerrainTexture());
                cmd.SetGlobalInt(HDShaderIDs._ColorPickerMode, (int)m_CurrentDebugDisplaySettings.GetDebugColorPickerMode());
                cmd.SetGlobalInt(HDShaderIDs._DebugFullScreenMode, (int)m_CurrentDebugDisplaySettings.data.fullScreenDebugMode);

#if UNITY_EDITOR
                cmd.SetGlobalInt(HDShaderIDs._MatcapMixAlbedo, HDRenderPipelinePreferences.matcapViewMixAlbedo ? 1 : 0);
                cmd.SetGlobalFloat(HDShaderIDs._MatcapViewScale, HDRenderPipelinePreferences.matcapViewScale);
#else
                cmd.SetGlobalInt(HDShaderIDs._MatcapMixAlbedo, 0);
                cmd.SetGlobalFloat(HDShaderIDs._MatcapViewScale, 1.0f);
#endif
                cmd.SetGlobalVector(HDShaderIDs._DebugLightingAlbedo, debugAlbedo);
                cmd.SetGlobalVector(HDShaderIDs._DebugLightingSmoothness, debugSmoothness);
                cmd.SetGlobalVector(HDShaderIDs._DebugLightingNormal, debugNormal);
                cmd.SetGlobalVector(HDShaderIDs._DebugLightingAmbientOcclusion, debugAmbientOcclusion);
                cmd.SetGlobalVector(HDShaderIDs._DebugLightingSpecularColor, debugSpecularColor);
                cmd.SetGlobalVector(HDShaderIDs._DebugLightingEmissiveColor, debugEmissiveColor);
                cmd.SetGlobalColor(HDShaderIDs._DebugLightingMaterialValidateHighColor, materialDebugSettings.materialValidateHighColor);
                cmd.SetGlobalColor(HDShaderIDs._DebugLightingMaterialValidateLowColor, materialDebugSettings.materialValidateLowColor);
                cmd.SetGlobalColor(HDShaderIDs._DebugLightingMaterialValidatePureMetalColor, debugTrueMetalColor);

                cmd.SetGlobalVector(HDShaderIDs._MousePixelCoord, HDUtils.GetMouseCoordinates(hdCamera));
                cmd.SetGlobalVector(HDShaderIDs._MouseClickPixelCoord, HDUtils.GetMouseClickCoordinates(hdCamera));
                cmd.SetGlobalTexture(HDShaderIDs._DebugFont, defaultResources.textures.debugFontTex);
                cmd.SetGlobalTexture(HDShaderIDs._DebugMatCapTexture, defaultResources.textures.matcapTex);

                // The DebugNeedsExposure test allows us to set a neutral value if exposure is not needed. This way we don't need to make various tests inside shaders but only in this function.
                cmd.SetGlobalFloat(HDShaderIDs._DebugExposure, m_CurrentDebugDisplaySettings.DebugNeedsExposure() ? lightingDebugSettings.debugExposure : 0.0f);
            }
        }

        static bool NeedColorPickerDebug(DebugDisplaySettings debugSettings)
        {
            return debugSettings.data.colorPickerDebugSettings.colorPickerMode != ColorPickerDebugMode.None
                || debugSettings.data.falseColorDebugSettings.falseColor
                || debugSettings.data.lightingDebugSettings.debugLightingMode == DebugLightingMode.LuminanceMeter;
        }

        void PushColorPickerDebugTexture(CommandBuffer cmd, HDCamera hdCamera, RTHandle textureID)
        {
            if (NeedColorPickerDebug(m_CurrentDebugDisplaySettings))
            {
                using (new ProfilingSample(cmd, "Push To Color Picker"))
                {
                    HDUtils.BlitCameraTexture(cmd, textureID, m_DebugColorPickerBuffer);
                }
            }
        }

        bool NeedsFullScreenDebugMode()
        {
            bool fullScreenDebugEnabled = m_CurrentDebugDisplaySettings.data.fullScreenDebugMode != FullScreenDebugMode.None;
            bool lightingDebugEnabled = m_CurrentDebugDisplaySettings.data.lightingDebugSettings.shadowDebugMode == ShadowMapDebugMode.SingleShadow;

            return fullScreenDebugEnabled || lightingDebugEnabled;
        }

        void PushFullScreenLightingDebugTexture(HDCamera hdCamera, CommandBuffer cmd, RTHandle textureID)
        {
            // In practice, this is only useful for the SingleShadow debug view.
            // TODO: See how we can make this nicer than a specific functions just for one case.
            if (NeedsFullScreenDebugMode() && m_FullScreenDebugPushed == false)
            {
                m_FullScreenDebugPushed = true;
                HDUtils.BlitCameraTexture(cmd, textureID, m_DebugFullScreenTempBuffer);
            }
        }

        internal void PushFullScreenDebugTexture(HDCamera hdCamera, CommandBuffer cmd, RTHandle textureID, FullScreenDebugMode debugMode)
        {
            if (debugMode == m_CurrentDebugDisplaySettings.data.fullScreenDebugMode)
            {
                m_FullScreenDebugPushed = true; // We need this flag because otherwise if no full screen debug is pushed (like for example if the corresponding pass is disabled), when we render the result in RenderDebug m_DebugFullScreenTempBuffer will contain potential garbage
                HDUtils.BlitCameraTexture(cmd, textureID, m_DebugFullScreenTempBuffer);
            }
        }

        void PushFullScreenDebugTextureMip(HDCamera hdCamera, CommandBuffer cmd, RTHandle texture, int lodCount, Vector4 scaleBias, FullScreenDebugMode debugMode)
        {
            if (debugMode == m_CurrentDebugDisplaySettings.data.fullScreenDebugMode)
            {
                var mipIndex = Mathf.FloorToInt(m_CurrentDebugDisplaySettings.data.fullscreenDebugMip * (lodCount));

                m_FullScreenDebugPushed = true; // We need this flag because otherwise if no full screen debug is pushed (like for example if the corresponding pass is disabled), when we render the result in RenderDebug m_DebugFullScreenTempBuffer will contain potential garbage
                HDUtils.BlitCameraTexture(cmd, texture, m_DebugFullScreenTempBuffer, scaleBias, mipIndex);
            }
        }

        struct DebugParameters
        {
            public DebugDisplaySettings debugDisplaySettings;
            public HDCamera hdCamera;

            // Full screen debug
            public bool             resolveFullScreenDebug;
            public Material         debugFullScreenMaterial;
            public int              depthPyramidMip;
            public ComputeBuffer    depthPyramidOffsets;

            // Sky
            public Texture skyReflectionTexture;
            public Material debugLatlongMaterial;

            public bool rayTracingSupported;
            public RayCountManager rayCountManager;

            // Lighting
            public LightLoopDebugOverlayParameters lightingOverlayParameters;

            // Color picker
            public bool     colorPickerEnabled;
            public Material colorPickerMaterial;
        }

        DebugParameters PrepareDebugParameters(HDCamera hdCamera, HDUtils.PackedMipChainInfo depthMipInfo)
        {
            var parameters = new DebugParameters();

            parameters.debugDisplaySettings = m_CurrentDebugDisplaySettings;
            parameters.hdCamera = hdCamera;

            parameters.resolveFullScreenDebug = NeedsFullScreenDebugMode() && m_FullScreenDebugPushed;
            parameters.debugFullScreenMaterial = m_DebugFullScreen;
            parameters.depthPyramidMip = (int)(parameters.debugDisplaySettings.data.fullscreenDebugMip * depthMipInfo.mipLevelCount);
            parameters.depthPyramidOffsets = depthMipInfo.GetOffsetBufferData(m_DepthPyramidMipLevelOffsetsBuffer);

            parameters.skyReflectionTexture = m_SkyManager.GetSkyReflection(hdCamera);
            parameters.debugLatlongMaterial = m_DebugDisplayLatlong;
            parameters.lightingOverlayParameters = PrepareLightLoopDebugOverlayParameters();

            parameters.rayTracingSupported = hdCamera.frameSettings.IsEnabled(FrameSettingsField.RayTracing);
            parameters.rayCountManager = m_RayCountManager;

            parameters.colorPickerEnabled = NeedColorPickerDebug(parameters.debugDisplaySettings);
            parameters.colorPickerMaterial = m_DebugColorPicker;

            return parameters;
        }

        static void ResolveFullScreenDebug( in DebugParameters      parameters,
                                            MaterialPropertyBlock   mpb,
                                            RTHandle                inputFullScreenDebug,
                                            RTHandle                inputDepthPyramid,
                                            RTHandle                output,
                                            CommandBuffer           cmd)
        {
            mpb.SetTexture(HDShaderIDs._DebugFullScreenTexture, inputFullScreenDebug);
            mpb.SetTexture(HDShaderIDs._CameraDepthTexture, inputDepthPyramid);
            mpb.SetFloat(HDShaderIDs._FullScreenDebugMode, (float)parameters.debugDisplaySettings.data.fullScreenDebugMode);
            mpb.SetInt(HDShaderIDs._DebugDepthPyramidMip, parameters.depthPyramidMip);
            mpb.SetBuffer(HDShaderIDs._DebugDepthPyramidOffsets, parameters.depthPyramidOffsets);
            mpb.SetInt(HDShaderIDs._DebugContactShadowLightIndex, parameters.debugDisplaySettings.data.fullScreenContactShadowLightIndex);

            HDUtils.DrawFullScreen(cmd, parameters.debugFullScreenMaterial, output, mpb, 0);
        }

        static void ResolveColorPickerDebug(in DebugParameters  parameters,
                                            RTHandle            debugColorPickerBuffer,
                                            RTHandle            output,
                                            CommandBuffer       cmd)
        {
            ColorPickerDebugSettings colorPickerDebugSettings = parameters.debugDisplaySettings.data.colorPickerDebugSettings;
            FalseColorDebugSettings falseColorDebugSettings = parameters.debugDisplaySettings.data.falseColorDebugSettings;
            var falseColorThresholds = new Vector4(falseColorDebugSettings.colorThreshold0, falseColorDebugSettings.colorThreshold1, falseColorDebugSettings.colorThreshold2, falseColorDebugSettings.colorThreshold3);

            // Here we have three cases:
            // - Material debug is enabled, this is the buffer we display
            // - Otherwise we display the HDR buffer before postprocess and distortion
            // - If fullscreen debug is enabled we always use it
            parameters.colorPickerMaterial.SetTexture(HDShaderIDs._DebugColorPickerTexture, debugColorPickerBuffer);
            parameters.colorPickerMaterial.SetColor(HDShaderIDs._ColorPickerFontColor, colorPickerDebugSettings.fontColor);
            parameters.colorPickerMaterial.SetInt(HDShaderIDs._FalseColorEnabled, falseColorDebugSettings.falseColor ? 1 : 0);
            parameters.colorPickerMaterial.SetVector(HDShaderIDs._FalseColorThresholds, falseColorThresholds);
            // The material display debug perform sRGBToLinear conversion as the final blit currently hardcodes a linearToSrgb conversion. As when we read with color picker this is not done,
            // we perform it inside the color picker shader. But we shouldn't do it for HDR buffer.
            parameters.colorPickerMaterial.SetFloat(HDShaderIDs._ApplyLinearToSRGB, parameters.debugDisplaySettings.IsDebugMaterialDisplayEnabled() ? 1.0f : 0.0f);

            HDUtils.DrawFullScreen(cmd, parameters.colorPickerMaterial, output);
        }

        static void RenderSkyReflectionOverlay(in DebugParameters debugParameters, CommandBuffer cmd, MaterialPropertyBlock mpb, ref float x, ref float y, float overlaySize)
        {
            var lightingDebug = debugParameters.debugDisplaySettings.data.lightingDebugSettings;
            if (lightingDebug.displaySkyReflection)
            {
                mpb.SetTexture(HDShaderIDs._InputCubemap, debugParameters.skyReflectionTexture);
                mpb.SetFloat(HDShaderIDs._Mipmap, lightingDebug.skyReflectionMipmap);
                mpb.SetFloat(HDShaderIDs._DebugExposure, lightingDebug.debugExposure);
                cmd.SetViewport(new Rect(x, y, overlaySize, overlaySize));
                cmd.DrawProcedural(Matrix4x4.identity, debugParameters.debugLatlongMaterial, 0, MeshTopology.Triangles, 3, 1, mpb);
                HDUtils.NextOverlayCoord(ref x, ref y, overlaySize, overlaySize, debugParameters.hdCamera);
            }
        }

        static void RenderRayCountOverlay(in DebugParameters debugParameters, CommandBuffer cmd, ref float x, ref float y, float overlaySize)
        {
            if (debugParameters.rayTracingSupported)
                debugParameters.rayCountManager.EvaluateRayCount(cmd, debugParameters.hdCamera);
        }

        void RenderDebug(HDCamera hdCamera, CommandBuffer cmd, CullingResults cullResults)
        {
            // We don't want any overlay for these kind of rendering
            if (hdCamera.camera.cameraType == CameraType.Reflection || hdCamera.camera.cameraType == CameraType.Preview)
                return;

            // Render Debug are only available in dev builds and we always render them in the same RT
            CoreUtils.SetRenderTarget(cmd, m_IntermediateAfterPostProcessBuffer, m_SharedRTManager.GetDepthStencilBuffer());

            var debugParams = PrepareDebugParameters(hdCamera, m_SharedRTManager.GetDepthBufferMipChainInfo());

            using (new ProfilingSample(cmd, "Debug", CustomSamplerId.RenderDebug.GetSampler()))
            {
                // First render full screen debug texture
                if (debugParams.resolveFullScreenDebug)
                {
                    m_FullScreenDebugPushed = false;
                    ResolveFullScreenDebug(debugParams, m_DebugFullScreenPropertyBlock, m_DebugFullScreenTempBuffer, m_SharedRTManager.GetDepthTexture(), m_IntermediateAfterPostProcessBuffer, cmd);
                    PushColorPickerDebugTexture(cmd, hdCamera, m_IntermediateAfterPostProcessBuffer);
                }

                // First resolve color picker
                if (debugParams.colorPickerEnabled)
                    ResolveColorPickerDebug(debugParams, m_DebugColorPickerBuffer, m_IntermediateAfterPostProcessBuffer, cmd);

                // Light volumes
                var lightingDebug = debugParams.debugDisplaySettings.data.lightingDebugSettings;
                if (lightingDebug.displayLightVolumes)
                {
                    s_lightVolumes.RenderLightVolumes(cmd, hdCamera, cullResults, lightingDebug, m_IntermediateAfterPostProcessBuffer);
                }

                // Then overlays
                HDUtils.ResetOverlay();
                float x = 0.0f;
                float overlayRatio = debugParams.debugDisplaySettings.data.debugOverlayRatio;
                float overlaySize = Math.Min(debugParams.hdCamera.actualHeight, debugParams.hdCamera.actualWidth) * overlayRatio;
                float y = debugParams.hdCamera.actualHeight - overlaySize;

                RenderSkyReflectionOverlay(debugParams, cmd, m_SharedPropertyBlock, ref x, ref y, overlaySize);
                RenderRayCountOverlay(debugParams, cmd, ref x, ref y, overlaySize);
                RenderLightLoopDebugOverlay(debugParams, cmd, ref x, ref y, overlaySize, m_SharedRTManager.GetDepthTexture());

                HDShadowManager.ShadowDebugAtlasTextures atlases = debugParams.lightingOverlayParameters.shadowManager.GetDebugAtlasTextures();
                RenderShadowsDebugOverlay(debugParams, atlases, cmd, ref x, ref y, overlaySize, m_SharedPropertyBlock);

                DecalSystem.instance.RenderDebugOverlay(debugParams.hdCamera, cmd, debugParams.debugDisplaySettings, ref x, ref y, overlaySize, debugParams.hdCamera.actualWidth);
            }
        }

        void ClearBuffers(HDCamera hdCamera, CommandBuffer cmd)
        {
            bool msaa = hdCamera.frameSettings.IsEnabled(FrameSettingsField.MSAA);

            using (new ProfilingSample(cmd, "ClearBuffers", CustomSamplerId.ClearBuffers.GetSampler()))
            {
                // We clear only the depth buffer, no need to clear the various color buffer as we overwrite them.
                // Clear depth/stencil and init buffers
                using (new ProfilingSample(cmd, "Clear Depth/Stencil", CustomSamplerId.ClearDepthStencil.GetSampler()))
                {
                    if (hdCamera.clearDepth)
                    {
                        CoreUtils.SetRenderTarget(cmd, msaa ? m_CameraColorMSAABuffer : m_CameraColorBuffer, m_SharedRTManager.GetDepthStencilBuffer(msaa), ClearFlag.Depth);
                        if (hdCamera.frameSettings.IsEnabled(FrameSettingsField.MSAA))
                        {
                            CoreUtils.SetRenderTarget(cmd, m_SharedRTManager.GetDepthTexture(true), m_SharedRTManager.GetDepthStencilBuffer(true), ClearFlag.Color, Color.black);
                        }
                    }
                    m_IsDepthBufferCopyValid = false;
                }

                // Clear the HDR target
                using (new ProfilingSample(cmd, "Clear HDR target", CustomSamplerId.ClearHDRTarget.GetSampler()))
                {
                    if (hdCamera.clearColorMode == HDAdditionalCameraData.ClearColorMode.Color ||
                        // If the luxmeter is enabled, the sky isn't rendered so we clear the background color
                        m_CurrentDebugDisplaySettings.data.lightingDebugSettings.debugLightingMode == DebugLightingMode.LuxMeter ||
                        // If the matcap view is enabled, the sky isn't updated so we clear the background color
                        m_CurrentDebugDisplaySettings.IsMatcapViewEnabled(hdCamera) ||
                        // If we want the sky but the sky don't exist, still clear with background color
                        (hdCamera.clearColorMode == HDAdditionalCameraData.ClearColorMode.Sky && !m_SkyManager.IsVisualSkyValid(hdCamera)) ||
                        // Special handling for Preview we force to clear with background color (i.e black)
                        // Note that the sky use in this case is the last one setup. If there is no scene or game, there is no sky use as reflection in the preview
                        HDUtils.IsRegularPreviewCamera(hdCamera.camera)
                        )
                    {
                        CoreUtils.SetRenderTarget(cmd, msaa ? m_CameraColorMSAABuffer : m_CameraColorBuffer, m_SharedRTManager.GetDepthStencilBuffer(msaa), ClearFlag.Color, GetColorBufferClearColor(hdCamera));
                    }
                }

                if (hdCamera.frameSettings.IsEnabled(FrameSettingsField.SubsurfaceScattering))
                {
                    using (new ProfilingSample(cmd, "Clear SSS Lighting Buffer", CustomSamplerId.ClearSssLightingBuffer.GetSampler()))
                    {
                        CoreUtils.SetRenderTarget(cmd, msaa ? m_CameraSssDiffuseLightingMSAABuffer : m_CameraSssDiffuseLightingBuffer, ClearFlag.Color, Color.clear);
                    }
                }

                if (hdCamera.frameSettings.IsEnabled(FrameSettingsField.SSR))
                {
                    using (new ProfilingSample(cmd, "Clear SSR Buffers", CustomSamplerId.ClearSsrBuffers.GetSampler()))
                    {
                        // In practice, these textures are sparse (mostly black). Therefore, clearing them is fast (due to CMASK),
                        // and much faster than fully overwriting them from within SSR shaders.
                        // CoreUtils.SetRenderTarget(cmd, hdCamera, m_SsrDebugTexture,    ClearFlag.Color, Color.clear);
                        CoreUtils.SetRenderTarget(cmd, m_SsrHitPointTexture, ClearFlag.Color, Color.clear);
                        CoreUtils.SetRenderTarget(cmd, m_SsrLightingTexture, ClearFlag.Color, Color.clear);
                    }
                }

                // We don't need to clear the GBuffers as scene is rewrite and we are suppose to only access valid data (invalid data are tagged with stencil as StencilLightingUsage.NoLighting),
                // This is to save some performance
                if (hdCamera.frameSettings.litShaderMode == LitShaderMode.Deferred)
                {
                    using (new ProfilingSample(cmd, "Clear GBuffer", CustomSamplerId.ClearGBuffer.GetSampler()))
                    {
                        // We still clear in case of debug mode or on demand
                        if (m_CurrentDebugDisplaySettings.IsDebugDisplayEnabled() || hdCamera.frameSettings.IsEnabled(FrameSettingsField.ClearGBuffers))
                        {
                            CoreUtils.SetRenderTarget(cmd, m_GbufferManager.GetBuffersRTI(), m_SharedRTManager.GetDepthStencilBuffer(), ClearFlag.Color, Color.clear);
                        }

                        // If we are in deferred mode and the ssr is enabled, we need to make sure that the second gbuffer is cleared given that we are using that information for
                        // clear coat selection
                        if (hdCamera.frameSettings.IsEnabled(FrameSettingsField.SSR))
                        {
                            CoreUtils.SetRenderTarget(cmd, m_GbufferManager.GetBuffer(2), m_SharedRTManager.GetDepthStencilBuffer(), ClearFlag.Color, Color.clear);
                        }
                    }
                }
            }
        }

        void RenderPostProcess(CullingResults cullResults, HDCamera hdCamera, RenderTargetIdentifier finalRT, ScriptableRenderContext renderContext, CommandBuffer cmd)
        {
            // Y-Flip needs to happen during the post process pass only if it's the final pass and is the regular game view
            // SceneView flip is handled by the editor internal code and GameView rendering into render textures should not be flipped in order to respect Unity texture coordinates convention
            bool flipInPostProcesses = HDUtils.PostProcessIsFinalPass() && (hdCamera.flipYMode == HDAdditionalCameraData.FlipYMode.ForceFlipY || hdCamera.isMainGameView);
            RenderTargetIdentifier destination = HDUtils.PostProcessIsFinalPass() ? finalRT : m_IntermediateAfterPostProcessBuffer;

            // We render AfterPostProcess objects first into a separate buffer that will be composited in the final post process pass
            RenderAfterPostProcess(cullResults, hdCamera, renderContext, cmd);

            // Set the depth buffer to the main one to avoid missing out on transparent depth for post process.
            cmd.SetGlobalTexture(HDShaderIDs._CameraDepthTexture, m_SharedRTManager.GetDepthStencilBuffer());

            // Post-processes output straight to the backbuffer
            m_PostProcessSystem.Render(
                cmd: cmd,
                camera: hdCamera,
                blueNoise: m_BlueNoise,
                colorBuffer: m_CameraColorBuffer,
                afterPostProcessTexture: GetAfterPostProcessOffScreenBuffer(),
                lightingBuffer: null,
                finalRT: destination,
                depthBuffer: m_SharedRTManager.GetDepthStencilBuffer(),
                flipY: flipInPostProcesses
            );
        }


        RTHandle GetAfterPostProcessOffScreenBuffer()
        {
            if (currentPlatformRenderPipelineSettings.supportedLitShaderMode == RenderPipelineSettings.SupportedLitShaderMode.ForwardOnly)
                return GetSSSBuffer();
            else
                return m_GbufferManager.GetBuffer(0);
        }


        void RenderAfterPostProcess(CullingResults cullResults, HDCamera hdCamera, ScriptableRenderContext renderContext, CommandBuffer cmd)
        {
            if (!hdCamera.frameSettings.IsEnabled(FrameSettingsField.AfterPostprocess))
                return;

            using (new ProfilingSample(cmd, "After Post-process", CustomSamplerId.AfterPostProcessing.GetSampler()))
            {
                // Note about AfterPostProcess and TAA:
                // When TAA is enabled rendering is jittered and then resolved during the post processing pass.
                // It means that any rendering done after post processing need to disable jittering. This is what we do with hdCamera.UpdateViewConstants(false);
                // The issue is that the only available depth buffer is jittered so pixels would wobble around depth tested edges.
                // In order to avoid that we decide that objects rendered after Post processes while TAA is active will not benefit from the depth buffer so we disable it.
                bool taaEnabled = hdCamera.IsTAAEnabled();
                hdCamera.UpdateAllViewConstants(false);
                hdCamera.SetupGlobalParams(cmd, m_Time, m_LastTime, m_FrameCount);

                // Here we share GBuffer albedo buffer since it's not needed anymore
                // Note: We bind the depth only if the ZTest for After Post Process is enabled. It is disabled by
                // default so we're consistent in the behavior: no ZTest for After Post Process materials).
                if (taaEnabled || !hdCamera.frameSettings.IsEnabled(FrameSettingsField.ZTestAfterPostProcessTAA))
                    CoreUtils.SetRenderTarget(cmd, GetAfterPostProcessOffScreenBuffer(), clearFlag: ClearFlag.Color, clearColor: Color.black);
                else
                    CoreUtils.SetRenderTarget(cmd, GetAfterPostProcessOffScreenBuffer(), m_SharedRTManager.GetDepthStencilBuffer(), clearFlag: ClearFlag.Color, clearColor: Color.black);

                cmd.SetGlobalInt(HDShaderIDs._OffScreenRendering, 1);
                var opaqueRendererList = RendererList.Create(CreateOpaqueRendererListDesc(cullResults, hdCamera.camera, HDShaderPassNames.s_ForwardOnlyName, renderQueueRange: HDRenderQueue.k_RenderQueue_AfterPostProcessOpaque));
                DrawOpaqueRendererList(renderContext, cmd, hdCamera.frameSettings, opaqueRendererList);
                // Setup off-screen transparency here
                var transparentRendererList = RendererList.Create(CreateTransparentRendererListDesc(cullResults, hdCamera.camera, HDShaderPassNames.s_ForwardOnlyName, renderQueueRange: HDRenderQueue.k_RenderQueue_AfterPostProcessTransparent));
                DrawTransparentRendererList(renderContext, cmd, hdCamera.frameSettings, transparentRendererList);
                cmd.SetGlobalInt(HDShaderIDs._OffScreenRendering, 0);
            }
        }

        void SendGeometryGraphicsBuffers(CommandBuffer cmd, HDCamera hdCamera)
        {
            bool needNormalBuffer = false;
            Texture normalBuffer = null;
            bool needDepthBuffer = false;
            Texture depthBuffer = null;

            // Figure out which client systems need which buffers
            // Only VFX systems for now
            VFXCameraBufferTypes neededVFXBuffers = VFXManager.IsCameraBufferNeeded(hdCamera.camera);
            needNormalBuffer |= (neededVFXBuffers & VFXCameraBufferTypes.Normal) != 0;
            needDepthBuffer |= (neededVFXBuffers & VFXCameraBufferTypes.Depth) != 0;
            if (hdCamera.frameSettings.IsEnabled(FrameSettingsField.RayTracing) && GetRayTracingState())
            {
                needNormalBuffer = true;
                needDepthBuffer = true;
            }

            // Here if needed for this particular camera, we allocate history buffers.
            // Only one is needed here because the main buffer used for rendering is separate.
            // Ideally, we should double buffer the main rendering buffer but since we don't know in advance if history is going to be needed, it would be a big waste of memory.
            if (needNormalBuffer)
            {
                RTHandle mainNormalBuffer = m_SharedRTManager.GetNormalBuffer();
                RTHandle Allocator(string id, int frameIndex, RTHandleSystem rtHandleSystem)
                {
                    return rtHandleSystem.Alloc(Vector2.one, TextureXR.slices, colorFormat: mainNormalBuffer.rt.graphicsFormat, dimension: TextureXR.dimension, enableRandomWrite: mainNormalBuffer.rt.enableRandomWrite, name: $"Normal History Buffer"
                    );
                }

                normalBuffer = hdCamera.GetCurrentFrameRT((int)HDCameraFrameHistoryType.Normal) ?? hdCamera.AllocHistoryFrameRT((int)HDCameraFrameHistoryType.Normal, Allocator, 1);

                for (int i = 0; i < hdCamera.viewCount; i++)
                    cmd.CopyTexture(mainNormalBuffer, i, 0, 0, 0, hdCamera.actualWidth, hdCamera.actualHeight, normalBuffer, i, 0, 0, 0);
            }

            if (needDepthBuffer)
            {
                RTHandle mainDepthBuffer = m_SharedRTManager.GetDepthTexture();
                RTHandle Allocator(string id, int frameIndex, RTHandleSystem rtHandleSystem)
                {
                    return rtHandleSystem.Alloc(Vector2.one, TextureXR.slices, colorFormat: mainDepthBuffer.rt.graphicsFormat, dimension: TextureXR.dimension, enableRandomWrite: mainDepthBuffer.rt.enableRandomWrite, name: $"Depth History Buffer"
                    );
                }

                depthBuffer = hdCamera.GetCurrentFrameRT((int)HDCameraFrameHistoryType.Depth) ?? hdCamera.AllocHistoryFrameRT((int)HDCameraFrameHistoryType.Depth, Allocator, 1);

                for (int i = 0; i < hdCamera.viewCount; i++)
                    cmd.CopyTexture(mainDepthBuffer, i, 0, 0, 0, hdCamera.actualWidth, hdCamera.actualHeight, depthBuffer, i, 0, 0, 0);
            }

            // Send buffers to client.
            // For now, only VFX systems
            if ((neededVFXBuffers & VFXCameraBufferTypes.Depth) != 0)
            {
                VFXManager.SetCameraBuffer(hdCamera.camera, VFXCameraBufferTypes.Depth, depthBuffer, 0, 0, hdCamera.actualWidth, hdCamera.actualHeight);
            }

            if ((neededVFXBuffers & VFXCameraBufferTypes.Normal) != 0)
            {
                VFXManager.SetCameraBuffer(hdCamera.camera, VFXCameraBufferTypes.Normal, normalBuffer, 0, 0, hdCamera.actualWidth, hdCamera.actualHeight);
            }
        }

        void SendColorGraphicsBuffer(CommandBuffer cmd, HDCamera hdCamera)
        {
            // Figure out which client systems need which buffers
            VFXCameraBufferTypes neededVFXBuffers = VFXManager.IsCameraBufferNeeded(hdCamera.camera);

            if ((neededVFXBuffers & VFXCameraBufferTypes.Color) != 0)
            {
                var colorBuffer = hdCamera.GetCurrentFrameRT((int)HDCameraFrameHistoryType.ColorBufferMipChain);
                VFXManager.SetCameraBuffer(hdCamera.camera, VFXCameraBufferTypes.Color, colorBuffer, 0, 0, hdCamera.actualWidth, hdCamera.actualHeight);
            }
        }
    }
}
>>>>>>> 6e725716
<|MERGE_RESOLUTION|>--- conflicted
+++ resolved
@@ -1,8605 +1,4336 @@
-<<<<<<< HEAD
-using System.Collections.Generic;
-using UnityEngine.VFX;
-using System;
-using System.Diagnostics;
-using System.Linq;
-using UnityEngine.Experimental.GlobalIllumination;
-using UnityEngine.Experimental.Rendering;
-using UnityEngine.Experimental.Rendering.RenderGraphModule;
-using Utilities;
-
-namespace UnityEngine.Rendering.HighDefinition
-{
-    public partial class HDRenderPipeline : RenderPipeline
-    {
-        #region Default Settings
-        internal static HDRenderPipelineAsset defaultAsset
-            => GraphicsSettings.renderPipelineAsset is HDRenderPipelineAsset hdrpAsset ? hdrpAsset : null;
-
-        internal static HDRenderPipelineAsset currentAsset
-            => GraphicsSettings.currentRenderPipeline is HDRenderPipelineAsset hdrpAsset ? hdrpAsset : null;
-
-        private static Volume s_DefaultVolume = null;
-        static VolumeProfile defaultVolumeProfile
-            => defaultAsset?.defaultVolumeProfile;
-
-        static HDRenderPipeline()
-        {
-#if UNITY_EDITOR
-            UnityEditor.AssemblyReloadEvents.beforeAssemblyReload += () =>
-            {
-                if (s_DefaultVolume != null && !s_DefaultVolume.Equals(null))
-                {
-                    CoreUtils.Destroy(s_DefaultVolume.gameObject);
-                    s_DefaultVolume = null;
-                }
-            };
-#endif
-        }
-
-        static Volume GetOrCreateDefaultVolume()
-        {
-            if (s_DefaultVolume == null || s_DefaultVolume.Equals(null))
-            {
-                var go = new GameObject("Default Volume") { hideFlags = HideFlags.HideAndDontSave };
-                s_DefaultVolume = go.AddComponent<Volume>();
-                s_DefaultVolume.isGlobal = true;
-                s_DefaultVolume.priority = float.MinValue;
-                s_DefaultVolume.sharedProfile = defaultVolumeProfile;
-            }
-            if (
-                // In case the asset was deleted or the reference removed
-                s_DefaultVolume.sharedProfile == null || s_DefaultVolume.sharedProfile.Equals(null)
-#if UNITY_EDITOR
-
-                // In case the serialization recreated an empty volume sharedProfile
-
-                || !UnityEditor.AssetDatabase.Contains(s_DefaultVolume.sharedProfile)
-#endif
-            )
-                s_DefaultVolume.sharedProfile = defaultVolumeProfile;
-
-            return s_DefaultVolume;
-        }
-        #endregion
-
-        public const string k_ShaderTagName = "HDRenderPipeline";
-
-        readonly HDRenderPipelineAsset m_Asset;
-        internal HDRenderPipelineAsset asset { get { return m_Asset; } }
-        readonly HDRenderPipelineAsset m_DefaultAsset;
-        internal RenderPipelineResources defaultResources { get { return m_DefaultAsset.renderPipelineResources; } }
-
-        internal RenderPipelineSettings currentPlatformRenderPipelineSettings { get { return m_Asset.currentPlatformRenderPipelineSettings; } }
-
-        readonly RenderPipelineMaterial m_DeferredMaterial;
-        readonly List<RenderPipelineMaterial> m_MaterialList = new List<RenderPipelineMaterial>();
-
-        readonly GBufferManager m_GbufferManager;
-        readonly DBufferManager m_DbufferManager;
-        readonly SharedRTManager m_SharedRTManager = new SharedRTManager();
-        internal SharedRTManager sharedRTManager { get { return m_SharedRTManager; } }
-
-        readonly PostProcessSystem m_PostProcessSystem;
-        readonly XRSystem m_XRSystem;
-
-        bool m_FrameSettingsHistoryEnabled = false;
-
-        /// <summary>
-        /// This functions allows the user to have an approximation of the number of rays that were traced for a given frame.
-        /// </summary>
-        /// <param name="rayValues">Specifes which ray count value should be returned.</param>
-        /// <returns>The approximated ray count for a frame</returns>
-        public uint GetRaysPerFrame(RayCountValues rayValues) { return m_RayCountManager.GetRaysPerFrame(rayValues); }
-
-        // Renderer Bake configuration can vary depends on if shadow mask is enabled or no
-        PerObjectData m_CurrentRendererConfigurationBakedLighting = HDUtils.k_RendererConfigurationBakedLighting;
-        MaterialPropertyBlock m_CopyDepthPropertyBlock = new MaterialPropertyBlock();
-        Material m_CopyDepth;
-        Material m_DownsampleDepthMaterial;
-        Material m_UpsampleTransparency;
-        GPUCopy m_GPUCopy;
-        MipGenerator m_MipGenerator;
-        BlueNoise m_BlueNoise;
-
-        IBLFilterBSDF[] m_IBLFilterArray = null;
-
-        ComputeShader m_ScreenSpaceReflectionsCS { get { return defaultResources.shaders.screenSpaceReflectionsCS; } }
-        int m_SsrTracingKernel      = -1;
-        int m_SsrReprojectionKernel = -1;
-
-        Material m_ApplyDistortionMaterial;
-
-        Material m_CameraMotionVectorsMaterial;
-        Material m_DecalNormalBufferMaterial;
-
-        // Debug material
-        Material m_DebugViewMaterialGBuffer;
-        Material m_DebugViewMaterialGBufferShadowMask;
-        Material m_currentDebugViewMaterialGBuffer;
-        Material m_DebugDisplayLatlong;
-        Material m_DebugFullScreen;
-        MaterialPropertyBlock m_DebugFullScreenPropertyBlock = new MaterialPropertyBlock();
-        Material m_DebugColorPicker;
-        Material m_ErrorMaterial;
-
-        Material m_Blit;
-        Material m_BlitTexArray;
-        Material m_BlitTexArraySingleSlice;
-        MaterialPropertyBlock m_BlitPropertyBlock = new MaterialPropertyBlock();
-
-
-        RenderTargetIdentifier[] m_MRTCache2 = new RenderTargetIdentifier[2];
-
-        // 'm_CameraColorBuffer' does not contain diffuse lighting of SSS materials until the SSS pass. It is stored within 'm_CameraSssDiffuseLightingBuffer'.
-        RTHandle m_CameraColorBuffer;
-        RTHandle m_OpaqueAtmosphericScatteringBuffer; // Necessary to perform dual-source (polychromatic alpha) blending which is not supported by Unity
-        RTHandle m_CameraSssDiffuseLightingBuffer;
-
-        RTHandle m_ContactShadowBuffer;
-        RTHandle m_ScreenSpaceShadowsBuffer;
-        RTHandle m_DistortionBuffer;
-
-        RTHandle m_LowResTransparentBuffer;
-
-        // TODO: remove me, I am just a temporary debug texture. :-)
-        // RTHandle m_SsrDebugTexture;
-        RTHandle m_SsrHitPointTexture;
-        RTHandle m_SsrLightingTexture;
-        // MSAA Versions of regular textures
-        RTHandle m_CameraColorMSAABuffer;
-        RTHandle m_OpaqueAtmosphericScatteringMSAABuffer;  // Necessary to perform dual-source (polychromatic alpha) blending which is not supported by Unity
-        RTHandle m_CameraSssDiffuseLightingMSAABuffer;
-
-        RTHandle m_CustomPassColorBuffer;
-        RTHandle m_CustomPassDepthBuffer;
-
-        // The current MSAA count
-        MSAASamples m_MSAASamples;
-
-        // The pass "SRPDefaultUnlit" is a fall back to legacy unlit rendering and is required to support unity 2d + unity UI that render in the scene.
-        ShaderTagId[] m_ForwardAndForwardOnlyPassNames = { HDShaderPassNames.s_ForwardOnlyName, HDShaderPassNames.s_ForwardName, HDShaderPassNames.s_SRPDefaultUnlitName };
-        ShaderTagId[] m_ForwardOnlyPassNames = { HDShaderPassNames.s_ForwardOnlyName, HDShaderPassNames.s_SRPDefaultUnlitName };
-
-        ShaderTagId[] m_AllTransparentPassNames = {  HDShaderPassNames.s_TransparentBackfaceName,
-                                                        HDShaderPassNames.s_ForwardOnlyName,
-                                                        HDShaderPassNames.s_ForwardName,
-                                                        HDShaderPassNames.s_SRPDefaultUnlitName };
-
-        ShaderTagId[] m_TransparentNoBackfaceNames = {  HDShaderPassNames.s_ForwardOnlyName,
-                                                        HDShaderPassNames.s_ForwardName,
-                                                        HDShaderPassNames.s_SRPDefaultUnlitName };
-
-
-        ShaderTagId[] m_AllForwardOpaquePassNames = {    HDShaderPassNames.s_ForwardOnlyName,
-                                                            HDShaderPassNames.s_ForwardName,
-                                                            HDShaderPassNames.s_SRPDefaultUnlitName };
-
-        ShaderTagId[] m_DepthOnlyAndDepthForwardOnlyPassNames = { HDShaderPassNames.s_DepthForwardOnlyName, HDShaderPassNames.s_DepthOnlyName };
-        ShaderTagId[] m_DepthForwardOnlyPassNames = { HDShaderPassNames.s_DepthForwardOnlyName };
-        ShaderTagId[] m_DepthOnlyPassNames = { HDShaderPassNames.s_DepthOnlyName };
-        ShaderTagId[] m_TransparentDepthPrepassNames = { HDShaderPassNames.s_TransparentDepthPrepassName };
-        ShaderTagId[] m_TransparentDepthPostpassNames = { HDShaderPassNames.s_TransparentDepthPostpassName };
-        ShaderTagId[] m_ForwardErrorPassNames = { HDShaderPassNames.s_AlwaysName, HDShaderPassNames.s_ForwardBaseName, HDShaderPassNames.s_DeferredName, HDShaderPassNames.s_PrepassBaseName, HDShaderPassNames.s_VertexName, HDShaderPassNames.s_VertexLMRGBMName, HDShaderPassNames.s_VertexLMName };
-        ShaderTagId[] m_DecalsEmissivePassNames = { HDShaderPassNames.s_MeshDecalsForwardEmissiveName, HDShaderPassNames.s_ShaderGraphMeshDecalsForwardEmissiveName };
-        ShaderTagId[] m_SinglePassName = new ShaderTagId[1];
-        ShaderTagId[] m_Decals4RTPassNames = { HDShaderPassNames.s_MeshDecalsMName , HDShaderPassNames.s_MeshDecalsAOName , HDShaderPassNames.s_MeshDecalsMAOName, HDShaderPassNames.s_MeshDecalsSName ,
-                                                HDShaderPassNames.s_MeshDecalsMSName, HDShaderPassNames.s_MeshDecalsAOSName, HDShaderPassNames.s_MeshDecalsMAOSName, HDShaderPassNames.s_ShaderGraphMeshDecalsName4RT};
-        ShaderTagId[] m_Decals3RTPassNames = { HDShaderPassNames.s_MeshDecals3RTName , HDShaderPassNames.s_ShaderGraphMeshDecalsName3RT };
-
-
-        // Stencil usage in HDRenderPipeline.
-        // Currently we use only 2 bits to identify the kind of lighting that is expected from the render pipeline
-        // Usage is define in LightDefinitions.cs
-        [Flags]
-        internal enum StencilBitMask
-        {
-            Clear                           = 0,    // 0x0
-            LightingMask                    = 3,    // 0x7  - 2 bit - Lifetime: GBuffer/Forward - SSSSS
-            // Free slot 4
-            // Note: If required, the usage Decals / DecalsForwardOutputNormalBuffer could be fit at same location as LightingMask as they have a non overlapped lifetime
-            Decals                          = 8,    // 0x8  - 1 bit - Lifetime: DBuffer - Patch normal buffer   (This bit is cleared to 0 after Patch normal buffer)
-            DecalsForwardOutputNormalBuffer = 16,   // 0x10 - 1 bit - Lifetime: DBuffer - Patch normal buffer   (This bit is cleared to 0 after Patch normal buffer)
-            ExcludeFromTAA                  = 16,   // 0x10 - 1 bit - Lifetime: Transparent rendering -TAA
-            DoesntReceiveSSR                = 32,   // 0x20 - 1 bit - Lifetime: DethPrepass - SSR
-            DistortionVectors               = 64,   // 0x40 - 1 bit - Lifetime: Accumulate distortion - Apply distortion (This bit is cleared to 0 after Apply distortion pass)
-            SMAA                            = 64,   // 0x40 - 1 bit - Lifetime: SMAA EdgeDetection - SMAA BlendWeight.
-            ObjectMotionVectors             = 128,  // 0x80 - 1 bit - Lifetime: Object motion vector pass - Camera motion vector (This bit is cleared to 0 after Camera motion vector pass)
-            All                             = 255   // 0xFF - 8 bit
-        }
-
-        RenderStateBlock m_DepthStateOpaque;
-
-        // Detect when windows size is changing
-        int m_MaxCameraWidth;
-        int m_MaxCameraHeight;
-
-        // Use to detect frame changes
-        int m_FrameCount;
-        float m_LastTime, m_Time;
-
-        GraphicsFormat GetColorBufferFormat()
-            => (GraphicsFormat)m_Asset.currentPlatformRenderPipelineSettings.colorBufferFormat;
-
-        GraphicsFormat GetCustomBufferFormat()
-            => (GraphicsFormat)m_Asset.currentPlatformRenderPipelineSettings.customBufferFormat;
-
-        internal int GetDecalAtlasMipCount()
-        {
-            int highestDim = Math.Max(currentPlatformRenderPipelineSettings.decalSettings.atlasWidth, currentPlatformRenderPipelineSettings.decalSettings.atlasHeight);
-            return (int)Math.Log(highestDim, 2);
-        }
-
-        internal int GetMaxScreenSpaceShadows()
-        {
-            return currentPlatformRenderPipelineSettings.hdShadowInitParams.supportScreenSpaceShadows ? currentPlatformRenderPipelineSettings.hdShadowInitParams.maxScreenSpaceShadows : 0;
-        }
-
-        readonly SkyManager m_SkyManager = new SkyManager();
-        readonly AmbientOcclusionSystem m_AmbientOcclusionSystem;
-
-        // Debugging
-        MaterialPropertyBlock m_SharedPropertyBlock = new MaterialPropertyBlock();
-        DebugDisplaySettings m_DebugDisplaySettings = new DebugDisplaySettings();
-        public DebugDisplaySettings debugDisplaySettings { get { return m_DebugDisplaySettings; } }
-        static DebugDisplaySettings s_NeutralDebugDisplaySettings = new DebugDisplaySettings();
-        internal DebugDisplaySettings m_CurrentDebugDisplaySettings;
-        RTHandle                        m_DebugColorPickerBuffer;
-        RTHandle                        m_DebugFullScreenTempBuffer;
-        // This target is only used in Dev builds as an intermediate destination for post process and where debug rendering will be done.
-        RTHandle                        m_IntermediateAfterPostProcessBuffer;
-        // We need this flag because otherwise if no full screen debug is pushed (like for example if the corresponding pass is disabled), when we render the result in RenderDebug m_DebugFullScreenTempBuffer will contain potential garbage
-        bool                            m_FullScreenDebugPushed;
-        bool                            m_ValidAPI; // False by default mean we render normally, true mean we don't render anything
-        bool                            m_IsDepthBufferCopyValid;
-        RenderTexture                   m_TemporaryTargetForCubemaps;
-
-        private CameraCache<(Transform viewer, HDProbe probe, int face)> m_ProbeCameraCache = new
-            CameraCache<(Transform viewer, HDProbe probe, int face)>();
-
-        RenderTargetIdentifier[] m_MRTTransparentMotionVec;
-        RenderTargetIdentifier[] m_MRTWithSSS = new RenderTargetIdentifier[3]; // Specular, diffuse, sss buffer;
-        RenderTargetIdentifier[] mMRTSingle = new RenderTargetIdentifier[1];
-        string m_ForwardPassProfileName;
-
-        internal Material GetBlitMaterial(bool useTexArray, bool singleSlice) { return useTexArray ? (singleSlice ? m_BlitTexArraySingleSlice : m_BlitTexArray) : m_Blit; }
-
-        ComputeBuffer m_DepthPyramidMipLevelOffsetsBuffer = null;
-
-        ScriptableCullingParameters frozenCullingParams;
-        bool frozenCullingParamAvailable = false;
-
-        internal bool showCascade
-        {
-            get => m_CurrentDebugDisplaySettings.GetDebugLightingMode() == DebugLightingMode.VisualizeCascade;
-            set
-            {
-                if (value)
-                    m_CurrentDebugDisplaySettings.SetDebugLightingMode(DebugLightingMode.VisualizeCascade);
-                else
-                    m_CurrentDebugDisplaySettings.SetDebugLightingMode(DebugLightingMode.None);
-            }
-        }
-
-        // RENDER GRAPH
-        RenderGraph             m_RenderGraph;
-
-        // MSAA resolve materials
-        Material m_ColorResolveMaterial = null;
-
-        // Flag that defines if ray tracing is supported by the current asset and platform
-        bool m_RayTracingSupported = false;
-        public bool rayTracingSupported { get { return m_RayTracingSupported; } }
-
-
-#if UNITY_EDITOR
-        bool m_ResourcesInitialized = false;
-#endif
-
-        public HDRenderPipeline(HDRenderPipelineAsset asset, HDRenderPipelineAsset defaultAsset)
-        {
-            m_Asset = asset;
-            m_DefaultAsset = defaultAsset;
-            HDProbeSystem.Parameters = asset.reflectionSystemParameters;
-
-            DebugManager.instance.RefreshEditor();
-
-            m_ValidAPI = true;
-
-            if (!SetRenderingFeatures())
-            {
-                m_ValidAPI = false;
-
-                return;
-            }
-
-            // The first thing we need to do is to set the defines that depend on the render pipeline settings
-            m_RayTracingSupported = AggreateRayTracingSupport(m_Asset.currentPlatformRenderPipelineSettings);
-
-#if UNITY_EDITOR
-            m_Asset.EvaluateSettings();
-
-            UpgradeResourcesIfNeeded();
-
-            //In case we are loading element in the asset pipeline (occurs when library is not fully constructed) the creation of the HDRenderPipeline is done at a time we cannot access resources.
-            //So in this case, the reloader would fail and the resources cannot be validated. So skip validation here.
-            //The HDRenderPipeline will be reconstructed in a few frame which will fix this issue.
-            if (HDRenderPipeline.defaultAsset.renderPipelineResources == null
-                || HDRenderPipeline.defaultAsset.renderPipelineEditorResources == null
-                || (m_RayTracingSupported && HDRenderPipeline.defaultAsset.renderPipelineRayTracingResources == null))
-                return;
-            else
-                m_ResourcesInitialized = true;
-
-            ValidateResources();
-#endif
-
-            // Initial state of the RTHandle system.
-            // Tells the system that we will require MSAA or not so that we can avoid wasteful render texture allocation.
-            // TODO: Might want to initialize to at least the window resolution to avoid un-necessary re-alloc in the player
-            RTHandles.Initialize(1, 1, m_Asset.currentPlatformRenderPipelineSettings.supportMSAA, m_Asset.currentPlatformRenderPipelineSettings.msaaSampleCount);
-
-            m_XRSystem = new XRSystem(asset.renderPipelineResources.shaders);
-            m_GPUCopy = new GPUCopy(defaultResources.shaders.copyChannelCS);
-
-            m_MipGenerator = new MipGenerator(defaultResources);
-            m_BlueNoise = new BlueNoise(defaultResources);
-
-            EncodeBC6H.DefaultInstance = EncodeBC6H.DefaultInstance ?? new EncodeBC6H(defaultResources.shaders.encodeBC6HCS);
-
-            // Scan material list and assign it
-            m_MaterialList = HDUtils.GetRenderPipelineMaterialList();
-            // Find first material that have non 0 Gbuffer count and assign it as deferredMaterial
-            m_DeferredMaterial = null;
-            foreach (var material in m_MaterialList)
-            {
-                if (material.IsDefferedMaterial())
-                    m_DeferredMaterial = material;
-            }
-
-            // TODO: Handle the case of no Gbuffer material
-            // TODO: I comment the assert here because m_DeferredMaterial for whatever reasons contain the correct class but with a "null" in the name instead of the real name and then trigger the assert
-            // whereas it work. Don't know what is happening, DebugDisplay use the same code and name is correct there.
-            // Debug.Assert(m_DeferredMaterial != null);
-
-            m_GbufferManager = new GBufferManager(asset, m_DeferredMaterial);
-            m_DbufferManager = new DBufferManager();
-            m_DbufferManager.InitializeHDRPResouces(asset);
-
-            m_SharedRTManager.Build(asset);
-            m_PostProcessSystem = new PostProcessSystem(asset, defaultResources);
-            m_AmbientOcclusionSystem = new AmbientOcclusionSystem(asset, defaultResources);
-
-            // Initialize various compute shader resources
-            m_SsrTracingKernel      = m_ScreenSpaceReflectionsCS.FindKernel("ScreenSpaceReflectionsTracing");
-            m_SsrReprojectionKernel = m_ScreenSpaceReflectionsCS.FindKernel("ScreenSpaceReflectionsReprojection");
-
-            // General material
-            m_CameraMotionVectorsMaterial = CoreUtils.CreateEngineMaterial(defaultResources.shaders.cameraMotionVectorsPS);
-            m_DecalNormalBufferMaterial = CoreUtils.CreateEngineMaterial(defaultResources.shaders.decalNormalBufferPS);
-
-            m_CopyDepth = CoreUtils.CreateEngineMaterial(defaultResources.shaders.copyDepthBufferPS);
-            m_DownsampleDepthMaterial = CoreUtils.CreateEngineMaterial(defaultResources.shaders.downsampleDepthPS);
-            m_UpsampleTransparency = CoreUtils.CreateEngineMaterial(defaultResources.shaders.upsampleTransparentPS);
-
-            m_ApplyDistortionMaterial = CoreUtils.CreateEngineMaterial(defaultResources.shaders.applyDistortionPS);
-
-            InitializeDebugMaterials();
-
-            m_MaterialList.ForEach(material => material.Build(asset, defaultResources));
-
-            if (m_Asset.currentPlatformRenderPipelineSettings.lightLoopSettings.supportFabricConvolution)
-            {
-                m_IBLFilterArray = new IBLFilterBSDF[2];
-                m_IBLFilterArray[0] = new IBLFilterGGX(defaultResources, m_MipGenerator);
-                m_IBLFilterArray[1] = new IBLFilterCharlie(defaultResources, m_MipGenerator);
-            }
-            else
-            {
-                m_IBLFilterArray = new IBLFilterBSDF[1];
-                m_IBLFilterArray[0] = new IBLFilterGGX(defaultResources, m_MipGenerator);
-            }
-
-            InitializeLightLoop(m_IBLFilterArray);
-
-            m_SkyManager.Build(asset, defaultResources, m_IBLFilterArray);
-
-            InitializeVolumetricLighting();
-            InitializeSubsurfaceScattering();
-
-            m_DebugDisplaySettings.RegisterDebug();
-#if UNITY_EDITOR
-            // We don't need the debug of Scene View at runtime (each camera have its own debug settings)
-            // All scene view will share the same FrameSettings for now as sometimes Dispose is called after
-            // another instance of HDRenderPipeline constructor is called.
-
-            Camera firstSceneViewCamera = UnityEditor.SceneView.sceneViews.Count > 0 ? (UnityEditor.SceneView.sceneViews[0] as UnityEditor.SceneView).camera : null;
-            if (firstSceneViewCamera != null)
-            {
-                var history = FrameSettingsHistory.RegisterDebug(null, true);
-                DebugManager.instance.RegisterData(history);
-            }
-#endif
-
-            m_DepthPyramidMipLevelOffsetsBuffer = new ComputeBuffer(15, sizeof(int) * 2);
-
-            InitializeRenderTextures();
-
-            // For debugging
-            MousePositionDebug.instance.Build();
-
-            InitializeRenderStateBlocks();
-
-            // Keep track of the original msaa sample value
-            // TODO : Bind this directly to the debug menu instead of having an intermediate value
-            m_MSAASamples = m_Asset ? m_Asset.currentPlatformRenderPipelineSettings.msaaSampleCount : MSAASamples.None;
-
-            // Propagate it to the debug menu
-            m_DebugDisplaySettings.data.msaaSamples = m_MSAASamples;
-
-            m_MRTTransparentMotionVec = new RenderTargetIdentifier[2];
-
-            if (m_RayTracingSupported)
-            {
-                InitRayTracingManager();
-                InitRayTracedReflections();
-                InitRayTracedIndirectDiffuse();
-                InitRaytracingDeferred();
-                InitRecursiveRenderer();
-                InitPathTracing();
-
-                m_AmbientOcclusionSystem.InitRaytracing(this);
-            }
-
-            // Initialize screen space shadows
-            InitializeScreenSpaceShadows();
-
-            CameraCaptureBridge.enabled = true;
-
-            // Render Graph
-            m_RenderGraph = new RenderGraph(m_Asset.currentPlatformRenderPipelineSettings.supportMSAA, m_MSAASamples);
-            m_RenderGraph.RegisterDebug();
-
-            InitializePrepass(m_Asset);
-            m_ColorResolveMaterial = CoreUtils.CreateEngineMaterial(asset.renderPipelineResources.shaders.colorResolvePS);
-        }
-
-#if UNITY_EDITOR
-        void UpgradeResourcesIfNeeded()
-        {
-            // The first thing we need to do is to set the defines that depend on the render pipeline settings
-            m_Asset.EvaluateSettings();
-
-            // Check that the serialized Resources are not broken
-            if (HDRenderPipeline.defaultAsset.renderPipelineResources == null)
-                HDRenderPipeline.defaultAsset.renderPipelineResources
-                    = UnityEditor.AssetDatabase.LoadAssetAtPath<RenderPipelineResources>(HDUtils.GetHDRenderPipelinePath() + "Runtime/RenderPipelineResources/HDRenderPipelineResources.asset");
-			ResourceReloader.ReloadAllNullIn(HDRenderPipeline.defaultAsset.renderPipelineResources, HDUtils.GetHDRenderPipelinePath());
-
-            if (m_RayTracingSupported)
-            {
-                if (HDRenderPipeline.defaultAsset.renderPipelineRayTracingResources == null)
-                    HDRenderPipeline.defaultAsset.renderPipelineRayTracingResources
-                        = UnityEditor.AssetDatabase.LoadAssetAtPath<HDRenderPipelineRayTracingResources>(HDUtils.GetHDRenderPipelinePath() + "Runtime/RenderPipelineResources/HDRenderPipelineRayTracingResources.asset");
-                ResourceReloader.ReloadAllNullIn(HDRenderPipeline.defaultAsset.renderPipelineRayTracingResources, HDUtils.GetHDRenderPipelinePath());
-            }
-            else
-            {
-                // If ray tracing is not enabled we do not want to have ray tracing resources referenced
-                HDRenderPipeline.defaultAsset.renderPipelineRayTracingResources = null;
-            }
-
-            if (HDRenderPipeline.defaultAsset.renderPipelineEditorResources == null)
-                HDRenderPipeline.defaultAsset.renderPipelineEditorResources
-                    = UnityEditor.AssetDatabase.LoadAssetAtPath<HDRenderPipelineEditorResources>(HDUtils.GetHDRenderPipelinePath() + "Editor/RenderPipelineResources/HDRenderPipelineEditorResources.asset");
-            ResourceReloader.ReloadAllNullIn(HDRenderPipeline.defaultAsset.renderPipelineEditorResources, HDUtils.GetHDRenderPipelinePath());
-
-            // Upgrade the resources (re-import every references in RenderPipelineResources) if the resource version mismatches
-            // It's done here because we know every HDRP assets have been imported before
-            HDRenderPipeline.defaultAsset.renderPipelineResources?.UpgradeIfNeeded();
-        }
-
-        void ValidateResources()
-        {
-            var resources = HDRenderPipeline.defaultAsset.renderPipelineResources;
-
-            // We iterate over all compute shader to verify if they are all compiled, if it's not the case
-            // then we throw an exception to avoid allocating resources and crashing later on by using a null
-            // compute kernel.
-            foreach (var computeShader in resources.shaders.GetAllComputeShaders())
-            {
-                foreach (var message in UnityEditor.ShaderUtil.GetComputeShaderMessages(computeShader))
-                {
-                    if (message.severity == UnityEditor.Rendering.ShaderCompilerMessageSeverity.Error)
-                    {
-                        // Will be catched by the try in HDRenderPipelineAsset.CreatePipeline()
-                        throw new Exception(String.Format(
-                            "Compute Shader compilation error on platform {0} in file {1}:{2}: {3}{4}\n" +
-                            "HDRP will not run until the error is fixed.\n",
-                            message.platform, message.file, message.line, message.message, message.messageDetails
-                        ));
-                    }
-                }
-            }
-        }
-
-#endif
-
-        void InitializeRenderTextures()
-        {
-            RenderPipelineSettings settings = m_Asset.currentPlatformRenderPipelineSettings;
-
-            if (settings.supportedLitShaderMode != RenderPipelineSettings.SupportedLitShaderMode.ForwardOnly)
-                m_GbufferManager.CreateBuffers();
-
-            if (settings.supportDecals)
-                m_DbufferManager.CreateBuffers();
-
-            InitSSSBuffers();
-            m_SharedRTManager.InitSharedBuffers(m_GbufferManager, m_Asset.currentPlatformRenderPipelineSettings, defaultResources);
-
-            m_CameraColorBuffer = RTHandles.Alloc(Vector2.one, TextureXR.slices, dimension: TextureXR.dimension, colorFormat: GetColorBufferFormat(), enableRandomWrite: true, useMipMap: false, useDynamicScale: true, name: "CameraColor");
-            m_OpaqueAtmosphericScatteringBuffer = RTHandles.Alloc(Vector2.one, TextureXR.slices, dimension: TextureXR.dimension, colorFormat: GetColorBufferFormat(), enableRandomWrite: true, useMipMap: false, useDynamicScale: true, name: "OpaqueAtmosphericScattering");
-            m_CameraSssDiffuseLightingBuffer = RTHandles.Alloc(Vector2.one, TextureXR.slices, dimension: TextureXR.dimension, colorFormat: GraphicsFormat.B10G11R11_UFloatPack32, enableRandomWrite: true, useDynamicScale: true, name: "CameraSSSDiffuseLighting");
-
-            if (settings.supportCustomPass)
-            {
-                m_CustomPassColorBuffer = RTHandles.Alloc(Vector2.one, TextureXR.slices, dimension: TextureXR.dimension, colorFormat: GetCustomBufferFormat(), enableRandomWrite: true, useDynamicScale: true, name: "CustomPassColorBuffer");
-                m_CustomPassDepthBuffer = RTHandles.Alloc(Vector2.one, TextureXR.slices, dimension: TextureXR.dimension, colorFormat: GraphicsFormat.R32_UInt, enableRandomWrite: true, useDynamicScale: true, isShadowMap: true, name: "CustomPassDepthBuffer", depthBufferBits: DepthBits.Depth32);
-            }
-
-            m_DistortionBuffer = RTHandles.Alloc(Vector2.one, TextureXR.slices, dimension: TextureXR.dimension, colorFormat: Builtin.GetDistortionBufferFormat(), useDynamicScale: true, name: "Distortion");
-
-            m_ContactShadowBuffer = RTHandles.Alloc(Vector2.one, TextureXR.slices, dimension: TextureXR.dimension, colorFormat: GraphicsFormat.R32_UInt, enableRandomWrite: true, useDynamicScale: true, name: "ContactShadowsBuffer");
-
-            if (m_Asset.currentPlatformRenderPipelineSettings.lowresTransparentSettings.enabled)
-            {
-                // We need R16G16B16A16_SFloat as we need a proper alpha channel for compositing.
-                m_LowResTransparentBuffer = RTHandles.Alloc(Vector2.one * 0.5f, TextureXR.slices, dimension: TextureXR.dimension, colorFormat: GraphicsFormat.R16G16B16A16_SFloat, enableRandomWrite: true, useDynamicScale: true, name: "Low res transparent");
-            }
-
-            if (settings.supportSSR)
-            {
-                // m_SsrDebugTexture    = RTHandles.Alloc(Vector2.one, TextureXR.slices, dimension: TextureXR.dimension, colorFormat: RenderTextureFormat.ARGBFloat, sRGB: false, enableRandomWrite: true, useDynamicScale: true, name: "SSR_Debug_Texture");
-                m_SsrHitPointTexture = RTHandles.Alloc(Vector2.one, TextureXR.slices, dimension: TextureXR.dimension, colorFormat: GraphicsFormat.R16G16_UNorm, enableRandomWrite: true, useDynamicScale: true, name: "SSR_Hit_Point_Texture");
-                m_SsrLightingTexture = RTHandles.Alloc(Vector2.one, TextureXR.slices, dimension: TextureXR.dimension, colorFormat: GraphicsFormat.R16G16B16A16_SFloat, enableRandomWrite: true, useDynamicScale: true, name: "SSR_Lighting_Texture");
-            }
-
-            // Let's create the MSAA textures
-            if (m_Asset.currentPlatformRenderPipelineSettings.supportMSAA)
-            {
-                m_CameraColorMSAABuffer = RTHandles.Alloc(Vector2.one, TextureXR.slices, dimension: TextureXR.dimension, colorFormat: GetColorBufferFormat(), bindTextureMS: true, enableMSAA: true, useDynamicScale: true, name: "CameraColorMSAA");
-                m_OpaqueAtmosphericScatteringMSAABuffer = RTHandles.Alloc(Vector2.one, TextureXR.slices, dimension: TextureXR.dimension, colorFormat: GetColorBufferFormat(), bindTextureMS: true, enableMSAA: true, useDynamicScale: true, name: "OpaqueAtmosphericScatteringMSAA");
-                m_CameraSssDiffuseLightingMSAABuffer = RTHandles.Alloc(Vector2.one, TextureXR.slices, dimension: TextureXR.dimension, colorFormat: GetColorBufferFormat(), bindTextureMS: true, enableMSAA: true, useDynamicScale: true, name: "CameraSSSDiffuseLightingMSAA");
-            }
-        }
-
-        void GetOrCreateDebugTextures()
-        {
-            //Debug.isDebugBuild can be changed during DoBuildPlayer, these allocation has to be check on every frames
-            //TODO : Clean this with the RenderGraph system
-            if (Debug.isDebugBuild && m_DebugColorPickerBuffer == null && m_DebugFullScreenTempBuffer == null)
-            {
-                m_DebugColorPickerBuffer = RTHandles.Alloc(Vector2.one, filterMode: FilterMode.Point, colorFormat: GraphicsFormat.R16G16B16A16_SFloat, useDynamicScale: true, name: "DebugColorPicker");
-                m_DebugFullScreenTempBuffer = RTHandles.Alloc(Vector2.one, TextureXR.slices, dimension: TextureXR.dimension, colorFormat: GraphicsFormat.R16G16B16A16_SFloat, useDynamicScale: true, name: "DebugFullScreen");
-            }
-
-            if (m_IntermediateAfterPostProcessBuffer == null)
-            {
-                // We always need this target because there could be a custom pass in after post process mode.
-                // In that case, we need to do the flip y after this pass.
-                m_IntermediateAfterPostProcessBuffer = RTHandles.Alloc(Vector2.one, TextureXR.slices, dimension: TextureXR.dimension, colorFormat: GetColorBufferFormat(), useDynamicScale: true, name: "AfterPostProcess"); // Needs to be FP16 because output target might be HDR
-            }
-        }
-
-        void DestroyRenderTextures()
-        {
-            m_GbufferManager.DestroyBuffers();
-            m_DbufferManager.DestroyBuffers();
-            m_MipGenerator.Release();
-
-            RTHandles.Release(m_CameraColorBuffer);
-            RTHandles.Release(m_CustomPassColorBuffer);
-            RTHandles.Release(m_CustomPassDepthBuffer);
-            RTHandles.Release(m_OpaqueAtmosphericScatteringBuffer);
-            RTHandles.Release(m_CameraSssDiffuseLightingBuffer);
-
-            RTHandles.Release(m_DistortionBuffer);
-            RTHandles.Release(m_ContactShadowBuffer);
-
-            RTHandles.Release(m_LowResTransparentBuffer);
-
-            // RTHandles.Release(m_SsrDebugTexture);
-            RTHandles.Release(m_SsrHitPointTexture);
-            RTHandles.Release(m_SsrLightingTexture);
-
-            RTHandles.Release(m_DebugColorPickerBuffer);
-            RTHandles.Release(m_DebugFullScreenTempBuffer);
-            RTHandles.Release(m_IntermediateAfterPostProcessBuffer);
-
-            RTHandles.Release(m_CameraColorMSAABuffer);
-            RTHandles.Release(m_OpaqueAtmosphericScatteringMSAABuffer);
-            RTHandles.Release(m_CameraSssDiffuseLightingMSAABuffer);
-        }
-
-        bool SetRenderingFeatures()
-        {
-            // Set sub-shader pipeline tag
-            Shader.globalRenderPipeline = "HDRenderPipeline";
-
-            // HD use specific GraphicsSettings
-            GraphicsSettings.lightsUseLinearIntensity = true;
-            GraphicsSettings.lightsUseColorTemperature = true;
-
-            GraphicsSettings.useScriptableRenderPipelineBatching = m_Asset.enableSRPBatcher;
-
-            SupportedRenderingFeatures.active = new SupportedRenderingFeatures()
-            {
-                reflectionProbeModes = SupportedRenderingFeatures.ReflectionProbeModes.Rotation,
-                defaultMixedLightingModes = SupportedRenderingFeatures.LightmapMixedBakeModes.IndirectOnly,
-                mixedLightingModes = SupportedRenderingFeatures.LightmapMixedBakeModes.IndirectOnly | SupportedRenderingFeatures.LightmapMixedBakeModes.Shadowmask,
-                lightmapBakeTypes = LightmapBakeType.Baked | LightmapBakeType.Mixed | LightmapBakeType.Realtime,
-                lightmapsModes = LightmapsMode.NonDirectional | LightmapsMode.CombinedDirectional,
-                lightProbeProxyVolumes = true,
-                motionVectors = true,
-                receiveShadows = false,
-                reflectionProbes = true,
-                rendererPriority = true,
-                overridesFog = true,
-                overridesOtherLightingSettings = true,
-                editableMaterialRenderQueue = false
-                // Enlighten is deprecated in 2019.3 and above
-                , enlighten = false
-            };
-
-            Lightmapping.SetDelegate(GlobalIlluminationUtils.hdLightsDelegate);
-
-#if UNITY_EDITOR
-            SceneViewDrawMode.SetupDrawMode();
-
-            if (UnityEditor.PlayerSettings.colorSpace == ColorSpace.Gamma)
-            {
-                Debug.LogError("High Definition Render Pipeline doesn't support Gamma mode, change to Linear mode (HDRP isn't set up properly. Go to Windows > RenderPipeline > HDRP Wizard to fix your settings).");
-            }
-#endif
-
-            GraphicsDeviceType unsupportedDeviceType;
-            if (!IsSupportedPlatform(out unsupportedDeviceType))
-            {
-                CoreUtils.DisplayUnsupportedAPIMessage(unsupportedDeviceType.ToString());
-
-                // Display more information to the users when it should have use Metal instead of OpenGL
-                if (SystemInfo.graphicsDeviceType.ToString().StartsWith("OpenGL"))
-                {
-                    if (SystemInfo.operatingSystem.StartsWith("Mac"))
-                        CoreUtils.DisplayUnsupportedMessage("Use Metal API instead.");
-                    else if (SystemInfo.operatingSystem.StartsWith("Windows"))
-                        CoreUtils.DisplayUnsupportedMessage("Use Vulkan API instead.");
-                }
-
-                return false;
-            }
-
-            return true;
-        }
-
-        // Note: If you add new platform in this function, think about adding support when building the player to in HDRPCustomBuildProcessor.cs
-        bool IsSupportedPlatform(out GraphicsDeviceType unsupportedGraphicDevice)
-        {
-            unsupportedGraphicDevice = SystemInfo.graphicsDeviceType;
-
-            if (!SystemInfo.supportsComputeShaders)
-                return false;
-
-            if (!(defaultResources?.shaders.defaultPS?.isSupported ?? true))
-                return false;
-
-#if UNITY_EDITOR
-            UnityEditor.BuildTarget activeBuildTarget = UnityEditor.EditorUserBuildSettings.activeBuildTarget;
-            // If the build target matches the operating system of the editor
-            if (SystemInfo.operatingSystemFamily == HDUtils.BuildTargetToOperatingSystemFamily(activeBuildTarget))
-            {
-                bool autoAPI = UnityEditor.PlayerSettings.GetUseDefaultGraphicsAPIs(activeBuildTarget);
-
-                // then, there is two configuration possible:
-                if (autoAPI)
-                {
-                    // if the graphic api is chosen automatically, then only the system's graphic device type matters
-                    if (!HDUtils.IsSupportedGraphicDevice(SystemInfo.graphicsDeviceType))
-                        return false;
-                }
-                else
-                {
-                    // otherwise, we need to iterate over every graphic api available in the list to track every non-supported APIs
-                    return HDUtils.AreGraphicsAPIsSupported(activeBuildTarget, out unsupportedGraphicDevice);
-                }
-            }
-            else // if the build target does not match the editor OS, then we have to check using the graphic api list
-            {
-                return HDUtils.AreGraphicsAPIsSupported(activeBuildTarget, out unsupportedGraphicDevice);
-            }
-
-            if (!HDUtils.IsSupportedBuildTarget(activeBuildTarget))
-                return false;
-#else
-            if (!HDUtils.IsSupportedGraphicDevice(SystemInfo.graphicsDeviceType))
-                return false;
-#endif
-
-            if (!HDUtils.IsOperatingSystemSupported(SystemInfo.operatingSystem))
-                return false;
-
-            return true;
-        }
-
-        void UnsetRenderingFeatures()
-        {
-            Shader.globalRenderPipeline = "";
-
-            SupportedRenderingFeatures.active = new SupportedRenderingFeatures();
-
-            // Reset srp batcher state just in case
-            GraphicsSettings.useScriptableRenderPipelineBatching = false;
-
-            Lightmapping.ResetDelegate();
-        }
-
-        void InitializeDebugMaterials()
-        {
-            m_DebugViewMaterialGBuffer = CoreUtils.CreateEngineMaterial(defaultResources.shaders.debugViewMaterialGBufferPS);
-            m_DebugViewMaterialGBufferShadowMask = CoreUtils.CreateEngineMaterial(defaultResources.shaders.debugViewMaterialGBufferPS);
-            m_DebugViewMaterialGBufferShadowMask.EnableKeyword("SHADOWS_SHADOWMASK");
-            m_DebugDisplayLatlong = CoreUtils.CreateEngineMaterial(defaultResources.shaders.debugDisplayLatlongPS);
-            m_DebugFullScreen = CoreUtils.CreateEngineMaterial(defaultResources.shaders.debugFullScreenPS);
-            m_DebugColorPicker = CoreUtils.CreateEngineMaterial(defaultResources.shaders.debugColorPickerPS);
-            m_Blit = CoreUtils.CreateEngineMaterial(defaultResources.shaders.blitPS);
-            m_ErrorMaterial = CoreUtils.CreateEngineMaterial("Hidden/InternalErrorShader");
-
-            // With texture array enabled, we still need the normal blit version for other systems like atlas
-            if (TextureXR.useTexArray)
-            {
-                m_Blit.EnableKeyword("DISABLE_TEXTURE2D_X_ARRAY");
-                m_BlitTexArray = CoreUtils.CreateEngineMaterial(defaultResources.shaders.blitPS);
-                m_BlitTexArraySingleSlice = CoreUtils.CreateEngineMaterial(defaultResources.shaders.blitPS);
-                m_BlitTexArraySingleSlice.EnableKeyword("BLIT_SINGLE_SLICE");
-            }
-        }
-
-        void InitializeRenderStateBlocks()
-        {
-            m_DepthStateOpaque = new RenderStateBlock
-            {
-                depthState = new DepthState(true, CompareFunction.LessEqual),
-                mask = RenderStateMask.Depth
-            };
-        }
-
-        protected override void Dispose(bool disposing)
-        {
-            DisposeProbeCameraPool();
-
-            UnsetRenderingFeatures();
-
-            if (!m_ValidAPI)
-                return;
-
-#if UNITY_EDITOR
-            if (!m_ResourcesInitialized)
-                return;
-#endif
-
-            base.Dispose(disposing);
-
-            ReleaseScreenSpaceShadows();
-
-            if (m_RayTracingSupported)
-            {
-                ReleaseRecursiveRenderer();
-                ReleaseRayTracingDeferred();
-                ReleaseRayTracedIndirectDiffuse();
-                ReleaseRayTracedReflections();
-                ReleasePathTracing();
-                ReleaseRayTracingManager();
-            }
-            m_DebugDisplaySettings.UnregisterDebug();
-
-            CleanupLightLoop();
-
-            // For debugging
-            MousePositionDebug.instance.Cleanup();
-
-            DecalSystem.instance.Cleanup();
-
-            m_MaterialList.ForEach(material => material.Cleanup());
-
-            CoreUtils.Destroy(m_CameraMotionVectorsMaterial);
-            CoreUtils.Destroy(m_DecalNormalBufferMaterial);
-
-            CoreUtils.Destroy(m_DebugViewMaterialGBuffer);
-            CoreUtils.Destroy(m_DebugViewMaterialGBufferShadowMask);
-            CoreUtils.Destroy(m_DebugDisplayLatlong);
-            CoreUtils.Destroy(m_DebugFullScreen);
-            CoreUtils.Destroy(m_DebugColorPicker);
-            CoreUtils.Destroy(m_Blit);
-            CoreUtils.Destroy(m_BlitTexArray);
-            CoreUtils.Destroy(m_BlitTexArraySingleSlice);
-            CoreUtils.Destroy(m_CopyDepth);
-            CoreUtils.Destroy(m_ErrorMaterial);
-            CoreUtils.Destroy(m_DownsampleDepthMaterial);
-            CoreUtils.Destroy(m_UpsampleTransparency);
-
-            CleanupSubsurfaceScattering();
-            m_SharedRTManager.Cleanup();
-            m_XRSystem.Cleanup();
-            m_SkyManager.Cleanup();
-            CleanupVolumetricLighting();
-
-            for(int bsdfIdx = 0; bsdfIdx < m_IBLFilterArray.Length; ++bsdfIdx)
-            {
-                m_IBLFilterArray[bsdfIdx].Cleanup();
-            }
-
-            m_PostProcessSystem.Cleanup();
-            m_AmbientOcclusionSystem.Cleanup();
-            m_BlueNoise.Cleanup();
-
-            HDCamera.ClearAll();
-
-            DestroyRenderTextures();
-            CullingGroupManager.instance.Cleanup();
-
-            CoreUtils.SafeRelease(m_DepthPyramidMipLevelOffsetsBuffer);
-
-            CustomPassVolume.Cleanup();
-
-            // RenderGraph
-            m_RenderGraph.Cleanup();
-            m_RenderGraph.UnRegisterDebug();
-            CleanupPrepass();
-            CoreUtils.Destroy(m_ColorResolveMaterial);
-
-
-#if UNITY_EDITOR
-            SceneViewDrawMode.ResetDrawMode();
-
-            // Do not attempt to unregister SceneView FrameSettings. It is shared amongst every scene view and take only a little place.
-            // For removing it, you should be sure that Dispose could never be called after the constructor of another instance of this SRP.
-            // Also, at the moment, applying change to hdrpAsset cause the SRP to be Disposed and Constructed again.
-            // Not always in that order.
-#endif
-
-            // Dispose m_ProbeCameraPool properly
-            void DisposeProbeCameraPool()
-            {
-#if UNITY_EDITOR
-                // Special case here: when the HDRP asset is modified in the Editor,
-                //   it is disposed during an `OnValidate` call.
-                //   But during `OnValidate` call, game object must not be destroyed.
-                //   So, only when this method was called during an `OnValidate` call, the destruction of the
-                //   pool is delayed, otherwise, it is destroyed as usual with `CoreUtils.Destroy`
-                var isInOnValidate = false;
-                isInOnValidate = new StackTrace().ToString().Contains("OnValidate");
-                if (isInOnValidate)
-                {
-                    var pool = m_ProbeCameraCache;
-                    UnityEditor.EditorApplication.delayCall += () => pool.Dispose();
-                    m_ProbeCameraCache = null;
-                }
-                else
-                {
-#endif
-                    m_ProbeCameraCache.Dispose();
-                    m_ProbeCameraCache = null;
-#if UNITY_EDITOR
-                }
-#endif
-            }
-
-            CameraCaptureBridge.enabled = false;
-        }
-
-
-        void Resize(HDCamera hdCamera)
-        {
-            bool resolutionChanged = (hdCamera.actualWidth > m_MaxCameraWidth) || (hdCamera.actualHeight > m_MaxCameraHeight);
-
-            if (resolutionChanged || LightLoopNeedResize(hdCamera, m_TileAndClusterData))
-            {
-                // update recorded window resolution
-                m_MaxCameraWidth = Mathf.Max(m_MaxCameraWidth, hdCamera.actualWidth);
-                m_MaxCameraHeight = Mathf.Max(m_MaxCameraHeight, hdCamera.actualHeight);
-
-                if (m_MaxCameraWidth > 0 && m_MaxCameraHeight > 0)
-                {
-                    LightLoopReleaseResolutionDependentBuffers();
-                    m_DbufferManager.ReleaseResolutionDependentBuffers();
-                }
-
-                LightLoopAllocResolutionDependentBuffers(hdCamera, m_MaxCameraWidth, m_MaxCameraHeight);
-                m_DbufferManager.AllocResolutionDependentBuffers(hdCamera, m_MaxCameraWidth, m_MaxCameraHeight);
-            }
-        }
-
-        void PushGlobalParams(HDCamera hdCamera, CommandBuffer cmd)
-        {
-            using (new ProfilingSample(cmd, "Push Global Parameters", CustomSamplerId.PushGlobalParameters.GetSampler()))
-            {
-                // Set up UnityPerFrame CBuffer.
-                PushSubsurfaceScatteringGlobalParams(hdCamera, cmd);
-
-                PushDecalsGlobalParams(hdCamera, cmd);
-
-                Fog.PushFogShaderParameters(hdCamera, cmd);
-
-                PushVolumetricLightingGlobalParams(hdCamera, cmd, m_FrameCount);
-
-                SetMicroShadowingSettings(cmd);
-
-                m_AmbientOcclusionSystem.PushGlobalParameters(hdCamera, cmd);
-
-                var ssRefraction = VolumeManager.instance.stack.GetComponent<ScreenSpaceRefraction>()
-                    ?? ScreenSpaceRefraction.@default;
-                ssRefraction.PushShaderParameters(cmd);
-
-                // Set up UnityPerView CBuffer.
-                hdCamera.SetupGlobalParams(cmd, m_Time, m_LastTime, m_FrameCount);
-
-                cmd.SetGlobalVector(HDShaderIDs._IndirectLightingMultiplier, new Vector4(VolumeManager.instance.stack.GetComponent<IndirectLightingController>().indirectDiffuseIntensity.value, 0, 0, 0));
-
-                // It will be overridden for transparent pass.
-                cmd.SetGlobalInt(HDShaderIDs._ColorMaskTransparentVel, (int)UnityEngine.Rendering.ColorWriteMask.All);
-
-                if (hdCamera.frameSettings.IsEnabled(FrameSettingsField.MotionVectors))
-                {
-                    var buf = m_SharedRTManager.GetMotionVectorsBuffer();
-
-                    cmd.SetGlobalTexture(HDShaderIDs._CameraMotionVectorsTexture, buf);
-                    cmd.SetGlobalVector( HDShaderIDs._CameraMotionVectorsSize, new Vector4(buf.referenceSize.x,
-                                                                                           buf.referenceSize.y,
-                                                                                           1.0f / buf.referenceSize.x,
-                                                                                           1.0f / buf.referenceSize.y));
-                    cmd.SetGlobalVector(HDShaderIDs._CameraMotionVectorsScale, new Vector4(buf.referenceSize.x / (float)buf.rt.width,
-                                                                                           buf.referenceSize.y / (float)buf.rt.height));
-                }
-                else
-                {
-                    cmd.SetGlobalTexture(HDShaderIDs._CameraMotionVectorsTexture, TextureXR.GetBlackTexture());
-                }
-
-                // Light loop stuff...
-                if (hdCamera.frameSettings.IsEnabled(FrameSettingsField.SSR))
-                    cmd.SetGlobalTexture(HDShaderIDs._SsrLightingTexture, m_SsrLightingTexture);
-                else
-                    cmd.SetGlobalTexture(HDShaderIDs._SsrLightingTexture, TextureXR.GetClearTexture());
-
-                // Off screen rendering is disabled for most of the frame by default.
-                cmd.SetGlobalInt(HDShaderIDs._OffScreenRendering, 0);
-                cmd.SetGlobalFloat(HDShaderIDs._ReplaceDiffuseForIndirect, hdCamera.frameSettings.IsEnabled(FrameSettingsField.ReplaceDiffuseForIndirect) ? 1.0f : 0.0f);
-                cmd.SetGlobalInt(HDShaderIDs._EnableSkyLighting, hdCamera.frameSettings.IsEnabled(FrameSettingsField.SkyLighting) ? 1 : 0);
-
-                m_SkyManager.SetGlobalSkyData(cmd, hdCamera);
-
-                if (hdCamera.frameSettings.IsEnabled(FrameSettingsField.RayTracing))
-                {
-                    bool validIndirectDiffuse = ValidIndirectDiffuseState(hdCamera);
-                    cmd.SetGlobalInt(HDShaderIDs._RaytracedIndirectDiffuse, validIndirectDiffuse ? 1 : 0);
-                }
-                cmd.SetGlobalFloat(HDShaderIDs._ContactShadowOpacity, m_ContactShadows.opacity.value);
-            }
-        }
-
-        void CopyDepthBufferIfNeeded(HDCamera hdCamera, CommandBuffer cmd)
-        {
-            if (!m_IsDepthBufferCopyValid)
-            {
-                using (new ProfilingSample(cmd, "Copy depth buffer", CustomSamplerId.CopyDepthBuffer.GetSampler()))
-                {
-                    // TODO: maybe we don't actually need the top MIP level?
-                    // That way we could avoid making the copy, and build the MIP hierarchy directly.
-                    // The downside is that our SSR tracing accuracy would decrease a little bit.
-                    // But since we never render SSR at full resolution, this may be acceptable.
-
-                    // TODO: reading the depth buffer with a compute shader will cause it to decompress in place.
-                    // On console, to preserve the depth test performance, we must NOT decompress the 'm_CameraDepthStencilBuffer' in place.
-                    // We should call decompressDepthSurfaceToCopy() and decompress it to 'm_CameraDepthBufferMipChain'.
-                    m_GPUCopy.SampleCopyChannel_xyzw2x(cmd, m_SharedRTManager.GetDepthStencilBuffer(), m_SharedRTManager.GetDepthTexture(), new Rendering.RectInt(0, 0, hdCamera.actualWidth, hdCamera.actualHeight));
-                    // Depth texture is now ready, bind it.
-                    cmd.SetGlobalTexture(HDShaderIDs._CameraDepthTexture, m_SharedRTManager.GetDepthTexture());
-                }
-                m_IsDepthBufferCopyValid = true;
-            }
-        }
-
-        void SetMicroShadowingSettings(CommandBuffer cmd)
-        {
-            MicroShadowing microShadowingSettings = VolumeManager.instance.stack.GetComponent<MicroShadowing>();
-            cmd.SetGlobalFloat(HDShaderIDs._MicroShadowOpacity, microShadowingSettings.enable.value ? microShadowingSettings.opacity.value : 0.0f);
-        }
-
-        void ConfigureKeywords(bool enableBakeShadowMask, HDCamera hdCamera, CommandBuffer cmd)
-        {
-            // Globally enable (for GBuffer shader and forward lit (opaque and transparent) the keyword SHADOWS_SHADOWMASK
-            CoreUtils.SetKeyword(cmd, "SHADOWS_SHADOWMASK", enableBakeShadowMask);
-            // Configure material to use depends on shadow mask option
-            m_CurrentRendererConfigurationBakedLighting = enableBakeShadowMask ? HDUtils.k_RendererConfigurationBakedLightingWithShadowMask : HDUtils.k_RendererConfigurationBakedLighting;
-            m_currentDebugViewMaterialGBuffer = enableBakeShadowMask ? m_DebugViewMaterialGBufferShadowMask : m_DebugViewMaterialGBuffer;
-
-            CoreUtils.SetKeyword(cmd, "LIGHT_LAYERS", hdCamera.frameSettings.IsEnabled(FrameSettingsField.LightLayers));
-            cmd.SetGlobalInt(HDShaderIDs._EnableLightLayers, hdCamera.frameSettings.IsEnabled(FrameSettingsField.LightLayers) ? 1 : 0);
-
-            // configure keyword for both decal.shader and material
-            if (m_Asset.currentPlatformRenderPipelineSettings.supportDecals)
-            {
-                CoreUtils.SetKeyword(cmd, "DECALS_OFF", false);
-                CoreUtils.SetKeyword(cmd, "DECALS_3RT", !m_Asset.currentPlatformRenderPipelineSettings.decalSettings.perChannelMask);
-                CoreUtils.SetKeyword(cmd, "DECALS_4RT", m_Asset.currentPlatformRenderPipelineSettings.decalSettings.perChannelMask);
-            }
-            else
-            {
-                CoreUtils.SetKeyword(cmd, "DECALS_OFF", true);
-                CoreUtils.SetKeyword(cmd, "DECALS_3RT", false);
-                CoreUtils.SetKeyword(cmd, "DECALS_4RT", false);
-            }
-
-            // Raise the normal buffer flag only if we are in forward rendering
-            CoreUtils.SetKeyword(cmd, "WRITE_NORMAL_BUFFER", hdCamera.frameSettings.litShaderMode == LitShaderMode.Forward);
-
-            // Raise or remove the depth msaa flag based on the frame setting
-            CoreUtils.SetKeyword(cmd, "WRITE_MSAA_DEPTH", hdCamera.frameSettings.IsEnabled(FrameSettingsField.MSAA));
-        }
-
-        struct RenderRequest
-        {
-            public struct Target
-            {
-                public RenderTargetIdentifier id;
-                public CubemapFace face;
-                public RenderTexture copyToTarget;
-            }
-            public HDCamera hdCamera;
-            public bool clearCameraSettings;
-            public Target target;
-            public HDCullingResults cullingResults;
-            public int index;
-            // Indices of render request to render before this one
-            public List<int> dependsOnRenderRequestIndices;
-            public CameraSettings cameraSettings;
-        }
-        struct HDCullingResults
-        {
-            public CullingResults cullingResults;
-            public HDProbeCullingResults hdProbeCullingResults;
-            public DecalSystem.CullResult decalCullResults;
-            // TODO: DecalCullResults
-
-            internal void Reset()
-            {
-                hdProbeCullingResults.Reset();
-                if (decalCullResults != null)
-                    decalCullResults.Clear();
-                else
-                    decalCullResults = GenericPool<DecalSystem.CullResult>.Get();
-            }
-        }
-
-        protected override void Render(ScriptableRenderContext renderContext, Camera[] cameras)
-        {
-#if UNITY_EDITOR
-            if (!m_ResourcesInitialized)
-                return;
-#endif
-
-            if (!m_ValidAPI || cameras.Length == 0)
-                return;
-
-            GetOrCreateDefaultVolume();
-            GetOrCreateDebugTextures();
-
-            BeginFrameRendering(renderContext, cameras);
-
-            // Check if we can speed up FrameSettings process by skiping history
-            // or go in detail if debug is activated. Done once for all renderer.
-            m_FrameSettingsHistoryEnabled = FrameSettingsHistory.enabled;
-
-            {
-                float newTime;
-                bool  newFrame;
-
-                if (Application.isPlaying)
-                {
-                    newTime  = Time.time; // Using this allows time pausing and scaling
-                    int c    = Time.frameCount;
-                    newFrame = m_FrameCount != c;
-                }
-                else
-                {
-                    // SRP.Render() can be called several times per frame.
-                    // Also, most Time variables do not consistently update in the Scene View.
-                    // This makes reliable detection of the start of the new frame VERY hard.
-                    // One of the exceptions is 'Time.realtimeSinceStartup'.
-                    // Therefore, outside of the Play Mode we update the time at 60 fps,
-                    // and in the Play Mode we can rely on 'Time.frameCount'.
-                    newTime  = Time.realtimeSinceStartup;
-                    newFrame = (newTime - m_Time) > 0.0166f;
-
-                    // If we switch to other scene 'Time.realtimeSinceStartup' is reset, so we need to
-                    // reset also m_Time. Here we simply detect ill case to trigger the reset.
-                    newFrame = newFrame || (newTime <= m_Time);
-                }
-
-                if (newFrame)
-                {
-                    m_ProbeCameraCache.ClearCamerasUnusedFor(2, Time.frameCount);
-                    HDCamera.CleanUnused();
-
-                    if (newTime > m_Time)
-                        m_FrameCount++;
-                    else
-                        m_FrameCount = 0;
-
-                    // Make sure (m_Time > m_LastTime).
-                    m_LastTime = (newTime > m_Time) ? m_Time : 0;
-                    m_Time     = newTime;
-                }
-            }
-
-            // TODO: Check with Fred if it make sense to put that here now that we have refactor the loop
-            if (m_RayTracingSupported)
-            {
-                // This call need to happen once per frame
-                BuildRayTracingAccelerationStructure();
-            }
-
-            var dynResHandler = DynamicResolutionHandler.instance;
-            dynResHandler.Update(m_Asset.currentPlatformRenderPipelineSettings.dynamicResolutionSettings, () =>
-            {
-                var hdrp = (RenderPipelineManager.currentPipeline as HDRenderPipeline);
-                // We can't use dynResHandler here because it would capture the local field and so generate garbage
-                if (DynamicResolutionHandler.instance.DynamicResolutionEnabled())
-                {
-                    var stencilBuffer = hdrp.m_SharedRTManager.GetDepthStencilBuffer().rt;
-                    var stencilBufferSize = new Vector2Int(stencilBuffer.width, stencilBuffer.height);
-                    hdrp.m_SharedRTManager.ComputeDepthBufferMipChainSize(DynamicResolutionHandler.instance.GetRTHandleScale(stencilBufferSize));
-                }
-            }
-            );
-
-            using (ListPool<RenderRequest>.Get(out List<RenderRequest> renderRequests))
-            using (ListPool<int>.Get(out List<int> rootRenderRequestIndices))
-            using (DictionaryPool<HDProbe, List<(int index, float weight)>>.Get(out Dictionary<HDProbe, List<(int index, float weight)>> renderRequestIndicesWhereTheProbeIsVisible))
-            using (ListPool<CameraSettings>.Get(out List<CameraSettings> cameraSettings))
-            using (ListPool<CameraPositionSettings>.Get(out List<CameraPositionSettings> cameraPositionSettings))
-            {
-                // With XR multi-pass enabled, each camera can be rendered multiple times with different parameters
-                var multipassCameras = m_XRSystem.SetupFrame(cameras);
-
-#if UNITY_EDITOR
-                // See comment below about the preview camera workaround
-                bool hasGameViewCamera = false;
-                foreach (var c in cameras)
-                {
-                    if (c.cameraType == CameraType.Game)
-                    {
-                        hasGameViewCamera = true;
-                        break;
-                    }
-                }
-#endif
-
-                // Culling loop
-                foreach ((Camera camera, XRPass xrPass) in multipassCameras)
-                {
-                    if (camera == null)
-                        continue;
-
-#if UNITY_EDITOR
-                    // We selecting a camera in the editor, we have a preview that is drawn.
-                    // For legacy reasons, Unity will render all preview cameras when rendering the GameView
-                    // Actually, we don't need this here because we call explicitly Camera.Render when we
-                    // need a preview rendering.
-                    //
-                    // This is an issue, because at some point, you end up with 2 cameras to render:
-                    // - Main Camera (game view)
-                    // - Preview Camera (preview)
-                    // If the preview camera is rendered last, it will alter the "GameView RT" RenderTexture
-                    // that was previously rendered by the Main Camera.
-                    // This is an issue.
-                    //
-                    // Meanwhile, skipping all preview camera when rendering the game views is sane,
-                    // and will workaround the aformentionned issue.
-                    if (hasGameViewCamera && camera.cameraType == CameraType.Preview)
-                        continue;
-#endif
-
-                    bool cameraRequestedDynamicRes = false;
-                    HDAdditionalCameraData hdCam;
-                    if (camera.TryGetComponent<HDAdditionalCameraData>(out hdCam))
-                    {
-                        cameraRequestedDynamicRes = hdCam.allowDynamicResolution;
-
-                        // We are in a case where the platform does not support hw dynamic resolution, so we force the software fallback.
-                        // TODO: Expose the graphics caps info on whether the platform supports hw dynamic resolution or not.
-                        if (dynResHandler.RequestsHardwareDynamicResolution() && cameraRequestedDynamicRes && !camera.allowDynamicResolution)
-                        {
-                            dynResHandler.ForceSoftwareFallback();
-                        }
-                    }
-
-                    dynResHandler.SetCurrentCameraRequest(cameraRequestedDynamicRes);
-                    RTHandles.SetHardwareDynamicResolutionState(dynResHandler.HardwareDynamicResIsEnabled());
-
-                    VFXManager.PrepareCamera(camera);
-
-                    // Reset pooled variables
-                    cameraSettings.Clear();
-                    cameraPositionSettings.Clear();
-
-                    var cullingResults = GenericPool<HDCullingResults>.Get();
-                    cullingResults.Reset();
-
-                    // Try to compute the parameters of the request or skip the request
-                    var skipRequest = !TryCalculateFrameParameters(
-                            camera,
-                            xrPass,
-                            out var additionalCameraData,
-                            out var hdCamera,
-                            out var cullingParameters);
-
-                        // Note: In case of a custom render, we have false here and 'TryCull' is not executed
-                    if (!skipRequest)
-                    {
-                        var needCulling = true;
-
-                        // In XR multipass, culling results can be shared if the pass has the same culling id
-                        if (xrPass.multipassId > 0)
-                        {
-                            foreach (var req in renderRequests)
-                            {
-                                if (req.hdCamera.xr.cullingPassId == xrPass.cullingPassId)
-                                {
-                                    cullingResults = req.cullingResults;
-                                    needCulling = false;
-                                }
-                            }
-                        }
-
-                        if (needCulling)
-                            skipRequest = !TryCull(camera, hdCamera, renderContext, m_SkyManager, cullingParameters, m_Asset, ref cullingResults);
-                    }
-
-                    if (additionalCameraData != null && additionalCameraData.hasCustomRender)
-                    {
-                        skipRequest = true;
-                        // Execute custom render
-                        additionalCameraData.ExecuteCustomRender(renderContext, hdCamera);
-                    }
-
-                    if (skipRequest)
-                    {
-                        // Submit render context and free pooled resources for this request
-                        UnityEngine.Rendering.RenderPipeline.BeginCameraRendering(renderContext, camera);
-                        renderContext.Submit();
-                        GenericPool<HDCullingResults>.Release(cullingResults);
-                        UnityEngine.Rendering.RenderPipeline.EndCameraRendering(renderContext, camera);
-                        continue;
-                    }
-
-                    // Select render target
-                    RenderTargetIdentifier targetId = camera.targetTexture ?? new RenderTargetIdentifier(BuiltinRenderTextureType.CameraTarget);
-                    if (camera.targetTexture != null)
-                    {
-                        camera.targetTexture.IncrementUpdateCount(); // Necessary if the texture is used as a cookie.
-                    }
-
-                    // Render directly to XR render target if active
-                    if (hdCamera.xr.enabled && hdCamera.xr.renderTargetValid)
-                        targetId = hdCamera.xr.renderTarget;
-
-                    // Add render request
-                    var request = new RenderRequest
-                    {
-                        hdCamera = hdCamera,
-                        cullingResults = cullingResults,
-                        target = new RenderRequest.Target
-                        {
-                            id = targetId,
-                            face = CubemapFace.Unknown
-                        },
-                        dependsOnRenderRequestIndices = ListPool<int>.Get(),
-                        index = renderRequests.Count,
-                        cameraSettings = CameraSettings.From(hdCamera)
-                        // TODO: store DecalCullResult
-                    };
-                    renderRequests.Add(request);
-                    // This is a root render request
-                    rootRenderRequestIndices.Add(request.index);
-
-                    // Add visible probes to list
-                    for (var i = 0; i < cullingResults.cullingResults.visibleReflectionProbes.Length; ++i)
-                    {
-                        var visibleProbe = cullingResults.cullingResults.visibleReflectionProbes[i];
-
-                        // TODO: The following fix is temporary.
-                        // We should investigate why we got null cull result when we change scene
-                        if (visibleProbe == null || visibleProbe.Equals(null) || visibleProbe.reflectionProbe == null || visibleProbe.reflectionProbe.Equals(null))
-                            continue;
-
-                        HDAdditionalReflectionData additionalReflectionData;
-                        if (!visibleProbe.reflectionProbe.TryGetComponent<HDAdditionalReflectionData>(out additionalReflectionData))
-                            additionalReflectionData = visibleProbe.reflectionProbe.gameObject.AddComponent<HDAdditionalReflectionData>();
-
-                        AddVisibleProbeVisibleIndexIfUpdateIsRequired(additionalReflectionData, request.index);
-                    }
-                    for (var i = 0; i < cullingResults.hdProbeCullingResults.visibleProbes.Count; ++i)
-                        AddVisibleProbeVisibleIndexIfUpdateIsRequired(cullingResults.hdProbeCullingResults.visibleProbes[i], request.index);
-
-                    // local function to help insertion of visible probe
-                    void AddVisibleProbeVisibleIndexIfUpdateIsRequired(HDProbe probe, int visibleInIndex)
-                    {
-                        // Don't add it if it has already been updated this frame or not a real time probe
-                        // TODO: discard probes that are baked once per frame and already baked this frame
-                        if (!probe.requiresRealtimeUpdate)
-                            return;
-
-                        // Notify that we render the probe at this frame
-                        probe.SetIsRendered(Time.frameCount);
-
-                        float visibility = ComputeVisibility(visibleInIndex, probe);
-
-                        if (!renderRequestIndicesWhereTheProbeIsVisible.TryGetValue(probe, out var visibleInIndices))
-                        {
-                            visibleInIndices = ListPool<(int index, float weight)>.Get();
-                            renderRequestIndicesWhereTheProbeIsVisible.Add(probe, visibleInIndices);
-                        }
-                        if (!visibleInIndices.Contains((visibleInIndex, visibility)))
-                            visibleInIndices.Add((visibleInIndex, visibility));
-                    }
-
-                    float ComputeVisibility(int visibleInIndex, HDProbe visibleProbe)
-                    {
-                        var visibleInRenderRequest = renderRequests[visibleInIndex];
-                        var viewerTransform = visibleInRenderRequest.hdCamera.camera.transform;
-                        return HDUtils.ComputeWeightedLinearFadeDistance(visibleProbe.transform.position, viewerTransform.position, visibleProbe.weight, visibleProbe.fadeDistance);
-                    }
-                }
-
-                foreach (var probeToRenderAndDependencies in renderRequestIndicesWhereTheProbeIsVisible)
-                {
-                    var visibleProbe = probeToRenderAndDependencies.Key;
-                    var visibilities = probeToRenderAndDependencies.Value;
-
-                    // Two cases:
-                    //   - If the probe is view independent, we add only one render request per face that is
-                    //      a dependency for all its 'visibleIn' render requests
-                    //   - If the probe is view dependent, we add one render request per face per 'visibleIn'
-                    //      render requests
-                    var isViewDependent = visibleProbe.type == ProbeSettings.ProbeType.PlanarProbe;
-
-                    if (isViewDependent)
-                    {
-                        for (int i = 0; i < visibilities.Count; ++i)
-                        {
-                            var visibility = visibilities[i];
-                            if (visibility.weight <= 0f)
-                                continue;
-
-                            var visibleInIndex = visibility.index;
-                            var visibleInRenderRequest = renderRequests[visibleInIndex];
-                            var viewerTransform = visibleInRenderRequest.hdCamera.camera.transform;
-
-                            AddHDProbeRenderRequests(
-                                visibleProbe,
-                                viewerTransform,
-                                Enumerable.Repeat(visibility, 1),
-                                HDUtils.GetSceneCullingMaskFromCamera(visibleInRenderRequest.hdCamera.camera),
-                                visibleInRenderRequest.hdCamera.camera.fieldOfView
-                            );
-                        }
-                    }
-                    else
-                    {
-                        bool visibleInOneViewer = false;
-                        for (int i = 0; i < visibilities.Count && !visibleInOneViewer; ++i)
-                        {
-                            if (visibilities[i].weight > 0f)
-                                visibleInOneViewer = true;
-                        }
-                        if (visibleInOneViewer)
-                            AddHDProbeRenderRequests(visibleProbe, null, visibilities, 0);
-                    }
-                }
-                foreach (var pair in renderRequestIndicesWhereTheProbeIsVisible)
-                    ListPool<(int index, float weight)>.Release(pair.Value);
-                renderRequestIndicesWhereTheProbeIsVisible.Clear();
-
-                // Local function to share common code between view dependent and view independent requests
-                void AddHDProbeRenderRequests(
-                    HDProbe visibleProbe,
-                    Transform viewerTransform,
-                    IEnumerable<(int index, float weight)> visibilities,
-                    ulong overrideSceneCullingMask,
-                    float referenceFieldOfView = 90
-                )
-                {
-                    var position = ProbeCapturePositionSettings.ComputeFrom(
-                        visibleProbe,
-                        viewerTransform
-                    );
-                    cameraSettings.Clear();
-                    cameraPositionSettings.Clear();
-                    HDRenderUtilities.GenerateRenderingSettingsFor(
-                        visibleProbe.settings, position,
-                        cameraSettings, cameraPositionSettings, overrideSceneCullingMask,
-                        referenceFieldOfView: referenceFieldOfView
-                    );
-
-                    switch (visibleProbe.type)
-                    {
-                        case ProbeSettings.ProbeType.ReflectionProbe:
-                            int desiredProbeSize = (int)((HDRenderPipeline)RenderPipelineManager.currentPipeline).currentPlatformRenderPipelineSettings.lightLoopSettings.reflectionCubemapSize;
-                            if (visibleProbe.realtimeTexture == null || visibleProbe.realtimeTexture.width != desiredProbeSize)
-                            {
-                                visibleProbe.SetTexture(ProbeSettings.Mode.Realtime, HDRenderUtilities.CreateReflectionProbeRenderTarget(desiredProbeSize));
-                            }
-                            break;
-                        case ProbeSettings.ProbeType.PlanarProbe:
-                            int desiredPlanarProbeSize = (int)((HDRenderPipeline)RenderPipelineManager.currentPipeline).currentPlatformRenderPipelineSettings.lightLoopSettings.planarReflectionTextureSize;
-                            if (visibleProbe.realtimeTexture == null || visibleProbe.realtimeTexture.width != desiredPlanarProbeSize)
-                            {
-                                visibleProbe.SetTexture(ProbeSettings.Mode.Realtime, HDRenderUtilities.CreatePlanarProbeRenderTarget(desiredPlanarProbeSize));
-                            }
-                            // Set the viewer's camera as the default camera anchor
-                            for (var i = 0; i < cameraSettings.Count; ++i)
-                            {
-                                var v = cameraSettings[i];
-                                if (v.volumes.anchorOverride == null)
-                                {
-                                    v.volumes.anchorOverride = viewerTransform;
-                                    cameraSettings[i] = v;
-                                }
-                            }
-                            break;
-                    }
-
-                    for (int j = 0; j < cameraSettings.Count; ++j)
-                    {
-                        var camera = m_ProbeCameraCache.GetOrCreate((viewerTransform, visibleProbe, j), Time.frameCount);
-                        var additionalCameraData = camera.GetComponent<HDAdditionalCameraData>();
-
-                        if (additionalCameraData == null)
-                            additionalCameraData = camera.gameObject.AddComponent<HDAdditionalCameraData>();
-                        additionalCameraData.hasPersistentHistory = true;
-
-                        camera.targetTexture = visibleProbe.realtimeTexture; // We need to set a targetTexture with the right otherwise when setting pixelRect, it will be rescaled internally to the size of the screen
-                        camera.gameObject.hideFlags = HideFlags.HideAndDontSave;
-                        camera.gameObject.SetActive(false);
-                        // Warning: accessing Object.name generate 48B of garbage at each frame here
-                        camera.name = HDUtils.ComputeProbeCameraName(visibleProbe.name, j, viewerTransform?.name);
-                        camera.ApplySettings(cameraSettings[j]);
-                        camera.ApplySettings(cameraPositionSettings[j]);
-                        camera.cameraType = CameraType.Reflection;
-                        camera.pixelRect = new Rect(0, 0, visibleProbe.realtimeTexture.width, visibleProbe.realtimeTexture.height);
-
-                        var _cullingResults = GenericPool<HDCullingResults>.Get();
-                        _cullingResults.Reset();
-
-                        if (!(TryCalculateFrameParameters(
-                                camera,
-                                m_XRSystem.emptyPass,
-                                out _,
-                                out var hdCamera,
-                                out var cullingParameters
-                            )
-                            && TryCull(
-                                camera, hdCamera, renderContext, m_SkyManager, cullingParameters, m_Asset,
-                                ref _cullingResults
-                            )))
-                        {
-                            // Skip request and free resources
-                            Object.Destroy(camera);
-                            GenericPool<HDCullingResults>.Release(_cullingResults);
-                            continue;
-                        }
-                        camera.TryGetComponent(out HDAdditionalCameraData hdCam);
-                        // For realtime probe, we need persistent history.
-                        hdCam.hasPersistentHistory = true;
-                        hdCam.flipYMode = visibleProbe.type == ProbeSettings.ProbeType.ReflectionProbe
-                                ? HDAdditionalCameraData.FlipYMode.ForceFlipY
-                                : HDAdditionalCameraData.FlipYMode.Automatic;
-
-                        if (!visibleProbe.realtimeTexture.IsCreated())
-                            visibleProbe.realtimeTexture.Create();
-
-                        visibleProbe.SetRenderData(
-                            ProbeSettings.Mode.Realtime,
-                            new HDProbe.RenderData(
-                                camera.worldToCameraMatrix,
-                                camera.projectionMatrix,
-                                camera.transform.position,
-                                camera.transform.rotation,
-                                cameraSettings[j].frustum.fieldOfView
-                            )
-                        );
-
-                        // TODO: Assign the actual final target to render to.
-                        //   Currently, we use a target for each probe, and then copy it into the cache before using it
-                        //   during the lighting pass.
-                        //   But what we actually want here, is to render directly into the cache (either CubeArray,
-                        //   or Texture2DArray)
-                        //   To do so, we need to first allocate in the cache the location of the target and then assign
-                        //   it here.
-                        var request = new RenderRequest
-                        {
-                            hdCamera = hdCamera,
-                            cullingResults = _cullingResults,
-                            clearCameraSettings = true,
-                            dependsOnRenderRequestIndices = ListPool<int>.Get(),
-                            index = renderRequests.Count,
-                            cameraSettings = cameraSettings[j]
-                            // TODO: store DecalCullResult
-                        };
-
-                        // As we render realtime texture on GPU side, we must tag the texture so our texture array cache detect that something have change
-                        visibleProbe.realtimeTexture.IncrementUpdateCount();
-
-                        if (cameraSettings.Count > 1)
-                        {
-                            var face = (CubemapFace)j;
-                            request.target = new RenderRequest.Target
-                            {
-                                copyToTarget = visibleProbe.realtimeTexture,
-                                face = face
-                            };
-                        }
-                        else
-                        {
-                            request.target = new RenderRequest.Target
-                            {
-                                id = visibleProbe.realtimeTexture,
-                                face = CubemapFace.Unknown
-                            };
-                        }
-                        renderRequests.Add(request);
-
-
-                        foreach (var visibility in visibilities)
-                            renderRequests[visibility.index].dependsOnRenderRequestIndices.Add(request.index);
-                    }
-                }
-
-                // TODO: Refactor into a method. If possible remove the intermediate target
-                // Find max size for Cubemap face targets and resize/allocate if required the intermediate render target
-                {
-                    var size = Vector2Int.zero;
-                    for (int i = 0; i < renderRequests.Count; ++i)
-                    {
-                        var renderRequest = renderRequests[i];
-                        var isCubemapFaceTarget = renderRequest.target.face != CubemapFace.Unknown;
-                        if (!isCubemapFaceTarget)
-                            continue;
-
-                        var width = renderRequest.hdCamera.actualWidth;
-                        var height = renderRequest.hdCamera.actualHeight;
-                        size.x = Mathf.Max(width, size.x);
-                        size.y = Mathf.Max(height, size.y);
-                    }
-
-                    if (size != Vector2.zero)
-                    {
-                        if (m_TemporaryTargetForCubemaps != null)
-                        {
-                            if (m_TemporaryTargetForCubemaps.width != size.x
-                                || m_TemporaryTargetForCubemaps.height != size.y)
-                            {
-                                m_TemporaryTargetForCubemaps.Release();
-                                m_TemporaryTargetForCubemaps = null;
-                            }
-                        }
-                        if (m_TemporaryTargetForCubemaps == null)
-                        {
-                            m_TemporaryTargetForCubemaps = new RenderTexture(
-                                size.x, size.y, 1, GraphicsFormat.R16G16B16A16_SFloat
-                            )
-                            {
-                                autoGenerateMips = false,
-                                useMipMap = false,
-                                name = "Temporary Target For Cubemap Face",
-                                volumeDepth = 1,
-                                useDynamicScale = false
-                            };
-                        }
-                    }
-                }
-
-                using (ListPool<int>.Get(out List<int> renderRequestIndicesToRender))
-                {
-                    // Flatten the render requests graph in an array that guarantee dependency constraints
-                    {
-                        using (GenericPool<Stack<int>>.Get(out Stack<int> stack))
-                        {
-                            stack.Clear();
-                            for (int i = rootRenderRequestIndices.Count -1; i >= 0; --i)
-                            {
-                                stack.Push(rootRenderRequestIndices[i]);
-                                while (stack.Count > 0)
-                                {
-                                    var index = stack.Pop();
-                                    if (!renderRequestIndicesToRender.Contains(index))
-                                        renderRequestIndicesToRender.Add(index);
-
-                                    var request = renderRequests[index];
-                                    for (int j = 0; j < request.dependsOnRenderRequestIndices.Count; ++j)
-                                        stack.Push(request.dependsOnRenderRequestIndices[j]);
-                                }
-                            }
-                        }
-                    }
-                    // Execute render request graph, in reverse order
-                    for (int i = renderRequestIndicesToRender.Count - 1; i >= 0; --i)
-                    {
-                        var renderRequestIndex = renderRequestIndicesToRender[i];
-                        var renderRequest = renderRequests[renderRequestIndex];
-
-                        var cmd = CommandBufferPool.Get("");
-
-                        // TODO: Avoid the intermediate target and render directly into final target
-                        //  CommandBuffer.Blit does not work on Cubemap faces
-                        //  So we use an intermediate RT to perform a CommandBuffer.CopyTexture in the target Cubemap face
-                        if (renderRequest.target.face != CubemapFace.Unknown)
-                        {
-                            if (!m_TemporaryTargetForCubemaps.IsCreated())
-                                m_TemporaryTargetForCubemaps.Create();
-
-                            var hdCamera = renderRequest.hdCamera;
-                            ref var target = ref renderRequest.target;
-                            target.id = m_TemporaryTargetForCubemaps;
-                        }
-
-
-                        // var aovRequestIndex = 0;
-                        foreach (var aovRequest in renderRequest.hdCamera.aovRequests)
-                        {
-                        using (new ProfilingSample(
-                            cmd,
-                                // Warning: accessing .name here allocate 48B of garbage each frame plus some more for the string interpolation
-                                // $"HDRenderPipeline::Render {renderRequest.hdCamera.camera.name} - AOVRequest {aovRequestIndex++}",
-                                "HDRenderPipeline::Render AOV Request",
-                                CustomSamplerId.HDRenderPipelineRender.GetSampler())
-                            )
-                            {
-                                cmd.SetInvertCulling(renderRequest.cameraSettings.invertFaceCulling);
-                                ExecuteRenderRequest(renderRequest, renderContext, cmd, aovRequest);
-                                cmd.SetInvertCulling(false);
-                            }
-                            renderContext.ExecuteCommandBuffer(cmd);
-                            CommandBufferPool.Release(cmd);
-                            renderContext.Submit();
-                            cmd = CommandBufferPool.Get();
-                        }
-
-                        using (new ProfilingSample(
-                            cmd,
-                            // Warning: accessing .name here allocate 48B of garbage each frame.
-                            // HDUtils.ComputeCameraName(renderRequest.hdCamera.camera.name),
-                            "HDRenderPipeline::Render Camera",
-                            CustomSamplerId.HDRenderPipelineRender.GetSampler())
-                        )
-                        {
-                            cmd.SetInvertCulling(renderRequest.cameraSettings.invertFaceCulling);
-                            UnityEngine.Rendering.RenderPipeline.BeginCameraRendering(renderContext, renderRequest.hdCamera.camera);
-                            ExecuteRenderRequest(renderRequest, renderContext, cmd, AOVRequestData.@default);
-                            cmd.SetInvertCulling(false);
-                            UnityEngine.Rendering.RenderPipeline.EndCameraRendering(renderContext, renderRequest.hdCamera.camera);
-                        }
-
-                        {
-                            var target = renderRequest.target;
-                            // Handle the copy if requested
-                            if (target.copyToTarget != null)
-                            {
-                                cmd.CopyTexture(
-                                    target.id, 0, 0, 0, 0, renderRequest.hdCamera.actualWidth, renderRequest.hdCamera.actualHeight,
-                                    target.copyToTarget, (int)target.face, 0, 0, 0
-                                );
-                            }
-                            if (renderRequest.clearCameraSettings)
-                                // release reference because the RenderTexture might be destroyed before the camera
-                                renderRequest.hdCamera.camera.targetTexture = null;
-
-                            ListPool<int>.Release(renderRequest.dependsOnRenderRequestIndices);
-                            renderRequest.cullingResults.decalCullResults?.Clear();
-                            GenericPool<HDCullingResults>.Release(renderRequest.cullingResults);
-                        }
-
-                        // Render XR mirror view once all render requests have been completed
-                        if (i == 0)
-                        {
-                            m_XRSystem.RenderMirrorView(cmd);
-                        }
-
-                        renderContext.ExecuteCommandBuffer(cmd);
-                        CommandBufferPool.Release(cmd);
-                        renderContext.Submit();
-                    }
-                }
-            }
-
-            m_XRSystem.ReleaseFrame();
-            UnityEngine.Rendering.RenderPipeline.EndFrameRendering(renderContext, cameras);
-        }
-
-        void ExecuteRenderRequest(
-            RenderRequest renderRequest,
-            ScriptableRenderContext renderContext,
-            CommandBuffer cmd,
-            AOVRequestData aovRequest
-        )
-        {
-
-            InitializeGlobalResources(renderContext);
-
-            var hdCamera = renderRequest.hdCamera;
-            var camera = hdCamera.camera;
-            var cullingResults = renderRequest.cullingResults.cullingResults;
-            var hdProbeCullingResults = renderRequest.cullingResults.hdProbeCullingResults;
-            var decalCullingResults = renderRequest.cullingResults.decalCullResults;
-            var target = renderRequest.target;
-
-            if (hdCamera.frameSettings.materialQuality == (MaterialQuality)0)
-                // Set the quality level for this rendering (using current hdrp asset)
-                asset.currentMaterialQualityLevel.SetGlobalShaderKeywords();
-            else
-                // Set the quality level for this rendering (using frame setting value)
-                hdCamera.frameSettings.materialQuality.SetGlobalShaderKeywords();
-
-            // Updates RTHandle
-            hdCamera.BeginRender();
-
-            using (ListPool<RTHandle>.Get(out var aovBuffers))
-            {
-                aovRequest.AllocateTargetTexturesIfRequired(ref aovBuffers);
-
-            // If we render a reflection view or a preview we should not display any debug information
-            // This need to be call before ApplyDebugDisplaySettings()
-            if (camera.cameraType == CameraType.Reflection || camera.cameraType == CameraType.Preview)
-            {
-                // Neutral allow to disable all debug settings
-                m_CurrentDebugDisplaySettings = s_NeutralDebugDisplaySettings;
-            }
-            else
-            {
-                // Make sure we are in sync with the debug menu for the msaa count
-                m_MSAASamples = m_DebugDisplaySettings.data.msaaSamples;
-                m_SharedRTManager.SetNumMSAASamples(m_MSAASamples);
-
-                m_DebugDisplaySettings.UpdateCameraFreezeOptions();
-
-                m_CurrentDebugDisplaySettings = m_DebugDisplaySettings;
-            }
-
-            aovRequest.SetupDebugData(ref m_CurrentDebugDisplaySettings);
-
-            if (hdCamera.frameSettings.IsEnabled(FrameSettingsField.RayTracing))
-            {
-                // Must update after getting DebugDisplaySettings
-                m_RayCountManager.ClearRayCount(cmd, hdCamera, m_CurrentDebugDisplaySettings.data.countRays);
-            }
-
-
-            if (hdCamera.frameSettings.IsEnabled(FrameSettingsField.Decals))
-            {
-                using (new ProfilingSample(null, "DBufferPrepareDrawData", CustomSamplerId.DBufferPrepareDrawData.GetSampler()))
-                {
-                    // TODO: update singleton with DecalCullResults
-                    DecalSystem.instance.LoadCullResults(decalCullingResults);
-                    DecalSystem.instance.UpdateCachedMaterialData();    // textures, alpha or fade distances could've changed
-                    DecalSystem.instance.CreateDrawData();              // prepare data is separate from draw
-                    DecalSystem.instance.UpdateTextureAtlas(cmd);       // as this is only used for transparent pass, would've been nice not to have to do this if no transparent renderers are visible, needs to happen after CreateDrawData
-                }
-            }
-
-            using (new ProfilingSample(cmd, "Volume Update", CustomSamplerId.VolumeUpdate.GetSampler()))
-            {
-                VolumeManager.instance.Update(hdCamera.volumeAnchor, hdCamera.volumeLayerMask);
-                // We need to cache the max shadow distance to make sure the culling uses the correct value. Refer to the comment
-                // above m_ShadowMaxDistance in hdCamera.
-                hdCamera.shadowMaxDistance = VolumeManager.instance.stack.GetComponent<HDShadowSettings>().maxShadowDistance.value;
-                CustomPassVolume.Update(hdCamera.volumeAnchor);
-            }
-
-            // Do anything we need to do upon a new frame.
-            // The NewFrame must be after the VolumeManager update and before Resize because it uses properties set in NewFrame
-            LightLoopNewFrame(hdCamera.frameSettings);
-
-            // Apparently scissor states can leak from editor code. As it is not used currently in HDRP (apart from VR). We disable scissor at the beginning of the frame.
-            cmd.DisableScissorRect();
-
-            Resize(hdCamera);
-            m_PostProcessSystem.BeginFrame(cmd, hdCamera, this);
-
-            ApplyDebugDisplaySettings(hdCamera, cmd);
-            m_SkyManager.UpdateCurrentSkySettings(hdCamera);
-
-            SetupCameraProperties(hdCamera, renderContext, cmd);
-
-            PushGlobalParams(hdCamera, cmd);
-            VFXManager.ProcessCameraCommand(camera, cmd);
-
-            // TODO: Find a correct place to bind these material textures
-            // We have to bind the material specific global parameters in this mode
-            foreach (var material in m_MaterialList)
-                material.Bind(cmd);
-
-            // Frustum cull density volumes on the CPU. Can be performed as soon as the camera is set up.
-            DensityVolumeList densityVolumes = PrepareVisibleDensityVolumeList(hdCamera, cmd, m_Time);
-
-            // Note: Legacy Unity behave like this for ShadowMask
-            // When you select ShadowMask in Lighting panel it recompile shaders on the fly with the SHADOW_MASK keyword.
-            // However there is no C# function that we can query to know what mode have been select in Lighting Panel and it will be wrong anyway. Lighting Panel setup what will be the next bake mode. But until light is bake, it is wrong.
-            // Currently to know if you need shadow mask you need to go through all visible lights (of CullResult), check the LightBakingOutput struct and look at lightmapBakeType/mixedLightingMode. If one light have shadow mask bake mode, then you need shadow mask features (i.e extra Gbuffer).
-            // It mean that when we build a standalone player, if we detect a light with bake shadow mask, we generate all shader variant (with and without shadow mask) and at runtime, when a bake shadow mask light is visible, we dynamically allocate an extra GBuffer and switch the shader.
-            // So the first thing to do is to go through all the light: PrepareLightsForGPU
-            bool enableBakeShadowMask;
-            using (new ProfilingSample(cmd, "TP_PrepareLightsForGPU", CustomSamplerId.TPPrepareLightsForGPU.GetSampler()))
-            {
-                enableBakeShadowMask = PrepareLightsForGPU(cmd, hdCamera, cullingResults, hdProbeCullingResults, densityVolumes, m_CurrentDebugDisplaySettings, aovRequest);
-
-                // Directional lights are made available immediately after PrepareLightsForGPU for the PBR sky.
-                cmd.SetGlobalBuffer(HDShaderIDs._DirectionalLightDatas, m_LightLoopLightData.directionalLightData);
-                cmd.SetGlobalInt(HDShaderIDs._DirectionalLightCount, m_lightList.directionalLights.Count);
-            }
-            // Configure all the keywords
-            ConfigureKeywords(enableBakeShadowMask, hdCamera, cmd);
-
-            // Caution: We require sun light here as some skies use the sun light to render, it means that UpdateSkyEnvironment must be called after PrepareLightsForGPU.
-            // TODO: Try to arrange code so we can trigger this call earlier and use async compute here to run sky convolution during other passes (once we move convolution shader to compute).
-            if (!m_CurrentDebugDisplaySettings.IsMatcapViewEnabled(hdCamera))
-                UpdateSkyEnvironment(hdCamera, m_FrameCount, cmd);
-            else
-                cmd.SetGlobalTexture(HDShaderIDs._SkyTexture, CoreUtils.magentaCubeTextureArray);
-
-
-            if (GL.wireframe)
-            {
-                RenderWireFrame(cullingResults, hdCamera, target.id, renderContext, cmd);
-                return;
-            }
-
-            if (m_RenderGraph.enabled)
-            {
-                ExecuteWithRenderGraph(renderRequest, aovRequest, aovBuffers, renderContext, cmd);
-                return;
-            }
-
-            ClearBuffers(hdCamera, cmd);
-
-            // Render XR occlusion mesh to depth buffer early in the frame to improve performance
-            if (hdCamera.xr.enabled && m_Asset.currentPlatformRenderPipelineSettings.xrSettings.occlusionMesh)
-            {
-                hdCamera.xr.RenderOcclusionMeshes(cmd, m_SharedRTManager.GetDepthStencilBuffer(hdCamera.frameSettings.IsEnabled(FrameSettingsField.MSAA)));
-            }
-
-            hdCamera.xr.StartSinglePass(cmd, camera, renderContext);
-
-            // Bind the custom color/depth before the first custom pass
-
-            if (hdCamera.frameSettings.IsEnabled(FrameSettingsField.CustomPass))
-            {
-                cmd.SetGlobalTexture(HDShaderIDs._CustomColorTexture, m_CustomPassColorBuffer);
-                cmd.SetGlobalTexture(HDShaderIDs._CustomDepthTexture, m_CustomPassDepthBuffer);
-            }
-
-            RenderCustomPass(renderContext, cmd, hdCamera, cullingResults, CustomPassInjectionPoint.BeforeRendering);
-
-            bool shouldRenderMotionVectorAfterGBuffer = RenderDepthPrepass(cullingResults, hdCamera, renderContext, cmd);
-            if (!shouldRenderMotionVectorAfterGBuffer)
-            {
-                // If objects motion vectors if enabled, this will render the objects with motion vector into the target buffers (in addition to the depth)
-                // Note: An object with motion vector must not be render in the prepass otherwise we can have motion vector write that should have been rejected
-                RenderObjectsMotionVectors(cullingResults, hdCamera, renderContext, cmd);
-            }
-
-            // Now that all depths have been rendered, resolve the depth buffer
-            m_SharedRTManager.ResolveSharedRT(cmd, hdCamera);
-
-            RenderDecals(hdCamera, cmd, renderContext, cullingResults);
-
-            RenderGBuffer(cullingResults, hdCamera, renderContext, cmd);
-
-            // We can now bind the normal buffer to be use by any effect
-            m_SharedRTManager.BindNormalBuffer(cmd);
-
-            // In both forward and deferred, everything opaque should have been rendered at this point so we can safely copy the depth buffer for later processing.
-            GenerateDepthPyramid(hdCamera, cmd, FullScreenDebugMode.DepthPyramid);
-            // Depth texture is now ready, bind it (Depth buffer could have been bind before if DBuffer is enable)
-            cmd.SetGlobalTexture(HDShaderIDs._CameraDepthTexture, m_SharedRTManager.GetDepthTexture());
-
-            if (shouldRenderMotionVectorAfterGBuffer)
-            {
-                // See the call RenderObjectsMotionVectors() above and comment
-                RenderObjectsMotionVectors(cullingResults, hdCamera, renderContext, cmd);
-            }
-
-            RenderCameraMotionVectors(cullingResults, hdCamera, renderContext, cmd);
-
-            if (hdCamera.frameSettings.IsEnabled(FrameSettingsField.RayTracing))
-            {
-                // Update the light clusters that we need to update
-                BuildRayTracingLightCluster(cmd, hdCamera);
-
-                // We only request the light cluster if we are gonna use it for debug mode
-                if (FullScreenDebugMode.LightCluster == m_CurrentDebugDisplaySettings.data.fullScreenDebugMode && GetRayTracingClusterState())
-                {
-                    HDRaytracingLightCluster lightCluster = RequestLightCluster();
-                    lightCluster.EvaluateClusterDebugView(cmd, hdCamera);
-                }
-
-                bool validIndirectDiffuse = ValidIndirectDiffuseState(hdCamera);
-                if (validIndirectDiffuse)
-                {
-                    RenderIndirectDiffuse(hdCamera, cmd, renderContext, m_FrameCount);
-                }
-            }
-
-#if UNITY_EDITOR
-            var showGizmos = camera.cameraType == CameraType.SceneView ||
-                            (camera.targetTexture == null && camera.cameraType == CameraType.Game);
-#endif
-
-            RenderTransparencyOverdraw(cullingResults, hdCamera, renderContext, cmd);
-
-            if (m_CurrentDebugDisplaySettings.IsDebugMaterialDisplayEnabled() || m_CurrentDebugDisplaySettings.IsMaterialValidationEnabled() || CoreUtils.IsSceneLightingDisabled(hdCamera.camera))
-            {
-                RenderDebugViewMaterial(cullingResults, hdCamera, renderContext, cmd);
-            }
-            else if (hdCamera.frameSettings.IsEnabled(FrameSettingsField.RayTracing) &&
-                     VolumeManager.instance.stack.GetComponent<PathTracing>().enable.value)
-            {
-                RenderPathTracing(hdCamera, cmd, m_CameraColorBuffer, renderContext, m_FrameCount);
-            }
-            else
-            {
-                CopyStencilBufferIfNeeded(cmd, hdCamera, m_SharedRTManager.GetDepthStencilBuffer(), m_SharedRTManager.GetStencilBufferCopy(), m_CopyStencil, m_CopyStencilForSSR);
-
-                // When debug is enabled we need to clear otherwise we may see non-shadows areas with stale values.
-                if (hdCamera.frameSettings.IsEnabled(FrameSettingsField.ContactShadows) && m_CurrentDebugDisplaySettings.data.fullScreenDebugMode == FullScreenDebugMode.ContactShadows)
-                {
-                    CoreUtils.SetRenderTarget(cmd, m_ContactShadowBuffer, ClearFlag.Color, Color.clear);
-                }
-
-                hdCamera.xr.StopSinglePass(cmd, camera, renderContext);
-
-                var buildLightListTask = new HDGPUAsyncTask("Build light list", ComputeQueueType.Background);
-                // It is important that this task is in the same queue as the build light list due to dependency it has on it. If really need to move it, put an extra fence to make sure buildLightListTask has finished.
-                var volumeVoxelizationTask = new HDGPUAsyncTask("Volumetric voxelization", ComputeQueueType.Background);
-                var SSRTask = new HDGPUAsyncTask("Screen Space Reflection", ComputeQueueType.Background);
-                var SSAOTask = new HDGPUAsyncTask("SSAO", ComputeQueueType.Background);
-
-                // Avoid garbage by explicitely passing parameters to the lambdas
-                var asyncParams = new HDGPUAsyncTaskParams
-                {
-                    renderContext = renderContext,
-                    hdCamera = hdCamera,
-                    frameCount = m_FrameCount,
-                };
-
-                var haveAsyncTaskWithShadows = false;
-                if (hdCamera.frameSettings.BuildLightListRunsAsync())
-                {
-                    buildLightListTask.Start(cmd, asyncParams, Callback, !haveAsyncTaskWithShadows);
-
-                    haveAsyncTaskWithShadows = true;
-
-                    void Callback(CommandBuffer c, HDGPUAsyncTaskParams a)
-                        => BuildGPULightListsCommon(a.hdCamera, c);
-                }
-
-                if (hdCamera.frameSettings.VolumeVoxelizationRunsAsync())
-                {
-                    volumeVoxelizationTask.Start(cmd, asyncParams, Callback, !haveAsyncTaskWithShadows);
-
-                    haveAsyncTaskWithShadows = true;
-
-                    void Callback(CommandBuffer c, HDGPUAsyncTaskParams a)
-                        => VolumeVoxelizationPass(a.hdCamera, c);
-                }
-
-                if (hdCamera.frameSettings.SSRRunsAsync())
-                {
-                    SSRTask.Start(cmd, asyncParams, Callback, !haveAsyncTaskWithShadows);
-
-                    haveAsyncTaskWithShadows = true;
-
-                void Callback(CommandBuffer c, HDGPUAsyncTaskParams a)
-                        => RenderSSR(a.hdCamera, c, a.renderContext);
-                }
-
-                if (hdCamera.frameSettings.SSAORunsAsync())
-                {
-                    SSAOTask.Start(cmd, asyncParams, AsyncSSAODispatch, !haveAsyncTaskWithShadows);
-                    haveAsyncTaskWithShadows = true;
-
-                    void AsyncSSAODispatch(CommandBuffer c, HDGPUAsyncTaskParams a)
-                        => m_AmbientOcclusionSystem.Dispatch(c, a.hdCamera, a.frameCount);
-                }
-
-                if (!hdCamera.frameSettings.SSAORunsAsync())
-                    m_AmbientOcclusionSystem.Render(cmd, hdCamera, renderContext, m_FrameCount);
-
-                using (new ProfilingSample(cmd, "Render shadow maps", CustomSamplerId.RenderShadowMaps.GetSampler()))
-                {
-                    // This call overwrites camera properties passed to the shader system.
-                    RenderShadowMaps(renderContext, cmd, cullingResults, hdCamera);
-
-                    hdCamera.SetupGlobalParams(cmd, m_Time, m_LastTime, m_FrameCount);
-                }
-
-                if (!hdCamera.frameSettings.SSRRunsAsync())
-                {
-                    // Needs the depth pyramid and motion vectors, as well as the render of the previous frame.
-                    RenderSSR(hdCamera, cmd, renderContext);
-                }
-
-                // Contact shadows needs the light loop so we do them after the build light list
-                if (hdCamera.frameSettings.BuildLightListRunsAsync())
-                {
-                    buildLightListTask.EndWithPostWork(cmd, hdCamera, Callback);
-
-                    void Callback(CommandBuffer c, HDCamera cam)
-                    {
-                        var hdrp = (RenderPipelineManager.currentPipeline as HDRenderPipeline);
-                        var globalParams = hdrp.PrepareLightLoopGlobalParameters(cam);
-                        PushLightLoopGlobalParams(globalParams, c);
-                    }
-                }
-                else
-                {
-                    using (new ProfilingSample(cmd, "Build Light list", CustomSamplerId.BuildLightList.GetSampler()))
-                    {
-                        BuildGPULightLists(hdCamera, cmd);
-                    }
-                }
-
-                // Run the contact shadows here as they the light list
-                using (new ProfilingSample(cmd, "Dispatch Contact Shadows", CustomSamplerId.ContactShadows.GetSampler()))
-                {
-                    HDUtils.CheckRTCreated(m_ContactShadowBuffer);
-                    RenderContactShadows(hdCamera, cmd);
-                    PushFullScreenDebugTexture(hdCamera, cmd, m_ContactShadowBuffer, FullScreenDebugMode.ContactShadows);
-                }
-
-                using (new ProfilingSample(cmd, "Render screen space shadows", CustomSamplerId.ScreenSpaceShadows.GetSampler()))
-                {
-                    hdCamera.xr.StartSinglePass(cmd, camera, renderContext);
-                    RenderScreenSpaceShadows(hdCamera, cmd);
-                    hdCamera.xr.StopSinglePass(cmd, camera, renderContext);
-                }
-
-                if (hdCamera.frameSettings.VolumeVoxelizationRunsAsync())
-                {
-                    volumeVoxelizationTask.End(cmd, hdCamera);
-                }
-                else
-                {
-                    // Perform the voxelization step which fills the density 3D texture.
-                    VolumeVoxelizationPass(hdCamera, cmd);
-                }
-
-                // Render the volumetric lighting.
-                // The pass requires the volume properties, the light list and the shadows, and can run async.
-                VolumetricLightingPass(hdCamera, cmd, m_FrameCount);
-
-                if (hdCamera.frameSettings.SSAORunsAsync())
-                {
-                    SSAOTask.EndWithPostWork(cmd, hdCamera, Callback);
-                    void Callback(CommandBuffer c, HDCamera cam)
-                    {
-                        var hdrp = (RenderPipelineManager.currentPipeline as HDRenderPipeline);
-                        hdrp.m_AmbientOcclusionSystem.PostDispatchWork(c, cam);
-                    }
-                }
-
-                SetContactShadowsTexture(hdCamera, m_ContactShadowBuffer, cmd);
-
-
-                if (hdCamera.frameSettings.SSRRunsAsync())
-                {
-                    SSRTask.End(cmd, hdCamera);
-                }
-
-                hdCamera.xr.StartSinglePass(cmd, camera, renderContext);
-
-                RenderDeferredLighting(hdCamera, cmd);
-
-                RenderForwardOpaque(cullingResults, hdCamera, renderContext, cmd);
-
-                m_SharedRTManager.ResolveMSAAColor(cmd, hdCamera, m_CameraSssDiffuseLightingMSAABuffer, m_CameraSssDiffuseLightingBuffer);
-                m_SharedRTManager.ResolveMSAAColor(cmd, hdCamera, GetSSSBufferMSAA(), GetSSSBuffer());
-
-                // SSS pass here handle both SSS material from deferred and forward
-                RenderSubsurfaceScattering(hdCamera, cmd, hdCamera.frameSettings.IsEnabled(FrameSettingsField.MSAA) ? m_CameraColorMSAABuffer : m_CameraColorBuffer,
-                    m_CameraSssDiffuseLightingBuffer, m_SharedRTManager.GetDepthStencilBuffer(hdCamera.frameSettings.IsEnabled(FrameSettingsField.MSAA)), m_SharedRTManager.GetDepthTexture());
-
-                RenderForwardEmissive(cullingResults, hdCamera, renderContext, cmd);
-
-                RenderSky(hdCamera, cmd);
-
-                // To allow users to fetch the current color buffer, we temporarily bind the camera color buffer
-                cmd.SetGlobalTexture(HDShaderIDs._ColorPyramidTexture, m_CameraColorBuffer);
-                RenderCustomPass(renderContext, cmd, hdCamera, cullingResults, CustomPassInjectionPoint.BeforeTransparent);
-
-                m_PostProcessSystem.DoUserBeforeTransparent(cmd, hdCamera, m_CameraColorBuffer);
-
-                RenderTransparentDepthPrepass(cullingResults, hdCamera, renderContext, cmd);
-
-                if (hdCamera.frameSettings.IsEnabled(FrameSettingsField.RayTracing))
-                {
-                    RaytracingRecursiveRender(hdCamera, cmd, renderContext, cullingResults);
-                }
-
-                // Render pre refraction objects
-                RenderForwardTransparent(cullingResults, hdCamera, true, renderContext, cmd);
-
-                if (hdCamera.frameSettings.IsEnabled(FrameSettingsField.RoughRefraction))
-                {
-                    // First resolution of the color buffer for the color pyramid
-                    m_SharedRTManager.ResolveMSAAColor(cmd, hdCamera, m_CameraColorMSAABuffer, m_CameraColorBuffer);
-
-                    RenderColorPyramid(hdCamera, cmd, true);
-
-                    // Bind current color pyramid for shader graph SceneColorNode on transparent objects
-                    cmd.SetGlobalTexture(HDShaderIDs._ColorPyramidTexture, hdCamera.GetCurrentFrameRT((int)HDCameraFrameHistoryType.ColorBufferMipChain));
-                }
-                else
-                {
-                    cmd.SetGlobalTexture(HDShaderIDs._ColorPyramidTexture, TextureXR.GetBlackTexture());
-                }
-
-                // Render all type of transparent forward (unlit, lit, complex (hair...)) to keep the sorting between transparent objects.
-                RenderForwardTransparent(cullingResults, hdCamera, false, renderContext, cmd);
-
-                // We push the motion vector debug texture here as transparent object can overwrite the motion vector texture content.
-                if(m_Asset.currentPlatformRenderPipelineSettings.supportMotionVectors)
-                    PushFullScreenDebugTexture(hdCamera, cmd, m_SharedRTManager.GetMotionVectorsBuffer(), FullScreenDebugMode.MotionVectors);
-
-                // Second resolve the color buffer for finishing the frame
-                m_SharedRTManager.ResolveMSAAColor(cmd, hdCamera, m_CameraColorMSAABuffer, m_CameraColorBuffer);
-
-                // Render All forward error
-                RenderForwardError(cullingResults, hdCamera, renderContext, cmd);
-
-                DownsampleDepthForLowResTransparency(hdCamera, cmd);
-
-                RenderLowResTransparent(cullingResults, hdCamera, renderContext, cmd);
-
-                UpsampleTransparent(hdCamera, cmd);
-
-                // Fill depth buffer to reduce artifact for transparent object during postprocess
-                RenderTransparentDepthPostpass(cullingResults, hdCamera, renderContext, cmd);
-
-                RenderColorPyramid(hdCamera, cmd, false);
-
-                AccumulateDistortion(cullingResults, hdCamera, renderContext, cmd);
-                RenderDistortion(hdCamera, cmd);
-
-                PushFullScreenDebugTexture(hdCamera, cmd, m_CameraColorBuffer, FullScreenDebugMode.NanTracker);
-                PushFullScreenLightingDebugTexture(hdCamera, cmd, m_CameraColorBuffer);
-
-#if UNITY_EDITOR
-                // Render gizmos that should be affected by post processes
-                if (showGizmos)
-                {
-                    if(m_CurrentDebugDisplaySettings.GetDebugLightingMode() == DebugLightingMode.MatcapView)
-                    {
-                        Gizmos.exposure = Texture2D.blackTexture;
-                    }
-                    else
-                    {
-                        Gizmos.exposure = m_PostProcessSystem.GetExposureTexture(hdCamera).rt;
-                    }
-
-                    RenderGizmos(cmd, camera, renderContext, GizmoSubset.PreImageEffects);
-                }
-#endif
-            }
-
-
-            // At this point, m_CameraColorBuffer has been filled by either debug views are regular rendering so we can push it here.
-            PushColorPickerDebugTexture(cmd, hdCamera, m_CameraColorBuffer);
-
-            RenderCustomPass(renderContext, cmd, hdCamera, cullingResults, CustomPassInjectionPoint.BeforePostProcess);
-
-            aovRequest.PushCameraTexture(cmd, AOVBuffers.Color, hdCamera, m_CameraColorBuffer, aovBuffers);
-            RenderPostProcess(cullingResults, hdCamera, target.id, renderContext, cmd);
-
-            bool hasAfterPostProcessCustomPass = RenderCustomPass(renderContext, cmd, hdCamera, cullingResults, CustomPassInjectionPoint.AfterPostProcess);
-
-            // In developer build, we always render post process in m_AfterPostProcessBuffer at (0,0) in which we will then render debug.
-            // Because of this, we need another blit here to the final render target at the right viewport.
-            if (!HDUtils.PostProcessIsFinalPass() || aovRequest.isValid || hasAfterPostProcessCustomPass)
-            {
-                hdCamera.ExecuteCaptureActions(m_IntermediateAfterPostProcessBuffer, cmd);
-
-                RenderDebug(hdCamera, cmd, cullingResults);
-                using (new ProfilingSample(cmd, "Final Blit (Dev Build Only)"))
-                {
-                    var finalBlitParams = PrepareFinalBlitParameters(hdCamera);
-
-                    // Disable XR single-pass if we need to a blit only one slice
-                    if (finalBlitParams.srcTexArraySlice >= 0)
-                        hdCamera.xr.StopSinglePass(cmd, hdCamera.camera, renderContext);
-
-                    BlitFinalCameraTexture(finalBlitParams, m_BlitPropertyBlock, m_IntermediateAfterPostProcessBuffer, target.id, cmd);
-                }
-
-                aovRequest.PushCameraTexture(cmd, AOVBuffers.Output, hdCamera, m_IntermediateAfterPostProcessBuffer, aovBuffers);
-            }
-
-            // XR mirror view and blit do device
-            hdCamera.xr.EndCamera(cmd, hdCamera, renderContext);
-
-            // Send all required graphics buffer to client systems.
-            SendGraphicsBuffers(cmd, hdCamera);
-
-            // Due to our RT handle system we don't write into the backbuffer depth buffer (as our depth buffer can be bigger than the one provided)
-            // So we need to do a copy of the corresponding part of RT depth buffer in the target depth buffer in various situation:
-            // - RenderTexture (camera.targetTexture != null) has a depth buffer (camera.targetTexture.depth != 0)
-            // - We are rendering into the main game view (i.e not a RenderTexture camera.cameraType == CameraType.Game && hdCamera.camera.targetTexture == null) in the editor for allowing usage of Debug.DrawLine and Debug.Ray.
-            // - We draw Gizmo/Icons in the editor (hdCamera.camera.targetTexture != null && camera.targetTexture.depth != 0 - The Scene view has a targetTexture and a depth texture)
-            // TODO: If at some point we get proper render target aliasing, we will be able to use the provided depth texture directly with our RT handle system
-            // Note: Debug.DrawLine and Debug.Ray only work in editor, not in player
-            var copyDepth = hdCamera.camera.targetTexture != null && hdCamera.camera.targetTexture.depth != 0;
-#if UNITY_EDITOR
-            copyDepth = copyDepth || hdCamera.isMainGameView; // Specific case of Debug.DrawLine and Debug.Ray
-#endif
-            if (copyDepth)
-            {
-                using (new ProfilingSample(cmd, "Copy Depth in Target Texture", CustomSamplerId.CopyDepth.GetSampler()))
-                {
-                    cmd.SetRenderTarget(target.id);
-                    cmd.SetViewport(hdCamera.finalViewport);
-                    m_CopyDepthPropertyBlock.SetTexture(HDShaderIDs._InputDepth, m_SharedRTManager.GetDepthStencilBuffer());
-                    // When we are Main Game View we need to flip the depth buffer ourselves as we are after postprocess / blit that have already flipped the screen
-                    m_CopyDepthPropertyBlock.SetInt("_FlipY", hdCamera.isMainGameView ? 1 : 0);
-                    CoreUtils.DrawFullScreen(cmd, m_CopyDepth, m_CopyDepthPropertyBlock);
-                }
-            }
-                aovRequest.PushCameraTexture(cmd, AOVBuffers.DepthStencil, hdCamera, m_SharedRTManager.GetDepthStencilBuffer(), aovBuffers);
-                aovRequest.PushCameraTexture(cmd, AOVBuffers.Normals, hdCamera, m_SharedRTManager.GetNormalBuffer(), aovBuffers);
-                if (m_Asset.currentPlatformRenderPipelineSettings.supportMotionVectors)
-                    aovRequest.PushCameraTexture(cmd, AOVBuffers.MotionVectors, hdCamera, m_SharedRTManager.GetMotionVectorsBuffer(), aovBuffers);
-
-#if UNITY_EDITOR
-            // We need to make sure the viewport is correctly set for the editor rendering. It might have been changed by debug overlay rendering just before.
-            cmd.SetViewport(hdCamera.finalViewport);
-
-            // Render overlay Gizmos
-            if (showGizmos)
-                RenderGizmos(cmd, camera, renderContext, GizmoSubset.PostImageEffects);
-#endif
-
-                aovRequest.Execute(cmd, aovBuffers, RenderOutputProperties.From(hdCamera));
-        }
-        }
-
-        struct BlitFinalCameraTextureParameters
-        {
-            public bool                     flip;
-            public int                      srcTexArraySlice;
-            public int                      dstTexArraySlice;
-            public Rect                     viewport;
-            public Material                 blitMaterial;
-        }
-
-        internal RTHandle GetExposureTexture(HDCamera hdCamera) =>
-            m_PostProcessSystem.GetExposureTexture(hdCamera);
-
-        BlitFinalCameraTextureParameters PrepareFinalBlitParameters(HDCamera hdCamera)
-        {
-            var parameters = new BlitFinalCameraTextureParameters();
-
-            // Blit only the last slice if specified by layout override
-            parameters.srcTexArraySlice = (XRSystem.layoutOverride == XRLayoutOverride.TestSinglePassOneEye) ? (hdCamera.viewCount - 1) : -1;
-
-            // Blit to the requested array slice or bind them all (-1)
-            parameters.dstTexArraySlice = hdCamera.xr.enabled ? hdCamera.xr.dstSliceIndex : -1;
-
-            parameters.flip = hdCamera.flipYMode == HDAdditionalCameraData.FlipYMode.ForceFlipY || hdCamera.isMainGameView;
-            parameters.blitMaterial = HDUtils.GetBlitMaterial(TextureXR.useTexArray ? TextureDimension.Tex2DArray : TextureDimension.Tex2D, singleSlice: parameters.srcTexArraySlice >= 0);
-            parameters.viewport = hdCamera.finalViewport;
-
-            return parameters;
-        }
-
-        static void BlitFinalCameraTexture(BlitFinalCameraTextureParameters parameters, MaterialPropertyBlock propertyBlock, RTHandle source, RenderTargetIdentifier destination, CommandBuffer cmd)
-        {
-            // Here we can't use the viewport scale provided in hdCamera. The reason is that this scale is for internal rendering before post process with dynamic resolution factored in.
-            // Here the input texture is already at the viewport size but may be smaller than the RT itself (because of the RTHandle system) so we compute the scale specifically here.
-            var scaleBias = new Vector4((float)parameters.viewport.width / source.rt.width, (float)parameters.viewport.height / source.rt.height, 0.0f, 0.0f);
-
-            if (parameters.flip)
-            {
-                scaleBias.w = scaleBias.y;
-                scaleBias.y *= -1;
-            }
-
-            propertyBlock.SetTexture(HDShaderIDs._BlitTexture, source);
-            propertyBlock.SetVector(HDShaderIDs._BlitScaleBias, scaleBias);
-            propertyBlock.SetFloat(HDShaderIDs._BlitMipLevel, 0);
-            propertyBlock.SetInt(HDShaderIDs._BlitTexArraySlice, parameters.srcTexArraySlice);
-            HDUtils.DrawFullScreen(cmd, parameters.viewport, parameters.blitMaterial, destination, propertyBlock, 0, parameters.dstTexArraySlice);
-        }
-
-        void SetupCameraProperties(HDCamera hdCamera, ScriptableRenderContext renderContext, CommandBuffer cmd)
-        {
-            // The next 2 functions are required to flush the command buffer before calling functions directly on the render context.
-            // This way, the commands will execute in the order specified by the C# code.
-            renderContext.ExecuteCommandBuffer(cmd);
-            cmd.Clear();
-
-            if (hdCamera.xr.legacyMultipassEnabled)
-                renderContext.SetupCameraProperties(hdCamera.camera, hdCamera.xr.enabled, hdCamera.xr.legacyMultipassEye);
-            else
-                renderContext.SetupCameraProperties(hdCamera.camera, hdCamera.xr.enabled);
-        }
-
-        void InitializeGlobalResources(ScriptableRenderContext renderContext)
-        {
-            // Global resources initialization
-            {
-                // This is the main command buffer used for the frame.
-                var cmd = CommandBufferPool.Get("");
-                using (new ProfilingSample(
-                    cmd, "HDRenderPipeline::Render Initialize Materials",
-                    CustomSamplerId.HDRenderPipelineRender.GetSampler())
-                )
-                {
-                    // Init material if needed
-                    for (int bsdfIdx = 0; bsdfIdx < m_IBLFilterArray.Length; ++bsdfIdx)
-                    {
-                        if (!m_IBLFilterArray[bsdfIdx].IsInitialized())
-                            m_IBLFilterArray[bsdfIdx].Initialize(cmd);
-                    }
-
-                    foreach (var material in m_MaterialList)
-                        material.RenderInit(cmd);
-                }
-                using (new ProfilingSample(
-                    cmd, "HDRenderPipeline::Render Initialize Textures",
-                    CustomSamplerId.HDRenderPipelineRender.GetSampler())
-                )
-                {
-                    TextureXR.Initialize(cmd, defaultResources.shaders.clearUIntTextureCS);
-                }
-                renderContext.ExecuteCommandBuffer(cmd);
-                CommandBufferPool.Release(cmd);
-            }
-        }
-
-        bool TryCalculateFrameParameters(
-            Camera camera,
-            XRPass xrPass,
-            out HDAdditionalCameraData additionalCameraData,
-            out HDCamera hdCamera,
-            out ScriptableCullingParameters cullingParams
-        )
-        {
-            // First, get aggregate of frame settings base on global settings, camera frame settings and debug settings
-            // Note: the SceneView camera will never have additionalCameraData
-            additionalCameraData = HDUtils.TryGetAdditionalCameraDataOrDefault(camera);
-            hdCamera = default;
-            cullingParams = default;
-
-            FrameSettings currentFrameSettings = new FrameSettings();
-            // Compute the FrameSettings actually used to draw the frame
-            // FrameSettingsHistory do the same while keeping all step of FrameSettings aggregation in memory for DebugMenu
-            if (m_FrameSettingsHistoryEnabled && camera.cameraType != CameraType.Preview && camera.cameraType != CameraType.Reflection)
-                FrameSettingsHistory.AggregateFrameSettings(ref currentFrameSettings, camera, additionalCameraData, m_Asset, m_DefaultAsset);
-            else
-                FrameSettings.AggregateFrameSettings(ref currentFrameSettings, camera, additionalCameraData, m_Asset, m_DefaultAsset);
-
-            // Specific pass to simply display the content of the camera buffer if users have fill it themselves (like video player)
-            if (additionalCameraData.fullscreenPassthrough)
-                return false;
-
-            // Retrieve debug display settings to init FrameSettings, unless we are a reflection and in this case we don't have debug settings apply.
-            DebugDisplaySettings debugDisplaySettings = (camera.cameraType == CameraType.Reflection || camera.cameraType == CameraType.Preview) ? s_NeutralDebugDisplaySettings : m_DebugDisplaySettings;
-
-            // Disable post process if we enable debug mode or if the post process layer is disabled
-            if (debugDisplaySettings.IsDebugDisplayEnabled())
-            {
-                if (debugDisplaySettings.IsDebugDisplayRemovePostprocess())
-                {
-                    currentFrameSettings.SetEnabled(FrameSettingsField.Postprocess, false);
-                }
-
-                // Disable exposure if required
-                if (!debugDisplaySettings.DebugNeedsExposure())
-                {
-                    currentFrameSettings.SetEnabled(FrameSettingsField.ExposureControl, false);
-                }
-
-                // Disable SSS if luxmeter is enabled
-                if (debugDisplaySettings.data.lightingDebugSettings.debugLightingMode == DebugLightingMode.LuxMeter)
-                {
-                    currentFrameSettings.SetEnabled(FrameSettingsField.SubsurfaceScattering, false);
-                }
-            }
-
-            if(CoreUtils.IsSceneLightingDisabled(camera))
-            {
-                currentFrameSettings.SetEnabled(FrameSettingsField.ExposureControl, false);
-            }
-
-            // Disable object-motion vectors in everything but the game view
-            if (camera.cameraType != CameraType.Game)
-            {
-                currentFrameSettings.SetEnabled(FrameSettingsField.ObjectMotionVectors, false);
-            }
-
-            hdCamera = HDCamera.GetOrCreate(camera, xrPass.multipassId);
-
-            // From this point, we should only use frame settings from the camera
-            hdCamera.Update(currentFrameSettings, this, m_MSAASamples, xrPass);
-
-            // Custom Render requires a proper HDCamera, so we return after the HDCamera was setup
-            if (additionalCameraData != null && additionalCameraData.hasCustomRender)
-                return false;
-
-            if (hdCamera.xr.enabled)
-            {
-                cullingParams = hdCamera.xr.cullingParams;
-            }
-            else
-            {
-                if (!camera.TryGetCullingParameters(camera.stereoEnabled, out cullingParams))
-                    return false;
-            }
-
-            if (m_DebugDisplaySettings.IsCameraFreezeEnabled())
-            {
-                bool cameraIsFrozen = camera.name.Equals(m_DebugDisplaySettings.GetFrozenCameraName());
-                if (cameraIsFrozen)
-                {
-                    if (!frozenCullingParamAvailable)
-                    {
-                        frozenCullingParams = cullingParams;
-                        frozenCullingParamAvailable = true;
-                    }
-                    cullingParams = frozenCullingParams;
-                }
-            }
-            else
-            {
-                frozenCullingParamAvailable = false;
-            }
-
-            LightLoopUpdateCullingParameters(ref cullingParams, hdCamera);
-
-            // If we don't use environment light (like when rendering reflection probes)
-            //   we don't have to cull them.
-            if (hdCamera.frameSettings.IsEnabled(FrameSettingsField.ReflectionProbe))
-                cullingParams.cullingOptions |= CullingOptions.NeedsReflectionProbes;
-            else
-                cullingParams.cullingOptions &= ~CullingOptions.NeedsReflectionProbes;
-            return true;
-        }
-
-        static bool TryCull(
-            Camera camera,
-            HDCamera hdCamera,
-            ScriptableRenderContext renderContext,
-            SkyManager skyManager,
-            ScriptableCullingParameters cullingParams,
-            HDRenderPipelineAsset hdrp,
-            ref HDCullingResults cullingResults
-        )
-        {
-#if UNITY_EDITOR
-            // emit scene view UI
-            if (camera.cameraType == CameraType.SceneView)
-            {
-                ScriptableRenderContext.EmitWorldGeometryForSceneView(camera);
-            }
-#endif
-
-            // Set the LOD bias and store current value to be able to restore it.
-            // Use a try/finalize pattern to be sure to restore properly the qualitySettings.lodBias
-            var initialLODBias = QualitySettings.lodBias;
-            var initialMaximumLODLevel = QualitySettings.maximumLODLevel;
-            try
-            {
-                QualitySettings.lodBias = hdCamera.frameSettings.GetResolvedLODBias(hdrp);
-                QualitySettings.maximumLODLevel = hdCamera.frameSettings.GetResolvedMaximumLODLevel(hdrp);
-
-            var includePlanarProbe = hdCamera.frameSettings.IsEnabled(FrameSettingsField.PlanarProbe);
-
-            DecalSystem.CullRequest decalCullRequest = null;
-            if (hdCamera.frameSettings.IsEnabled(FrameSettingsField.Decals))
-            {
-                // decal system needs to be updated with current camera, it needs it to set up culling and light list generation parameters
-                decalCullRequest = GenericPool<DecalSystem.CullRequest>.Get();
-                DecalSystem.instance.CurrentCamera = camera;
-                DecalSystem.instance.BeginCull(decalCullRequest);
-            }
-
-            // TODO: use a parameter to select probe types to cull depending on what is enabled in framesettings
-            var hdProbeCullState = new HDProbeCullState();
-            if (hdCamera.frameSettings.IsEnabled(FrameSettingsField.RealtimePlanarReflection) && includePlanarProbe)
-                hdProbeCullState = HDProbeSystem.PrepareCull(camera);
-
-            // We need to set the ambient probe here because it's passed down to objects during the culling process.
-            skyManager.SetupAmbientProbe(hdCamera);
-
-            using (new ProfilingSample(null, "CullResults.Cull", CustomSamplerId.CullResultsCull.GetSampler()))
-                cullingResults.cullingResults = renderContext.Cull(ref cullingParams);
-
-            if (hdCamera.frameSettings.IsEnabled(FrameSettingsField.RealtimePlanarReflection) && includePlanarProbe)
-                HDProbeSystem.QueryCullResults(hdProbeCullState, ref cullingResults.hdProbeCullingResults);
-            else
-                cullingResults.hdProbeCullingResults = default;
-
-            if (hdCamera.frameSettings.IsEnabled(FrameSettingsField.Decals))
-            {
-                    using (new ProfilingSample(null, "DBufferPrepareDrawData",
-                        CustomSamplerId.DBufferPrepareDrawData.GetSampler()))
-                    DecalSystem.instance.EndCull(decalCullRequest, cullingResults.decalCullResults);
-            }
-
-            if (decalCullRequest != null)
-            {
-                decalCullRequest.Clear();
-                GenericPool<DecalSystem.CullRequest>.Release(decalCullRequest);
-            }
-
-            return true;
-
-            }
-            finally
-            {
-                QualitySettings.lodBias = initialLODBias;
-                QualitySettings.maximumLODLevel = initialMaximumLODLevel;
-        }
-        }
-
-        void RenderGizmos(CommandBuffer cmd, Camera camera, ScriptableRenderContext renderContext, GizmoSubset gizmoSubset)
-        {
-#if UNITY_EDITOR
-            if (UnityEditor.Handles.ShouldRenderGizmos())
-            {
-                bool renderPrePostprocessGizmos = (gizmoSubset == GizmoSubset.PreImageEffects);
-
-                using (new ProfilingSample(cmd,
-                    renderPrePostprocessGizmos ? "PrePostprocessGizmos" : "Gizmos",
-                    renderPrePostprocessGizmos ? CustomSamplerId.GizmosPrePostprocess.GetSampler() : CustomSamplerId.Gizmos.GetSampler()))
-                {
-                    renderContext.ExecuteCommandBuffer(cmd);
-                    cmd.Clear();
-                    renderContext.DrawGizmos(camera, gizmoSubset);
-                }
-            }
-#endif
-        }
-
-        static RendererListDesc CreateOpaqueRendererListDesc(
-            CullingResults cull,
-            Camera camera,
-            ShaderTagId passName,
-            PerObjectData rendererConfiguration = 0,
-            RenderQueueRange? renderQueueRange = null,
-            RenderStateBlock? stateBlock = null,
-            Material overrideMaterial = null,
-            bool excludeObjectMotionVectors = false
-        )
-        {
-            var result = new RendererListDesc(passName, cull, camera)
-            {
-                rendererConfiguration = rendererConfiguration,
-                renderQueueRange = renderQueueRange != null ? renderQueueRange.Value : HDRenderQueue.k_RenderQueue_AllOpaque,
-                sortingCriteria = SortingCriteria.CommonOpaque,
-                stateBlock = stateBlock,
-                overrideMaterial = overrideMaterial,
-                excludeObjectMotionVectors = excludeObjectMotionVectors
-            };
-            return result;
-        }
-
-        static RendererListDesc CreateOpaqueRendererListDesc(
-            CullingResults cull,
-            Camera camera,
-            ShaderTagId[] passNames,
-            PerObjectData rendererConfiguration = 0,
-            RenderQueueRange? renderQueueRange = null,
-            RenderStateBlock? stateBlock = null,
-            Material overrideMaterial = null,
-            bool excludeObjectMotionVectors = false
-        )
-        {
-            var result = new RendererListDesc(passNames, cull, camera)
-            {
-                rendererConfiguration = rendererConfiguration,
-                renderQueueRange = renderQueueRange != null ? renderQueueRange.Value : HDRenderQueue.k_RenderQueue_AllOpaque,
-                sortingCriteria = SortingCriteria.CommonOpaque,
-                stateBlock = stateBlock,
-                overrideMaterial = overrideMaterial,
-                excludeObjectMotionVectors = excludeObjectMotionVectors
-            };
-            return result;
-        }
-
-        protected static RendererListDesc CreateTransparentRendererListDesc(
-            CullingResults cull,
-            Camera camera,
-            ShaderTagId passName,
-            PerObjectData rendererConfiguration = 0,
-            RenderQueueRange? renderQueueRange = null,
-            RenderStateBlock? stateBlock = null,
-            Material overrideMaterial = null,
-            bool excludeObjectMotionVectors = false
-        )
-        {
-            var result = new RendererListDesc(passName, cull, camera)
-            {
-                rendererConfiguration = rendererConfiguration,
-                renderQueueRange = renderQueueRange != null ? renderQueueRange.Value : HDRenderQueue.k_RenderQueue_AllTransparent,
-                sortingCriteria = SortingCriteria.CommonTransparent | SortingCriteria.RendererPriority,
-                stateBlock = stateBlock,
-                overrideMaterial = overrideMaterial,
-                excludeObjectMotionVectors = excludeObjectMotionVectors
-            };
-            return result;
-        }
-
-        protected static RendererListDesc CreateTransparentRendererListDesc(
-            CullingResults cull,
-            Camera camera,
-            ShaderTagId[] passNames,
-            PerObjectData rendererConfiguration = 0,
-            RenderQueueRange? renderQueueRange = null,
-            RenderStateBlock? stateBlock = null,
-            Material overrideMaterial = null,
-            bool excludeObjectMotionVectors = false
-        )
-        {
-            var result = new RendererListDesc(passNames, cull, camera)
-            {
-                rendererConfiguration = rendererConfiguration,
-                renderQueueRange = renderQueueRange != null ? renderQueueRange.Value : HDRenderQueue.k_RenderQueue_AllTransparent,
-                sortingCriteria = SortingCriteria.CommonTransparent | SortingCriteria.RendererPriority,
-                stateBlock = stateBlock,
-                overrideMaterial = overrideMaterial,
-                excludeObjectMotionVectors = excludeObjectMotionVectors
-            };
-            return result;
-        }
-
-        protected static void DrawOpaqueRendererList(in ScriptableRenderContext renderContext, CommandBuffer cmd, in FrameSettings frameSettings, RendererList rendererList)
-        {
-            if (!frameSettings.IsEnabled(FrameSettingsField.OpaqueObjects))
-                return;
-
-            HDUtils.DrawRendererList(renderContext, cmd, rendererList);
-        }
-
-        protected static void DrawTransparentRendererList(in ScriptableRenderContext renderContext, CommandBuffer cmd, in FrameSettings frameSettings, RendererList rendererList)
-        {
-            if (!frameSettings.IsEnabled(FrameSettingsField.TransparentObjects))
-                return;
-
-            HDUtils.DrawRendererList(renderContext, cmd, rendererList);
-        }
-
-        void AccumulateDistortion(CullingResults cullResults, HDCamera hdCamera, ScriptableRenderContext renderContext, CommandBuffer cmd)
-        {
-            if (!hdCamera.frameSettings.IsEnabled(FrameSettingsField.Distortion))
-                return;
-
-            using (new ProfilingSample(cmd, "Distortion", CustomSamplerId.Distortion.GetSampler()))
-            {
-                CoreUtils.SetRenderTarget(cmd, m_DistortionBuffer, m_SharedRTManager.GetDepthStencilBuffer(), ClearFlag.Color, Color.clear);
-
-                // Only transparent object can render distortion vectors
-                var rendererList = RendererList.Create(CreateTransparentRendererListDesc(cullResults, hdCamera.camera, HDShaderPassNames.s_DistortionVectorsName));
-                DrawTransparentRendererList(renderContext, cmd, hdCamera.frameSettings, rendererList);
-            }
-        }
-
-        void RenderDistortion(HDCamera hdCamera, CommandBuffer cmd)
-        {
-            if (!hdCamera.frameSettings.IsEnabled(FrameSettingsField.Distortion))
-                return;
-
-            using (new ProfilingSample(cmd, "ApplyDistortion", CustomSamplerId.ApplyDistortion.GetSampler()))
-            {
-                var currentColorPyramid = hdCamera.GetCurrentFrameRT((int)HDCameraFrameHistoryType.ColorBufferMipChain);
-
-                CoreUtils.SetRenderTarget(cmd, m_CameraColorBuffer);
-                // TODO: Set stencil stuff via parameters rather than hardcoding it in shader.
-                m_ApplyDistortionMaterial.SetTexture(HDShaderIDs._DistortionTexture, m_DistortionBuffer);
-                m_ApplyDistortionMaterial.SetTexture(HDShaderIDs._ColorPyramidTexture, currentColorPyramid);
-
-                var size = new Vector4(hdCamera.actualWidth, hdCamera.actualHeight, 1f / hdCamera.actualWidth, 1f / hdCamera.actualHeight);
-                m_ApplyDistortionMaterial.SetVector(HDShaderIDs._Size, size);
-
-                HDUtils.DrawFullScreen(cmd, m_ApplyDistortionMaterial, m_CameraColorBuffer, m_SharedRTManager.GetDepthStencilBuffer(), null, 0);
-            }
-        }
-
-        struct DepthPrepassParameters
-        {
-            public string              passName;
-            public RendererListDesc    depthOnlyRendererListDesc;
-            public RendererListDesc    mrtRendererListDesc;
-            public bool                hasDepthOnlyPass;
-            public bool                shouldRenderMotionVectorAfterGBuffer;
-            public RendererListDesc    rayTracingOpaqueRLDesc;
-            public RendererListDesc    rayTracingTransparentRLDesc;
-        }
-
-        DepthPrepassParameters PrepareDepthPrepass(CullingResults cull, HDCamera hdCamera)
-        {
-            // Guidelines:
-            // Lit shader can be in deferred or forward mode. In this case we use "DepthOnly" pass with "GBuffer" or "Forward" pass name
-            // Other shader, including unlit are always forward and use "DepthForwardOnly" with "ForwardOnly" pass.
-            // Those pass are exclusive so use only "DepthOnly" or "DepthForwardOnly" but not both at the same time, same for "Forward" and "DepthForwardOnly"
-            // Any opaque material rendered in forward should have a depth prepass. If there is no depth prepass the lighting will be incorrect (deferred shadowing, contact shadow, SSAO), this may be acceptable depends on usage
-
-            // Whatever the configuration we always render first opaque object then opaque alpha tested as they are more costly to render and could be reject by early-z
-            // (but no Hi-z as it is disable with clip instruction). This is handled automatically with the RenderQueue value (OpaqueAlphaTested have a different value and thus are sorted after Opaque)
-
-            // Forward material always output normal buffer.
-            // Deferred material never output normal buffer.
-            // Caution: Unlit material let normal buffer untouch. Caution as if people try to filter normal buffer, it can result in weird result.
-            // TODO: Do we need a stencil bit to identify normal buffer not fill by unlit? So don't execute SSAO / SRR ?
-
-            // Additional guidelines for motion vector:
-            // We render object motion vector at the same time than depth prepass with MRT to save drawcall. Depth buffer is then fill with combination of depth prepass + motion vector.
-            // For this we render first all objects that render depth only, then object that require object motion vector.
-            // We use the excludeMotion filter option of DrawRenderer to gather object without object motion vector (only C++ can know if an object have object motion vector).
-            // Caution: if there is no depth prepass we must render object motion vector after GBuffer pass otherwise some depth only objects can hide objects with motion vector and overwrite depth buffer but not update
-            // the motion vector buffer resulting in artifacts
-
-            var result = new DepthPrepassParameters();
-
-            bool decalsEnabled = hdCamera.frameSettings.IsEnabled(FrameSettingsField.Decals);
-            // To avoid rendering objects twice (once in the depth pre-pass and once in the motion vector pass when the motion vector pass is enabled) we exclude the objects that have motion vectors.
-            bool fullDeferredPrepass = hdCamera.frameSettings.IsEnabled(FrameSettingsField.DepthPrepassWithDeferredRendering) || decalsEnabled;
-            // To avoid rendering objects twice (once in the depth pre-pass and once in the motion vector pass when the motion vector pass is enabled) we exclude the objects that have motion vectors.
-            bool objectMotionEnabled = hdCamera.frameSettings.IsEnabled(FrameSettingsField.ObjectMotionVectors);
-
-            result.shouldRenderMotionVectorAfterGBuffer = (hdCamera.frameSettings.litShaderMode == LitShaderMode.Deferred) && !fullDeferredPrepass;
-            result.hasDepthOnlyPass = false;
-
-            switch (hdCamera.frameSettings.litShaderMode)
-            {
-                case LitShaderMode.Forward:
-                    result.passName = "Depth Prepass (forward)";
-                    result.mrtRendererListDesc = CreateOpaqueRendererListDesc(cull, hdCamera.camera, m_DepthOnlyAndDepthForwardOnlyPassNames, excludeObjectMotionVectors: objectMotionEnabled);
-                    break;
-                case LitShaderMode.Deferred:
-                    result.passName = fullDeferredPrepass ? (decalsEnabled ? "Depth Prepass (deferred) forced by Decals" : "Depth Prepass (deferred)") : "Depth Prepass (deferred incomplete)";
-                    bool excludeMotion = fullDeferredPrepass ? objectMotionEnabled : false;
-
-                    // First deferred alpha tested materials. Alpha tested object have always a prepass even if enableDepthPrepassWithDeferredRendering is disabled
-                    var partialPrepassRenderQueueRange = new RenderQueueRange { lowerBound = (int)RenderQueue.AlphaTest, upperBound = (int)RenderQueue.GeometryLast - 1 };
-
-                    result.hasDepthOnlyPass = true;
-
-                    // First deferred material
-                    result.depthOnlyRendererListDesc = CreateOpaqueRendererListDesc(
-                        cull, hdCamera.camera, m_DepthOnlyPassNames,
-                        renderQueueRange: fullDeferredPrepass ? HDRenderQueue.k_RenderQueue_AllOpaque : partialPrepassRenderQueueRange,
-                        excludeObjectMotionVectors: excludeMotion);
-
-                    // Then forward only material that output normal buffer
-                    result.mrtRendererListDesc = CreateOpaqueRendererListDesc(cull, hdCamera.camera, m_DepthForwardOnlyPassNames, excludeObjectMotionVectors: excludeMotion);
-                    break;
-                default:
-                    throw new ArgumentOutOfRangeException("Unknown ShaderLitMode");
-            }
-
-            if (hdCamera.frameSettings.IsEnabled(FrameSettingsField.RayTracing))
-            {
-                RecursiveRendering recursiveRendering = VolumeManager.instance.stack.GetComponent<RecursiveRendering>();
-                if (recursiveRendering.enable.value)
-                {
-                    result.rayTracingOpaqueRLDesc = CreateOpaqueRendererListDesc(cull, hdCamera.camera, m_DepthOnlyAndDepthForwardOnlyPassNames, renderQueueRange: HDRenderQueue.k_RenderQueue_AllOpaqueRaytracing);
-                    result.rayTracingTransparentRLDesc = CreateOpaqueRendererListDesc(cull, hdCamera.camera, m_DepthOnlyAndDepthForwardOnlyPassNames, renderQueueRange: HDRenderQueue.k_RenderQueue_AllTransparentRaytracing);
-                }
-            }
-
-            return result;
-        }
-
-        static void RenderDepthPrepass( ScriptableRenderContext renderContext,
-                                        CommandBuffer cmd,
-                                        FrameSettings frameSettings,
-                                        RenderTargetIdentifier[] mrt,
-                                        RTHandle depthBuffer,
-                                        in RendererList depthOnlyRendererList,
-                                        in RendererList mrtRendererList,
-                                        bool hasDepthOnlyPass,
-                                        in RendererList             rayTracingOpaqueRL,
-                                        in RendererList             rayTracingTransparentRL
-                                        )
-        {
-            CoreUtils.SetRenderTarget(cmd, depthBuffer);
-
-            if (hasDepthOnlyPass)
-            {
-                DrawOpaqueRendererList(renderContext, cmd, frameSettings, depthOnlyRendererList);
-            }
-
-            CoreUtils.SetRenderTarget(cmd, mrt, depthBuffer);
-            DrawOpaqueRendererList(renderContext, cmd, frameSettings, mrtRendererList);
-
-            // We want the opaque objects to be in the prepass so that we avoid rendering uselessly the pixels before ray tracing them
-            if (frameSettings.IsEnabled(FrameSettingsField.RayTracing) && VolumeManager.instance.stack.GetComponent<RecursiveRendering>().enable.value)
-            {
-                HDUtils.DrawRendererList(renderContext, cmd, rayTracingOpaqueRL);
-                HDUtils.DrawRendererList(renderContext, cmd, rayTracingTransparentRL);
-            }
-        }
-
-        // RenderDepthPrepass render both opaque and opaque alpha tested based on engine configuration.
-        // Lit Forward only: We always render all materials
-        // Lit Deferred: We always render depth prepass for alpha tested (optimization), other deferred material are render based on engine configuration.
-        // Forward opaque with deferred renderer (DepthForwardOnly pass): We always render all materials
-        // True is return if motion vector must be render after GBuffer pass
-        bool RenderDepthPrepass(CullingResults cull, HDCamera hdCamera, ScriptableRenderContext renderContext, CommandBuffer cmd)
-        {
-            var depthPrepassParameters = PrepareDepthPrepass(cull, hdCamera);
-            var depthOnlyRendererList = RendererList.Create(depthPrepassParameters.depthOnlyRendererListDesc);
-            var mrtDepthRendererList = RendererList.Create(depthPrepassParameters.mrtRendererListDesc);
-
-            var rayTracingOpaqueRendererList = RendererList.Create(depthPrepassParameters.rayTracingOpaqueRLDesc);
-            var rayTracingTransparentRendererList = RendererList.Create(depthPrepassParameters.rayTracingTransparentRLDesc);
-
-            using (new ProfilingSample(cmd, depthPrepassParameters.passName, CustomSamplerId.DepthPrepass.GetSampler()))
-            {
-                RenderDepthPrepass( renderContext, cmd, hdCamera.frameSettings,
-                                    m_SharedRTManager.GetPrepassBuffersRTI(hdCamera.frameSettings),
-                                    m_SharedRTManager.GetDepthStencilBuffer(hdCamera.frameSettings.IsEnabled(FrameSettingsField.MSAA)),
-                                    depthOnlyRendererList,
-                                    mrtDepthRendererList,
-                                    depthPrepassParameters.hasDepthOnlyPass,
-                                    rayTracingOpaqueRendererList,
-                                    rayTracingTransparentRendererList
-                                    );
-        }
-
-            return depthPrepassParameters.shouldRenderMotionVectorAfterGBuffer;
-        }
-
-        // RenderGBuffer do the gbuffer pass. This is solely call with deferred. If we use a depth prepass, then the depth prepass will perform the alpha testing for opaque alpha tested and we don't need to do it anymore
-        // during Gbuffer pass. This is handled in the shader and the depth test (equal and no depth write) is done here.
-        void RenderGBuffer(CullingResults cull, HDCamera hdCamera, ScriptableRenderContext renderContext, CommandBuffer cmd)
-        {
-            if (hdCamera.frameSettings.litShaderMode != LitShaderMode.Deferred)
-                return;
-
-            using (new ProfilingSample(cmd, m_CurrentDebugDisplaySettings.IsDebugDisplayEnabled() ? "GBuffer Debug" : "GBuffer", CustomSamplerId.GBuffer.GetSampler()))
-            {
-                // setup GBuffer for rendering
-                CoreUtils.SetRenderTarget(cmd, m_GbufferManager.GetBuffersRTI(hdCamera.frameSettings), m_SharedRTManager.GetDepthStencilBuffer());
-
-                var rendererList = RendererList.Create(CreateOpaqueRendererListDesc(cull, hdCamera.camera, HDShaderPassNames.s_GBufferName, m_CurrentRendererConfigurationBakedLighting));
-                DrawOpaqueRendererList(renderContext, cmd, hdCamera.frameSettings, rendererList);
-
-                m_GbufferManager.BindBufferAsTextures(cmd);
-            }
-        }
-
-        void RenderDecals(HDCamera hdCamera, CommandBuffer cmd, ScriptableRenderContext renderContext, CullingResults cullingResults)
-        {
-            if (!hdCamera.frameSettings.IsEnabled(FrameSettingsField.Decals))
-            {
-                // We still bind black textures to make sure that something is bound (can be a problem on some platforms)
-                m_DbufferManager.BindBlackTextures(cmd);
-                return;
-            }
-
-            // We need to copy depth buffer texture if we want to bind it at this stage
-            CopyDepthBufferIfNeeded(hdCamera, cmd);
-
-            using (new ProfilingSample(cmd, "DBufferRender", CustomSamplerId.DBufferRender.GetSampler()))
-            {
-                bool use4RTs = m_Asset.currentPlatformRenderPipelineSettings.decalSettings.perChannelMask;
-                RenderDBuffer(  use4RTs,
-                                m_DbufferManager.GetBuffersRTI(),
-                                m_DbufferManager.GetRTHandles(),
-                                m_SharedRTManager.GetDepthStencilBuffer(),
-                                m_DbufferManager.propertyMaskBuffer,
-                                m_DbufferManager.clearPropertyMaskBufferShader,
-                                m_DbufferManager.clearPropertyMaskBufferKernel,
-                                m_DbufferManager.propertyMaskBufferSize,
-                                RendererList.Create(PrepareMeshDecalsRendererList(cullingResults, hdCamera, use4RTs)),
-                                renderContext, cmd);
-
-                cmd.SetGlobalBuffer(HDShaderIDs._DecalPropertyMaskBufferSRV, m_DbufferManager.propertyMaskBuffer);
-
-                m_DbufferManager.BindBufferAsTextures(cmd);
-            }
-
-            if (!hdCamera.frameSettings.IsEnabled(FrameSettingsField.MSAA)) // MSAA not supported
-            {
-                using (new ProfilingSample(cmd, "DBuffer Normal (forward)", CustomSamplerId.DBufferNormal.GetSampler()))
-                {
-                    // We can call DBufferNormalPatch after RenderDBuffer as it only affect forward material and isn't affected by RenderGBuffer
-                    // This reduce lifteime of stencil bit
-                    DBufferNormalPatch(PrepareDBufferNormalPatchParameters(hdCamera), m_SharedRTManager.GetNormalBuffer(), m_SharedRTManager.GetDepthStencilBuffer(), cmd, renderContext);
-                }
-            }
-        }
-
-        RendererListDesc PrepareMeshDecalsRendererList(CullingResults cullingResults, HDCamera hdCamera, bool use4RTs)
-        {
-            var desc = new RendererListDesc(use4RTs ? m_Decals4RTPassNames : m_Decals3RTPassNames, cullingResults, hdCamera.camera)
-            {
-                sortingCriteria = SortingCriteria.CommonOpaque,
-                rendererConfiguration = PerObjectData.None,
-                renderQueueRange = HDRenderQueue.k_RenderQueue_AllOpaque
-            };
-
-            return desc;
-        }
-
-        static void PushDecalsGlobalParams(HDCamera hdCamera, CommandBuffer cmd)
-        {
-            if (hdCamera.frameSettings.IsEnabled(FrameSettingsField.Decals))
-            {
-                cmd.SetGlobalInt(HDShaderIDs._EnableDecals, 1);
-                cmd.SetGlobalVector(HDShaderIDs._DecalAtlasResolution, new Vector2(HDUtils.hdrpSettings.decalSettings.atlasWidth, HDUtils.hdrpSettings.decalSettings.atlasHeight));
-            }
-            else
-            {
-                cmd.SetGlobalInt(HDShaderIDs._EnableDecals, 0);
-            }
-        }
-
-        static RenderTargetIdentifier[] m_Dbuffer3RtIds = new RenderTargetIdentifier[3];
-
-        static void RenderDBuffer(  bool                        use4RTs,
-                                    RenderTargetIdentifier[]    mrt,
-                                    RTHandle[]                  rtHandles,
-                                    RTHandle                    depthStencilBuffer,
-                                    ComputeBuffer               propertyMaskBuffer,
-                                    ComputeShader               propertyMaskClearShader,
-                                    int                         propertyMaskClearShaderKernel,
-                                    int                         propertyMaskBufferSize,
-                                    RendererList                meshDecalsRendererList,
-                                    ScriptableRenderContext     renderContext,
-                                    CommandBuffer               cmd)
-        {
-            // for alpha compositing, color is cleared to 0, alpha to 1
-            // https://developer.nvidia.com/gpugems/GPUGems3/gpugems3_ch23.html
-
-            // this clears the targets
-            // TODO: Once we move to render graph, move this to render targets initialization parameters and remove rtHandles parameters
-            Color clearColor = new Color(0.0f, 0.0f, 0.0f, 1.0f);
-            Color clearColorNormal = new Color(0.5f, 0.5f, 0.5f, 1.0f); // for normals 0.5 is neutral
-            Color clearColorAOSBlend = new Color(1.0f, 1.0f, 1.0f, 1.0f);
-            CoreUtils.SetRenderTarget(cmd, rtHandles[0], ClearFlag.Color, clearColor);
-            CoreUtils.SetRenderTarget(cmd, rtHandles[1], ClearFlag.Color, clearColorNormal);
-            CoreUtils.SetRenderTarget(cmd, rtHandles[2], ClearFlag.Color, clearColor);
-
-            if (use4RTs)
-            {
-                CoreUtils.SetRenderTarget(cmd, rtHandles[3], ClearFlag.Color, clearColorAOSBlend);
-                // this actually sets the MRTs and HTile RWTexture, this is done separately because we do not have an api to clear MRTs to different colors
-                CoreUtils.SetRenderTarget(cmd, mrt, depthStencilBuffer); // do not clear anymore
-            }
-            else
-            {
-                for (int rtindex = 0; rtindex < 3; rtindex++)
-                {
-                     m_Dbuffer3RtIds[rtindex] = mrt[rtindex];
-                }
-                // this actually sets the MRTs and HTile RWTexture, this is done separately because we do not have an api to clear MRTs to different colors
-                CoreUtils.SetRenderTarget(cmd, m_Dbuffer3RtIds, depthStencilBuffer); // do not clear anymore
-            }
-
-            // clear decal property mask buffer
-            cmd.SetComputeBufferParam(propertyMaskClearShader, propertyMaskClearShaderKernel, HDShaderIDs._DecalPropertyMaskBuffer, propertyMaskBuffer);
-            cmd.DispatchCompute(propertyMaskClearShader, propertyMaskClearShaderKernel, propertyMaskBufferSize / 64, 1, 1);
-            cmd.SetRandomWriteTarget(use4RTs ? 4 : 3, propertyMaskBuffer);
-
-            HDUtils.DrawRendererList(renderContext, cmd, meshDecalsRendererList);
-            DecalSystem.instance.RenderIntoDBuffer(cmd);
-
-            cmd.ClearRandomWriteTargets();
-        }
-
-        struct DBufferNormalPatchParameters
-        {
-            public Material decalNormalBufferMaterial;
-            public int stencilRef;
-            public int stencilMask;
-        }
-
-        DBufferNormalPatchParameters PrepareDBufferNormalPatchParameters(HDCamera hdCamera)
-        {
-            var parameters = new DBufferNormalPatchParameters();
-            parameters.decalNormalBufferMaterial = m_DecalNormalBufferMaterial;
-            switch (hdCamera.frameSettings.litShaderMode)
-            {
-                case LitShaderMode.Forward:  // in forward rendering all pixels that decals wrote into have to be composited
-                    parameters.stencilMask = (int)StencilBitMask.Decals;
-                    parameters.stencilRef = (int)StencilBitMask.Decals;
-                    break;
-                case LitShaderMode.Deferred: // in deferred rendering only pixels affected by both forward materials and decals need to be composited
-                    parameters.stencilMask = (int)StencilBitMask.Decals | (int)StencilBitMask.DecalsForwardOutputNormalBuffer;
-                    parameters.stencilRef = (int)StencilBitMask.Decals | (int)StencilBitMask.DecalsForwardOutputNormalBuffer;
-                    break;
-                default:
-                    throw new ArgumentOutOfRangeException("Unknown ShaderLitMode");
-            }
-
-            return parameters;
-        }
-
-        // DBufferNormalPatch will patch the normal buffer with data from DBuffer for forward material.
-        // As forward material output normal during depth prepass, they aren't affected by decal, and thus we need to patch the normal buffer.
-        static void DBufferNormalPatch(in DBufferNormalPatchParameters parameters, RTHandle normalBuffer, RTHandle depthStencilBuffer, CommandBuffer cmd, ScriptableRenderContext renderContext)
-        {
-            parameters.decalNormalBufferMaterial.SetInt(HDShaderIDs._DecalNormalBufferStencilReadMask, parameters.stencilMask);
-            parameters.decalNormalBufferMaterial.SetInt(HDShaderIDs._DecalNormalBufferStencilRef, parameters.stencilRef);
-
-            CoreUtils.SetRenderTarget(cmd, depthStencilBuffer);
-            cmd.SetRandomWriteTarget(1, normalBuffer);
-            cmd.DrawProcedural(Matrix4x4.identity, parameters.decalNormalBufferMaterial, 0, MeshTopology.Triangles, 3, 1);
-            cmd.ClearRandomWriteTargets();
-        }
-
-        RendererListDesc PrepareForwardEmissiveRendererList(CullingResults cullResults, HDCamera hdCamera)
-        {
-            var result = new RendererListDesc(m_DecalsEmissivePassNames, cullResults, hdCamera.camera)
-            {
-                renderQueueRange = HDRenderQueue.k_RenderQueue_AllOpaque,
-                sortingCriteria = SortingCriteria.CommonOpaque,
-                rendererConfiguration = PerObjectData.None
-            };
-
-            return result;
-        }
-
-        void RenderForwardEmissive(CullingResults cullResults, HDCamera hdCamera, ScriptableRenderContext renderContext, CommandBuffer cmd)
-        {
-            if (!hdCamera.frameSettings.IsEnabled(FrameSettingsField.Decals))
-                return;
-
-            using (new ProfilingSample(cmd, "ForwardEmissive", CustomSamplerId.DecalsForwardEmissive.GetSampler()))
-            {
-                bool msaa = hdCamera.frameSettings.IsEnabled(FrameSettingsField.MSAA);
-                CoreUtils.SetRenderTarget(cmd, msaa ? m_CameraColorMSAABuffer : m_CameraColorBuffer, m_SharedRTManager.GetDepthStencilBuffer(msaa));
-                HDUtils.DrawRendererList(renderContext, cmd, RendererList.Create(PrepareForwardEmissiveRendererList(cullResults, hdCamera)));
-                DecalSystem.instance.RenderForwardEmissive(cmd);
-            }
-        }
-
-        void RenderWireFrame(CullingResults cull, HDCamera hdCamera, RenderTargetIdentifier backbuffer, ScriptableRenderContext renderContext, CommandBuffer cmd)
-        {
-            using (new ProfilingSample(cmd, "Render Wireframe"))
-            {
-                CoreUtils.SetRenderTarget(cmd, backbuffer, ClearFlag.Color, GetColorBufferClearColor(hdCamera));
-
-                var rendererListOpaque = RendererList.Create(CreateOpaqueRendererListDesc(cull, hdCamera.camera, m_AllForwardOpaquePassNames));
-                DrawOpaqueRendererList(renderContext, cmd, hdCamera.frameSettings, rendererListOpaque);
-
-                // Render forward transparent
-                var rendererListTransparent = RendererList.Create(CreateTransparentRendererListDesc(cull, hdCamera.camera, m_AllTransparentPassNames));
-                DrawTransparentRendererList(renderContext, cmd, hdCamera.frameSettings, rendererListTransparent);
-            }
-        }
-
-        void RenderDebugViewMaterial(CullingResults cull, HDCamera hdCamera, ScriptableRenderContext renderContext, CommandBuffer cmd)
-        {
-            using (new ProfilingSample(cmd, "DisplayDebug ViewMaterial", CustomSamplerId.DisplayDebugViewMaterial.GetSampler()))
-            {
-                if (m_CurrentDebugDisplaySettings.data.materialDebugSettings.IsDebugGBufferEnabled() && hdCamera.frameSettings.litShaderMode == LitShaderMode.Deferred)
-                {
-                    using (new ProfilingSample(cmd, "DebugViewMaterialGBuffer", CustomSamplerId.DebugViewMaterialGBuffer.GetSampler()))
-                    {
-                        HDUtils.DrawFullScreen(cmd, m_currentDebugViewMaterialGBuffer, m_CameraColorBuffer);
-                    }
-                }
-                else
-                {
-                    // When rendering debug material we shouldn't rely on a depth prepass for optimizing the alpha clip test. As it is control on the material inspector side
-                    // we must override the state here.
-
-                    CoreUtils.SetRenderTarget(cmd, m_CameraColorBuffer, m_SharedRTManager.GetDepthStencilBuffer(), ClearFlag.All, Color.clear);
-                    // Render Opaque forward
-                    var rendererListOpaque = RendererList.Create(CreateOpaqueRendererListDesc(cull, hdCamera.camera, m_AllForwardOpaquePassNames, m_CurrentRendererConfigurationBakedLighting, stateBlock: m_DepthStateOpaque));
-                    DrawOpaqueRendererList(renderContext, cmd, hdCamera.frameSettings, rendererListOpaque);
-
-                    // Render forward transparent
-                    var rendererListTransparent = RendererList.Create(CreateTransparentRendererListDesc(cull, hdCamera.camera, m_AllTransparentPassNames, m_CurrentRendererConfigurationBakedLighting, stateBlock: m_DepthStateOpaque));
-                    DrawTransparentRendererList(renderContext, cmd, hdCamera.frameSettings, rendererListTransparent);
-                }
-            }
-        }
-
-        void RenderTransparencyOverdraw(CullingResults cull, HDCamera hdCamera, ScriptableRenderContext renderContext, CommandBuffer cmd)
-        {
-            if (m_CurrentDebugDisplaySettings.IsDebugDisplayEnabled() && m_CurrentDebugDisplaySettings.data.fullScreenDebugMode == FullScreenDebugMode.TransparencyOverdraw)
-            {
-
-                CoreUtils.SetRenderTarget(cmd, m_CameraColorBuffer, m_SharedRTManager.GetDepthStencilBuffer(), clearFlag: ClearFlag.Color, clearColor: Color.black);
-                var stateBlock = new RenderStateBlock
-                {
-                    mask = RenderStateMask.Blend,
-                    blendState = new BlendState
-                    {
-                        blendState0 = new RenderTargetBlendState
-                        {
-
-                            destinationColorBlendMode = BlendMode.One,
-                            sourceColorBlendMode = BlendMode.One,
-                            destinationAlphaBlendMode = BlendMode.One,
-                            sourceAlphaBlendMode = BlendMode.One,
-                            colorBlendOperation = BlendOp.Add,
-                            alphaBlendOperation = BlendOp.Add,
-                            writeMask = ColorWriteMask.All
-                        }
-                    }
-                };
-
-                // High res transparent objects, drawing in m_DebugFullScreenTempBuffer
-                cmd.SetGlobalFloat(HDShaderIDs._DebugTransparencyOverdrawWeight, 1.0f);
-
-                var passNames = m_Asset.currentPlatformRenderPipelineSettings.supportTransparentBackface ? m_AllTransparentPassNames : m_TransparentNoBackfaceNames;
-                m_DebugFullScreenPropertyBlock.SetFloat(HDShaderIDs._TransparencyOverdrawMaxPixelCost, (float)m_DebugDisplaySettings.data.transparencyDebugSettings.maxPixelCost);
-                var rendererList = RendererList.Create(CreateTransparentRendererListDesc(cull, hdCamera.camera, passNames, stateBlock: stateBlock));
-                DrawTransparentRendererList(renderContext, cmd, hdCamera.frameSettings, rendererList);
-                rendererList = RendererList.Create(CreateTransparentRendererListDesc(cull, hdCamera.camera, passNames, renderQueueRange: HDRenderQueue.k_RenderQueue_AfterPostProcessTransparent, stateBlock: stateBlock));
-                DrawTransparentRendererList(renderContext, cmd, hdCamera.frameSettings, rendererList);
-
-                // Low res transparent objects, copying result m_DebugTranparencyLowRes
-                cmd.SetGlobalFloat(HDShaderIDs._DebugTransparencyOverdrawWeight, 0.25f);
-                rendererList = RendererList.Create(CreateTransparentRendererListDesc(cull, hdCamera.camera, passNames, renderQueueRange: HDRenderQueue.k_RenderQueue_LowTransparent, stateBlock: stateBlock));
-                DrawTransparentRendererList(renderContext, cmd, hdCamera.frameSettings, rendererList);
-                PushFullScreenDebugTexture(hdCamera, cmd, m_CameraColorBuffer, FullScreenDebugMode.TransparencyOverdraw);
-
-                // weighted sum of m_DebugFullScreenTempBuffer and m_DebugTranparencyLowRes done in DebugFullScreen.shader
-
-            }
-        }
-
-        void UpdateSkyEnvironment(HDCamera hdCamera, int frameIndex, CommandBuffer cmd)
-        {
-            m_SkyManager.UpdateEnvironment(hdCamera, GetCurrentSunLight(), frameIndex, cmd);
-        }
-
-        /// <summary>
-        /// Request an update of the environment lighting.
-        /// </summary>
-        public void RequestSkyEnvironmentUpdate()
-        {
-            m_SkyManager.RequestEnvironmentUpdate();
-        }
-
-        void RenderSky(HDCamera hdCamera, CommandBuffer cmd)
-        {
-            if(m_CurrentDebugDisplaySettings.IsMatcapViewEnabled(hdCamera))
-            {
-                return;
-            }
-
-            // Necessary to perform dual-source (polychromatic alpha) blending which is not supported by Unity.
-            // We load from the color buffer, perform blending manually, and store to the atmospheric scattering buffer.
-            // Then we perform a copy from the atmospheric scattering buffer back to the color buffer.
-            bool msaaEnabled = hdCamera.frameSettings.IsEnabled(FrameSettingsField.MSAA);
-            var colorBuffer = msaaEnabled ? m_CameraColorMSAABuffer : m_CameraColorBuffer;
-            var intermediateBuffer = msaaEnabled ? m_OpaqueAtmosphericScatteringMSAABuffer : m_OpaqueAtmosphericScatteringBuffer;
-            var depthBuffer = m_SharedRTManager.GetDepthStencilBuffer(msaaEnabled);
-
-            var visualEnv = VolumeManager.instance.stack.GetComponent<VisualEnvironment>();
-            m_SkyManager.RenderSky(hdCamera, GetCurrentSunLight(), colorBuffer, depthBuffer, m_CurrentDebugDisplaySettings, m_FrameCount, cmd);
-
-            if (Fog.IsFogEnabled(hdCamera) || Fog.IsPBRFogEnabled(hdCamera))
-            {
-                var pixelCoordToViewDirWS = hdCamera.mainViewConstants.pixelCoordToViewDirWS;
-                m_SkyManager.RenderOpaqueAtmosphericScattering(cmd, hdCamera, colorBuffer, m_LightingBufferHandle, intermediateBuffer, depthBuffer, pixelCoordToViewDirWS, hdCamera.frameSettings.IsEnabled(FrameSettingsField.MSAA));
-            }
-        }
-
-        public Texture2D ExportSkyToTexture(Camera camera)
-        {
-            return m_SkyManager.ExportSkyToTexture(camera);
-        }
-
-
-        RendererListDesc PrepareForwardOpaqueRendererList(CullingResults cullResults, HDCamera hdCamera)
-        {
-            var passNames = hdCamera.frameSettings.litShaderMode == LitShaderMode.Forward
-                ? m_ForwardAndForwardOnlyPassNames
-                : m_ForwardOnlyPassNames;
-            return  CreateOpaqueRendererListDesc(cullResults, hdCamera.camera, passNames, m_CurrentRendererConfigurationBakedLighting);
-        }
-
-
-        // Guidelines: In deferred by default there is no opaque in forward. However it is possible to force an opaque material to render in forward
-        // by using the pass "ForwardOnly". In this case the .shader should not have "Forward" but only a "ForwardOnly" pass.
-        // It must also have a "DepthForwardOnly" and no "DepthOnly" pass as forward material (either deferred or forward only rendering) have always a depth pass.
-        // The RenderForward pass will render the appropriate pass depends on the engine settings. In case of forward only rendering, both "Forward" pass and "ForwardOnly" pass
-        // material will be render for both transparent and opaque. In case of deferred, both path are used for transparent but only "ForwardOnly" is use for opaque.
-        // (Thus why "Forward" and "ForwardOnly" are exclusive, else they will render two times"
-        void RenderForwardOpaque(CullingResults cullResults, HDCamera hdCamera, ScriptableRenderContext renderContext, CommandBuffer cmd)
-        {
-            bool debugDisplay = m_CurrentDebugDisplaySettings.IsDebugDisplayEnabled();
-            using (new ProfilingSample(cmd, debugDisplay ? "Forward Opaque Debug" : "Forward Opaque", CustomSamplerId.ForwardPassName.GetSampler()))
-            {
-                bool useFptl = hdCamera.frameSettings.IsEnabled(FrameSettingsField.FPTLForForwardOpaque);
-                bool msaa = hdCamera.frameSettings.IsEnabled(FrameSettingsField.MSAA);
-
-                RenderTargetIdentifier[] renderTarget = null;
-
-                // In case of forward SSS we will bind all the required target. It is up to the shader to write into it or not.
-                if (hdCamera.frameSettings.IsEnabled(FrameSettingsField.SubsurfaceScattering))
-                {
-                    renderTarget = m_MRTWithSSS;
-                    renderTarget[0] = msaa ? m_CameraColorMSAABuffer : m_CameraColorBuffer; // Store the specular color
-                    renderTarget[1] = msaa ? m_CameraSssDiffuseLightingMSAABuffer : m_CameraSssDiffuseLightingBuffer;
-                    renderTarget[2] = msaa ? GetSSSBufferMSAA() : GetSSSBuffer();
-                }
-                else
-                {
-                    renderTarget = mMRTSingle;
-                    renderTarget[0] = msaa ? m_CameraColorMSAABuffer : m_CameraColorBuffer;
-                }
-
-                RenderForwardRendererList(hdCamera.frameSettings,
-                                            RendererList.Create(PrepareForwardOpaqueRendererList(cullResults, hdCamera)),
-                                            renderTarget,
-                                            m_SharedRTManager.GetDepthStencilBuffer(msaa),
-                                            useFptl ? m_TileAndClusterData.lightList : m_TileAndClusterData.perVoxelLightLists,
-                                            true, renderContext, cmd);
-            }
-        }
-
-        static bool NeedMotionVectorForTransparent(FrameSettings frameSettings)
-        {
-            return frameSettings.IsEnabled(FrameSettingsField.MotionVectors) && frameSettings.IsEnabled(FrameSettingsField.TransparentsWriteMotionVector);
-        }
-
-        RendererListDesc PrepareForwardTransparentRendererList(CullingResults cullResults, HDCamera hdCamera, bool preRefraction)
-        {
-            RenderQueueRange transparentRange;
-            if (preRefraction)
-            {
-                transparentRange = HDRenderQueue.k_RenderQueue_PreRefraction;
-            }
-            else if (hdCamera.frameSettings.IsEnabled(FrameSettingsField.LowResTransparent))
-            {
-                transparentRange = HDRenderQueue.k_RenderQueue_Transparent;
-            }
-            else // Low res transparent disabled
-            {
-                transparentRange = HDRenderQueue.k_RenderQueue_TransparentWithLowRes;
-            }
-
-            if (!hdCamera.frameSettings.IsEnabled(FrameSettingsField.RoughRefraction))
-            {
-                if (hdCamera.frameSettings.IsEnabled(FrameSettingsField.LowResTransparent))
-                    transparentRange = HDRenderQueue.k_RenderQueue_AllTransparent;
-                else
-                    transparentRange = HDRenderQueue.k_RenderQueue_AllTransparentWithLowRes;
-            }
-
-            if (NeedMotionVectorForTransparent(hdCamera.frameSettings))
-            {
-                m_CurrentRendererConfigurationBakedLighting |= PerObjectData.MotionVectors; // This will enable the flag for low res transparent as well
-            }
-
-            var passNames = m_Asset.currentPlatformRenderPipelineSettings.supportTransparentBackface ? m_AllTransparentPassNames : m_TransparentNoBackfaceNames;
-            return CreateTransparentRendererListDesc(cullResults, hdCamera.camera, passNames, m_CurrentRendererConfigurationBakedLighting, transparentRange);
-        }
-
-
-        void RenderForwardTransparent(CullingResults cullResults, HDCamera hdCamera, bool preRefraction, ScriptableRenderContext renderContext, CommandBuffer cmd)
-        {
-            // If rough refraction are turned off, we render all transparents in the Transparent pass and we skip the PreRefraction one.
-            if (!hdCamera.frameSettings.IsEnabled(FrameSettingsField.RoughRefraction) && preRefraction)
-            {
-                return;
-            }
-
-            string passName;
-            bool debugDisplay = m_CurrentDebugDisplaySettings.IsDebugDisplayEnabled();
-            if (debugDisplay)
-                passName = preRefraction ? "Forward PreRefraction Debug" : "Forward Transparent Debug";
-            else
-                passName = preRefraction ? "Forward PreRefraction" : "Forward Transparent";
-
-            using (new ProfilingSample(cmd, passName, CustomSamplerId.ForwardPassName.GetSampler()))
-            {
-                bool msaa = hdCamera.frameSettings.IsEnabled(FrameSettingsField.MSAA);
-                bool renderMotionVecForTransparent = NeedMotionVectorForTransparent(hdCamera.frameSettings);
-                cmd.SetGlobalInt(HDShaderIDs._ColorMaskTransparentVel, renderMotionVecForTransparent ? (int)ColorWriteMask.All : 0);
-
-                m_MRTTransparentMotionVec[0] = msaa ? m_CameraColorMSAABuffer : m_CameraColorBuffer;
-                m_MRTTransparentMotionVec[1] = renderMotionVecForTransparent ? m_SharedRTManager.GetMotionVectorsBuffer(hdCamera.frameSettings.IsEnabled(FrameSettingsField.MSAA))
-                    // It doesn't really matter what gets bound here since the color mask state set will prevent this from ever being written to. However, we still need to bind something
-                    // to avoid warnings about unbound render targets. The following rendertarget could really be anything if renderVelocitiesForTransparent, here the normal buffer
-                    // as it is guaranteed to exist and to have the same size.
-                    // to avoid warnings about unbound render targets.
-                    : m_SharedRTManager.GetNormalBuffer(msaa);
-
-                if ((hdCamera.frameSettings.IsEnabled(FrameSettingsField.Decals)) && (DecalSystem.m_DecalDatasCount > 0)) // enable d-buffer flag value is being interpreted more like enable decals in general now that we have clustered
-                                                                                                                          // decal datas count is 0 if no decals affect transparency
-                {
-                    DecalSystem.instance.SetAtlas(cmd); // for clustered decals
-                }
-
-                RenderForwardRendererList(hdCamera.frameSettings,
-                                            RendererList.Create(PrepareForwardTransparentRendererList(cullResults, hdCamera, preRefraction)),
-                                            m_MRTTransparentMotionVec,
-                                            m_SharedRTManager.GetDepthStencilBuffer(hdCamera.frameSettings.IsEnabled(FrameSettingsField.MSAA)),
-                                            m_TileAndClusterData.perVoxelLightLists,
-                                            false, renderContext, cmd);
-            }
-        }
-
-        static void RenderForwardRendererList(  FrameSettings               frameSettings,
-                                                RendererList                rendererList,
-                                                RenderTargetIdentifier[]    renderTarget,
-                                                RTHandle                    depthBuffer,
-                                                ComputeBuffer               lightListBuffer,
-                                                bool                        opaque,
-                                                ScriptableRenderContext     renderContext,
-                                                CommandBuffer               cmd)
-        {
-            // Note: SHADOWS_SHADOWMASK keyword is enabled in HDRenderPipeline.cs ConfigureForShadowMask
-            bool useFptl = opaque && frameSettings.IsEnabled(FrameSettingsField.FPTLForForwardOpaque);
-
-            // say that we want to use tile/cluster light loop
-            CoreUtils.SetKeyword(cmd, "USE_FPTL_LIGHTLIST", useFptl);
-            CoreUtils.SetKeyword(cmd, "USE_CLUSTERED_LIGHTLIST", !useFptl);
-            cmd.SetGlobalBuffer(HDShaderIDs.g_vLightListGlobal, lightListBuffer);
-
-            CoreUtils.SetRenderTarget(cmd, renderTarget, depthBuffer);
-            if (opaque)
-                DrawOpaqueRendererList(renderContext, cmd, frameSettings, rendererList);
-            else
-                DrawTransparentRendererList(renderContext, cmd, frameSettings, rendererList);
-        }
-
-        // This is use to Display legacy shader with an error shader
-        [Conditional("DEVELOPMENT_BUILD"), Conditional("UNITY_EDITOR")]
-        void RenderForwardError(CullingResults cullResults, HDCamera hdCamera, ScriptableRenderContext renderContext, CommandBuffer cmd)
-        {
-            using (new ProfilingSample(cmd, "Forward Error", CustomSamplerId.RenderForwardError.GetSampler()))
-            {
-                CoreUtils.SetRenderTarget(cmd, m_CameraColorBuffer, m_SharedRTManager.GetDepthStencilBuffer());
-                var rendererList = RendererList.Create(CreateOpaqueRendererListDesc(cullResults, hdCamera.camera, m_ForwardErrorPassNames, renderQueueRange: RenderQueueRange.all, overrideMaterial: m_ErrorMaterial));
-                HDUtils.DrawRendererList(renderContext, cmd, rendererList);
-            }
-        }
-
-        bool RenderCustomPass(ScriptableRenderContext context, CommandBuffer cmd, HDCamera hdCamera, CullingResults cullingResults, CustomPassInjectionPoint injectionPoint)
-        {
-            // We don't want custom pass in previews
-            if (hdCamera.camera.cameraType == CameraType.Preview)
-                return false;
-
-            if (!hdCamera.frameSettings.IsEnabled(FrameSettingsField.CustomPass))
-                return false;
-
-            var customPass = CustomPassVolume.GetActivePassVolume(injectionPoint);
-
-            if (customPass == null)
-                return false;
-
-            bool msaa = hdCamera.frameSettings.IsEnabled(FrameSettingsField.MSAA);
-            msaa &= injectionPoint == CustomPassInjectionPoint.BeforeTransparent;
-
-            var customPassTargets = new CustomPass.RenderTargets
-            {
-                cameraColorMSAABuffer = m_CameraColorMSAABuffer,
-                cameraColorBuffer = (injectionPoint == CustomPassInjectionPoint.AfterPostProcess) ? m_IntermediateAfterPostProcessBuffer : m_CameraColorBuffer,
-                cameraDepthBuffer = m_SharedRTManager.GetDepthStencilBuffer(msaa),
-                customColorBuffer = m_CustomPassColorBuffer,
-                customDepthBuffer = m_CustomPassDepthBuffer,
-            };
-
-            return customPass.Execute(context, cmd, hdCamera, cullingResults, m_SharedRTManager, customPassTargets);
-        }
-
-        void RenderTransparentDepthPrepass(CullingResults cull, HDCamera hdCamera, ScriptableRenderContext renderContext, CommandBuffer cmd)
-        {
-            if (hdCamera.frameSettings.IsEnabled(FrameSettingsField.TransparentPrepass))
-            {
-                // Render transparent depth prepass after opaque one
-                using (new ProfilingSample(cmd, "Transparent Depth Prepass", CustomSamplerId.TransparentDepthPrepass.GetSampler()))
-                {
-                    CoreUtils.SetRenderTarget(cmd, m_SharedRTManager.GetDepthStencilBuffer());
-                    var rendererList = RendererList.Create(CreateTransparentRendererListDesc(cull, hdCamera.camera, m_TransparentDepthPrepassNames));
-                    DrawTransparentRendererList(renderContext, cmd, hdCamera.frameSettings, rendererList);
-                }
-            }
-        }
-
-        void RenderTransparentDepthPostpass(CullingResults cullResults, HDCamera hdCamera, ScriptableRenderContext renderContext, CommandBuffer cmd)
-        {
-            if (!hdCamera.frameSettings.IsEnabled(FrameSettingsField.TransparentPostpass))
-                return;
-
-            using (new ProfilingSample(cmd, "Transparent Depth Post ", CustomSamplerId.TransparentDepthPostpass.GetSampler()))
-            {
-                CoreUtils.SetRenderTarget(cmd, m_SharedRTManager.GetDepthStencilBuffer());
-                var rendererList = RendererList.Create(CreateTransparentRendererListDesc(cullResults, hdCamera.camera, m_TransparentDepthPostpassNames));
-                DrawTransparentRendererList(renderContext, cmd, hdCamera.frameSettings, rendererList);
-
-                if (hdCamera.frameSettings.IsEnabled(FrameSettingsField.RayTracing))
-                {
-                    // If there is a ray-tracing environment and the feature is enabled we want to push these objects to the transparent postpass (they are not rendered in the first call because they are not in the generic transparent render queue)
-                    var rrSettings = VolumeManager.instance.stack.GetComponent<RecursiveRendering>();
-                    if (rrSettings.enable.value)
-                    {
-                        var rendererListRT = RendererList.Create(CreateTransparentRendererListDesc(cullResults, hdCamera.camera, m_TransparentDepthPostpassNames, renderQueueRange: HDRenderQueue.k_RenderQueue_AllTransparentRaytracing));
-                        DrawTransparentRendererList(renderContext, cmd, hdCamera.frameSettings, rendererListRT);
-                    }
-                }
-            }
-        }
-
-        void RenderLowResTransparent(CullingResults cullResults, HDCamera hdCamera, ScriptableRenderContext renderContext, CommandBuffer cmd)
-        {
-            if (!hdCamera.frameSettings.IsEnabled(FrameSettingsField.LowResTransparent))
-                return;
-
-            using (new ProfilingSample(cmd, "Low Res Transparent", CustomSamplerId.LowResTransparent.GetSampler()))
-            {
-                cmd.SetGlobalInt(HDShaderIDs._OffScreenRendering, 1);
-                cmd.SetGlobalInt(HDShaderIDs._OffScreenDownsampleFactor, 2);
-                CoreUtils.SetRenderTarget(cmd, m_LowResTransparentBuffer, m_SharedRTManager.GetLowResDepthBuffer(), clearFlag: ClearFlag.Color, Color.black);
-                RenderQueueRange transparentRange = HDRenderQueue.k_RenderQueue_LowTransparent;
-                var passNames = m_Asset.currentPlatformRenderPipelineSettings.supportTransparentBackface ? m_AllTransparentPassNames : m_TransparentNoBackfaceNames;
-                var rendererList = RendererList.Create(CreateTransparentRendererListDesc(cullResults, hdCamera.camera, passNames, m_CurrentRendererConfigurationBakedLighting, HDRenderQueue.k_RenderQueue_LowTransparent));
-                DrawTransparentRendererList(renderContext, cmd, hdCamera.frameSettings, rendererList);
-                cmd.SetGlobalInt(HDShaderIDs._OffScreenRendering, 0);
-                cmd.SetGlobalInt(HDShaderIDs._OffScreenDownsampleFactor, 1);
-            }
-        }
-
-        void RenderObjectsMotionVectors(CullingResults cullResults, HDCamera hdCamera, ScriptableRenderContext renderContext, CommandBuffer cmd)
-        {
-            if (!hdCamera.frameSettings.IsEnabled(FrameSettingsField.ObjectMotionVectors))
-                return;
-
-            using (new ProfilingSample(cmd, "Objects Motion Vectors Rendering", CustomSamplerId.ObjectsMotionVector.GetSampler()))
-            {
-                // These flags are still required in SRP or the engine won't compute previous model matrices...
-                // If the flag hasn't been set yet on this camera, motion vectors will skip a frame.
-                hdCamera.camera.depthTextureMode |= DepthTextureMode.MotionVectors | DepthTextureMode.Depth;
-
-                CoreUtils.SetRenderTarget(cmd, m_SharedRTManager.GetMotionVectorsPassBuffersRTI(hdCamera.frameSettings), m_SharedRTManager.GetDepthStencilBuffer(hdCamera.frameSettings.IsEnabled(FrameSettingsField.MSAA)));
-                var rendererList = RendererList.Create(CreateOpaqueRendererListDesc(cullResults, hdCamera.camera, HDShaderPassNames.s_MotionVectorsName, PerObjectData.MotionVectors));
-                DrawOpaqueRendererList(renderContext, cmd, hdCamera.frameSettings, rendererList);
-            }
-        }
-
-        void RenderCameraMotionVectors(CullingResults cullResults, HDCamera hdCamera, ScriptableRenderContext renderContext, CommandBuffer cmd)
-        {
-            if (!hdCamera.frameSettings.IsEnabled(FrameSettingsField.MotionVectors))
-                return;
-
-            using (new ProfilingSample(cmd, "Camera Motion Vectors Rendering", CustomSamplerId.CameraMotionVectors.GetSampler()))
-            {
-                // These flags are still required in SRP or the engine won't compute previous model matrices...
-                // If the flag hasn't been set yet on this camera, motion vectors will skip a frame.
-                hdCamera.camera.depthTextureMode |= DepthTextureMode.MotionVectors | DepthTextureMode.Depth;
-
-                HDUtils.DrawFullScreen(cmd, m_CameraMotionVectorsMaterial, m_SharedRTManager.GetMotionVectorsBuffer(), m_SharedRTManager.GetDepthStencilBuffer(), null, 0);
-
-#if UNITY_EDITOR
-                // In scene view there is no motion vector, so we clear the RT to black
-                if (hdCamera.camera.cameraType == CameraType.SceneView && !CoreUtils.AreAnimatedMaterialsEnabled(hdCamera.camera))
-                {
-                    CoreUtils.SetRenderTarget(cmd, m_SharedRTManager.GetMotionVectorsBuffer(), m_SharedRTManager.GetDepthStencilBuffer(), ClearFlag.Color, Color.clear);
-                }
-#endif
-            }
-        }
-
-        struct RenderSSRParameters
-        {
-            public ComputeShader    ssrCS;
-            public int              tracingKernel;
-            public int              reprojectionKernel;
-
-            public int              width, height, viewCount;
-            public int              maxIteration;
-            public bool             reflectSky;
-            public float            thicknessScale;
-            public float            thicknessBias;
-            public float            roughnessFadeEnd;
-            public float            roughnessFadeEndTimesRcpLength;
-            public float            roughnessFadeRcpLength;
-            public float            edgeFadeRcpLength;
-
-            public int              depthPyramidMipCount;
-            public ComputeBuffer    offsetBufferData;
-
-            public Vector4          colorPyramidUVScaleAndLimit;
-            public int              colorPyramidMipCount;
-            }
-
-        RenderSSRParameters PrepareSSRParameters(HDCamera hdCamera)
-                {
-                    var volumeSettings = VolumeManager.instance.stack.GetComponent<ScreenSpaceReflection>();
-
-            var parameters = new RenderSSRParameters();
-
-            parameters.ssrCS = m_ScreenSpaceReflectionsCS;
-            parameters.tracingKernel = m_SsrTracingKernel;
-            parameters.reprojectionKernel = m_SsrReprojectionKernel;
-
-            parameters.width = hdCamera.actualWidth;
-            parameters.height = hdCamera.actualHeight;
-            parameters.viewCount = hdCamera.viewCount;
-
-                    float n = hdCamera.camera.nearClipPlane;
-                    float f = hdCamera.camera.farClipPlane;
-
-            parameters.maxIteration = volumeSettings.rayMaxIterations.value;
-            parameters.reflectSky = volumeSettings.reflectSky.value;
-
-                    float thickness      = volumeSettings.depthBufferThickness.value;
-            parameters.thicknessScale = 1.0f / (1.0f + thickness);
-            parameters.thicknessBias = -n / (f - n) * (thickness * parameters.thicknessScale);
-
-            var info = m_SharedRTManager.GetDepthBufferMipChainInfo();
-            parameters.depthPyramidMipCount = info.mipLevelCount;
-            parameters.offsetBufferData = info.GetOffsetBufferData(m_DepthPyramidMipLevelOffsetsBuffer);
-
-                    float roughnessFadeStart             = 1 - volumeSettings.smoothnessFadeStart.value;
-            parameters.roughnessFadeEnd = 1 - volumeSettings.minSmoothness.value;
-            float roughnessFadeLength = parameters.roughnessFadeEnd - roughnessFadeStart;
-            parameters.roughnessFadeEndTimesRcpLength = (roughnessFadeLength != 0) ? (parameters.roughnessFadeEnd * (1.0f / roughnessFadeLength)) : 1;
-            parameters.roughnessFadeRcpLength = (roughnessFadeLength != 0) ? (1.0f / roughnessFadeLength) : 0;
-            parameters.edgeFadeRcpLength = Mathf.Min(1.0f / volumeSettings.screenFadeDistance.value, float.MaxValue);
-
-            parameters.colorPyramidUVScaleAndLimit = HDUtils.ComputeUvScaleAndLimit(hdCamera.historyRTHandleProperties.previousViewportSize, hdCamera.historyRTHandleProperties.previousRenderTargetSize);
-            parameters.colorPyramidMipCount = hdCamera.colorPyramidHistoryMipCount;
-
-            return parameters;
-        }
-
-        static void RenderSSR(  in RenderSSRParameters  parameters,
-                                RTHandle                depthPyramid,
-                                RTHandle                SsrHitPointTexture,
-                                RTHandle                stencilBuffer,
-                                RTHandle                clearCoatMask,
-                                RTHandle                previousColorPyramid,
-                                RTHandle                ssrLightingTexture,
-                                CommandBuffer           cmd,
-                                ScriptableRenderContext renderContext)
-        {
-            var cs = parameters.ssrCS;
-
-            using (new ProfilingSample(cmd, "SSR - Tracing", CustomSamplerId.SsrTracing.GetSampler()))
-            {
-                cmd.SetComputeIntParam(cs, HDShaderIDs._SsrIterLimit, parameters.maxIteration);
-                cmd.SetComputeFloatParam(cs, HDShaderIDs._SsrThicknessScale, parameters.thicknessScale);
-                cmd.SetComputeFloatParam(cs, HDShaderIDs._SsrThicknessBias, parameters.thicknessBias);
-                cmd.SetComputeFloatParam(cs, HDShaderIDs._SsrRoughnessFadeEnd, parameters.roughnessFadeEnd);
-                cmd.SetComputeFloatParam(cs, HDShaderIDs._SsrRoughnessFadeRcpLength, parameters.roughnessFadeRcpLength);
-                cmd.SetComputeFloatParam(cs, HDShaderIDs._SsrRoughnessFadeEndTimesRcpLength, parameters.roughnessFadeEndTimesRcpLength);
-                cmd.SetComputeIntParam(cs, HDShaderIDs._SsrDepthPyramidMaxMip, parameters.depthPyramidMipCount - 1);
-                cmd.SetComputeFloatParam(cs, HDShaderIDs._SsrEdgeFadeRcpLength, parameters.edgeFadeRcpLength);
-                cmd.SetComputeIntParam(cs, HDShaderIDs._SsrReflectsSky, parameters.reflectSky ? 1 : 0);
-                cmd.SetComputeIntParam(cs, HDShaderIDs._SsrStencilExclusionValue, (int)StencilBitMask.DoesntReceiveSSR);
-
-                // cmd.SetComputeTextureParam(cs, kernel, "_SsrDebugTexture",    m_SsrDebugTexture);
-                cmd.SetComputeTextureParam(cs, parameters.tracingKernel, HDShaderIDs._CameraDepthTexture, depthPyramid);
-                cmd.SetComputeTextureParam(cs, parameters.tracingKernel, HDShaderIDs._SsrClearCoatMaskTexture, clearCoatMask);
-                cmd.SetComputeTextureParam(cs, parameters.tracingKernel, HDShaderIDs._SsrHitPointTexture, SsrHitPointTexture);
-                cmd.SetComputeTextureParam(cs, parameters.tracingKernel, HDShaderIDs._StencilTexture, stencilBuffer);
-
-                cmd.SetComputeBufferParam(cs, parameters.tracingKernel, HDShaderIDs._DepthPyramidMipLevelOffsets, parameters.offsetBufferData);
-
-                cmd.DispatchCompute(cs, parameters.tracingKernel, HDUtils.DivRoundUp(parameters.width, 8), HDUtils.DivRoundUp(parameters.height, 8), parameters.viewCount);
-            }
-
-            using (new ProfilingSample(cmd, "SSR - Reprojection", CustomSamplerId.SsrReprojection.GetSampler()))
-            {
-                // cmd.SetComputeTextureParam(cs, kernel, "_SsrDebugTexture",    m_SsrDebugTexture);
-                cmd.SetComputeTextureParam(cs, parameters.reprojectionKernel, HDShaderIDs._SsrHitPointTexture, SsrHitPointTexture);
-                cmd.SetComputeTextureParam(cs, parameters.reprojectionKernel, HDShaderIDs._SsrLightingTextureRW, ssrLightingTexture);
-                cmd.SetComputeTextureParam(cs, parameters.reprojectionKernel, HDShaderIDs._ColorPyramidTexture, previousColorPyramid);
-                cmd.SetComputeTextureParam(cs, parameters.reprojectionKernel, HDShaderIDs._SsrClearCoatMaskTexture, clearCoatMask);
-
-                cmd.SetComputeVectorParam(cs, HDShaderIDs._ColorPyramidUvScaleAndLimitPrevFrame, parameters.colorPyramidUVScaleAndLimit);
-                cmd.SetComputeIntParam(cs, HDShaderIDs._SsrColorPyramidMaxMip, parameters.colorPyramidMipCount - 1);
-
-                cmd.DispatchCompute(cs, parameters.reprojectionKernel, HDUtils.DivRoundUp(parameters.width, 8), HDUtils.DivRoundUp(parameters.height, 8), parameters.viewCount);
-            }
-        }
-
-        void RenderSSR(HDCamera hdCamera, CommandBuffer cmd, ScriptableRenderContext renderContext)
-        {
-            if (!hdCamera.frameSettings.IsEnabled(FrameSettingsField.SSR))
-                return;
-
-            var settings = VolumeManager.instance.stack.GetComponent<ScreenSpaceReflection>();
-            if (hdCamera.frameSettings.IsEnabled(FrameSettingsField.RayTracing) && settings.rayTracing.value)
-            {
-                hdCamera.xr.StartSinglePass(cmd, hdCamera.camera, renderContext);
-                RenderRayTracedReflections(hdCamera, cmd, m_SsrLightingTexture, renderContext, m_FrameCount);
-                hdCamera.xr.StopSinglePass(cmd, hdCamera.camera, renderContext);
-            }
-            else
-            {
-                var previousColorPyramid = hdCamera.GetPreviousFrameRT((int)HDCameraFrameHistoryType.ColorBufferMipChain);
-
-                // Evaluate the clear coat mask texture based on the lit shader mode
-                RTHandle clearCoatMask = hdCamera.frameSettings.litShaderMode == LitShaderMode.Deferred ? m_GbufferManager.GetBuffer(2) : TextureXR.GetBlackTexture();
-
-                var parameters = PrepareSSRParameters(hdCamera);
-                RenderSSR(parameters, m_SharedRTManager.GetDepthTexture(), m_SsrHitPointTexture, m_SharedRTManager.GetStencilBufferCopy(), clearCoatMask, previousColorPyramid, m_SsrLightingTexture, cmd, renderContext);
-
-            	if (!hdCamera.colorPyramidHistoryIsValid)
-            	{
-                	cmd.SetGlobalTexture(HDShaderIDs._SsrLightingTexture, TextureXR.GetClearTexture());
-                	hdCamera.colorPyramidHistoryIsValid = true; // For the next frame...
-            	}
-			}
-
-            PushFullScreenDebugTexture(hdCamera, cmd, m_SsrLightingTexture, FullScreenDebugMode.ScreenSpaceReflections);
-        }
-
-        void RenderColorPyramid(HDCamera hdCamera, CommandBuffer cmd, bool isPreRefraction)
-        {
-            if (isPreRefraction)
-            {
-                if (!hdCamera.frameSettings.IsEnabled(FrameSettingsField.RoughRefraction))
-                    return;
-            }
-            else
-            {
-                // This final Gaussian pyramid can be reused by SSR, so disable it only if there is no distortion
-                if (!hdCamera.frameSettings.IsEnabled(FrameSettingsField.Distortion) && !hdCamera.frameSettings.IsEnabled(FrameSettingsField.SSR))
-                    return;
-            }
-
-            var currentColorPyramid = hdCamera.GetCurrentFrameRT((int)HDCameraFrameHistoryType.ColorBufferMipChain);
-
-            int lodCount;
-
-            using (new ProfilingSample(cmd, "Color Gaussian MIP Chain", CustomSamplerId.ColorPyramid.GetSampler()))
-            {
-                Vector2Int pyramidSizeV2I = new Vector2Int(hdCamera.actualWidth, hdCamera.actualHeight);
-                lodCount = m_MipGenerator.RenderColorGaussianPyramid(cmd, pyramidSizeV2I, m_CameraColorBuffer, currentColorPyramid);
-                hdCamera.colorPyramidHistoryMipCount = lodCount;
-            }
-
-            float scaleX = hdCamera.actualWidth / (float)currentColorPyramid.rt.width;
-            float scaleY = hdCamera.actualHeight / (float)currentColorPyramid.rt.height;
-            Vector4 pyramidScaleLod = new Vector4(scaleX, scaleY, lodCount, 0.0f);
-            Vector4 pyramidScale = new Vector4(scaleX, scaleY, 0f, 0f);
-            // Warning! Danger!
-            // The color pyramid scale is only correct for the most detailed MIP level.
-            // For the other MIP levels, due to truncation after division by 2, a row or
-            // column of texels may be lost. Since this can happen to BOTH the texture
-            // size AND the viewport, (uv * _ColorPyramidScale.xy) can be off by a texel
-            // unless the scale is 1 (and it will not be 1 if the texture was resized
-            // and is of greater size compared to the viewport).
-            cmd.SetGlobalTexture(HDShaderIDs._ColorPyramidTexture, currentColorPyramid);
-            cmd.SetGlobalVector(HDShaderIDs._ColorPyramidScale, pyramidScaleLod);
-            PushFullScreenDebugTextureMip(hdCamera, cmd, currentColorPyramid, lodCount, pyramidScale, isPreRefraction ? FullScreenDebugMode.PreRefractionColorPyramid : FullScreenDebugMode.FinalColorPyramid);
-        }
-
-        void GenerateDepthPyramid(HDCamera hdCamera, CommandBuffer cmd, FullScreenDebugMode debugMode)
-        {
-            CopyDepthBufferIfNeeded(hdCamera, cmd);
-
-            int mipCount = m_SharedRTManager.GetDepthBufferMipChainInfo().mipLevelCount;
-
-            using (new ProfilingSample(cmd, "Generate Depth Buffer MIP Chain", CustomSamplerId.DepthPyramid.GetSampler()))
-            {
-                m_MipGenerator.RenderMinDepthPyramid(cmd, m_SharedRTManager.GetDepthTexture(), m_SharedRTManager.GetDepthBufferMipChainInfo());
-            }
-
-            float scaleX = hdCamera.actualWidth / (float)m_SharedRTManager.GetDepthTexture().rt.width;
-            float scaleY = hdCamera.actualHeight / (float)m_SharedRTManager.GetDepthTexture().rt.height;
-            Vector4 pyramidScaleLod = new Vector4(scaleX, scaleY, mipCount, 0.0f);
-            Vector4 pyramidScale = new Vector4(scaleX, scaleY, 0f, 0f);
-            cmd.SetGlobalTexture(HDShaderIDs._CameraDepthTexture, m_SharedRTManager.GetDepthTexture());
-            cmd.SetGlobalVector(HDShaderIDs._DepthPyramidScale, pyramidScaleLod);
-            PushFullScreenDebugTextureMip(hdCamera, cmd, m_SharedRTManager.GetDepthTexture(), mipCount, pyramidScale, debugMode);
-        }
-
-        void DownsampleDepthForLowResTransparency(HDCamera hdCamera, CommandBuffer cmd)
-        {
-            var settings = m_Asset.currentPlatformRenderPipelineSettings.lowresTransparentSettings;
-            if (!hdCamera.frameSettings.IsEnabled(FrameSettingsField.LowResTransparent))
-                return;
-
-            using (new ProfilingSample(cmd, "Downsample Depth Buffer for Low Res Transparency", CustomSamplerId.DownsampleDepth.GetSampler()))
-            {
-                CoreUtils.SetRenderTarget(cmd, m_SharedRTManager.GetLowResDepthBuffer());
-                cmd.SetViewport(new Rect(0, 0, hdCamera.actualWidth * 0.5f, hdCamera.actualHeight * 0.5f));
-                // TODO: Add option to switch modes at runtime
-                if(settings.checkerboardDepthBuffer)
-                {
-                    m_DownsampleDepthMaterial.EnableKeyword("CHECKERBOARD_DOWNSAMPLE");
-                }
-                cmd.DrawProcedural(Matrix4x4.identity, m_DownsampleDepthMaterial, 0, MeshTopology.Triangles, 3, 1, null);
-            }
-        }
-
-        void UpsampleTransparent(HDCamera hdCamera, CommandBuffer cmd)
-        {
-            var settings = m_Asset.currentPlatformRenderPipelineSettings.lowresTransparentSettings;
-            if (!hdCamera.frameSettings.IsEnabled(FrameSettingsField.LowResTransparent))
-                return;
-
-            using (new ProfilingSample(cmd, "Upsample Low Res Transparency", CustomSamplerId.UpsampleLowResTransparent.GetSampler()))
-            {
-                CoreUtils.SetRenderTarget(cmd, m_CameraColorBuffer);
-                if(settings.upsampleType == LowResTransparentUpsample.Bilinear)
-                {
-                    m_UpsampleTransparency.EnableKeyword("BILINEAR");
-                }
-                else if (settings.upsampleType == LowResTransparentUpsample.NearestDepth)
-                {
-                    m_UpsampleTransparency.EnableKeyword("NEAREST_DEPTH");
-                }
-                m_UpsampleTransparency.SetTexture(HDShaderIDs._LowResTransparent, m_LowResTransparentBuffer);
-                m_UpsampleTransparency.SetTexture(HDShaderIDs._LowResDepthTexture, m_SharedRTManager.GetLowResDepthBuffer());
-                cmd.DrawProcedural(Matrix4x4.identity, m_UpsampleTransparency, 0, MeshTopology.Triangles, 3, 1, null);
-            }
-        }
-
-        void ApplyDebugDisplaySettings(HDCamera hdCamera, CommandBuffer cmd)
-        {
-            // See ShaderPassForward.hlsl: for forward shaders, if DEBUG_DISPLAY is enabled and no DebugLightingMode or DebugMipMapMod
-            // modes have been set, lighting is automatically skipped (To avoid some crashed due to lighting RT not set on console).
-            // However debug mode like colorPickerModes and false color don't need DEBUG_DISPLAY and must work with the lighting.
-            // So we will enabled DEBUG_DISPLAY independently
-
-            bool debugDisplayEnabledOrSceneLightingDisabled = m_CurrentDebugDisplaySettings.IsDebugDisplayEnabled() || CoreUtils.IsSceneLightingDisabled(hdCamera.camera);
-            // Enable globally the keyword DEBUG_DISPLAY on shader that support it with multi-compile
-            CoreUtils.SetKeyword(cmd, "DEBUG_DISPLAY", debugDisplayEnabledOrSceneLightingDisabled);
-
-            if (debugDisplayEnabledOrSceneLightingDisabled ||
-                m_CurrentDebugDisplaySettings.data.colorPickerDebugSettings.colorPickerMode != ColorPickerDebugMode.None)
-            {
-                // This is for texture streaming
-                m_CurrentDebugDisplaySettings.UpdateMaterials();
-
-                var lightingDebugSettings = m_CurrentDebugDisplaySettings.data.lightingDebugSettings;
-                var materialDebugSettings = m_CurrentDebugDisplaySettings.data.materialDebugSettings;
-                var debugAlbedo = new Vector4(lightingDebugSettings.overrideAlbedo ? 1.0f : 0.0f, lightingDebugSettings.overrideAlbedoValue.r, lightingDebugSettings.overrideAlbedoValue.g, lightingDebugSettings.overrideAlbedoValue.b);
-                var debugSmoothness = new Vector4(lightingDebugSettings.overrideSmoothness ? 1.0f : 0.0f, lightingDebugSettings.overrideSmoothnessValue, 0.0f, 0.0f);
-                var debugNormal = new Vector4(lightingDebugSettings.overrideNormal ? 1.0f : 0.0f, 0.0f, 0.0f, 0.0f);
-                var debugAmbientOcclusion = new Vector4(lightingDebugSettings.overrideAmbientOcclusion ? 1.0f : 0.0f, lightingDebugSettings.overrideAmbientOcclusionValue, 0.0f, 0.0f);
-                var debugSpecularColor = new Vector4(lightingDebugSettings.overrideSpecularColor ? 1.0f : 0.0f, lightingDebugSettings.overrideSpecularColorValue.r, lightingDebugSettings.overrideSpecularColorValue.g, lightingDebugSettings.overrideSpecularColorValue.b);
-                var debugEmissiveColor = new Vector4(lightingDebugSettings.overrideEmissiveColor ? 1.0f : 0.0f, lightingDebugSettings.overrideEmissiveColorValue.r, lightingDebugSettings.overrideEmissiveColorValue.g, lightingDebugSettings.overrideEmissiveColorValue.b);
-                var debugTrueMetalColor = new Vector4(materialDebugSettings.materialValidateTrueMetal ? 1.0f : 0.0f, materialDebugSettings.materialValidateTrueMetalColor.r, materialDebugSettings.materialValidateTrueMetalColor.g, materialDebugSettings.materialValidateTrueMetalColor.b);
-
-                DebugLightingMode debugLightingMode = m_CurrentDebugDisplaySettings.GetDebugLightingMode();
-                if (CoreUtils.IsSceneLightingDisabled(hdCamera.camera))
-                {
-                    debugLightingMode = DebugLightingMode.MatcapView;
-                }
-
-                cmd.SetGlobalFloatArray(HDShaderIDs._DebugViewMaterial, m_CurrentDebugDisplaySettings.GetDebugMaterialIndexes());
-                cmd.SetGlobalInt(HDShaderIDs._DebugLightingMode, (int)debugLightingMode);
-                cmd.SetGlobalInt(HDShaderIDs._DebugShadowMapMode, (int)m_CurrentDebugDisplaySettings.GetDebugShadowMapMode());
-                cmd.SetGlobalInt(HDShaderIDs._DebugMipMapMode, (int)m_CurrentDebugDisplaySettings.GetDebugMipMapMode());
-                cmd.SetGlobalInt(HDShaderIDs._DebugMipMapModeTerrainTexture, (int)m_CurrentDebugDisplaySettings.GetDebugMipMapModeTerrainTexture());
-                cmd.SetGlobalInt(HDShaderIDs._ColorPickerMode, (int)m_CurrentDebugDisplaySettings.GetDebugColorPickerMode());
-                cmd.SetGlobalInt(HDShaderIDs._DebugFullScreenMode, (int)m_CurrentDebugDisplaySettings.data.fullScreenDebugMode);
-
-#if UNITY_EDITOR
-                cmd.SetGlobalInt(HDShaderIDs._MatcapMixAlbedo, HDRenderPipelinePreferences.matcapViewMixAlbedo ? 1 : 0);
-                cmd.SetGlobalFloat(HDShaderIDs._MatcapViewScale, HDRenderPipelinePreferences.matcapViewScale);
-#else
-                cmd.SetGlobalInt(HDShaderIDs._MatcapMixAlbedo, 0);
-                cmd.SetGlobalFloat(HDShaderIDs._MatcapViewScale, 1.0f);
-#endif
-                cmd.SetGlobalVector(HDShaderIDs._DebugLightingAlbedo, debugAlbedo);
-                cmd.SetGlobalVector(HDShaderIDs._DebugLightingSmoothness, debugSmoothness);
-                cmd.SetGlobalVector(HDShaderIDs._DebugLightingNormal, debugNormal);
-                cmd.SetGlobalVector(HDShaderIDs._DebugLightingAmbientOcclusion, debugAmbientOcclusion);
-                cmd.SetGlobalVector(HDShaderIDs._DebugLightingSpecularColor, debugSpecularColor);
-                cmd.SetGlobalVector(HDShaderIDs._DebugLightingEmissiveColor, debugEmissiveColor);
-                cmd.SetGlobalColor(HDShaderIDs._DebugLightingMaterialValidateHighColor, materialDebugSettings.materialValidateHighColor);
-                cmd.SetGlobalColor(HDShaderIDs._DebugLightingMaterialValidateLowColor, materialDebugSettings.materialValidateLowColor);
-                cmd.SetGlobalColor(HDShaderIDs._DebugLightingMaterialValidatePureMetalColor, debugTrueMetalColor);
-
-                cmd.SetGlobalVector(HDShaderIDs._MousePixelCoord, HDUtils.GetMouseCoordinates(hdCamera));
-                cmd.SetGlobalVector(HDShaderIDs._MouseClickPixelCoord, HDUtils.GetMouseClickCoordinates(hdCamera));
-                cmd.SetGlobalTexture(HDShaderIDs._DebugFont, defaultResources.textures.debugFontTex);
-                cmd.SetGlobalTexture(HDShaderIDs._DebugMatCapTexture, defaultResources.textures.matcapTex);
-
-                // The DebugNeedsExposure test allows us to set a neutral value if exposure is not needed. This way we don't need to make various tests inside shaders but only in this function.
-                cmd.SetGlobalFloat(HDShaderIDs._DebugExposure, m_CurrentDebugDisplaySettings.DebugNeedsExposure() ? lightingDebugSettings.debugExposure : 0.0f);
-            }
-        }
-
-        static bool NeedColorPickerDebug(DebugDisplaySettings debugSettings)
-        {
-            return debugSettings.data.colorPickerDebugSettings.colorPickerMode != ColorPickerDebugMode.None
-                || debugSettings.data.falseColorDebugSettings.falseColor
-                || debugSettings.data.lightingDebugSettings.debugLightingMode == DebugLightingMode.LuminanceMeter;
-        }
-
-        void PushColorPickerDebugTexture(CommandBuffer cmd, HDCamera hdCamera, RTHandle textureID)
-        {
-            if (NeedColorPickerDebug(m_CurrentDebugDisplaySettings))
-            {
-                using (new ProfilingSample(cmd, "Push To Color Picker"))
-                {
-                    HDUtils.BlitCameraTexture(cmd, textureID, m_DebugColorPickerBuffer);
-                }
-            }
-        }
-
-        bool NeedsFullScreenDebugMode()
-        {
-            bool fullScreenDebugEnabled = m_CurrentDebugDisplaySettings.data.fullScreenDebugMode != FullScreenDebugMode.None;
-            bool lightingDebugEnabled = m_CurrentDebugDisplaySettings.data.lightingDebugSettings.shadowDebugMode == ShadowMapDebugMode.SingleShadow;
-
-            return fullScreenDebugEnabled || lightingDebugEnabled;
-        }
-
-        void PushFullScreenLightingDebugTexture(HDCamera hdCamera, CommandBuffer cmd, RTHandle textureID)
-        {
-            // In practice, this is only useful for the SingleShadow debug view.
-            // TODO: See how we can make this nicer than a specific functions just for one case.
-            if (NeedsFullScreenDebugMode() && m_FullScreenDebugPushed == false)
-            {
-                m_FullScreenDebugPushed = true;
-                HDUtils.BlitCameraTexture(cmd, textureID, m_DebugFullScreenTempBuffer);
-            }
-        }
-
-        internal void PushFullScreenDebugTexture(HDCamera hdCamera, CommandBuffer cmd, RTHandle textureID, FullScreenDebugMode debugMode)
-        {
-            if (debugMode == m_CurrentDebugDisplaySettings.data.fullScreenDebugMode)
-            {
-                m_FullScreenDebugPushed = true; // We need this flag because otherwise if no full screen debug is pushed (like for example if the corresponding pass is disabled), when we render the result in RenderDebug m_DebugFullScreenTempBuffer will contain potential garbage
-                HDUtils.BlitCameraTexture(cmd, textureID, m_DebugFullScreenTempBuffer);
-            }
-        }
-
-        void PushFullScreenDebugTextureMip(HDCamera hdCamera, CommandBuffer cmd, RTHandle texture, int lodCount, Vector4 scaleBias, FullScreenDebugMode debugMode)
-        {
-            if (debugMode == m_CurrentDebugDisplaySettings.data.fullScreenDebugMode)
-            {
-                var mipIndex = Mathf.FloorToInt(m_CurrentDebugDisplaySettings.data.fullscreenDebugMip * (lodCount));
-
-                m_FullScreenDebugPushed = true; // We need this flag because otherwise if no full screen debug is pushed (like for example if the corresponding pass is disabled), when we render the result in RenderDebug m_DebugFullScreenTempBuffer will contain potential garbage
-                HDUtils.BlitCameraTexture(cmd, texture, m_DebugFullScreenTempBuffer, scaleBias, mipIndex);
-            }
-        }
-
-        struct DebugParameters
-        {
-            public DebugDisplaySettings debugDisplaySettings;
-            public HDCamera hdCamera;
-
-            // Full screen debug
-            public bool             resolveFullScreenDebug;
-            public Material         debugFullScreenMaterial;
-            public int              depthPyramidMip;
-            public ComputeBuffer    depthPyramidOffsets;
-
-            // Sky
-            public Texture skyReflectionTexture;
-            public Material debugLatlongMaterial;
-
-            public bool rayTracingSupported;
-            public RayCountManager rayCountManager;
-
-            // Lighting
-            public LightLoopDebugOverlayParameters lightingOverlayParameters;
-
-            // Color picker
-            public bool     colorPickerEnabled;
-            public Material colorPickerMaterial;
-        }
-
-        DebugParameters PrepareDebugParameters(HDCamera hdCamera, HDUtils.PackedMipChainInfo depthMipInfo)
-        {
-            var parameters = new DebugParameters();
-
-            parameters.debugDisplaySettings = m_CurrentDebugDisplaySettings;
-            parameters.hdCamera = hdCamera;
-
-            parameters.resolveFullScreenDebug = NeedsFullScreenDebugMode() && m_FullScreenDebugPushed;
-            parameters.debugFullScreenMaterial = m_DebugFullScreen;
-            parameters.depthPyramidMip = (int)(parameters.debugDisplaySettings.data.fullscreenDebugMip * depthMipInfo.mipLevelCount);
-            parameters.depthPyramidOffsets = depthMipInfo.GetOffsetBufferData(m_DepthPyramidMipLevelOffsetsBuffer);
-
-            parameters.skyReflectionTexture = m_SkyManager.GetSkyReflection(hdCamera);
-            parameters.debugLatlongMaterial = m_DebugDisplayLatlong;
-            parameters.lightingOverlayParameters = PrepareLightLoopDebugOverlayParameters();
-
-            parameters.rayTracingSupported = hdCamera.frameSettings.IsEnabled(FrameSettingsField.RayTracing);
-            parameters.rayCountManager = m_RayCountManager;
-
-            parameters.colorPickerEnabled = NeedColorPickerDebug(parameters.debugDisplaySettings);
-            parameters.colorPickerMaterial = m_DebugColorPicker;
-
-            return parameters;
-        }
-
-        static void ResolveFullScreenDebug( in DebugParameters      parameters,
-                                            MaterialPropertyBlock   mpb,
-                                            RTHandle                inputFullScreenDebug,
-                                            RTHandle                inputDepthPyramid,
-                                            RTHandle                output,
-                                            CommandBuffer           cmd)
-        {
-            mpb.SetTexture(HDShaderIDs._DebugFullScreenTexture, inputFullScreenDebug);
-            mpb.SetTexture(HDShaderIDs._CameraDepthTexture, inputDepthPyramid);
-            mpb.SetFloat(HDShaderIDs._FullScreenDebugMode, (float)parameters.debugDisplaySettings.data.fullScreenDebugMode);
-            mpb.SetInt(HDShaderIDs._DebugDepthPyramidMip, parameters.depthPyramidMip);
-            mpb.SetBuffer(HDShaderIDs._DebugDepthPyramidOffsets, parameters.depthPyramidOffsets);
-            mpb.SetInt(HDShaderIDs._DebugContactShadowLightIndex, parameters.debugDisplaySettings.data.fullScreenContactShadowLightIndex);
-
-            HDUtils.DrawFullScreen(cmd, parameters.debugFullScreenMaterial, output, mpb, 0);
-        }
-
-        static void ResolveColorPickerDebug(in DebugParameters  parameters,
-                                            RTHandle            debugColorPickerBuffer,
-                                            RTHandle            output,
-                                            CommandBuffer       cmd)
-        {
-            ColorPickerDebugSettings colorPickerDebugSettings = parameters.debugDisplaySettings.data.colorPickerDebugSettings;
-            FalseColorDebugSettings falseColorDebugSettings = parameters.debugDisplaySettings.data.falseColorDebugSettings;
-            var falseColorThresholds = new Vector4(falseColorDebugSettings.colorThreshold0, falseColorDebugSettings.colorThreshold1, falseColorDebugSettings.colorThreshold2, falseColorDebugSettings.colorThreshold3);
-
-            // Here we have three cases:
-            // - Material debug is enabled, this is the buffer we display
-            // - Otherwise we display the HDR buffer before postprocess and distortion
-            // - If fullscreen debug is enabled we always use it
-            parameters.colorPickerMaterial.SetTexture(HDShaderIDs._DebugColorPickerTexture, debugColorPickerBuffer);
-            parameters.colorPickerMaterial.SetColor(HDShaderIDs._ColorPickerFontColor, colorPickerDebugSettings.fontColor);
-            parameters.colorPickerMaterial.SetInt(HDShaderIDs._FalseColorEnabled, falseColorDebugSettings.falseColor ? 1 : 0);
-            parameters.colorPickerMaterial.SetVector(HDShaderIDs._FalseColorThresholds, falseColorThresholds);
-            // The material display debug perform sRGBToLinear conversion as the final blit currently hardcodes a linearToSrgb conversion. As when we read with color picker this is not done,
-            // we perform it inside the color picker shader. But we shouldn't do it for HDR buffer.
-            parameters.colorPickerMaterial.SetFloat(HDShaderIDs._ApplyLinearToSRGB, parameters.debugDisplaySettings.IsDebugMaterialDisplayEnabled() ? 1.0f : 0.0f);
-
-            HDUtils.DrawFullScreen(cmd, parameters.colorPickerMaterial, output);
-        }
-
-        static void RenderSkyReflectionOverlay(in DebugParameters debugParameters, CommandBuffer cmd, MaterialPropertyBlock mpb, ref float x, ref float y, float overlaySize)
-        {
-            var lightingDebug = debugParameters.debugDisplaySettings.data.lightingDebugSettings;
-            if (lightingDebug.displaySkyReflection)
-            {
-                mpb.SetTexture(HDShaderIDs._InputCubemap, debugParameters.skyReflectionTexture);
-                mpb.SetFloat(HDShaderIDs._Mipmap, lightingDebug.skyReflectionMipmap);
-                mpb.SetFloat(HDShaderIDs._DebugExposure, lightingDebug.debugExposure);
-                cmd.SetViewport(new Rect(x, y, overlaySize, overlaySize));
-                cmd.DrawProcedural(Matrix4x4.identity, debugParameters.debugLatlongMaterial, 0, MeshTopology.Triangles, 3, 1, mpb);
-                HDUtils.NextOverlayCoord(ref x, ref y, overlaySize, overlaySize, debugParameters.hdCamera);
-            }
-        }
-
-        static void RenderRayCountOverlay(in DebugParameters debugParameters, CommandBuffer cmd, ref float x, ref float y, float overlaySize)
-        {
-            if (debugParameters.rayTracingSupported)
-                debugParameters.rayCountManager.EvaluateRayCount(cmd, debugParameters.hdCamera);
-        }
-
-        void RenderDebug(HDCamera hdCamera, CommandBuffer cmd, CullingResults cullResults)
-        {
-            // We don't want any overlay for these kind of rendering
-            if (hdCamera.camera.cameraType == CameraType.Reflection || hdCamera.camera.cameraType == CameraType.Preview)
-                return;
-
-            // Render Debug are only available in dev builds and we always render them in the same RT
-            CoreUtils.SetRenderTarget(cmd, m_IntermediateAfterPostProcessBuffer, m_SharedRTManager.GetDepthStencilBuffer());
-
-            var debugParams = PrepareDebugParameters(hdCamera, m_SharedRTManager.GetDepthBufferMipChainInfo());
-
-            using (new ProfilingSample(cmd, "Debug", CustomSamplerId.RenderDebug.GetSampler()))
-            {
-                // First render full screen debug texture
-                if (debugParams.resolveFullScreenDebug)
-                {
-                    m_FullScreenDebugPushed = false;
-                    ResolveFullScreenDebug(debugParams, m_DebugFullScreenPropertyBlock, m_DebugFullScreenTempBuffer, m_SharedRTManager.GetDepthTexture(), m_IntermediateAfterPostProcessBuffer, cmd);
-                    PushColorPickerDebugTexture(cmd, hdCamera, m_IntermediateAfterPostProcessBuffer);
-                }
-
-                // First resolve color picker
-                if (debugParams.colorPickerEnabled)
-                    ResolveColorPickerDebug(debugParams, m_DebugColorPickerBuffer, m_IntermediateAfterPostProcessBuffer, cmd);
-
-                // Light volumes
-                var lightingDebug = debugParams.debugDisplaySettings.data.lightingDebugSettings;
-                if (lightingDebug.displayLightVolumes)
-                {
-                    s_lightVolumes.RenderLightVolumes(cmd, hdCamera, cullResults, lightingDebug, m_IntermediateAfterPostProcessBuffer);
-                }
-
-                // Then overlays
-                HDUtils.ResetOverlay();
-                float x = 0.0f;
-                float overlayRatio = debugParams.debugDisplaySettings.data.debugOverlayRatio;
-                float overlaySize = Math.Min(debugParams.hdCamera.actualHeight, debugParams.hdCamera.actualWidth) * overlayRatio;
-                float y = debugParams.hdCamera.actualHeight - overlaySize;
-
-                RenderSkyReflectionOverlay(debugParams, cmd, m_SharedPropertyBlock, ref x, ref y, overlaySize);
-                RenderRayCountOverlay(debugParams, cmd, ref x, ref y, overlaySize);
-                RenderLightLoopDebugOverlay(debugParams, cmd, ref x, ref y, overlaySize, m_SharedRTManager.GetDepthTexture());
-
-                HDShadowManager.ShadowDebugAtlasTextures atlases = debugParams.lightingOverlayParameters.shadowManager.GetDebugAtlasTextures();
-                RenderShadowsDebugOverlay(debugParams, atlases, cmd, ref x, ref y, overlaySize, m_SharedPropertyBlock);
-
-                DecalSystem.instance.RenderDebugOverlay(debugParams.hdCamera, cmd, debugParams.debugDisplaySettings, ref x, ref y, overlaySize, debugParams.hdCamera.actualWidth);
-            }
-        }
-
-        void ClearBuffers(HDCamera hdCamera, CommandBuffer cmd)
-        {
-            bool msaa = hdCamera.frameSettings.IsEnabled(FrameSettingsField.MSAA);
-
-            using (new ProfilingSample(cmd, "ClearBuffers", CustomSamplerId.ClearBuffers.GetSampler()))
-            {
-                // We clear only the depth buffer, no need to clear the various color buffer as we overwrite them.
-                // Clear depth/stencil and init buffers
-                using (new ProfilingSample(cmd, "Clear Depth/Stencil", CustomSamplerId.ClearDepthStencil.GetSampler()))
-                {
-                    if (hdCamera.clearDepth)
-                    {
-                        CoreUtils.SetRenderTarget(cmd, msaa ? m_CameraColorMSAABuffer : m_CameraColorBuffer, m_SharedRTManager.GetDepthStencilBuffer(msaa), ClearFlag.Depth);
-                        if (hdCamera.frameSettings.IsEnabled(FrameSettingsField.MSAA))
-                        {
-                            CoreUtils.SetRenderTarget(cmd, m_SharedRTManager.GetDepthTexture(true), m_SharedRTManager.GetDepthStencilBuffer(true), ClearFlag.Color, Color.black);
-                        }
-                    }
-                    m_IsDepthBufferCopyValid = false;
-                }
-
-                // Clear the HDR target
-                using (new ProfilingSample(cmd, "Clear HDR target", CustomSamplerId.ClearHDRTarget.GetSampler()))
-                {
-                    if (hdCamera.clearColorMode == HDAdditionalCameraData.ClearColorMode.Color ||
-                        // If the luxmeter is enabled, the sky isn't rendered so we clear the background color
-                        m_CurrentDebugDisplaySettings.data.lightingDebugSettings.debugLightingMode == DebugLightingMode.LuxMeter ||
-                        // If the matcap view is enabled, the sky isn't updated so we clear the background color
-                        m_CurrentDebugDisplaySettings.IsMatcapViewEnabled(hdCamera) ||
-                        // If we want the sky but the sky don't exist, still clear with background color
-                        (hdCamera.clearColorMode == HDAdditionalCameraData.ClearColorMode.Sky && !m_SkyManager.IsVisualSkyValid(hdCamera)) ||
-                        // Special handling for Preview we force to clear with background color (i.e black)
-                        // Note that the sky use in this case is the last one setup. If there is no scene or game, there is no sky use as reflection in the preview
-                        HDUtils.IsRegularPreviewCamera(hdCamera.camera)
-                        )
-                    {
-                        CoreUtils.SetRenderTarget(cmd, msaa ? m_CameraColorMSAABuffer : m_CameraColorBuffer, m_SharedRTManager.GetDepthStencilBuffer(msaa), ClearFlag.Color, GetColorBufferClearColor(hdCamera));
-                    }
-                }
-
-                if (hdCamera.frameSettings.IsEnabled(FrameSettingsField.SubsurfaceScattering))
-                {
-                    using (new ProfilingSample(cmd, "Clear SSS Lighting Buffer", CustomSamplerId.ClearSssLightingBuffer.GetSampler()))
-                    {
-                        CoreUtils.SetRenderTarget(cmd, msaa ? m_CameraSssDiffuseLightingMSAABuffer : m_CameraSssDiffuseLightingBuffer, ClearFlag.Color, Color.clear);
-                    }
-                }
-
-                if (hdCamera.frameSettings.IsEnabled(FrameSettingsField.SSR))
-                {
-                    using (new ProfilingSample(cmd, "Clear SSR Buffers", CustomSamplerId.ClearSsrBuffers.GetSampler()))
-                    {
-                        // In practice, these textures are sparse (mostly black). Therefore, clearing them is fast (due to CMASK),
-                        // and much faster than fully overwriting them from within SSR shaders.
-                        // CoreUtils.SetRenderTarget(cmd, hdCamera, m_SsrDebugTexture,    ClearFlag.Color, Color.clear);
-                        CoreUtils.SetRenderTarget(cmd, m_SsrHitPointTexture, ClearFlag.Color, Color.clear);
-                        CoreUtils.SetRenderTarget(cmd, m_SsrLightingTexture, ClearFlag.Color, Color.clear);
-                    }
-                }
-
-                // We don't need to clear the GBuffers as scene is rewrite and we are suppose to only access valid data (invalid data are tagged with stencil as StencilLightingUsage.NoLighting),
-                // This is to save some performance
-                if (hdCamera.frameSettings.litShaderMode == LitShaderMode.Deferred)
-                {
-                    using (new ProfilingSample(cmd, "Clear GBuffer", CustomSamplerId.ClearGBuffer.GetSampler()))
-                    {
-                        // We still clear in case of debug mode or on demand
-                        //if (m_CurrentDebugDisplaySettings.IsDebugDisplayEnabled() || hdCamera.frameSettings.IsEnabled(FrameSettingsField.ClearGBuffers))
-                        {
-                            CoreUtils.SetRenderTarget(cmd, m_GbufferManager.GetBuffersRTI(), m_SharedRTManager.GetDepthStencilBuffer(), ClearFlag.Color, Color.clear);
-                        }
-
-                        // If we are in deferred mode and the ssr is enabled, we need to make sure that the second gbuffer is cleared given that we are using that information for
-                        // clear coat selection
-                        if (hdCamera.frameSettings.IsEnabled(FrameSettingsField.SSR))
-                        {
-                            CoreUtils.SetRenderTarget(cmd, m_GbufferManager.GetBuffer(2), m_SharedRTManager.GetDepthStencilBuffer(), ClearFlag.Color, Color.clear);
-                        }
-                    }
-                }
-            }
-        }
-
-        void RenderPostProcess(CullingResults cullResults, HDCamera hdCamera, RenderTargetIdentifier finalRT, ScriptableRenderContext renderContext, CommandBuffer cmd)
-        {
-            // Y-Flip needs to happen during the post process pass only if it's the final pass and is the regular game view
-            // SceneView flip is handled by the editor internal code and GameView rendering into render textures should not be flipped in order to respect Unity texture coordinates convention
-            bool flipInPostProcesses = HDUtils.PostProcessIsFinalPass() && (hdCamera.flipYMode == HDAdditionalCameraData.FlipYMode.ForceFlipY || hdCamera.isMainGameView);
-            RenderTargetIdentifier destination = HDUtils.PostProcessIsFinalPass() ? finalRT : m_IntermediateAfterPostProcessBuffer;
-
-            // We render AfterPostProcess objects first into a separate buffer that will be composited in the final post process pass
-            RenderAfterPostProcess(cullResults, hdCamera, renderContext, cmd);
-
-            // Set the depth buffer to the main one to avoid missing out on transparent depth for post process.
-            cmd.SetGlobalTexture(HDShaderIDs._CameraDepthTexture, m_SharedRTManager.GetDepthStencilBuffer());
-
-            // Post-processes output straight to the backbuffer
-            m_PostProcessSystem.Render(
-                cmd: cmd,
-                camera: hdCamera,
-                blueNoise: m_BlueNoise,
-                colorBuffer: m_CameraColorBuffer,
-                afterPostProcessTexture: GetAfterPostProcessOffScreenBuffer(),
-                lightingBuffer: null,
-                finalRT: destination,
-                depthBuffer: m_SharedRTManager.GetDepthStencilBuffer(),
-                flipY: flipInPostProcesses
-            );
-        }
-
-
-        RTHandle GetAfterPostProcessOffScreenBuffer()
-        {
-            if (currentPlatformRenderPipelineSettings.supportedLitShaderMode == RenderPipelineSettings.SupportedLitShaderMode.ForwardOnly)
-                return GetSSSBuffer();
-            else
-                return m_GbufferManager.GetBuffer(0);
-        }
-
-
-        void RenderAfterPostProcess(CullingResults cullResults, HDCamera hdCamera, ScriptableRenderContext renderContext, CommandBuffer cmd)
-        {
-            if (!hdCamera.frameSettings.IsEnabled(FrameSettingsField.AfterPostprocess))
-                return;
-
-            using (new ProfilingSample(cmd, "After Post-process", CustomSamplerId.AfterPostProcessing.GetSampler()))
-            {
-                // Note about AfterPostProcess and TAA:
-                // When TAA is enabled rendering is jittered and then resolved during the post processing pass.
-                // It means that any rendering done after post processing need to disable jittering. This is what we do with hdCamera.UpdateViewConstants(false);
-                // The issue is that the only available depth buffer is jittered so pixels would wobble around depth tested edges.
-                // In order to avoid that we decide that objects rendered after Post processes while TAA is active will not benefit from the depth buffer so we disable it.
-                bool taaEnabled = hdCamera.IsTAAEnabled();
-                hdCamera.UpdateAllViewConstants(false);
-                hdCamera.SetupGlobalParams(cmd, m_Time, m_LastTime, m_FrameCount);
-
-                // Here we share GBuffer albedo buffer since it's not needed anymore
-                // Note: We bind the depth only if the ZTest for After Post Process is enabled. It is disabled by
-                // default so we're consistent in the behavior: no ZTest for After Post Process materials).
-                if (taaEnabled || !hdCamera.frameSettings.IsEnabled(FrameSettingsField.ZTestAfterPostProcessTAA))
-                    CoreUtils.SetRenderTarget(cmd, GetAfterPostProcessOffScreenBuffer(), clearFlag: ClearFlag.Color, clearColor: Color.black);
-                else
-                    CoreUtils.SetRenderTarget(cmd, GetAfterPostProcessOffScreenBuffer(), m_SharedRTManager.GetDepthStencilBuffer(), clearFlag: ClearFlag.Color, clearColor: Color.black);
-
-                cmd.SetGlobalInt(HDShaderIDs._OffScreenRendering, 1);
-                var opaqueRendererList = RendererList.Create(CreateOpaqueRendererListDesc(cullResults, hdCamera.camera, HDShaderPassNames.s_ForwardOnlyName, renderQueueRange: HDRenderQueue.k_RenderQueue_AfterPostProcessOpaque));
-                DrawOpaqueRendererList(renderContext, cmd, hdCamera.frameSettings, opaqueRendererList);
-                // Setup off-screen transparency here
-                var transparentRendererList = RendererList.Create(CreateTransparentRendererListDesc(cullResults, hdCamera.camera, HDShaderPassNames.s_ForwardOnlyName, renderQueueRange: HDRenderQueue.k_RenderQueue_AfterPostProcessTransparent));
-                DrawTransparentRendererList(renderContext, cmd, hdCamera.frameSettings, transparentRendererList);
-                cmd.SetGlobalInt(HDShaderIDs._OffScreenRendering, 0);
-            }
-        }
-
-        void SendGraphicsBuffers(CommandBuffer cmd, HDCamera hdCamera)
-        {
-            bool needNormalBuffer = false;
-            Texture normalBuffer = null;
-            bool needDepthBuffer = false;
-            Texture depthBuffer = null;
-
-            // Figure out which client systems need which buffers
-            // Only VFX systems for now
-            VFXCameraBufferTypes neededVFXBuffers = VFXManager.IsCameraBufferNeeded(hdCamera.camera);
-            needNormalBuffer |= (neededVFXBuffers & VFXCameraBufferTypes.Normal) != 0;
-            needDepthBuffer |= (neededVFXBuffers & VFXCameraBufferTypes.Depth) != 0;
-            if (hdCamera.frameSettings.IsEnabled(FrameSettingsField.RayTracing) && GetRayTracingState())
-            {
-                needNormalBuffer = true;
-                needDepthBuffer = true;
-            }
-
-            // Here if needed for this particular camera, we allocate history buffers.
-            // Only one is needed here because the main buffer used for rendering is separate.
-            // Ideally, we should double buffer the main rendering buffer but since we don't know in advance if history is going to be needed, it would be a big waste of memory.
-            if (needNormalBuffer)
-            {
-                RTHandle mainNormalBuffer = m_SharedRTManager.GetNormalBuffer();
-                RTHandle Allocator(string id, int frameIndex, RTHandleSystem rtHandleSystem)
-                {
-                    return rtHandleSystem.Alloc(Vector2.one, TextureXR.slices, colorFormat: mainNormalBuffer.rt.graphicsFormat, dimension: TextureXR.dimension, enableRandomWrite: mainNormalBuffer.rt.enableRandomWrite, name: $"Normal History Buffer"
-                    );
-                }
-
-                normalBuffer = hdCamera.GetCurrentFrameRT((int)HDCameraFrameHistoryType.Normal) ?? hdCamera.AllocHistoryFrameRT((int)HDCameraFrameHistoryType.Normal, Allocator, 1);
-
-                for (int i = 0; i < hdCamera.viewCount; i++)
-                    cmd.CopyTexture(mainNormalBuffer, i, 0, 0, 0, hdCamera.actualWidth, hdCamera.actualHeight, normalBuffer, i, 0, 0, 0);
-            }
-
-            if (needDepthBuffer)
-            {
-                RTHandle mainDepthBuffer = m_SharedRTManager.GetDepthTexture();
-                RTHandle Allocator(string id, int frameIndex, RTHandleSystem rtHandleSystem)
-                {
-                    return rtHandleSystem.Alloc(Vector2.one, TextureXR.slices, colorFormat: mainDepthBuffer.rt.graphicsFormat, dimension: TextureXR.dimension, enableRandomWrite: mainDepthBuffer.rt.enableRandomWrite, name: $"Depth History Buffer"
-                    );
-                }
-
-                depthBuffer = hdCamera.GetCurrentFrameRT((int)HDCameraFrameHistoryType.Depth) ?? hdCamera.AllocHistoryFrameRT((int)HDCameraFrameHistoryType.Depth, Allocator, 1);
-
-                for (int i = 0; i < hdCamera.viewCount; i++)
-                    cmd.CopyTexture(mainDepthBuffer, i, 0, 0, 0, hdCamera.actualWidth, hdCamera.actualHeight, depthBuffer, i, 0, 0, 0);
-            }
-
-            // Send buffers to client.
-            // For now, only VFX systems
-            if ((neededVFXBuffers & VFXCameraBufferTypes.Depth) != 0)
-            {
-                VFXManager.SetCameraBuffer(hdCamera.camera, VFXCameraBufferTypes.Depth, depthBuffer, 0, 0, hdCamera.actualWidth, hdCamera.actualHeight);
-            }
-
-            if ((neededVFXBuffers & VFXCameraBufferTypes.Normal) != 0)
-            {
-                VFXManager.SetCameraBuffer(hdCamera.camera, VFXCameraBufferTypes.Normal, normalBuffer, 0, 0, hdCamera.actualWidth, hdCamera.actualHeight);
-            }
-
-            if ((neededVFXBuffers & VFXCameraBufferTypes.Color) != 0)
-            {
-                var colorBuffer = hdCamera.GetCurrentFrameRT((int)HDCameraFrameHistoryType.ColorBufferMipChain);
-                VFXManager.SetCameraBuffer(hdCamera.camera, VFXCameraBufferTypes.Color, colorBuffer, 0, 0, hdCamera.actualWidth, hdCamera.actualHeight);
-            }
-        }
-    }
-}
-=======
-using System.Collections.Generic;
-using UnityEngine.VFX;
-using System;
-using System.Diagnostics;
-using System.Linq;
-using UnityEngine.Experimental.GlobalIllumination;
-using UnityEngine.Experimental.Rendering;
-using UnityEngine.Experimental.Rendering.RenderGraphModule;
-using Utilities;
-
-namespace UnityEngine.Rendering.HighDefinition
-{
-    public partial class HDRenderPipeline : RenderPipeline
-    {
-        #region Default Settings
-        internal static HDRenderPipelineAsset defaultAsset
-            => GraphicsSettings.renderPipelineAsset is HDRenderPipelineAsset hdrpAsset ? hdrpAsset : null;
-
-        internal static HDRenderPipelineAsset currentAsset
-            => GraphicsSettings.currentRenderPipeline is HDRenderPipelineAsset hdrpAsset ? hdrpAsset : null;
-
-        private static Volume s_DefaultVolume = null;
-        static VolumeProfile defaultVolumeProfile
-            => defaultAsset?.defaultVolumeProfile;
-
-        static HDRenderPipeline()
-        {
-#if UNITY_EDITOR
-            UnityEditor.AssemblyReloadEvents.beforeAssemblyReload += () =>
-            {
-                if (s_DefaultVolume != null && !s_DefaultVolume.Equals(null))
-                {
-                    CoreUtils.Destroy(s_DefaultVolume.gameObject);
-                    s_DefaultVolume = null;
-                }
-            };
-#endif
-        }
-
-        static Volume GetOrCreateDefaultVolume()
-        {
-            if (s_DefaultVolume == null || s_DefaultVolume.Equals(null))
-            {
-                var go = new GameObject("Default Volume") { hideFlags = HideFlags.HideAndDontSave };
-                s_DefaultVolume = go.AddComponent<Volume>();
-                s_DefaultVolume.isGlobal = true;
-                s_DefaultVolume.priority = float.MinValue;
-                s_DefaultVolume.sharedProfile = defaultVolumeProfile;
-            }
-            if (
-                // In case the asset was deleted or the reference removed
-                s_DefaultVolume.sharedProfile == null || s_DefaultVolume.sharedProfile.Equals(null)
-#if UNITY_EDITOR
-
-                // In case the serialization recreated an empty volume sharedProfile
-
-                || !UnityEditor.AssetDatabase.Contains(s_DefaultVolume.sharedProfile)
-#endif
-            )
-                s_DefaultVolume.sharedProfile = defaultVolumeProfile;
-
-            return s_DefaultVolume;
-        }
-        #endregion
-
-        public const string k_ShaderTagName = "HDRenderPipeline";
-
-        readonly HDRenderPipelineAsset m_Asset;
-        internal HDRenderPipelineAsset asset { get { return m_Asset; } }
-        readonly HDRenderPipelineAsset m_DefaultAsset;
-        internal RenderPipelineResources defaultResources { get { return m_DefaultAsset.renderPipelineResources; } }
-
-        internal RenderPipelineSettings currentPlatformRenderPipelineSettings { get { return m_Asset.currentPlatformRenderPipelineSettings; } }
-
-        readonly RenderPipelineMaterial m_DeferredMaterial;
-        readonly List<RenderPipelineMaterial> m_MaterialList = new List<RenderPipelineMaterial>();
-
-        readonly GBufferManager m_GbufferManager;
-        readonly DBufferManager m_DbufferManager;
-        readonly SharedRTManager m_SharedRTManager = new SharedRTManager();
-        internal SharedRTManager sharedRTManager { get { return m_SharedRTManager; } }
-
-        readonly PostProcessSystem m_PostProcessSystem;
-        readonly XRSystem m_XRSystem;
-
-        bool m_FrameSettingsHistoryEnabled = false;
-
-        /// <summary>
-        /// This functions allows the user to have an approximation of the number of rays that were traced for a given frame.
-        /// </summary>
-        /// <param name="rayValues">Specifes which ray count value should be returned.</param>
-        /// <returns>The approximated ray count for a frame</returns>
-        public uint GetRaysPerFrame(RayCountValues rayValues) { return m_RayCountManager.GetRaysPerFrame(rayValues); }
-
-        // Renderer Bake configuration can vary depends on if shadow mask is enabled or no
-        PerObjectData m_CurrentRendererConfigurationBakedLighting = HDUtils.k_RendererConfigurationBakedLighting;
-        MaterialPropertyBlock m_CopyDepthPropertyBlock = new MaterialPropertyBlock();
-        Material m_CopyDepth;
-        Material m_DownsampleDepthMaterial;
-        Material m_UpsampleTransparency;
-        GPUCopy m_GPUCopy;
-        MipGenerator m_MipGenerator;
-        BlueNoise m_BlueNoise;
-
-        IBLFilterBSDF[] m_IBLFilterArray = null;
-
-        ComputeShader m_ScreenSpaceReflectionsCS { get { return defaultResources.shaders.screenSpaceReflectionsCS; } }
-        int m_SsrTracingKernel      = -1;
-        int m_SsrReprojectionKernel = -1;
-
-        Material m_ApplyDistortionMaterial;
-
-        Material m_CameraMotionVectorsMaterial;
-        Material m_DecalNormalBufferMaterial;
-
-        // Debug material
-        Material m_DebugViewMaterialGBuffer;
-        Material m_DebugViewMaterialGBufferShadowMask;
-        Material m_currentDebugViewMaterialGBuffer;
-        Material m_DebugDisplayLatlong;
-        Material m_DebugFullScreen;
-        MaterialPropertyBlock m_DebugFullScreenPropertyBlock = new MaterialPropertyBlock();
-        Material m_DebugColorPicker;
-        Material m_ErrorMaterial;
-
-        Material m_Blit;
-        Material m_BlitTexArray;
-        Material m_BlitTexArraySingleSlice;
-        MaterialPropertyBlock m_BlitPropertyBlock = new MaterialPropertyBlock();
-
-
-        RenderTargetIdentifier[] m_MRTCache2 = new RenderTargetIdentifier[2];
-
-        // 'm_CameraColorBuffer' does not contain diffuse lighting of SSS materials until the SSS pass. It is stored within 'm_CameraSssDiffuseLightingBuffer'.
-        RTHandle m_CameraColorBuffer;
-        RTHandle m_OpaqueAtmosphericScatteringBuffer; // Necessary to perform dual-source (polychromatic alpha) blending which is not supported by Unity
-        RTHandle m_CameraSssDiffuseLightingBuffer;
-
-        RTHandle m_ContactShadowBuffer;
-        RTHandle m_ScreenSpaceShadowsBuffer;
-        RTHandle m_DistortionBuffer;
-
-        RTHandle m_LowResTransparentBuffer;
-
-        // TODO: remove me, I am just a temporary debug texture. :-)
-        // RTHandle m_SsrDebugTexture;
-        RTHandle m_SsrHitPointTexture;
-        RTHandle m_SsrLightingTexture;
-        // MSAA Versions of regular textures
-        RTHandle m_CameraColorMSAABuffer;
-        RTHandle m_OpaqueAtmosphericScatteringMSAABuffer;  // Necessary to perform dual-source (polychromatic alpha) blending which is not supported by Unity
-        RTHandle m_CameraSssDiffuseLightingMSAABuffer;
-
-        Lazy<RTHandle> m_CustomPassColorBuffer;
-        Lazy<RTHandle> m_CustomPassDepthBuffer;
-
-        // The current MSAA count
-        MSAASamples m_MSAASamples;
-
-        // The pass "SRPDefaultUnlit" is a fall back to legacy unlit rendering and is required to support unity 2d + unity UI that render in the scene.
-        ShaderTagId[] m_ForwardAndForwardOnlyPassNames = { HDShaderPassNames.s_ForwardOnlyName, HDShaderPassNames.s_ForwardName, HDShaderPassNames.s_SRPDefaultUnlitName };
-        ShaderTagId[] m_ForwardOnlyPassNames = { HDShaderPassNames.s_ForwardOnlyName, HDShaderPassNames.s_SRPDefaultUnlitName };
-
-        ShaderTagId[] m_AllTransparentPassNames = {  HDShaderPassNames.s_TransparentBackfaceName,
-                                                        HDShaderPassNames.s_ForwardOnlyName,
-                                                        HDShaderPassNames.s_ForwardName,
-                                                        HDShaderPassNames.s_SRPDefaultUnlitName };
-
-        ShaderTagId[] m_TransparentNoBackfaceNames = {  HDShaderPassNames.s_ForwardOnlyName,
-                                                        HDShaderPassNames.s_ForwardName,
-                                                        HDShaderPassNames.s_SRPDefaultUnlitName };
-
-
-        ShaderTagId[] m_AllForwardOpaquePassNames = {    HDShaderPassNames.s_ForwardOnlyName,
-                                                            HDShaderPassNames.s_ForwardName,
-                                                            HDShaderPassNames.s_SRPDefaultUnlitName };
-
-        ShaderTagId[] m_DepthOnlyAndDepthForwardOnlyPassNames = { HDShaderPassNames.s_DepthForwardOnlyName, HDShaderPassNames.s_DepthOnlyName };
-        ShaderTagId[] m_DepthForwardOnlyPassNames = { HDShaderPassNames.s_DepthForwardOnlyName };
-        ShaderTagId[] m_DepthOnlyPassNames = { HDShaderPassNames.s_DepthOnlyName };
-        ShaderTagId[] m_TransparentDepthPrepassNames = { HDShaderPassNames.s_TransparentDepthPrepassName };
-        ShaderTagId[] m_TransparentDepthPostpassNames = { HDShaderPassNames.s_TransparentDepthPostpassName };
-        ShaderTagId[] m_ForwardErrorPassNames = { HDShaderPassNames.s_AlwaysName, HDShaderPassNames.s_ForwardBaseName, HDShaderPassNames.s_DeferredName, HDShaderPassNames.s_PrepassBaseName, HDShaderPassNames.s_VertexName, HDShaderPassNames.s_VertexLMRGBMName, HDShaderPassNames.s_VertexLMName };
-        ShaderTagId[] m_DecalsEmissivePassNames = { HDShaderPassNames.s_MeshDecalsForwardEmissiveName, HDShaderPassNames.s_ShaderGraphMeshDecalsForwardEmissiveName };
-        ShaderTagId[] m_SinglePassName = new ShaderTagId[1];
-        ShaderTagId[] m_Decals4RTPassNames = { HDShaderPassNames.s_MeshDecalsMName , HDShaderPassNames.s_MeshDecalsAOName , HDShaderPassNames.s_MeshDecalsMAOName, HDShaderPassNames.s_MeshDecalsSName ,
-                                                HDShaderPassNames.s_MeshDecalsMSName, HDShaderPassNames.s_MeshDecalsAOSName, HDShaderPassNames.s_MeshDecalsMAOSName, HDShaderPassNames.s_ShaderGraphMeshDecalsName4RT};
-        ShaderTagId[] m_Decals3RTPassNames = { HDShaderPassNames.s_MeshDecals3RTName , HDShaderPassNames.s_ShaderGraphMeshDecalsName3RT };
-
-
-        // Stencil usage in HDRenderPipeline.
-        // Currently we use only 2 bits to identify the kind of lighting that is expected from the render pipeline
-        // Usage is define in LightDefinitions.cs
-        [Flags]
-        internal enum StencilBitMask
-        {
-            Clear                           = 0,    // 0x0
-            LightingMask                    = 3,    // 0x7  - 2 bit - Lifetime: GBuffer/Forward - SSSSS
-            // Free slot 4
-            // Note: If required, the usage Decals / DecalsForwardOutputNormalBuffer could be fit at same location as LightingMask as they have a non overlapped lifetime
-            Decals                          = 8,    // 0x8  - 1 bit - Lifetime: DBuffer - Patch normal buffer   (This bit is cleared to 0 after Patch normal buffer)
-            DecalsForwardOutputNormalBuffer = 16,   // 0x10 - 1 bit - Lifetime: DBuffer - Patch normal buffer   (This bit is cleared to 0 after Patch normal buffer)
-            ExcludeFromTAA                  = 16,   // 0x10 - 1 bit - Lifetime: Transparent rendering -TAA
-            DoesntReceiveSSR                = 32,   // 0x20 - 1 bit - Lifetime: DethPrepass - SSR
-            DistortionVectors               = 64,   // 0x40 - 1 bit - Lifetime: Accumulate distortion - Apply distortion (This bit is cleared to 0 after Apply distortion pass)
-            SMAA                            = 64,   // 0x40 - 1 bit - Lifetime: SMAA EdgeDetection - SMAA BlendWeight.
-            ObjectMotionVectors             = 128,  // 0x80 - 1 bit - Lifetime: Object motion vector pass - Camera motion vector (This bit is cleared to 0 after Camera motion vector pass)
-            All                             = 255   // 0xFF - 8 bit
-        }
-
-        RenderStateBlock m_DepthStateOpaque;
-
-        // Detect when windows size is changing
-        int m_MaxCameraWidth;
-        int m_MaxCameraHeight;
-
-        // Use to detect frame changes
-        int m_FrameCount;
-        float m_LastTime, m_Time;
-
-        GraphicsFormat GetColorBufferFormat()
-            => (GraphicsFormat)m_Asset.currentPlatformRenderPipelineSettings.colorBufferFormat;
-
-        GraphicsFormat GetCustomBufferFormat()
-            => (GraphicsFormat)m_Asset.currentPlatformRenderPipelineSettings.customBufferFormat;
-
-        internal int GetDecalAtlasMipCount()
-        {
-            int highestDim = Math.Max(currentPlatformRenderPipelineSettings.decalSettings.atlasWidth, currentPlatformRenderPipelineSettings.decalSettings.atlasHeight);
-            return (int)Math.Log(highestDim, 2);
-        }
-
-        internal int GetMaxScreenSpaceShadows()
-        {
-            return currentPlatformRenderPipelineSettings.hdShadowInitParams.supportScreenSpaceShadows ? currentPlatformRenderPipelineSettings.hdShadowInitParams.maxScreenSpaceShadows : 0;
-        }
-
-        readonly SkyManager m_SkyManager = new SkyManager();
-        readonly AmbientOcclusionSystem m_AmbientOcclusionSystem;
-
-        // Debugging
-        MaterialPropertyBlock m_SharedPropertyBlock = new MaterialPropertyBlock();
-        DebugDisplaySettings m_DebugDisplaySettings = new DebugDisplaySettings();
-        public DebugDisplaySettings debugDisplaySettings { get { return m_DebugDisplaySettings; } }
-        static DebugDisplaySettings s_NeutralDebugDisplaySettings = new DebugDisplaySettings();
-        internal DebugDisplaySettings m_CurrentDebugDisplaySettings;
-        RTHandle                        m_DebugColorPickerBuffer;
-        RTHandle                        m_DebugFullScreenTempBuffer;
-        // This target is only used in Dev builds as an intermediate destination for post process and where debug rendering will be done.
-        RTHandle                        m_IntermediateAfterPostProcessBuffer;
-        // We need this flag because otherwise if no full screen debug is pushed (like for example if the corresponding pass is disabled), when we render the result in RenderDebug m_DebugFullScreenTempBuffer will contain potential garbage
-        bool                            m_FullScreenDebugPushed;
-        bool                            m_ValidAPI; // False by default mean we render normally, true mean we don't render anything
-        bool                            m_IsDepthBufferCopyValid;
-        RenderTexture                   m_TemporaryTargetForCubemaps;
-
-        private CameraCache<(Transform viewer, HDProbe probe, int face)> m_ProbeCameraCache = new
-            CameraCache<(Transform viewer, HDProbe probe, int face)>();
-
-        RenderTargetIdentifier[] m_MRTTransparentMotionVec;
-        RenderTargetIdentifier[] m_MRTWithSSS = new RenderTargetIdentifier[3]; // Specular, diffuse, sss buffer;
-        RenderTargetIdentifier[] mMRTSingle = new RenderTargetIdentifier[1];
-        string m_ForwardPassProfileName;
-
-        internal Material GetBlitMaterial(bool useTexArray, bool singleSlice) { return useTexArray ? (singleSlice ? m_BlitTexArraySingleSlice : m_BlitTexArray) : m_Blit; }
-
-        ComputeBuffer m_DepthPyramidMipLevelOffsetsBuffer = null;
-
-        ScriptableCullingParameters frozenCullingParams;
-        bool frozenCullingParamAvailable = false;
-
-        internal bool showCascade
-        {
-            get => m_CurrentDebugDisplaySettings.GetDebugLightingMode() == DebugLightingMode.VisualizeCascade;
-            set
-            {
-                if (value)
-                    m_CurrentDebugDisplaySettings.SetDebugLightingMode(DebugLightingMode.VisualizeCascade);
-                else
-                    m_CurrentDebugDisplaySettings.SetDebugLightingMode(DebugLightingMode.None);
-            }
-        }
-
-        // RENDER GRAPH
-        RenderGraph             m_RenderGraph;
-
-        // MSAA resolve materials
-        Material m_ColorResolveMaterial = null;
-
-        // Flag that defines if ray tracing is supported by the current asset and platform
-        bool m_RayTracingSupported = false;
-        public bool rayTracingSupported { get { return m_RayTracingSupported; } }
-
-
-#if UNITY_EDITOR
-        bool m_ResourcesInitialized = false;
-#endif
-
-        public HDRenderPipeline(HDRenderPipelineAsset asset, HDRenderPipelineAsset defaultAsset)
-        {
-            m_Asset = asset;
-            m_DefaultAsset = defaultAsset;
-            HDProbeSystem.Parameters = asset.reflectionSystemParameters;
-
-            DebugManager.instance.RefreshEditor();
-
-            m_ValidAPI = true;
-
-            if (!SetRenderingFeatures())
-            {
-                m_ValidAPI = false;
-
-                return;
-            }
-
-            // The first thing we need to do is to set the defines that depend on the render pipeline settings
-            m_RayTracingSupported = AggreateRayTracingSupport(m_Asset.currentPlatformRenderPipelineSettings);
-
-#if UNITY_EDITOR
-            m_Asset.EvaluateSettings();
-
-            UpgradeResourcesIfNeeded();
-
-            //In case we are loading element in the asset pipeline (occurs when library is not fully constructed) the creation of the HDRenderPipeline is done at a time we cannot access resources.
-            //So in this case, the reloader would fail and the resources cannot be validated. So skip validation here.
-            //The HDRenderPipeline will be reconstructed in a few frame which will fix this issue.
-            if (HDRenderPipeline.defaultAsset.renderPipelineResources == null
-                || HDRenderPipeline.defaultAsset.renderPipelineEditorResources == null
-                || (m_RayTracingSupported && HDRenderPipeline.defaultAsset.renderPipelineRayTracingResources == null))
-                return;
-            else
-                m_ResourcesInitialized = true;
-
-            ValidateResources();
-#endif
-
-            // Initial state of the RTHandle system.
-            // Tells the system that we will require MSAA or not so that we can avoid wasteful render texture allocation.
-            // TODO: Might want to initialize to at least the window resolution to avoid un-necessary re-alloc in the player
-            RTHandles.Initialize(1, 1, m_Asset.currentPlatformRenderPipelineSettings.supportMSAA, m_Asset.currentPlatformRenderPipelineSettings.msaaSampleCount);
-
-            m_XRSystem = new XRSystem(asset.renderPipelineResources.shaders);
-            m_GPUCopy = new GPUCopy(defaultResources.shaders.copyChannelCS);
-
-            m_MipGenerator = new MipGenerator(defaultResources);
-            m_BlueNoise = new BlueNoise(defaultResources);
-
-            EncodeBC6H.DefaultInstance = EncodeBC6H.DefaultInstance ?? new EncodeBC6H(defaultResources.shaders.encodeBC6HCS);
-
-            // Scan material list and assign it
-            m_MaterialList = HDUtils.GetRenderPipelineMaterialList();
-            // Find first material that have non 0 Gbuffer count and assign it as deferredMaterial
-            m_DeferredMaterial = null;
-            foreach (var material in m_MaterialList)
-            {
-                if (material.IsDefferedMaterial())
-                    m_DeferredMaterial = material;
-            }
-
-            // TODO: Handle the case of no Gbuffer material
-            // TODO: I comment the assert here because m_DeferredMaterial for whatever reasons contain the correct class but with a "null" in the name instead of the real name and then trigger the assert
-            // whereas it work. Don't know what is happening, DebugDisplay use the same code and name is correct there.
-            // Debug.Assert(m_DeferredMaterial != null);
-
-            m_GbufferManager = new GBufferManager(asset, m_DeferredMaterial);
-            m_DbufferManager = new DBufferManager();
-            m_DbufferManager.InitializeHDRPResouces(asset);
-
-            m_SharedRTManager.Build(asset);
-            m_PostProcessSystem = new PostProcessSystem(asset, defaultResources);
-            m_AmbientOcclusionSystem = new AmbientOcclusionSystem(asset, defaultResources);
-
-            // Initialize various compute shader resources
-            m_SsrTracingKernel      = m_ScreenSpaceReflectionsCS.FindKernel("ScreenSpaceReflectionsTracing");
-            m_SsrReprojectionKernel = m_ScreenSpaceReflectionsCS.FindKernel("ScreenSpaceReflectionsReprojection");
-
-            // General material
-            m_CameraMotionVectorsMaterial = CoreUtils.CreateEngineMaterial(defaultResources.shaders.cameraMotionVectorsPS);
-            m_DecalNormalBufferMaterial = CoreUtils.CreateEngineMaterial(defaultResources.shaders.decalNormalBufferPS);
-
-            m_CopyDepth = CoreUtils.CreateEngineMaterial(defaultResources.shaders.copyDepthBufferPS);
-            m_DownsampleDepthMaterial = CoreUtils.CreateEngineMaterial(defaultResources.shaders.downsampleDepthPS);
-            m_UpsampleTransparency = CoreUtils.CreateEngineMaterial(defaultResources.shaders.upsampleTransparentPS);
-
-            m_ApplyDistortionMaterial = CoreUtils.CreateEngineMaterial(defaultResources.shaders.applyDistortionPS);
-
-            InitializeDebugMaterials();
-
-            m_MaterialList.ForEach(material => material.Build(asset, defaultResources));
-
-            if (m_Asset.currentPlatformRenderPipelineSettings.lightLoopSettings.supportFabricConvolution)
-            {
-                m_IBLFilterArray = new IBLFilterBSDF[2];
-                m_IBLFilterArray[0] = new IBLFilterGGX(defaultResources, m_MipGenerator);
-                m_IBLFilterArray[1] = new IBLFilterCharlie(defaultResources, m_MipGenerator);
-            }
-            else
-            {
-                m_IBLFilterArray = new IBLFilterBSDF[1];
-                m_IBLFilterArray[0] = new IBLFilterGGX(defaultResources, m_MipGenerator);
-            }
-
-            InitializeLightLoop(m_IBLFilterArray);
-
-            m_SkyManager.Build(asset, defaultResources, m_IBLFilterArray);
-
-            InitializeVolumetricLighting();
-            InitializeSubsurfaceScattering();
-
-            m_DebugDisplaySettings.RegisterDebug();
-#if UNITY_EDITOR
-            // We don't need the debug of Scene View at runtime (each camera have its own debug settings)
-            // All scene view will share the same FrameSettings for now as sometimes Dispose is called after
-            // another instance of HDRenderPipeline constructor is called.
-
-            Camera firstSceneViewCamera = UnityEditor.SceneView.sceneViews.Count > 0 ? (UnityEditor.SceneView.sceneViews[0] as UnityEditor.SceneView).camera : null;
-            if (firstSceneViewCamera != null)
-            {
-                var history = FrameSettingsHistory.RegisterDebug(null, true);
-                DebugManager.instance.RegisterData(history);
-            }
-#endif
-
-            m_DepthPyramidMipLevelOffsetsBuffer = new ComputeBuffer(15, sizeof(int) * 2);
-
-            InitializeRenderTextures();
-
-            // For debugging
-            MousePositionDebug.instance.Build();
-
-            InitializeRenderStateBlocks();
-
-            // Keep track of the original msaa sample value
-            // TODO : Bind this directly to the debug menu instead of having an intermediate value
-            m_MSAASamples = m_Asset ? m_Asset.currentPlatformRenderPipelineSettings.msaaSampleCount : MSAASamples.None;
-
-            // Propagate it to the debug menu
-            m_DebugDisplaySettings.data.msaaSamples = m_MSAASamples;
-
-            m_MRTTransparentMotionVec = new RenderTargetIdentifier[2];
-
-            if (m_RayTracingSupported)
-            {
-                InitRayTracingManager();
-                InitRayTracedReflections();
-                InitRayTracedIndirectDiffuse();
-                InitRaytracingDeferred();
-                InitRecursiveRenderer();
-                InitPathTracing();
-
-                m_AmbientOcclusionSystem.InitRaytracing(this);
-            }
-
-            // Initialize screen space shadows
-            InitializeScreenSpaceShadows();
-
-            CameraCaptureBridge.enabled = true;
-
-            // Render Graph
-            m_RenderGraph = new RenderGraph(m_Asset.currentPlatformRenderPipelineSettings.supportMSAA, m_MSAASamples);
-            m_RenderGraph.RegisterDebug();
-
-            InitializePrepass(m_Asset);
-            m_ColorResolveMaterial = CoreUtils.CreateEngineMaterial(asset.renderPipelineResources.shaders.colorResolvePS);
-        }
-
-#if UNITY_EDITOR
-        void UpgradeResourcesIfNeeded()
-        {
-            // The first thing we need to do is to set the defines that depend on the render pipeline settings
-            m_Asset.EvaluateSettings();
-
-            // Check that the serialized Resources are not broken
-            if (HDRenderPipeline.defaultAsset.renderPipelineResources == null)
-                HDRenderPipeline.defaultAsset.renderPipelineResources
-                    = UnityEditor.AssetDatabase.LoadAssetAtPath<RenderPipelineResources>(HDUtils.GetHDRenderPipelinePath() + "Runtime/RenderPipelineResources/HDRenderPipelineResources.asset");
-			ResourceReloader.ReloadAllNullIn(HDRenderPipeline.defaultAsset.renderPipelineResources, HDUtils.GetHDRenderPipelinePath());
-
-            if (m_RayTracingSupported)
-            {
-                if (HDRenderPipeline.defaultAsset.renderPipelineRayTracingResources == null)
-                    HDRenderPipeline.defaultAsset.renderPipelineRayTracingResources
-                        = UnityEditor.AssetDatabase.LoadAssetAtPath<HDRenderPipelineRayTracingResources>(HDUtils.GetHDRenderPipelinePath() + "Runtime/RenderPipelineResources/HDRenderPipelineRayTracingResources.asset");
-                ResourceReloader.ReloadAllNullIn(HDRenderPipeline.defaultAsset.renderPipelineRayTracingResources, HDUtils.GetHDRenderPipelinePath());
-            }
-            else
-            {
-                // If ray tracing is not enabled we do not want to have ray tracing resources referenced
-                HDRenderPipeline.defaultAsset.renderPipelineRayTracingResources = null;
-            }
-
-            if (HDRenderPipeline.defaultAsset.renderPipelineEditorResources == null)
-                HDRenderPipeline.defaultAsset.renderPipelineEditorResources
-                    = UnityEditor.AssetDatabase.LoadAssetAtPath<HDRenderPipelineEditorResources>(HDUtils.GetHDRenderPipelinePath() + "Editor/RenderPipelineResources/HDRenderPipelineEditorResources.asset");
-            ResourceReloader.ReloadAllNullIn(HDRenderPipeline.defaultAsset.renderPipelineEditorResources, HDUtils.GetHDRenderPipelinePath());
-
-            // Upgrade the resources (re-import every references in RenderPipelineResources) if the resource version mismatches
-            // It's done here because we know every HDRP assets have been imported before
-            HDRenderPipeline.defaultAsset.renderPipelineResources?.UpgradeIfNeeded();
-        }
-
-        void ValidateResources()
-        {
-            var resources = HDRenderPipeline.defaultAsset.renderPipelineResources;
-
-            // We iterate over all compute shader to verify if they are all compiled, if it's not the case
-            // then we throw an exception to avoid allocating resources and crashing later on by using a null
-            // compute kernel.
-            foreach (var computeShader in resources.shaders.GetAllComputeShaders())
-            {
-                foreach (var message in UnityEditor.ShaderUtil.GetComputeShaderMessages(computeShader))
-                {
-                    if (message.severity == UnityEditor.Rendering.ShaderCompilerMessageSeverity.Error)
-                    {
-                        // Will be catched by the try in HDRenderPipelineAsset.CreatePipeline()
-                        throw new Exception(String.Format(
-                            "Compute Shader compilation error on platform {0} in file {1}:{2}: {3}{4}\n" +
-                            "HDRP will not run until the error is fixed.\n",
-                            message.platform, message.file, message.line, message.message, message.messageDetails
-                        ));
-                    }
-                }
-            }
-        }
-
-#endif
-
-        void InitializeRenderTextures()
-        {
-            RenderPipelineSettings settings = m_Asset.currentPlatformRenderPipelineSettings;
-
-            if (settings.supportedLitShaderMode != RenderPipelineSettings.SupportedLitShaderMode.ForwardOnly)
-                m_GbufferManager.CreateBuffers();
-
-            if (settings.supportDecals)
-                m_DbufferManager.CreateBuffers();
-
-            InitSSSBuffers();
-            m_SharedRTManager.InitSharedBuffers(m_GbufferManager, m_Asset.currentPlatformRenderPipelineSettings, defaultResources);
-
-            m_CameraColorBuffer = RTHandles.Alloc(Vector2.one, TextureXR.slices, dimension: TextureXR.dimension, colorFormat: GetColorBufferFormat(), enableRandomWrite: true, useMipMap: false, useDynamicScale: true, name: "CameraColor");
-            m_OpaqueAtmosphericScatteringBuffer = RTHandles.Alloc(Vector2.one, TextureXR.slices, dimension: TextureXR.dimension, colorFormat: GetColorBufferFormat(), enableRandomWrite: true, useMipMap: false, useDynamicScale: true, name: "OpaqueAtmosphericScattering");
-            m_CameraSssDiffuseLightingBuffer = RTHandles.Alloc(Vector2.one, TextureXR.slices, dimension: TextureXR.dimension, colorFormat: GraphicsFormat.B10G11R11_UFloatPack32, enableRandomWrite: true, useDynamicScale: true, name: "CameraSSSDiffuseLighting");
-
-            if (settings.supportCustomPass)
-            {
-                m_CustomPassColorBuffer = new Lazy<RTHandle>(() => RTHandles.Alloc(Vector2.one, TextureXR.slices, dimension: TextureXR.dimension, colorFormat: GetCustomBufferFormat(), enableRandomWrite: true, useDynamicScale: true, name: "CustomPassColorBuffer"));
-                m_CustomPassDepthBuffer = new Lazy<RTHandle>(() => RTHandles.Alloc(Vector2.one, TextureXR.slices, dimension: TextureXR.dimension, colorFormat: GraphicsFormat.R32_UInt, enableRandomWrite: true, useDynamicScale: true, isShadowMap: true, name: "CustomPassDepthBuffer", depthBufferBits: DepthBits.Depth32));
-            }
-
-            m_DistortionBuffer = RTHandles.Alloc(Vector2.one, TextureXR.slices, dimension: TextureXR.dimension, colorFormat: Builtin.GetDistortionBufferFormat(), useDynamicScale: true, name: "Distortion");
-
-            m_ContactShadowBuffer = RTHandles.Alloc(Vector2.one, TextureXR.slices, dimension: TextureXR.dimension, colorFormat: GraphicsFormat.R32_UInt, enableRandomWrite: true, useDynamicScale: true, name: "ContactShadowsBuffer");
-
-            if (m_Asset.currentPlatformRenderPipelineSettings.lowresTransparentSettings.enabled)
-            {
-                // We need R16G16B16A16_SFloat as we need a proper alpha channel for compositing.
-                m_LowResTransparentBuffer = RTHandles.Alloc(Vector2.one * 0.5f, TextureXR.slices, dimension: TextureXR.dimension, colorFormat: GraphicsFormat.R16G16B16A16_SFloat, enableRandomWrite: true, useDynamicScale: true, name: "Low res transparent");
-            }
-
-            if (settings.supportSSR)
-            {
-                // m_SsrDebugTexture    = RTHandles.Alloc(Vector2.one, TextureXR.slices, dimension: TextureXR.dimension, colorFormat: RenderTextureFormat.ARGBFloat, sRGB: false, enableRandomWrite: true, useDynamicScale: true, name: "SSR_Debug_Texture");
-                m_SsrHitPointTexture = RTHandles.Alloc(Vector2.one, TextureXR.slices, dimension: TextureXR.dimension, colorFormat: GraphicsFormat.R16G16_UNorm, enableRandomWrite: true, useDynamicScale: true, name: "SSR_Hit_Point_Texture");
-                m_SsrLightingTexture = RTHandles.Alloc(Vector2.one, TextureXR.slices, dimension: TextureXR.dimension, colorFormat: GraphicsFormat.R16G16B16A16_SFloat, enableRandomWrite: true, useDynamicScale: true, name: "SSR_Lighting_Texture");
-            }
-
-            // Let's create the MSAA textures
-            if (m_Asset.currentPlatformRenderPipelineSettings.supportMSAA)
-            {
-                m_CameraColorMSAABuffer = RTHandles.Alloc(Vector2.one, TextureXR.slices, dimension: TextureXR.dimension, colorFormat: GetColorBufferFormat(), bindTextureMS: true, enableMSAA: true, useDynamicScale: true, name: "CameraColorMSAA");
-                m_OpaqueAtmosphericScatteringMSAABuffer = RTHandles.Alloc(Vector2.one, TextureXR.slices, dimension: TextureXR.dimension, colorFormat: GetColorBufferFormat(), bindTextureMS: true, enableMSAA: true, useDynamicScale: true, name: "OpaqueAtmosphericScatteringMSAA");
-                m_CameraSssDiffuseLightingMSAABuffer = RTHandles.Alloc(Vector2.one, TextureXR.slices, dimension: TextureXR.dimension, colorFormat: GetColorBufferFormat(), bindTextureMS: true, enableMSAA: true, useDynamicScale: true, name: "CameraSSSDiffuseLightingMSAA");
-            }
-        }
-
-        void GetOrCreateDebugTextures()
-        {
-            //Debug.isDebugBuild can be changed during DoBuildPlayer, these allocation has to be check on every frames
-            //TODO : Clean this with the RenderGraph system
-            if (Debug.isDebugBuild && m_DebugColorPickerBuffer == null && m_DebugFullScreenTempBuffer == null)
-            {
-                m_DebugColorPickerBuffer = RTHandles.Alloc(Vector2.one, filterMode: FilterMode.Point, colorFormat: GraphicsFormat.R16G16B16A16_SFloat, useDynamicScale: true, name: "DebugColorPicker");
-                m_DebugFullScreenTempBuffer = RTHandles.Alloc(Vector2.one, TextureXR.slices, dimension: TextureXR.dimension, colorFormat: GraphicsFormat.R16G16B16A16_SFloat, useDynamicScale: true, name: "DebugFullScreen");
-            }
-
-            if (m_IntermediateAfterPostProcessBuffer == null)
-            {
-                // We always need this target because there could be a custom pass in after post process mode.
-                // In that case, we need to do the flip y after this pass.
-                m_IntermediateAfterPostProcessBuffer = RTHandles.Alloc(Vector2.one, TextureXR.slices, dimension: TextureXR.dimension, colorFormat: GetColorBufferFormat(), useDynamicScale: true, name: "AfterPostProcess"); // Needs to be FP16 because output target might be HDR
-            }
-        }
-
-        void DestroyRenderTextures()
-        {
-            m_GbufferManager.DestroyBuffers();
-            m_DbufferManager.DestroyBuffers();
-            m_MipGenerator.Release();
-
-            RTHandles.Release(m_CameraColorBuffer);
-            if (m_CustomPassColorBuffer.IsValueCreated)
-                RTHandles.Release(m_CustomPassColorBuffer.Value);
-            if (m_CustomPassDepthBuffer.IsValueCreated)
-                RTHandles.Release(m_CustomPassDepthBuffer.Value);
-            RTHandles.Release(m_OpaqueAtmosphericScatteringBuffer);
-            RTHandles.Release(m_CameraSssDiffuseLightingBuffer);
-
-            RTHandles.Release(m_DistortionBuffer);
-            RTHandles.Release(m_ContactShadowBuffer);
-
-            RTHandles.Release(m_LowResTransparentBuffer);
-
-            // RTHandles.Release(m_SsrDebugTexture);
-            RTHandles.Release(m_SsrHitPointTexture);
-            RTHandles.Release(m_SsrLightingTexture);
-
-            RTHandles.Release(m_DebugColorPickerBuffer);
-            RTHandles.Release(m_DebugFullScreenTempBuffer);
-            RTHandles.Release(m_IntermediateAfterPostProcessBuffer);
-
-            RTHandles.Release(m_CameraColorMSAABuffer);
-            RTHandles.Release(m_OpaqueAtmosphericScatteringMSAABuffer);
-            RTHandles.Release(m_CameraSssDiffuseLightingMSAABuffer);
-        }
-
-        bool SetRenderingFeatures()
-        {
-            // Set sub-shader pipeline tag
-            Shader.globalRenderPipeline = "HDRenderPipeline";
-
-            // HD use specific GraphicsSettings
-            GraphicsSettings.lightsUseLinearIntensity = true;
-            GraphicsSettings.lightsUseColorTemperature = true;
-
-            GraphicsSettings.useScriptableRenderPipelineBatching = m_Asset.enableSRPBatcher;
-
-            SupportedRenderingFeatures.active = new SupportedRenderingFeatures()
-            {
-                reflectionProbeModes = SupportedRenderingFeatures.ReflectionProbeModes.Rotation,
-                defaultMixedLightingModes = SupportedRenderingFeatures.LightmapMixedBakeModes.IndirectOnly,
-                mixedLightingModes = SupportedRenderingFeatures.LightmapMixedBakeModes.IndirectOnly | SupportedRenderingFeatures.LightmapMixedBakeModes.Shadowmask,
-                lightmapBakeTypes = LightmapBakeType.Baked | LightmapBakeType.Mixed | LightmapBakeType.Realtime,
-                lightmapsModes = LightmapsMode.NonDirectional | LightmapsMode.CombinedDirectional,
-                lightProbeProxyVolumes = true,
-                motionVectors = true,
-                receiveShadows = false,
-                reflectionProbes = true,
-                rendererPriority = true,
-                overridesFog = true,
-                overridesOtherLightingSettings = true,
-                editableMaterialRenderQueue = false
-                // Enlighten is deprecated in 2019.3 and above
-                , enlighten = false
-            };
-
-            Lightmapping.SetDelegate(GlobalIlluminationUtils.hdLightsDelegate);
-
-#if UNITY_EDITOR
-            SceneViewDrawMode.SetupDrawMode();
-
-            if (UnityEditor.PlayerSettings.colorSpace == ColorSpace.Gamma)
-            {
-                Debug.LogError("High Definition Render Pipeline doesn't support Gamma mode, change to Linear mode (HDRP isn't set up properly. Go to Windows > RenderPipeline > HDRP Wizard to fix your settings).");
-            }
-#endif
-
-            GraphicsDeviceType unsupportedDeviceType;
-            if (!IsSupportedPlatform(out unsupportedDeviceType))
-            {
-                CoreUtils.DisplayUnsupportedAPIMessage(unsupportedDeviceType.ToString());
-
-                // Display more information to the users when it should have use Metal instead of OpenGL
-                if (SystemInfo.graphicsDeviceType.ToString().StartsWith("OpenGL"))
-                {
-                    if (SystemInfo.operatingSystem.StartsWith("Mac"))
-                        CoreUtils.DisplayUnsupportedMessage("Use Metal API instead.");
-                    else if (SystemInfo.operatingSystem.StartsWith("Windows"))
-                        CoreUtils.DisplayUnsupportedMessage("Use Vulkan API instead.");
-                }
-
-                return false;
-            }
-
-            return true;
-        }
-
-        // Note: If you add new platform in this function, think about adding support when building the player to in HDRPCustomBuildProcessor.cs
-        bool IsSupportedPlatform(out GraphicsDeviceType unsupportedGraphicDevice)
-        {
-            unsupportedGraphicDevice = SystemInfo.graphicsDeviceType;
-
-            if (!SystemInfo.supportsComputeShaders)
-                return false;
-
-            if (!(defaultResources?.shaders.defaultPS?.isSupported ?? true))
-                return false;
-
-#if UNITY_EDITOR
-            UnityEditor.BuildTarget activeBuildTarget = UnityEditor.EditorUserBuildSettings.activeBuildTarget;
-            // If the build target matches the operating system of the editor
-            if (SystemInfo.operatingSystemFamily == HDUtils.BuildTargetToOperatingSystemFamily(activeBuildTarget))
-            {
-                bool autoAPI = UnityEditor.PlayerSettings.GetUseDefaultGraphicsAPIs(activeBuildTarget);
-
-                // then, there is two configuration possible:
-                if (autoAPI)
-                {
-                    // if the graphic api is chosen automatically, then only the system's graphic device type matters
-                    if (!HDUtils.IsSupportedGraphicDevice(SystemInfo.graphicsDeviceType))
-                        return false;
-                }
-                else
-                {
-                    // otherwise, we need to iterate over every graphic api available in the list to track every non-supported APIs
-                    return HDUtils.AreGraphicsAPIsSupported(activeBuildTarget, out unsupportedGraphicDevice);
-                }
-            }
-            else // if the build target does not match the editor OS, then we have to check using the graphic api list
-            {
-                return HDUtils.AreGraphicsAPIsSupported(activeBuildTarget, out unsupportedGraphicDevice);
-            }
-
-            if (!HDUtils.IsSupportedBuildTarget(activeBuildTarget))
-                return false;
-#else
-            if (!HDUtils.IsSupportedGraphicDevice(SystemInfo.graphicsDeviceType))
-                return false;
-#endif
-
-            if (!HDUtils.IsOperatingSystemSupported(SystemInfo.operatingSystem))
-                return false;
-
-            return true;
-        }
-
-        void UnsetRenderingFeatures()
-        {
-            Shader.globalRenderPipeline = "";
-
-            SupportedRenderingFeatures.active = new SupportedRenderingFeatures();
-
-            // Reset srp batcher state just in case
-            GraphicsSettings.useScriptableRenderPipelineBatching = false;
-
-            Lightmapping.ResetDelegate();
-        }
-
-        void InitializeDebugMaterials()
-        {
-            m_DebugViewMaterialGBuffer = CoreUtils.CreateEngineMaterial(defaultResources.shaders.debugViewMaterialGBufferPS);
-            m_DebugViewMaterialGBufferShadowMask = CoreUtils.CreateEngineMaterial(defaultResources.shaders.debugViewMaterialGBufferPS);
-            m_DebugViewMaterialGBufferShadowMask.EnableKeyword("SHADOWS_SHADOWMASK");
-            m_DebugDisplayLatlong = CoreUtils.CreateEngineMaterial(defaultResources.shaders.debugDisplayLatlongPS);
-            m_DebugFullScreen = CoreUtils.CreateEngineMaterial(defaultResources.shaders.debugFullScreenPS);
-            m_DebugColorPicker = CoreUtils.CreateEngineMaterial(defaultResources.shaders.debugColorPickerPS);
-            m_Blit = CoreUtils.CreateEngineMaterial(defaultResources.shaders.blitPS);
-            m_ErrorMaterial = CoreUtils.CreateEngineMaterial("Hidden/InternalErrorShader");
-
-            // With texture array enabled, we still need the normal blit version for other systems like atlas
-            if (TextureXR.useTexArray)
-            {
-                m_Blit.EnableKeyword("DISABLE_TEXTURE2D_X_ARRAY");
-                m_BlitTexArray = CoreUtils.CreateEngineMaterial(defaultResources.shaders.blitPS);
-                m_BlitTexArraySingleSlice = CoreUtils.CreateEngineMaterial(defaultResources.shaders.blitPS);
-                m_BlitTexArraySingleSlice.EnableKeyword("BLIT_SINGLE_SLICE");
-            }
-        }
-
-        void InitializeRenderStateBlocks()
-        {
-            m_DepthStateOpaque = new RenderStateBlock
-            {
-                depthState = new DepthState(true, CompareFunction.LessEqual),
-                mask = RenderStateMask.Depth
-            };
-        }
-
-        protected override void Dispose(bool disposing)
-        {
-            DisposeProbeCameraPool();
-
-            UnsetRenderingFeatures();
-
-            if (!m_ValidAPI)
-                return;
-
-#if UNITY_EDITOR
-            if (!m_ResourcesInitialized)
-                return;
-#endif
-
-            base.Dispose(disposing);
-
-            ReleaseScreenSpaceShadows();
-
-            if (m_RayTracingSupported)
-            {
-                ReleaseRecursiveRenderer();
-                ReleaseRayTracingDeferred();
-                ReleaseRayTracedIndirectDiffuse();
-                ReleaseRayTracedReflections();
-                ReleasePathTracing();
-                ReleaseRayTracingManager();
-            }
-            m_DebugDisplaySettings.UnregisterDebug();
-
-            CleanupLightLoop();
-
-            // For debugging
-            MousePositionDebug.instance.Cleanup();
-
-            DecalSystem.instance.Cleanup();
-
-            m_MaterialList.ForEach(material => material.Cleanup());
-
-            CoreUtils.Destroy(m_CameraMotionVectorsMaterial);
-            CoreUtils.Destroy(m_DecalNormalBufferMaterial);
-
-            CoreUtils.Destroy(m_DebugViewMaterialGBuffer);
-            CoreUtils.Destroy(m_DebugViewMaterialGBufferShadowMask);
-            CoreUtils.Destroy(m_DebugDisplayLatlong);
-            CoreUtils.Destroy(m_DebugFullScreen);
-            CoreUtils.Destroy(m_DebugColorPicker);
-            CoreUtils.Destroy(m_Blit);
-            CoreUtils.Destroy(m_BlitTexArray);
-            CoreUtils.Destroy(m_BlitTexArraySingleSlice);
-            CoreUtils.Destroy(m_CopyDepth);
-            CoreUtils.Destroy(m_ErrorMaterial);
-            CoreUtils.Destroy(m_DownsampleDepthMaterial);
-            CoreUtils.Destroy(m_UpsampleTransparency);
-
-            CleanupSubsurfaceScattering();
-            m_SharedRTManager.Cleanup();
-            m_XRSystem.Cleanup();
-            m_SkyManager.Cleanup();
-            CleanupVolumetricLighting();
-
-            for(int bsdfIdx = 0; bsdfIdx < m_IBLFilterArray.Length; ++bsdfIdx)
-            {
-                m_IBLFilterArray[bsdfIdx].Cleanup();
-            }
-
-            m_PostProcessSystem.Cleanup();
-            m_AmbientOcclusionSystem.Cleanup();
-            m_BlueNoise.Cleanup();
-
-            HDCamera.ClearAll();
-
-            DestroyRenderTextures();
-            CullingGroupManager.instance.Cleanup();
-
-            CoreUtils.SafeRelease(m_DepthPyramidMipLevelOffsetsBuffer);
-
-            CustomPassVolume.Cleanup();
-
-            // RenderGraph
-            m_RenderGraph.Cleanup();
-            m_RenderGraph.UnRegisterDebug();
-            CleanupPrepass();
-            CoreUtils.Destroy(m_ColorResolveMaterial);
-
-
-#if UNITY_EDITOR
-            SceneViewDrawMode.ResetDrawMode();
-
-            // Do not attempt to unregister SceneView FrameSettings. It is shared amongst every scene view and take only a little place.
-            // For removing it, you should be sure that Dispose could never be called after the constructor of another instance of this SRP.
-            // Also, at the moment, applying change to hdrpAsset cause the SRP to be Disposed and Constructed again.
-            // Not always in that order.
-#endif
-
-            // Dispose m_ProbeCameraPool properly
-            void DisposeProbeCameraPool()
-            {
-#if UNITY_EDITOR
-                // Special case here: when the HDRP asset is modified in the Editor,
-                //   it is disposed during an `OnValidate` call.
-                //   But during `OnValidate` call, game object must not be destroyed.
-                //   So, only when this method was called during an `OnValidate` call, the destruction of the
-                //   pool is delayed, otherwise, it is destroyed as usual with `CoreUtils.Destroy`
-                var isInOnValidate = false;
-                isInOnValidate = new StackTrace().ToString().Contains("OnValidate");
-                if (isInOnValidate)
-                {
-                    var pool = m_ProbeCameraCache;
-                    UnityEditor.EditorApplication.delayCall += () => pool.Dispose();
-                    m_ProbeCameraCache = null;
-                }
-                else
-                {
-#endif
-                    m_ProbeCameraCache.Dispose();
-                    m_ProbeCameraCache = null;
-#if UNITY_EDITOR
-                }
-#endif
-            }
-
-            CameraCaptureBridge.enabled = false;
-        }
-
-
-        void Resize(HDCamera hdCamera)
-        {
-            bool resolutionChanged = (hdCamera.actualWidth > m_MaxCameraWidth) || (hdCamera.actualHeight > m_MaxCameraHeight);
-
-            if (resolutionChanged || LightLoopNeedResize(hdCamera, m_TileAndClusterData))
-            {
-                // update recorded window resolution
-                m_MaxCameraWidth = Mathf.Max(m_MaxCameraWidth, hdCamera.actualWidth);
-                m_MaxCameraHeight = Mathf.Max(m_MaxCameraHeight, hdCamera.actualHeight);
-
-                if (m_MaxCameraWidth > 0 && m_MaxCameraHeight > 0)
-                {
-                    LightLoopReleaseResolutionDependentBuffers();
-                    m_DbufferManager.ReleaseResolutionDependentBuffers();
-                }
-
-                LightLoopAllocResolutionDependentBuffers(hdCamera, m_MaxCameraWidth, m_MaxCameraHeight);
-                m_DbufferManager.AllocResolutionDependentBuffers(hdCamera, m_MaxCameraWidth, m_MaxCameraHeight);
-            }
-        }
-
-        void PushGlobalParams(HDCamera hdCamera, CommandBuffer cmd)
-        {
-            using (new ProfilingSample(cmd, "Push Global Parameters", CustomSamplerId.PushGlobalParameters.GetSampler()))
-            {
-                // Set up UnityPerFrame CBuffer.
-                PushSubsurfaceScatteringGlobalParams(hdCamera, cmd);
-
-                PushDecalsGlobalParams(hdCamera, cmd);
-
-                Fog.PushFogShaderParameters(hdCamera, cmd);
-
-                PushVolumetricLightingGlobalParams(hdCamera, cmd, m_FrameCount);
-
-                SetMicroShadowingSettings(cmd);
-
-                HDShadowSettings shadowSettings = VolumeManager.instance.stack.GetComponent<HDShadowSettings>();
-                cmd.SetGlobalFloat(HDShaderIDs._DirectionalTransmissionMultiplier, shadowSettings.directionalTransmissionMultiplier.value);
-
-                m_AmbientOcclusionSystem.PushGlobalParameters(hdCamera, cmd);
-
-                var ssRefraction = VolumeManager.instance.stack.GetComponent<ScreenSpaceRefraction>()
-                    ?? ScreenSpaceRefraction.@default;
-                ssRefraction.PushShaderParameters(cmd);
-
-                // Set up UnityPerView CBuffer.
-                hdCamera.SetupGlobalParams(cmd, m_Time, m_LastTime, m_FrameCount);
-
-                cmd.SetGlobalVector(HDShaderIDs._IndirectLightingMultiplier, new Vector4(VolumeManager.instance.stack.GetComponent<IndirectLightingController>().indirectDiffuseIntensity.value, 0, 0, 0));
-
-                // It will be overridden for transparent pass.
-                cmd.SetGlobalInt(HDShaderIDs._ColorMaskTransparentVel, (int)UnityEngine.Rendering.ColorWriteMask.All);
-
-                if (hdCamera.frameSettings.IsEnabled(FrameSettingsField.MotionVectors))
-                {
-                    var buf = m_SharedRTManager.GetMotionVectorsBuffer();
-
-                    cmd.SetGlobalTexture(HDShaderIDs._CameraMotionVectorsTexture, buf);
-                    cmd.SetGlobalVector( HDShaderIDs._CameraMotionVectorsSize, new Vector4(buf.referenceSize.x,
-                                                                                           buf.referenceSize.y,
-                                                                                           1.0f / buf.referenceSize.x,
-                                                                                           1.0f / buf.referenceSize.y));
-                    cmd.SetGlobalVector(HDShaderIDs._CameraMotionVectorsScale, new Vector4(buf.referenceSize.x / (float)buf.rt.width,
-                                                                                           buf.referenceSize.y / (float)buf.rt.height));
-                }
-                else
-                {
-                    cmd.SetGlobalTexture(HDShaderIDs._CameraMotionVectorsTexture, TextureXR.GetBlackTexture());
-                }
-
-                // Light loop stuff...
-                if (hdCamera.frameSettings.IsEnabled(FrameSettingsField.SSR))
-                    cmd.SetGlobalTexture(HDShaderIDs._SsrLightingTexture, m_SsrLightingTexture);
-                else
-                    cmd.SetGlobalTexture(HDShaderIDs._SsrLightingTexture, TextureXR.GetClearTexture());
-
-                // Off screen rendering is disabled for most of the frame by default.
-                cmd.SetGlobalInt(HDShaderIDs._OffScreenRendering, 0);
-                cmd.SetGlobalFloat(HDShaderIDs._ReplaceDiffuseForIndirect, hdCamera.frameSettings.IsEnabled(FrameSettingsField.ReplaceDiffuseForIndirect) ? 1.0f : 0.0f);
-                cmd.SetGlobalInt(HDShaderIDs._EnableSkyReflection, hdCamera.frameSettings.IsEnabled(FrameSettingsField.SkyReflection) ? 1 : 0);
-
-                m_SkyManager.SetGlobalSkyData(cmd, hdCamera);
-
-                if (hdCamera.frameSettings.IsEnabled(FrameSettingsField.RayTracing))
-                {
-                    bool validIndirectDiffuse = ValidIndirectDiffuseState(hdCamera);
-                    cmd.SetGlobalInt(HDShaderIDs._RaytracedIndirectDiffuse, validIndirectDiffuse ? 1 : 0);
-                }
-                cmd.SetGlobalFloat(HDShaderIDs._ContactShadowOpacity, m_ContactShadows.opacity.value);
-            }
-        }
-
-        void CopyDepthBufferIfNeeded(HDCamera hdCamera, CommandBuffer cmd)
-        {
-            if (!m_IsDepthBufferCopyValid)
-            {
-                using (new ProfilingSample(cmd, "Copy depth buffer", CustomSamplerId.CopyDepthBuffer.GetSampler()))
-                {
-                    // TODO: maybe we don't actually need the top MIP level?
-                    // That way we could avoid making the copy, and build the MIP hierarchy directly.
-                    // The downside is that our SSR tracing accuracy would decrease a little bit.
-                    // But since we never render SSR at full resolution, this may be acceptable.
-
-                    // TODO: reading the depth buffer with a compute shader will cause it to decompress in place.
-                    // On console, to preserve the depth test performance, we must NOT decompress the 'm_CameraDepthStencilBuffer' in place.
-                    // We should call decompressDepthSurfaceToCopy() and decompress it to 'm_CameraDepthBufferMipChain'.
-                    m_GPUCopy.SampleCopyChannel_xyzw2x(cmd, m_SharedRTManager.GetDepthStencilBuffer(), m_SharedRTManager.GetDepthTexture(), new Rendering.RectInt(0, 0, hdCamera.actualWidth, hdCamera.actualHeight));
-                    // Depth texture is now ready, bind it.
-                    cmd.SetGlobalTexture(HDShaderIDs._CameraDepthTexture, m_SharedRTManager.GetDepthTexture());
-                }
-                m_IsDepthBufferCopyValid = true;
-            }
-        }
-
-        void SetMicroShadowingSettings(CommandBuffer cmd)
-        {
-            MicroShadowing microShadowingSettings = VolumeManager.instance.stack.GetComponent<MicroShadowing>();
-            cmd.SetGlobalFloat(HDShaderIDs._MicroShadowOpacity, microShadowingSettings.enable.value ? microShadowingSettings.opacity.value : 0.0f);
-        }
-
-        void ConfigureKeywords(bool enableBakeShadowMask, HDCamera hdCamera, CommandBuffer cmd)
-        {
-            // Globally enable (for GBuffer shader and forward lit (opaque and transparent) the keyword SHADOWS_SHADOWMASK
-            CoreUtils.SetKeyword(cmd, "SHADOWS_SHADOWMASK", enableBakeShadowMask);
-            // Configure material to use depends on shadow mask option
-            m_CurrentRendererConfigurationBakedLighting = enableBakeShadowMask ? HDUtils.k_RendererConfigurationBakedLightingWithShadowMask : HDUtils.k_RendererConfigurationBakedLighting;
-            m_currentDebugViewMaterialGBuffer = enableBakeShadowMask ? m_DebugViewMaterialGBufferShadowMask : m_DebugViewMaterialGBuffer;
-
-            CoreUtils.SetKeyword(cmd, "LIGHT_LAYERS", hdCamera.frameSettings.IsEnabled(FrameSettingsField.LightLayers));
-            cmd.SetGlobalInt(HDShaderIDs._EnableLightLayers, hdCamera.frameSettings.IsEnabled(FrameSettingsField.LightLayers) ? 1 : 0);
-
-            // configure keyword for both decal.shader and material
-            if (m_Asset.currentPlatformRenderPipelineSettings.supportDecals)
-            {
-                CoreUtils.SetKeyword(cmd, "DECALS_OFF", false);
-                CoreUtils.SetKeyword(cmd, "DECALS_3RT", !m_Asset.currentPlatformRenderPipelineSettings.decalSettings.perChannelMask);
-                CoreUtils.SetKeyword(cmd, "DECALS_4RT", m_Asset.currentPlatformRenderPipelineSettings.decalSettings.perChannelMask);
-            }
-            else
-            {
-                CoreUtils.SetKeyword(cmd, "DECALS_OFF", true);
-                CoreUtils.SetKeyword(cmd, "DECALS_3RT", false);
-                CoreUtils.SetKeyword(cmd, "DECALS_4RT", false);
-            }
-
-            // Raise the normal buffer flag only if we are in forward rendering
-            CoreUtils.SetKeyword(cmd, "WRITE_NORMAL_BUFFER", hdCamera.frameSettings.litShaderMode == LitShaderMode.Forward);
-
-            // Raise or remove the depth msaa flag based on the frame setting
-            CoreUtils.SetKeyword(cmd, "WRITE_MSAA_DEPTH", hdCamera.frameSettings.IsEnabled(FrameSettingsField.MSAA));
-        }
-
-        struct RenderRequest
-        {
-            public struct Target
-            {
-                public RenderTargetIdentifier id;
-                public CubemapFace face;
-                public RenderTexture copyToTarget;
-            }
-            public HDCamera hdCamera;
-            public bool clearCameraSettings;
-            public Target target;
-            public HDCullingResults cullingResults;
-            public int index;
-            // Indices of render request to render before this one
-            public List<int> dependsOnRenderRequestIndices;
-            public CameraSettings cameraSettings;
-        }
-        struct HDCullingResults
-        {
-            public CullingResults cullingResults;
-            public CullingResults? customPassCullingResults;
-            public HDProbeCullingResults hdProbeCullingResults;
-            public DecalSystem.CullResult decalCullResults;
-            // TODO: DecalCullResults
-
-            internal void Reset()
-            {
-                hdProbeCullingResults.Reset();
-                if (decalCullResults != null)
-                    decalCullResults.Clear();
-                else
-                    decalCullResults = GenericPool<DecalSystem.CullResult>.Get();
-            }
-        }
-
-        protected override void Render(ScriptableRenderContext renderContext, Camera[] cameras)
-        {
-#if UNITY_EDITOR
-            if (!m_ResourcesInitialized)
-                return;
-#endif
-
-            if (!m_ValidAPI || cameras.Length == 0)
-                return;
-
-            GetOrCreateDefaultVolume();
-            GetOrCreateDebugTextures();
-
-            // This function should be called once every render (once for all camera)
-            LightLoopNewRender();
-
-            BeginFrameRendering(renderContext, cameras);
-
-            // Check if we can speed up FrameSettings process by skiping history
-            // or go in detail if debug is activated. Done once for all renderer.
-            m_FrameSettingsHistoryEnabled = FrameSettingsHistory.enabled;
-
-            {
-                float newTime;
-                bool  newFrame;
-
-                if (Application.isPlaying)
-                {
-                    newTime  = Time.time; // Using this allows time pausing and scaling
-                    int c    = Time.frameCount;
-                    newFrame = m_FrameCount != c;
-                }
-                else
-                {
-                    // SRP.Render() can be called several times per frame.
-                    // Also, most Time variables do not consistently update in the Scene View.
-                    // This makes reliable detection of the start of the new frame VERY hard.
-                    // One of the exceptions is 'Time.realtimeSinceStartup'.
-                    // Therefore, outside of the Play Mode we update the time at 60 fps,
-                    // and in the Play Mode we can rely on 'Time.frameCount'.
-                    newTime  = Time.realtimeSinceStartup;
-                    newFrame = (newTime - m_Time) > 0.0166f;
-
-                    // If we switch to other scene 'Time.realtimeSinceStartup' is reset, so we need to
-                    // reset also m_Time. Here we simply detect ill case to trigger the reset.
-                    newFrame = newFrame || (newTime <= m_Time);
-                }
-
-                if (newFrame)
-                {
-                    m_ProbeCameraCache.ClearCamerasUnusedFor(2, Time.frameCount);
-                    HDCamera.CleanUnused();
-
-                    if (newTime > m_Time)
-                        m_FrameCount++;
-                    else
-                        m_FrameCount = 0;
-
-                    // Make sure (m_Time > m_LastTime).
-                    m_LastTime = (newTime > m_Time) ? m_Time : 0;
-                    m_Time     = newTime;
-                }
-            }
-
-            // TODO: Check with Fred if it make sense to put that here now that we have refactor the loop
-            if (m_RayTracingSupported)
-            {
-                // This call need to happen once per frame
-                BuildRayTracingAccelerationStructure();
-            }
-
-            var dynResHandler = DynamicResolutionHandler.instance;
-            dynResHandler.Update(m_Asset.currentPlatformRenderPipelineSettings.dynamicResolutionSettings, () =>
-            {
-                var hdrp = (RenderPipelineManager.currentPipeline as HDRenderPipeline);
-                // We can't use dynResHandler here because it would capture the local field and so generate garbage
-                if (DynamicResolutionHandler.instance.DynamicResolutionEnabled())
-                {
-                    var stencilBuffer = hdrp.m_SharedRTManager.GetDepthStencilBuffer().rt;
-                    var stencilBufferSize = new Vector2Int(stencilBuffer.width, stencilBuffer.height);
-                    hdrp.m_SharedRTManager.ComputeDepthBufferMipChainSize(DynamicResolutionHandler.instance.GetRTHandleScale(stencilBufferSize));
-                }
-            }
-            );
-
-            using (ListPool<RenderRequest>.Get(out List<RenderRequest> renderRequests))
-            using (ListPool<int>.Get(out List<int> rootRenderRequestIndices))
-            using (HashSetPool<int>.Get(out HashSet<int> skipClearCullingResults))
-            using (DictionaryPool<HDProbe, List<(int index, float weight)>>.Get(out Dictionary<HDProbe, List<(int index, float weight)>> renderRequestIndicesWhereTheProbeIsVisible))
-            using (ListPool<CameraSettings>.Get(out List<CameraSettings> cameraSettings))
-            using (ListPool<CameraPositionSettings>.Get(out List<CameraPositionSettings> cameraPositionSettings))
-            {
-                // With XR multi-pass enabled, each camera can be rendered multiple times with different parameters
-                var multipassCameras = m_XRSystem.SetupFrame(cameras, m_Asset.currentPlatformRenderPipelineSettings.xrSettings.singlePass, m_DebugDisplaySettings.data.xrSinglePassTestMode);
-
-#if UNITY_EDITOR
-                // See comment below about the preview camera workaround
-                bool hasGameViewCamera = false;
-                foreach (var c in cameras)
-                {
-                    if (c.cameraType == CameraType.Game)
-                    {
-                        hasGameViewCamera = true;
-                        break;
-                    }
-                }
-#endif
-
-                // Culling loop
-                foreach ((Camera camera, XRPass xrPass) in multipassCameras)
-                {
-                    if (camera == null)
-                        continue;
-
-#if UNITY_EDITOR
-                    // We selecting a camera in the editor, we have a preview that is drawn.
-                    // For legacy reasons, Unity will render all preview cameras when rendering the GameView
-                    // Actually, we don't need this here because we call explicitly Camera.Render when we
-                    // need a preview rendering.
-                    //
-                    // This is an issue, because at some point, you end up with 2 cameras to render:
-                    // - Main Camera (game view)
-                    // - Preview Camera (preview)
-                    // If the preview camera is rendered last, it will alter the "GameView RT" RenderTexture
-                    // that was previously rendered by the Main Camera.
-                    // This is an issue.
-                    //
-                    // Meanwhile, skipping all preview camera when rendering the game views is sane,
-                    // and will workaround the aformentionned issue.
-                    if (hasGameViewCamera && camera.cameraType == CameraType.Preview)
-                        continue;
-#endif
-
-                    bool cameraRequestedDynamicRes = false;
-                    HDAdditionalCameraData hdCam;
-                    if (camera.TryGetComponent<HDAdditionalCameraData>(out hdCam))
-                    {
-                        cameraRequestedDynamicRes = hdCam.allowDynamicResolution;
-
-                        // We are in a case where the platform does not support hw dynamic resolution, so we force the software fallback.
-                        // TODO: Expose the graphics caps info on whether the platform supports hw dynamic resolution or not.
-                        if (dynResHandler.RequestsHardwareDynamicResolution() && cameraRequestedDynamicRes && !camera.allowDynamicResolution)
-                        {
-                            dynResHandler.ForceSoftwareFallback();
-                        }
-                    }
-
-                    dynResHandler.SetCurrentCameraRequest(cameraRequestedDynamicRes);
-                    RTHandles.SetHardwareDynamicResolutionState(dynResHandler.HardwareDynamicResIsEnabled());
-
-                    VFXManager.PrepareCamera(camera);
-
-                    // Reset pooled variables
-                    cameraSettings.Clear();
-                    cameraPositionSettings.Clear();
-                    skipClearCullingResults.Clear();
-
-                    var cullingResults = GenericPool<HDCullingResults>.Get();
-                    cullingResults.Reset();
-
-                    // Try to compute the parameters of the request or skip the request
-                    var skipRequest = !TryCalculateFrameParameters(
-                            camera,
-                            xrPass,
-                            out var additionalCameraData,
-                            out var hdCamera,
-                            out var cullingParameters);
-
-                    // Note: In case of a custom render, we have false here and 'TryCull' is not executed
-                    if (!skipRequest)
-                    {
-                        var needCulling = true;
-
-                        // In XR multipass, culling results can be shared if the pass has the same culling id
-                        if (xrPass.multipassId > 0)
-                        {
-                            foreach (var req in renderRequests)
-                            {
-                                if (req.hdCamera.xr.cullingPassId == xrPass.cullingPassId)
-                                {
-                                    GenericPool<HDCullingResults>.Release(cullingResults);
-                                    cullingResults = req.cullingResults;
-                                    skipClearCullingResults.Add(req.index);
-                                    needCulling = false;
-                                }
-                            }
-                        }
-
-                        if (needCulling)
-                            skipRequest = !TryCull(camera, hdCamera, renderContext, m_SkyManager, cullingParameters, m_Asset, ref cullingResults);
-                    }
-
-                    if (additionalCameraData != null && additionalCameraData.hasCustomRender)
-                    {
-                        skipRequest = true;
-                        // Execute custom render
-                        additionalCameraData.ExecuteCustomRender(renderContext, hdCamera);
-                    }
-
-                    if (skipRequest)
-                    {
-                        // Submit render context and free pooled resources for this request
-                        UnityEngine.Rendering.RenderPipeline.BeginCameraRendering(renderContext, camera);
-                        renderContext.Submit();
-                        GenericPool<HDCullingResults>.Release(cullingResults);
-                        UnityEngine.Rendering.RenderPipeline.EndCameraRendering(renderContext, camera);
-                        continue;
-                    }
-
-                    // Select render target
-                    RenderTargetIdentifier targetId = camera.targetTexture ?? new RenderTargetIdentifier(BuiltinRenderTextureType.CameraTarget);
-                    if (camera.targetTexture != null)
-                    {
-                        camera.targetTexture.IncrementUpdateCount(); // Necessary if the texture is used as a cookie.
-                    }
-
-                    // Render directly to XR render target if active
-                    if (hdCamera.xr.enabled && hdCamera.xr.renderTargetValid)
-                        targetId = hdCamera.xr.renderTarget;
-
-                    // Add render request
-                    var request = new RenderRequest
-                    {
-                        hdCamera = hdCamera,
-                        cullingResults = cullingResults,
-                        target = new RenderRequest.Target
-                        {
-                            id = targetId,
-                            face = CubemapFace.Unknown
-                        },
-                        dependsOnRenderRequestIndices = ListPool<int>.Get(),
-                        index = renderRequests.Count,
-                        cameraSettings = CameraSettings.From(hdCamera)
-                        // TODO: store DecalCullResult
-                    };
-                    renderRequests.Add(request);
-                    // This is a root render request
-                    rootRenderRequestIndices.Add(request.index);
-
-                    // Add visible probes to list
-                    for (var i = 0; i < cullingResults.cullingResults.visibleReflectionProbes.Length; ++i)
-                    {
-                        var visibleProbe = cullingResults.cullingResults.visibleReflectionProbes[i];
-
-                        // TODO: The following fix is temporary.
-                        // We should investigate why we got null cull result when we change scene
-                        if (visibleProbe == null || visibleProbe.Equals(null) || visibleProbe.reflectionProbe == null || visibleProbe.reflectionProbe.Equals(null))
-                            continue;
-
-                        HDAdditionalReflectionData additionalReflectionData;
-                        if (!visibleProbe.reflectionProbe.TryGetComponent<HDAdditionalReflectionData>(out additionalReflectionData))
-                            additionalReflectionData = visibleProbe.reflectionProbe.gameObject.AddComponent<HDAdditionalReflectionData>();
-
-                        AddVisibleProbeVisibleIndexIfUpdateIsRequired(additionalReflectionData, request.index);
-                    }
-                    for (var i = 0; i < cullingResults.hdProbeCullingResults.visibleProbes.Count; ++i)
-                        AddVisibleProbeVisibleIndexIfUpdateIsRequired(cullingResults.hdProbeCullingResults.visibleProbes[i], request.index);
-
-                    // local function to help insertion of visible probe
-                    void AddVisibleProbeVisibleIndexIfUpdateIsRequired(HDProbe probe, int visibleInIndex)
-                    {
-                        // Don't add it if it has already been updated this frame or not a real time probe
-                        // TODO: discard probes that are baked once per frame and already baked this frame
-                        if (!probe.requiresRealtimeUpdate)
-                            return;
-
-                        // Notify that we render the probe at this frame
-                        probe.SetIsRendered(Time.frameCount);
-
-                        float visibility = ComputeVisibility(visibleInIndex, probe);
-
-                        if (!renderRequestIndicesWhereTheProbeIsVisible.TryGetValue(probe, out var visibleInIndices))
-                        {
-                            visibleInIndices = ListPool<(int index, float weight)>.Get();
-                            renderRequestIndicesWhereTheProbeIsVisible.Add(probe, visibleInIndices);
-                        }
-                        if (!visibleInIndices.Contains((visibleInIndex, visibility)))
-                            visibleInIndices.Add((visibleInIndex, visibility));
-                    }
-
-                    float ComputeVisibility(int visibleInIndex, HDProbe visibleProbe)
-                    {
-                        var visibleInRenderRequest = renderRequests[visibleInIndex];
-                        var viewerTransform = visibleInRenderRequest.hdCamera.camera.transform;
-                        return HDUtils.ComputeWeightedLinearFadeDistance(visibleProbe.transform.position, viewerTransform.position, visibleProbe.weight, visibleProbe.fadeDistance);
-                    }
-                }
-
-                foreach (var probeToRenderAndDependencies in renderRequestIndicesWhereTheProbeIsVisible)
-                {
-                    var visibleProbe = probeToRenderAndDependencies.Key;
-                    var visibilities = probeToRenderAndDependencies.Value;
-
-                    // Two cases:
-                    //   - If the probe is view independent, we add only one render request per face that is
-                    //      a dependency for all its 'visibleIn' render requests
-                    //   - If the probe is view dependent, we add one render request per face per 'visibleIn'
-                    //      render requests
-                    var isViewDependent = visibleProbe.type == ProbeSettings.ProbeType.PlanarProbe;
-
-                    if (isViewDependent)
-                    {
-                        for (int i = 0; i < visibilities.Count; ++i)
-                        {
-                            var visibility = visibilities[i];
-                            if (visibility.weight <= 0f)
-                                continue;
-
-                            var visibleInIndex = visibility.index;
-                            var visibleInRenderRequest = renderRequests[visibleInIndex];
-                            var viewerTransform = visibleInRenderRequest.hdCamera.camera.transform;
-
-                            AddHDProbeRenderRequests(
-                                visibleProbe,
-                                viewerTransform,
-                                Enumerable.Repeat(visibility, 1),
-                                HDUtils.GetSceneCullingMaskFromCamera(visibleInRenderRequest.hdCamera.camera),
-                                visibleInRenderRequest.hdCamera.camera.fieldOfView
-                            );
-                        }
-                    }
-                    else
-                    {
-                        bool visibleInOneViewer = false;
-                        for (int i = 0; i < visibilities.Count && !visibleInOneViewer; ++i)
-                        {
-                            if (visibilities[i].weight > 0f)
-                                visibleInOneViewer = true;
-                        }
-                        if (visibleInOneViewer)
-                            AddHDProbeRenderRequests(visibleProbe, null, visibilities, 0);
-                    }
-                }
-                foreach (var pair in renderRequestIndicesWhereTheProbeIsVisible)
-                    ListPool<(int index, float weight)>.Release(pair.Value);
-                renderRequestIndicesWhereTheProbeIsVisible.Clear();
-
-                // Local function to share common code between view dependent and view independent requests
-                void AddHDProbeRenderRequests(
-                    HDProbe visibleProbe,
-                    Transform viewerTransform,
-                    IEnumerable<(int index, float weight)> visibilities,
-                    ulong overrideSceneCullingMask,
-                    float referenceFieldOfView = 90
-                )
-                {
-                    var position = ProbeCapturePositionSettings.ComputeFrom(
-                        visibleProbe,
-                        viewerTransform
-                    );
-                    cameraSettings.Clear();
-                    cameraPositionSettings.Clear();
-                    HDRenderUtilities.GenerateRenderingSettingsFor(
-                        visibleProbe.settings, position,
-                        cameraSettings, cameraPositionSettings, overrideSceneCullingMask,
-                        referenceFieldOfView: referenceFieldOfView
-                    );
-
-                    switch (visibleProbe.type)
-                    {
-                        case ProbeSettings.ProbeType.ReflectionProbe:
-                            int desiredProbeSize = (int)((HDRenderPipeline)RenderPipelineManager.currentPipeline).currentPlatformRenderPipelineSettings.lightLoopSettings.reflectionCubemapSize;
-                            if (visibleProbe.realtimeTexture == null || visibleProbe.realtimeTexture.width != desiredProbeSize)
-                            {
-                                visibleProbe.SetTexture(ProbeSettings.Mode.Realtime, HDRenderUtilities.CreateReflectionProbeRenderTarget(desiredProbeSize));
-                            }
-                            break;
-                        case ProbeSettings.ProbeType.PlanarProbe:
-                            int desiredPlanarProbeSize = (int)((HDRenderPipeline)RenderPipelineManager.currentPipeline).currentPlatformRenderPipelineSettings.lightLoopSettings.planarReflectionTextureSize;
-                            if (visibleProbe.realtimeTexture == null || visibleProbe.realtimeTexture.width != desiredPlanarProbeSize)
-                            {
-                                visibleProbe.SetTexture(ProbeSettings.Mode.Realtime, HDRenderUtilities.CreatePlanarProbeRenderTarget(desiredPlanarProbeSize));
-                            }
-                            // Set the viewer's camera as the default camera anchor
-                            for (var i = 0; i < cameraSettings.Count; ++i)
-                            {
-                                var v = cameraSettings[i];
-                                if (v.volumes.anchorOverride == null)
-                                {
-                                    v.volumes.anchorOverride = viewerTransform;
-                                    cameraSettings[i] = v;
-                                }
-                            }
-                            break;
-                    }
-
-                    for (int j = 0; j < cameraSettings.Count; ++j)
-                    {
-                        var camera = m_ProbeCameraCache.GetOrCreate((viewerTransform, visibleProbe, j), Time.frameCount);
-                        var additionalCameraData = camera.GetComponent<HDAdditionalCameraData>();
-
-                        if (additionalCameraData == null)
-                            additionalCameraData = camera.gameObject.AddComponent<HDAdditionalCameraData>();
-                        additionalCameraData.hasPersistentHistory = true;
-
-                        camera.targetTexture = visibleProbe.realtimeTexture; // We need to set a targetTexture with the right otherwise when setting pixelRect, it will be rescaled internally to the size of the screen
-                        camera.gameObject.hideFlags = HideFlags.HideAndDontSave;
-                        camera.gameObject.SetActive(false);
-                        // Warning: accessing Object.name generate 48B of garbage at each frame here
-                        camera.name = HDUtils.ComputeProbeCameraName(visibleProbe.name, j, viewerTransform?.name);
-                        camera.ApplySettings(cameraSettings[j]);
-                        camera.ApplySettings(cameraPositionSettings[j]);
-                        camera.cameraType = CameraType.Reflection;
-                        camera.pixelRect = new Rect(0, 0, visibleProbe.realtimeTexture.width, visibleProbe.realtimeTexture.height);
-
-                        var _cullingResults = GenericPool<HDCullingResults>.Get();
-                        _cullingResults.Reset();
-
-                        if (!(TryCalculateFrameParameters(
-                                camera,
-                                m_XRSystem.emptyPass,
-                                out _,
-                                out var hdCamera,
-                                out var cullingParameters
-                            )
-                            && TryCull(
-                                camera, hdCamera, renderContext, m_SkyManager, cullingParameters, m_Asset,
-                                ref _cullingResults
-                            )))
-                        {
-                            // Skip request and free resources
-                            Object.Destroy(camera);
-                            GenericPool<HDCullingResults>.Release(_cullingResults);
-                            continue;
-                        }
-                        HDAdditionalCameraData hdCam;
-                        camera.TryGetComponent<HDAdditionalCameraData>(out hdCam);
-                        hdCam.flipYMode = visibleProbe.type == ProbeSettings.ProbeType.ReflectionProbe
-                                ? HDAdditionalCameraData.FlipYMode.ForceFlipY
-                                : HDAdditionalCameraData.FlipYMode.Automatic;
-
-                        if (!visibleProbe.realtimeTexture.IsCreated())
-                            visibleProbe.realtimeTexture.Create();
-
-                        visibleProbe.SetRenderData(
-                            ProbeSettings.Mode.Realtime,
-                            new HDProbe.RenderData(
-                                camera.worldToCameraMatrix,
-                                camera.projectionMatrix,
-                                camera.transform.position,
-                                camera.transform.rotation,
-                                cameraSettings[j].frustum.fieldOfView
-                            )
-                        );
-
-                        // TODO: Assign the actual final target to render to.
-                        //   Currently, we use a target for each probe, and then copy it into the cache before using it
-                        //   during the lighting pass.
-                        //   But what we actually want here, is to render directly into the cache (either CubeArray,
-                        //   or Texture2DArray)
-                        //   To do so, we need to first allocate in the cache the location of the target and then assign
-                        //   it here.
-                        var request = new RenderRequest
-                        {
-                            hdCamera = hdCamera,
-                            cullingResults = _cullingResults,
-                            clearCameraSettings = true,
-                            dependsOnRenderRequestIndices = ListPool<int>.Get(),
-                            index = renderRequests.Count,
-                            cameraSettings = cameraSettings[j]
-                            // TODO: store DecalCullResult
-                        };
-
-                        // As we render realtime texture on GPU side, we must tag the texture so our texture array cache detect that something have change
-                        visibleProbe.realtimeTexture.IncrementUpdateCount();
-
-                        if (cameraSettings.Count > 1)
-                        {
-                            var face = (CubemapFace)j;
-                            request.target = new RenderRequest.Target
-                            {
-                                copyToTarget = visibleProbe.realtimeTexture,
-                                face = face
-                            };
-                        }
-                        else
-                        {
-                            request.target = new RenderRequest.Target
-                            {
-                                id = visibleProbe.realtimeTexture,
-                                face = CubemapFace.Unknown
-                            };
-                        }
-                        renderRequests.Add(request);
-
-
-                        foreach (var visibility in visibilities)
-                            renderRequests[visibility.index].dependsOnRenderRequestIndices.Add(request.index);
-                    }
-                }
-
-                // TODO: Refactor into a method. If possible remove the intermediate target
-                // Find max size for Cubemap face targets and resize/allocate if required the intermediate render target
-                {
-                    var size = Vector2Int.zero;
-                    for (int i = 0; i < renderRequests.Count; ++i)
-                    {
-                        var renderRequest = renderRequests[i];
-                        var isCubemapFaceTarget = renderRequest.target.face != CubemapFace.Unknown;
-                        if (!isCubemapFaceTarget)
-                            continue;
-
-                        var width = renderRequest.hdCamera.actualWidth;
-                        var height = renderRequest.hdCamera.actualHeight;
-                        size.x = Mathf.Max(width, size.x);
-                        size.y = Mathf.Max(height, size.y);
-                    }
-
-                    if (size != Vector2.zero)
-                    {
-                        if (m_TemporaryTargetForCubemaps != null)
-                        {
-                            if (m_TemporaryTargetForCubemaps.width != size.x
-                                || m_TemporaryTargetForCubemaps.height != size.y)
-                            {
-                                m_TemporaryTargetForCubemaps.Release();
-                                m_TemporaryTargetForCubemaps = null;
-                            }
-                        }
-                        if (m_TemporaryTargetForCubemaps == null)
-                        {
-                            m_TemporaryTargetForCubemaps = new RenderTexture(
-                                size.x, size.y, 1, GraphicsFormat.R16G16B16A16_SFloat
-                            )
-                            {
-                                autoGenerateMips = false,
-                                useMipMap = false,
-                                name = "Temporary Target For Cubemap Face",
-                                volumeDepth = 1,
-                                useDynamicScale = false
-                            };
-                        }
-                    }
-                }
-
-                using (ListPool<int>.Get(out List<int> renderRequestIndicesToRender))
-                {
-                    // Flatten the render requests graph in an array that guarantee dependency constraints
-                    {
-                        using (GenericPool<Stack<int>>.Get(out Stack<int> stack))
-                        {
-                            stack.Clear();
-                            for (int i = rootRenderRequestIndices.Count -1; i >= 0; --i)
-                            {
-                                stack.Push(rootRenderRequestIndices[i]);
-                                while (stack.Count > 0)
-                                {
-                                    var index = stack.Pop();
-                                    if (!renderRequestIndicesToRender.Contains(index))
-                                        renderRequestIndicesToRender.Add(index);
-
-                                    var request = renderRequests[index];
-                                    for (int j = 0; j < request.dependsOnRenderRequestIndices.Count; ++j)
-                                        stack.Push(request.dependsOnRenderRequestIndices[j]);
-                                }
-                            }
-                        }
-                    }
-                    // Execute render request graph, in reverse order
-                    for (int i = renderRequestIndicesToRender.Count - 1; i >= 0; --i)
-                    {
-                        var renderRequestIndex = renderRequestIndicesToRender[i];
-                        var renderRequest = renderRequests[renderRequestIndex];
-
-                        var cmd = CommandBufferPool.Get("");
-
-                        // TODO: Avoid the intermediate target and render directly into final target
-                        //  CommandBuffer.Blit does not work on Cubemap faces
-                        //  So we use an intermediate RT to perform a CommandBuffer.CopyTexture in the target Cubemap face
-                        if (renderRequest.target.face != CubemapFace.Unknown)
-                        {
-                            if (!m_TemporaryTargetForCubemaps.IsCreated())
-                                m_TemporaryTargetForCubemaps.Create();
-
-                            var hdCamera = renderRequest.hdCamera;
-                            ref var target = ref renderRequest.target;
-                            target.id = m_TemporaryTargetForCubemaps;
-                        }
-
-
-                        // var aovRequestIndex = 0;
-                        foreach (var aovRequest in renderRequest.hdCamera.aovRequests)
-                        {
-                        using (new ProfilingSample(
-                            cmd,
-                                // Warning: accessing .name here allocate 48B of garbage each frame plus some more for the string interpolation
-                                // $"HDRenderPipeline::Render {renderRequest.hdCamera.camera.name} - AOVRequest {aovRequestIndex++}",
-                                "HDRenderPipeline::Render AOV Request",
-                                CustomSamplerId.HDRenderPipelineRender.GetSampler())
-                            )
-                            {
-                                cmd.SetInvertCulling(renderRequest.cameraSettings.invertFaceCulling);
-                                ExecuteRenderRequest(renderRequest, renderContext, cmd, aovRequest);
-                                cmd.SetInvertCulling(false);
-                            }
-                            renderContext.ExecuteCommandBuffer(cmd);
-                            CommandBufferPool.Release(cmd);
-                            renderContext.Submit();
-                            cmd = CommandBufferPool.Get();
-                        }
-
-                        using (new ProfilingSample(
-                            cmd,
-                            // Warning: accessing .name here allocate 48B of garbage each frame.
-                            // HDUtils.ComputeCameraName(renderRequest.hdCamera.camera.name),
-                            "HDRenderPipeline::Render Camera",
-                            CustomSamplerId.HDRenderPipelineRender.GetSampler())
-                        )
-                        {
-                            cmd.SetInvertCulling(renderRequest.cameraSettings.invertFaceCulling);
-                            UnityEngine.Rendering.RenderPipeline.BeginCameraRendering(renderContext, renderRequest.hdCamera.camera);
-                            ExecuteRenderRequest(renderRequest, renderContext, cmd, AOVRequestData.@default);
-                            cmd.SetInvertCulling(false);
-                            UnityEngine.Rendering.RenderPipeline.EndCameraRendering(renderContext, renderRequest.hdCamera.camera);
-                        }
-
-                        {
-                            var target = renderRequest.target;
-                            // Handle the copy if requested
-                            if (target.copyToTarget != null)
-                            {
-                                cmd.CopyTexture(
-                                    target.id, 0, 0, 0, 0, renderRequest.hdCamera.actualWidth, renderRequest.hdCamera.actualHeight,
-                                    target.copyToTarget, (int)target.face, 0, 0, 0
-                                );
-                            }
-                            if (renderRequest.clearCameraSettings)
-                                // release reference because the RenderTexture might be destroyed before the camera
-                                renderRequest.hdCamera.camera.targetTexture = null;
-
-                            ListPool<int>.Release(renderRequest.dependsOnRenderRequestIndices);
-
-                            // Culling results can be shared between render requests: clear only when required
-                            if (!skipClearCullingResults.Contains(renderRequest.index))
-                            {
-                                renderRequest.cullingResults.decalCullResults?.Clear();
-                                GenericPool<HDCullingResults>.Release(renderRequest.cullingResults);
-                            }
-                        }
-
-                        // Render XR mirror view once all render requests have been completed
-                        if (i == 0 && renderRequest.hdCamera.camera.cameraType == CameraType.Game)
-                        {
-                            m_XRSystem.RenderMirrorView(cmd);
-                        }
-
-                        // Now that all cameras have been rendered, let's propagate the data required for screen space shadows
-                        PropagateScreenSpaceShadowData();
-
-                        renderContext.ExecuteCommandBuffer(cmd);
-                        CommandBufferPool.Release(cmd);
-                        renderContext.Submit();
-                    }
-                }
-            }
-
-            m_XRSystem.ReleaseFrame();
-            UnityEngine.Rendering.RenderPipeline.EndFrameRendering(renderContext, cameras);
-        }
-
-
-        void PropagateScreenSpaceShadowData()
-        {
-            // For every unique light that has been registered, update the previous transform
-            foreach (HDAdditionalLightData lightData in m_ScreenSpaceShadowsUnion)
-            {
-                lightData.previousTransform = lightData.transform.localToWorldMatrix;
-            }
-        }
-
-        void ExecuteRenderRequest(
-            RenderRequest renderRequest,
-            ScriptableRenderContext renderContext,
-            CommandBuffer cmd,
-            AOVRequestData aovRequest
-        )
-        {
-
-            InitializeGlobalResources(renderContext);
-
-            var hdCamera = renderRequest.hdCamera;
-            var camera = hdCamera.camera;
-            var cullingResults = renderRequest.cullingResults.cullingResults;
-            var customPassCullingResults = renderRequest.cullingResults.customPassCullingResults ?? cullingResults;
-            var hdProbeCullingResults = renderRequest.cullingResults.hdProbeCullingResults;
-            var decalCullingResults = renderRequest.cullingResults.decalCullResults;
-            var target = renderRequest.target;
-
-            // Updates RTHandle
-            hdCamera.BeginRender(cmd);
-
-            using (ListPool<RTHandle>.Get(out var aovBuffers))
-            {
-                aovRequest.AllocateTargetTexturesIfRequired(ref aovBuffers);
-
-            // If we render a reflection view or a preview we should not display any debug information
-            // This need to be call before ApplyDebugDisplaySettings()
-            if (camera.cameraType == CameraType.Reflection || camera.cameraType == CameraType.Preview)
-            {
-                // Neutral allow to disable all debug settings
-                m_CurrentDebugDisplaySettings = s_NeutralDebugDisplaySettings;
-            }
-            else
-            {
-                // Make sure we are in sync with the debug menu for the msaa count
-                m_MSAASamples = m_DebugDisplaySettings.data.msaaSamples;
-                m_SharedRTManager.SetNumMSAASamples(m_MSAASamples);
-
-                m_DebugDisplaySettings.UpdateCameraFreezeOptions();
-
-                m_CurrentDebugDisplaySettings = m_DebugDisplaySettings;
-            }
-
-            aovRequest.SetupDebugData(ref m_CurrentDebugDisplaySettings);
-
-            if (hdCamera.frameSettings.IsEnabled(FrameSettingsField.RayTracing))
-            {
-                // Must update after getting DebugDisplaySettings
-                m_RayCountManager.ClearRayCount(cmd, hdCamera, m_CurrentDebugDisplaySettings.data.countRays);
-            }
-
-
-            if (hdCamera.frameSettings.IsEnabled(FrameSettingsField.Decals))
-            {
-                using (new ProfilingSample(null, "DBufferPrepareDrawData", CustomSamplerId.DBufferPrepareDrawData.GetSampler()))
-                {
-                    // TODO: update singleton with DecalCullResults
-                    DecalSystem.instance.CurrentCamera = hdCamera.camera; // Singletons are extremely dangerous...
-                    DecalSystem.instance.LoadCullResults(decalCullingResults);
-                    DecalSystem.instance.UpdateCachedMaterialData();    // textures, alpha or fade distances could've changed
-                    DecalSystem.instance.CreateDrawData();              // prepare data is separate from draw
-                    DecalSystem.instance.UpdateTextureAtlas(cmd);       // as this is only used for transparent pass, would've been nice not to have to do this if no transparent renderers are visible, needs to happen after CreateDrawData
-                }
-            }
-
-            using (new ProfilingSample(cmd, "Volume Update", CustomSamplerId.VolumeUpdate.GetSampler()))
-            {
-                VolumeManager.instance.Update(hdCamera.volumeAnchor, hdCamera.volumeLayerMask);
-                // We need to cache the max shadow distance to make sure the culling uses the correct value. Refer to the comment
-                // above m_ShadowMaxDistance in hdCamera.
-                hdCamera.shadowMaxDistance = VolumeManager.instance.stack.GetComponent<HDShadowSettings>().maxShadowDistance.value;
-                if (hdCamera.frameSettings.IsEnabled(FrameSettingsField.CustomPass))
-                    CustomPassVolume.Update(hdCamera);
-            }
-
-            // Do anything we need to do upon a new frame.
-            // The NewFrame must be after the VolumeManager update and before Resize because it uses properties set in NewFrame
-            LightLoopNewFrame(hdCamera.frameSettings);
-
-            // Apparently scissor states can leak from editor code. As it is not used currently in HDRP (apart from VR). We disable scissor at the beginning of the frame.
-            cmd.DisableScissorRect();
-
-            Resize(hdCamera);
-            m_PostProcessSystem.BeginFrame(cmd, hdCamera, this);
-
-            ApplyDebugDisplaySettings(hdCamera, cmd);
-            m_SkyManager.UpdateCurrentSkySettings(hdCamera);
-
-            SetupCameraProperties(hdCamera, renderContext, cmd);
-
-            PushGlobalParams(hdCamera, cmd);
-            VFXManager.ProcessCameraCommand(camera, cmd);
-
-            // TODO: Find a correct place to bind these material textures
-            // We have to bind the material specific global parameters in this mode
-            foreach (var material in m_MaterialList)
-                material.Bind(cmd);
-
-            // Frustum cull density volumes on the CPU. Can be performed as soon as the camera is set up.
-            DensityVolumeList densityVolumes = PrepareVisibleDensityVolumeList(hdCamera, cmd, m_Time);
-
-            // Note: Legacy Unity behave like this for ShadowMask
-            // When you select ShadowMask in Lighting panel it recompile shaders on the fly with the SHADOW_MASK keyword.
-            // However there is no C# function that we can query to know what mode have been select in Lighting Panel and it will be wrong anyway. Lighting Panel setup what will be the next bake mode. But until light is bake, it is wrong.
-            // Currently to know if you need shadow mask you need to go through all visible lights (of CullResult), check the LightBakingOutput struct and look at lightmapBakeType/mixedLightingMode. If one light have shadow mask bake mode, then you need shadow mask features (i.e extra Gbuffer).
-            // It mean that when we build a standalone player, if we detect a light with bake shadow mask, we generate all shader variant (with and without shadow mask) and at runtime, when a bake shadow mask light is visible, we dynamically allocate an extra GBuffer and switch the shader.
-            // So the first thing to do is to go through all the light: PrepareLightsForGPU
-            bool enableBakeShadowMask;
-            using (new ProfilingSample(cmd, "PrepareLightsForGPU", CustomSamplerId.PrepareLightsForGPU.GetSampler()))
-            {
-                enableBakeShadowMask = PrepareLightsForGPU(cmd, hdCamera, cullingResults, hdProbeCullingResults, densityVolumes, m_CurrentDebugDisplaySettings, aovRequest);
-
-                // Let's bind as soon as possible the light data
-                BindLightDataParameters(hdCamera, cmd);
-            }
-            // Configure all the keywords
-            ConfigureKeywords(enableBakeShadowMask, hdCamera, cmd);
-
-            // Caution: We require sun light here as some skies use the sun light to render, it means that UpdateSkyEnvironment must be called after PrepareLightsForGPU.
-            // TODO: Try to arrange code so we can trigger this call earlier and use async compute here to run sky convolution during other passes (once we move convolution shader to compute).
-            if (!m_CurrentDebugDisplaySettings.IsMatcapViewEnabled(hdCamera))
-                UpdateSkyEnvironment(hdCamera, m_FrameCount, cmd);
-            else
-                cmd.SetGlobalTexture(HDShaderIDs._SkyTexture, CoreUtils.magentaCubeTextureArray);
-
-
-            if (GL.wireframe)
-            {
-                RenderWireFrame(cullingResults, hdCamera, target.id, renderContext, cmd);
-                return;
-            }
-
-            if (m_RenderGraph.enabled)
-            {
-                ExecuteWithRenderGraph(renderRequest, aovRequest, aovBuffers, renderContext, cmd);
-                return;
-            }
-
-            hdCamera.xr.StartSinglePass(cmd, camera, renderContext);
-
-            ClearBuffers(hdCamera, cmd);
-
-            // Render XR occlusion mesh to depth buffer early in the frame to improve performance
-            if (hdCamera.xr.enabled && m_Asset.currentPlatformRenderPipelineSettings.xrSettings.occlusionMesh)
-            {
-                hdCamera.xr.StopSinglePass(cmd, camera, renderContext);
-                hdCamera.xr.RenderOcclusionMeshes(cmd, m_SharedRTManager.GetDepthStencilBuffer(hdCamera.frameSettings.IsEnabled(FrameSettingsField.MSAA)));
-                hdCamera.xr.StartSinglePass(cmd, camera, renderContext);
-            }
-
-            // Bind the custom color/depth before the first custom pass
-            if (hdCamera.frameSettings.IsEnabled(FrameSettingsField.CustomPass))
-            {
-                if (m_CustomPassColorBuffer.IsValueCreated)
-                    cmd.SetGlobalTexture(HDShaderIDs._CustomColorTexture, m_CustomPassColorBuffer.Value);
-                if (m_CustomPassDepthBuffer.IsValueCreated)
-                    cmd.SetGlobalTexture(HDShaderIDs._CustomDepthTexture, m_CustomPassDepthBuffer.Value);
-            }
-
-            RenderCustomPass(renderContext, cmd, hdCamera, customPassCullingResults, CustomPassInjectionPoint.BeforeRendering);
-
-            bool shouldRenderMotionVectorAfterGBuffer = RenderDepthPrepass(cullingResults, hdCamera, renderContext, cmd);
-            if (!shouldRenderMotionVectorAfterGBuffer)
-            {
-                // If objects motion vectors if enabled, this will render the objects with motion vector into the target buffers (in addition to the depth)
-                // Note: An object with motion vector must not be render in the prepass otherwise we can have motion vector write that should have been rejected
-                RenderObjectsMotionVectors(cullingResults, hdCamera, renderContext, cmd);
-            }
-
-            // Now that all depths have been rendered, resolve the depth buffer
-            m_SharedRTManager.ResolveSharedRT(cmd, hdCamera);
-
-            RenderDecals(hdCamera, cmd, renderContext, cullingResults);
-
-            RenderGBuffer(cullingResults, hdCamera, renderContext, cmd);
-
-            // We can now bind the normal buffer to be use by any effect
-            m_SharedRTManager.BindNormalBuffer(cmd);
-
-            // After Depth and Normals/roughness including decals
-            RenderCustomPass(renderContext, cmd, hdCamera, customPassCullingResults, CustomPassInjectionPoint.AfterOpaqueDepthAndNormal);
-
-            // In both forward and deferred, everything opaque should have been rendered at this point so we can safely copy the depth buffer for later processing.
-            GenerateDepthPyramid(hdCamera, cmd, FullScreenDebugMode.DepthPyramid);
-
-            // Send all the geometry graphics buffer to client systems if required (must be done after the pyramid and before the transparent depth pre-pass)
-            SendGeometryGraphicsBuffers(cmd, hdCamera);
-
-            // Depth texture is now ready, bind it (Depth buffer could have been bind before if DBuffer is enable)
-            cmd.SetGlobalTexture(HDShaderIDs._CameraDepthTexture, m_SharedRTManager.GetDepthTexture());
-
-            if (shouldRenderMotionVectorAfterGBuffer)
-            {
-                // See the call RenderObjectsMotionVectors() above and comment
-                RenderObjectsMotionVectors(cullingResults, hdCamera, renderContext, cmd);
-            }
-
-            RenderCameraMotionVectors(cullingResults, hdCamera, renderContext, cmd);
-
-#if UNITY_EDITOR
-            var showGizmos = camera.cameraType == CameraType.SceneView ||
-                            (camera.targetTexture == null && camera.cameraType == CameraType.Game);
-#endif
-
-            RenderTransparencyOverdraw(cullingResults, hdCamera, renderContext, cmd);
-
-            if (m_CurrentDebugDisplaySettings.IsDebugMaterialDisplayEnabled() || m_CurrentDebugDisplaySettings.IsMaterialValidationEnabled() || CoreUtils.IsSceneLightingDisabled(hdCamera.camera))
-            {
-                RenderDebugViewMaterial(cullingResults, hdCamera, renderContext, cmd);
-            }
-            else if (hdCamera.frameSettings.IsEnabled(FrameSettingsField.RayTracing) &&
-                     VolumeManager.instance.stack.GetComponent<PathTracing>().enable.value)
-            {
-                RenderPathTracing(hdCamera, cmd, m_CameraColorBuffer, renderContext, m_FrameCount);
-            }
-            else
-            {
-                CopyStencilBufferIfNeeded(cmd, hdCamera, m_SharedRTManager.GetDepthStencilBuffer(), m_SharedRTManager.GetStencilBufferCopy(), m_CopyStencil, m_CopyStencilForSSR);
-
-                // When debug is enabled we need to clear otherwise we may see non-shadows areas with stale values.
-                if (hdCamera.frameSettings.IsEnabled(FrameSettingsField.ContactShadows) && m_CurrentDebugDisplaySettings.data.fullScreenDebugMode == FullScreenDebugMode.ContactShadows)
-                {
-                    CoreUtils.SetRenderTarget(cmd, m_ContactShadowBuffer, ClearFlag.Color, Color.clear);
-                }
-
-                hdCamera.xr.StopSinglePass(cmd, camera, renderContext);
-
-                var buildLightListTask = new HDGPUAsyncTask("Build light list", ComputeQueueType.Background);
-                // It is important that this task is in the same queue as the build light list due to dependency it has on it. If really need to move it, put an extra fence to make sure buildLightListTask has finished.
-                var volumeVoxelizationTask = new HDGPUAsyncTask("Volumetric voxelization", ComputeQueueType.Background);
-                var SSRTask = new HDGPUAsyncTask("Screen Space Reflection", ComputeQueueType.Background);
-                var SSAOTask = new HDGPUAsyncTask("SSAO", ComputeQueueType.Background);
-
-                // Avoid garbage by explicitely passing parameters to the lambdas
-                var asyncParams = new HDGPUAsyncTaskParams
-                {
-                    renderContext = renderContext,
-                    hdCamera = hdCamera,
-                    frameCount = m_FrameCount,
-                };
-
-                var haveAsyncTaskWithShadows = false;
-                if (hdCamera.frameSettings.BuildLightListRunsAsync())
-                {
-                    buildLightListTask.Start(cmd, asyncParams, Callback, !haveAsyncTaskWithShadows);
-
-                    haveAsyncTaskWithShadows = true;
-
-                    void Callback(CommandBuffer c, HDGPUAsyncTaskParams a)
-                        => BuildGPULightListsCommon(a.hdCamera, c);
-                }
-
-                if (hdCamera.frameSettings.VolumeVoxelizationRunsAsync())
-                {
-                    volumeVoxelizationTask.Start(cmd, asyncParams, Callback, !haveAsyncTaskWithShadows);
-
-                    haveAsyncTaskWithShadows = true;
-
-                    void Callback(CommandBuffer c, HDGPUAsyncTaskParams a)
-                        => VolumeVoxelizationPass(a.hdCamera, c);
-                }
-
-                if (hdCamera.frameSettings.SSRRunsAsync())
-                {
-                    SSRTask.Start(cmd, asyncParams, Callback, !haveAsyncTaskWithShadows);
-
-                    haveAsyncTaskWithShadows = true;
-
-                void Callback(CommandBuffer c, HDGPUAsyncTaskParams a)
-                        => RenderSSR(a.hdCamera, c, a.renderContext);
-                }
-
-                if (hdCamera.frameSettings.SSAORunsAsync())
-                {
-                    SSAOTask.Start(cmd, asyncParams, AsyncSSAODispatch, !haveAsyncTaskWithShadows);
-                    haveAsyncTaskWithShadows = true;
-
-                    void AsyncSSAODispatch(CommandBuffer c, HDGPUAsyncTaskParams a)
-                        => m_AmbientOcclusionSystem.Dispatch(c, a.hdCamera, a.frameCount);
-                }
-
-                if (!hdCamera.frameSettings.SSAORunsAsync())
-                    m_AmbientOcclusionSystem.Render(cmd, hdCamera, renderContext, m_FrameCount);
-
-                using (new ProfilingSample(cmd, "Render shadow maps", CustomSamplerId.RenderShadowMaps.GetSampler()))
-                {
-                    // This call overwrites camera properties passed to the shader system.
-                    RenderShadowMaps(renderContext, cmd, cullingResults, hdCamera);
-
-                    hdCamera.SetupGlobalParams(cmd, m_Time, m_LastTime, m_FrameCount);
-                }
-
-                if (hdCamera.frameSettings.IsEnabled(FrameSettingsField.RayTracing))
-                {
-                    // Update the light clusters that we need to update
-                    BuildRayTracingLightCluster(cmd, hdCamera);
-
-                    // We only request the light cluster if we are gonna use it for debug mode
-                    if (FullScreenDebugMode.LightCluster == m_CurrentDebugDisplaySettings.data.fullScreenDebugMode && GetRayTracingClusterState())
-                    {
-                        HDRaytracingLightCluster lightCluster = RequestLightCluster();
-                        lightCluster.EvaluateClusterDebugView(cmd, hdCamera);
-                    }
-
-                    bool validIndirectDiffuse = ValidIndirectDiffuseState(hdCamera);
-                    if (validIndirectDiffuse)
-                    {
-                        RenderIndirectDiffuse(hdCamera, cmd, renderContext, m_FrameCount);
-                    }
-                }
-
-                if (!hdCamera.frameSettings.SSRRunsAsync())
-                {
-                    // Needs the depth pyramid and motion vectors, as well as the render of the previous frame.
-                    RenderSSR(hdCamera, cmd, renderContext);
-                }
-
-                // Contact shadows needs the light loop so we do them after the build light list
-                if (hdCamera.frameSettings.BuildLightListRunsAsync())
-                {
-                    buildLightListTask.EndWithPostWork(cmd, hdCamera, Callback);
-
-                    void Callback(CommandBuffer c, HDCamera cam)
-                    {
-                        var hdrp = (RenderPipelineManager.currentPipeline as HDRenderPipeline);
-                        var globalParams = hdrp.PrepareLightLoopGlobalParameters(cam);
-                        PushLightLoopGlobalParams(globalParams, c);
-                    }
-                }
-                else
-                {
-                    using (new ProfilingSample(cmd, "Build Light list", CustomSamplerId.BuildLightList.GetSampler()))
-                    {
-                        BuildGPULightLists(hdCamera, cmd);
-                    }
-                }
-
-                // Run the contact shadows here as they the light list
-                using (new ProfilingSample(cmd, "Dispatch Contact Shadows", CustomSamplerId.ContactShadows.GetSampler()))
-                {
-                    HDUtils.CheckRTCreated(m_ContactShadowBuffer);
-                    RenderContactShadows(hdCamera, cmd);
-                    PushFullScreenDebugTexture(hdCamera, cmd, m_ContactShadowBuffer, FullScreenDebugMode.ContactShadows);
-                }
-
-                using (new ProfilingSample(cmd, "Render screen space shadows", CustomSamplerId.ScreenSpaceShadows.GetSampler()))
-                {
-                    hdCamera.xr.StartSinglePass(cmd, camera, renderContext);
-                    RenderScreenSpaceShadows(hdCamera, cmd);
-                    hdCamera.xr.StopSinglePass(cmd, camera, renderContext);
-                }
-
-                if (hdCamera.frameSettings.VolumeVoxelizationRunsAsync())
-                {
-                    volumeVoxelizationTask.End(cmd, hdCamera);
-                }
-                else
-                {
-                    // Perform the voxelization step which fills the density 3D texture.
-                    VolumeVoxelizationPass(hdCamera, cmd);
-                }
-
-                // Render the volumetric lighting.
-                // The pass requires the volume properties, the light list and the shadows, and can run async.
-                VolumetricLightingPass(hdCamera, cmd, m_FrameCount);
-
-                if (hdCamera.frameSettings.SSAORunsAsync())
-                {
-                    SSAOTask.EndWithPostWork(cmd, hdCamera, Callback);
-                    void Callback(CommandBuffer c, HDCamera cam)
-                    {
-                        var hdrp = (RenderPipelineManager.currentPipeline as HDRenderPipeline);
-                        hdrp.m_AmbientOcclusionSystem.PostDispatchWork(c, cam);
-                    }
-                }
-
-                SetContactShadowsTexture(hdCamera, m_ContactShadowBuffer, cmd);
-
-
-                if (hdCamera.frameSettings.SSRRunsAsync())
-                {
-                    SSRTask.End(cmd, hdCamera);
-                }
-
-                hdCamera.xr.StartSinglePass(cmd, camera, renderContext);
-
-                RenderDeferredLighting(hdCamera, cmd);
-
-                RenderForwardOpaque(cullingResults, hdCamera, renderContext, cmd);
-
-                m_SharedRTManager.ResolveMSAAColor(cmd, hdCamera, m_CameraSssDiffuseLightingMSAABuffer, m_CameraSssDiffuseLightingBuffer);
-                m_SharedRTManager.ResolveMSAAColor(cmd, hdCamera, GetSSSBufferMSAA(), GetSSSBuffer());
-
-                // SSS pass here handle both SSS material from deferred and forward
-                RenderSubsurfaceScattering(hdCamera, cmd, hdCamera.frameSettings.IsEnabled(FrameSettingsField.MSAA) ? m_CameraColorMSAABuffer : m_CameraColorBuffer,
-                    m_CameraSssDiffuseLightingBuffer, m_SharedRTManager.GetDepthStencilBuffer(hdCamera.frameSettings.IsEnabled(FrameSettingsField.MSAA)), m_SharedRTManager.GetDepthTexture());
-
-                RenderForwardEmissive(cullingResults, hdCamera, renderContext, cmd);
-
-                RenderSky(hdCamera, cmd);
-
-                m_PostProcessSystem.DoUserAfterOpaqueAndSky(cmd, hdCamera, m_CameraColorBuffer);
-
-                RenderTransparentDepthPrepass(cullingResults, hdCamera, renderContext, cmd);
-
-                if (hdCamera.frameSettings.IsEnabled(FrameSettingsField.RayTracing))
-                {
-                    RaytracingRecursiveRender(hdCamera, cmd, renderContext, cullingResults);
-                }
-
-                // To allow users to fetch the current color buffer, we temporarily bind the camera color buffer
-                cmd.SetGlobalTexture(HDShaderIDs._ColorPyramidTexture, m_CameraColorBuffer);
-                RenderCustomPass(renderContext, cmd, hdCamera, customPassCullingResults, CustomPassInjectionPoint.BeforePreRefraction);
-
-                // Render pre refraction objects
-                RenderForwardTransparent(cullingResults, hdCamera, true, renderContext, cmd);
-
-                if (hdCamera.frameSettings.IsEnabled(FrameSettingsField.RoughRefraction))
-                {
-                    // First resolution of the color buffer for the color pyramid
-                    m_SharedRTManager.ResolveMSAAColor(cmd, hdCamera, m_CameraColorMSAABuffer, m_CameraColorBuffer);
-
-                    RenderColorPyramid(hdCamera, cmd, true);
-
-                    // Bind current color pyramid for shader graph SceneColorNode on transparent objects
-                    cmd.SetGlobalTexture(HDShaderIDs._ColorPyramidTexture, hdCamera.GetCurrentFrameRT((int)HDCameraFrameHistoryType.ColorBufferMipChain));
-                }
-                else
-                {
-                    cmd.SetGlobalTexture(HDShaderIDs._ColorPyramidTexture, TextureXR.GetBlackTexture());
-                }
-
-                // We don't have access to the color pyramid with transparent if rough refraction is disabled
-                RenderCustomPass(renderContext, cmd, hdCamera, customPassCullingResults, CustomPassInjectionPoint.BeforeTransparent);
-
-                // Render all type of transparent forward (unlit, lit, complex (hair...)) to keep the sorting between transparent objects.
-                RenderForwardTransparent(cullingResults, hdCamera, false, renderContext, cmd);
-
-                // We push the motion vector debug texture here as transparent object can overwrite the motion vector texture content.
-                if(m_Asset.currentPlatformRenderPipelineSettings.supportMotionVectors)
-                    PushFullScreenDebugTexture(hdCamera, cmd, m_SharedRTManager.GetMotionVectorsBuffer(), FullScreenDebugMode.MotionVectors);
-
-                // Second resolve the color buffer for finishing the frame
-                m_SharedRTManager.ResolveMSAAColor(cmd, hdCamera, m_CameraColorMSAABuffer, m_CameraColorBuffer);
-
-                // Render All forward error
-                RenderForwardError(cullingResults, hdCamera, renderContext, cmd);
-
-                DownsampleDepthForLowResTransparency(hdCamera, cmd);
-
-                RenderLowResTransparent(cullingResults, hdCamera, renderContext, cmd);
-
-                UpsampleTransparent(hdCamera, cmd);
-
-                // Fill depth buffer to reduce artifact for transparent object during postprocess
-                RenderTransparentDepthPostpass(cullingResults, hdCamera, renderContext, cmd);
-
-                RenderColorPyramid(hdCamera, cmd, false);
-
-                AccumulateDistortion(cullingResults, hdCamera, renderContext, cmd);
-                RenderDistortion(hdCamera, cmd);
-
-                PushFullScreenDebugTexture(hdCamera, cmd, m_CameraColorBuffer, FullScreenDebugMode.NanTracker);
-                PushFullScreenLightingDebugTexture(hdCamera, cmd, m_CameraColorBuffer);
-
-#if UNITY_EDITOR
-                // Render gizmos that should be affected by post processes
-                if (showGizmos)
-                {
-                    if(m_CurrentDebugDisplaySettings.GetDebugLightingMode() == DebugLightingMode.MatcapView)
-                    {
-                        Gizmos.exposure = Texture2D.blackTexture;
-                    }
-                    else
-                    {
-                        Gizmos.exposure = m_PostProcessSystem.GetExposureTexture(hdCamera).rt;
-                    }
-
-                    RenderGizmos(cmd, camera, renderContext, GizmoSubset.PreImageEffects);
-                }
-#endif
-            }
-
-
-            // At this point, m_CameraColorBuffer has been filled by either debug views are regular rendering so we can push it here.
-            PushColorPickerDebugTexture(cmd, hdCamera, m_CameraColorBuffer);
-
-            RenderCustomPass(renderContext, cmd, hdCamera, customPassCullingResults, CustomPassInjectionPoint.BeforePostProcess);
-
-            aovRequest.PushCameraTexture(cmd, AOVBuffers.Color, hdCamera, m_CameraColorBuffer, aovBuffers);
-            RenderPostProcess(cullingResults, hdCamera, target.id, renderContext, cmd);
-
-            bool hasAfterPostProcessCustomPass = RenderCustomPass(renderContext, cmd, hdCamera, customPassCullingResults, CustomPassInjectionPoint.AfterPostProcess);
-
-            // Copy and rescale depth buffer for XR devices
-            if (hdCamera.xr.enabled && hdCamera.xr.copyDepth)
-            {
-                using (new ProfilingSample(cmd, "XR depth copy"))
-                {
-                    var depthBuffer = m_SharedRTManager.GetDepthStencilBuffer();
-                    var rtScale = depthBuffer.rtHandleProperties.rtHandleScale / DynamicResolutionHandler.instance.GetCurrentScale();
-
-                    m_CopyDepthPropertyBlock.SetTexture(HDShaderIDs._InputDepth, depthBuffer);
-                    m_CopyDepthPropertyBlock.SetVector(HDShaderIDs._BlitScaleBias, rtScale);
-                    m_CopyDepthPropertyBlock.SetInt("_FlipY", 1);
-
-                    cmd.SetRenderTarget(target.id, 0, CubemapFace.Unknown, -1);
-                    cmd.SetViewport(hdCamera.finalViewport);
-                    CoreUtils.DrawFullScreen(cmd, m_CopyDepth, m_CopyDepthPropertyBlock);
-                }
-            }
-
-            // In developer build, we always render post process in m_AfterPostProcessBuffer at (0,0) in which we will then render debug.
-            // Because of this, we need another blit here to the final render target at the right viewport.
-            if (!HDUtils.PostProcessIsFinalPass() || aovRequest.isValid || hasAfterPostProcessCustomPass)
-            {
-                hdCamera.ExecuteCaptureActions(m_IntermediateAfterPostProcessBuffer, cmd);
-
-                RenderDebug(hdCamera, cmd, cullingResults);
-
-                hdCamera.xr.StopSinglePass(cmd, hdCamera.camera, renderContext);
-
-                using (new ProfilingSample(cmd, "Final Blit (Dev Build Only)"))
-                {
-                    for (int viewIndex = 0; viewIndex < hdCamera.viewCount; ++viewIndex)
-                    {
-                        var finalBlitParams = PrepareFinalBlitParameters(hdCamera, viewIndex);
-                        BlitFinalCameraTexture(finalBlitParams, m_BlitPropertyBlock, m_IntermediateAfterPostProcessBuffer, target.id, cmd);
-                    }
-                }
-
-                aovRequest.PushCameraTexture(cmd, AOVBuffers.Output, hdCamera, m_IntermediateAfterPostProcessBuffer, aovBuffers);
-            }
-
-            // XR mirror view and blit do device
-            hdCamera.xr.EndCamera(cmd, hdCamera, renderContext);
-
-            // Send all the color graphics buffer to client systems if required.
-            SendColorGraphicsBuffer(cmd, hdCamera);
-
-            // Due to our RT handle system we don't write into the backbuffer depth buffer (as our depth buffer can be bigger than the one provided)
-            // So we need to do a copy of the corresponding part of RT depth buffer in the target depth buffer in various situation:
-            // - RenderTexture (camera.targetTexture != null) has a depth buffer (camera.targetTexture.depth != 0)
-            // - We are rendering into the main game view (i.e not a RenderTexture camera.cameraType == CameraType.Game && hdCamera.camera.targetTexture == null) in the editor for allowing usage of Debug.DrawLine and Debug.Ray.
-            // - We draw Gizmo/Icons in the editor (hdCamera.camera.targetTexture != null && camera.targetTexture.depth != 0 - The Scene view has a targetTexture and a depth texture)
-            // TODO: If at some point we get proper render target aliasing, we will be able to use the provided depth texture directly with our RT handle system
-            // Note: Debug.DrawLine and Debug.Ray only work in editor, not in player
-            var copyDepth = hdCamera.camera.targetTexture != null && hdCamera.camera.targetTexture.depth != 0;
-#if UNITY_EDITOR
-            copyDepth = copyDepth || hdCamera.isMainGameView; // Specific case of Debug.DrawLine and Debug.Ray
-#endif
-            if (copyDepth && !hdCamera.xr.enabled)
-            {
-                using (new ProfilingSample(cmd, "Copy Depth in Target Texture", CustomSamplerId.CopyDepth.GetSampler()))
-                {
-                    cmd.SetRenderTarget(target.id);
-                    cmd.SetViewport(hdCamera.finalViewport);
-                    m_CopyDepthPropertyBlock.SetTexture(HDShaderIDs._InputDepth, m_SharedRTManager.GetDepthStencilBuffer());
-                    // When we are Main Game View we need to flip the depth buffer ourselves as we are after postprocess / blit that have already flipped the screen
-                    m_CopyDepthPropertyBlock.SetInt("_FlipY", hdCamera.isMainGameView ? 1 : 0);
-                    m_CopyDepthPropertyBlock.SetVector(HDShaderIDs._BlitScaleBias, new Vector4(1.0f, 1.0f, 0.0f, 0.0f));
-                    CoreUtils.DrawFullScreen(cmd, m_CopyDepth, m_CopyDepthPropertyBlock);
-                }
-            }
-                aovRequest.PushCameraTexture(cmd, AOVBuffers.DepthStencil, hdCamera, m_SharedRTManager.GetDepthStencilBuffer(), aovBuffers);
-                aovRequest.PushCameraTexture(cmd, AOVBuffers.Normals, hdCamera, m_SharedRTManager.GetNormalBuffer(), aovBuffers);
-                if (m_Asset.currentPlatformRenderPipelineSettings.supportMotionVectors)
-                    aovRequest.PushCameraTexture(cmd, AOVBuffers.MotionVectors, hdCamera, m_SharedRTManager.GetMotionVectorsBuffer(), aovBuffers);
-
-#if UNITY_EDITOR
-            // We need to make sure the viewport is correctly set for the editor rendering. It might have been changed by debug overlay rendering just before.
-            cmd.SetViewport(hdCamera.finalViewport);
-
-            // Render overlay Gizmos
-            if (showGizmos)
-                RenderGizmos(cmd, camera, renderContext, GizmoSubset.PostImageEffects);
-#endif
-
-                aovRequest.Execute(cmd, aovBuffers, RenderOutputProperties.From(hdCamera));
-        }
-        }
-
-        struct BlitFinalCameraTextureParameters
-        {
-            public bool                     flip;
-            public int                      srcTexArraySlice;
-            public int                      dstTexArraySlice;
-            public Rect                     viewport;
-            public Material                 blitMaterial;
-        }
-
-        internal RTHandle GetExposureTexture(HDCamera hdCamera) =>
-            m_PostProcessSystem.GetExposureTexture(hdCamera);
-
-        BlitFinalCameraTextureParameters PrepareFinalBlitParameters(HDCamera hdCamera, int viewIndex)
-        {
-            var parameters = new BlitFinalCameraTextureParameters();
-
-            if (hdCamera.xr.enabled)
-            {
-                parameters.viewport = hdCamera.xr.GetViewport(viewIndex);
-                parameters.srcTexArraySlice = viewIndex;
-                parameters.dstTexArraySlice = hdCamera.xr.GetTextureArraySlice(viewIndex);
-            }
-            else
-            {
-                parameters.viewport = hdCamera.finalViewport;
-                parameters.srcTexArraySlice = -1;
-                parameters.dstTexArraySlice = -1;
-            }
-
-            parameters.flip = hdCamera.flipYMode == HDAdditionalCameraData.FlipYMode.ForceFlipY || hdCamera.isMainGameView;
-            parameters.blitMaterial = HDUtils.GetBlitMaterial(TextureXR.useTexArray ? TextureDimension.Tex2DArray : TextureDimension.Tex2D, singleSlice: parameters.srcTexArraySlice >= 0);
-
-            return parameters;
-        }
-
-        static void BlitFinalCameraTexture(BlitFinalCameraTextureParameters parameters, MaterialPropertyBlock propertyBlock, RTHandle source, RenderTargetIdentifier destination, CommandBuffer cmd)
-        {
-            // Here we can't use the viewport scale provided in hdCamera. The reason is that this scale is for internal rendering before post process with dynamic resolution factored in.
-            // Here the input texture is already at the viewport size but may be smaller than the RT itself (because of the RTHandle system) so we compute the scale specifically here.
-            var scaleBias = new Vector4((float)parameters.viewport.width / source.rt.width, (float)parameters.viewport.height / source.rt.height, 0.0f, 0.0f);
-
-            if (parameters.flip)
-            {
-                scaleBias.w = scaleBias.y;
-                scaleBias.y *= -1;
-            }
-
-            propertyBlock.SetTexture(HDShaderIDs._BlitTexture, source);
-            propertyBlock.SetVector(HDShaderIDs._BlitScaleBias, scaleBias);
-            propertyBlock.SetFloat(HDShaderIDs._BlitMipLevel, 0);
-            propertyBlock.SetInt(HDShaderIDs._BlitTexArraySlice, parameters.srcTexArraySlice);
-            HDUtils.DrawFullScreen(cmd, parameters.viewport, parameters.blitMaterial, destination, propertyBlock, 0, parameters.dstTexArraySlice);
-        }
-
-        void SetupCameraProperties(HDCamera hdCamera, ScriptableRenderContext renderContext, CommandBuffer cmd)
-        {
-            // The next 2 functions are required to flush the command buffer before calling functions directly on the render context.
-            // This way, the commands will execute in the order specified by the C# code.
-            renderContext.ExecuteCommandBuffer(cmd);
-            cmd.Clear();
-
-            if (hdCamera.xr.legacyMultipassEnabled)
-                renderContext.SetupCameraProperties(hdCamera.camera, hdCamera.xr.enabled, hdCamera.xr.legacyMultipassEye);
-            else
-                renderContext.SetupCameraProperties(hdCamera.camera, hdCamera.xr.enabled);
-        }
-
-        void InitializeGlobalResources(ScriptableRenderContext renderContext)
-        {
-            // Global resources initialization
-            {
-                // This is the main command buffer used for the frame.
-                var cmd = CommandBufferPool.Get("");
-                using (new ProfilingSample(
-                    cmd, "HDRenderPipeline::Render Initialize Materials",
-                    CustomSamplerId.HDRenderPipelineRender.GetSampler())
-                )
-                {
-                    // Init material if needed
-                    for (int bsdfIdx = 0; bsdfIdx < m_IBLFilterArray.Length; ++bsdfIdx)
-                    {
-                        if (!m_IBLFilterArray[bsdfIdx].IsInitialized())
-                            m_IBLFilterArray[bsdfIdx].Initialize(cmd);
-                    }
-
-                    foreach (var material in m_MaterialList)
-                        material.RenderInit(cmd);
-                }
-                using (new ProfilingSample(
-                    cmd, "HDRenderPipeline::Render Initialize Textures",
-                    CustomSamplerId.HDRenderPipelineRender.GetSampler())
-                )
-                {
-                    TextureXR.Initialize(cmd, defaultResources.shaders.clearUIntTextureCS);
-                }
-                renderContext.ExecuteCommandBuffer(cmd);
-                CommandBufferPool.Release(cmd);
-            }
-        }
-
-        bool TryCalculateFrameParameters(
-            Camera camera,
-            XRPass xrPass,
-            out HDAdditionalCameraData additionalCameraData,
-            out HDCamera hdCamera,
-            out ScriptableCullingParameters cullingParams
-        )
-        {
-            // First, get aggregate of frame settings base on global settings, camera frame settings and debug settings
-            // Note: the SceneView camera will never have additionalCameraData
-            additionalCameraData = HDUtils.TryGetAdditionalCameraDataOrDefault(camera);
-            hdCamera = default;
-            cullingParams = default;
-
-            FrameSettings currentFrameSettings = new FrameSettings();
-            // Compute the FrameSettings actually used to draw the frame
-            // FrameSettingsHistory do the same while keeping all step of FrameSettings aggregation in memory for DebugMenu
-            if (m_FrameSettingsHistoryEnabled && camera.cameraType != CameraType.Preview && camera.cameraType != CameraType.Reflection)
-                FrameSettingsHistory.AggregateFrameSettings(ref currentFrameSettings, camera, additionalCameraData, m_Asset, m_DefaultAsset);
-            else
-                FrameSettings.AggregateFrameSettings(ref currentFrameSettings, camera, additionalCameraData, m_Asset, m_DefaultAsset);
-
-            // Specific pass to simply display the content of the camera buffer if users have fill it themselves (like video player)
-            if (additionalCameraData.fullscreenPassthrough)
-                return false;
-
-            // Retrieve debug display settings to init FrameSettings, unless we are a reflection and in this case we don't have debug settings apply.
-            DebugDisplaySettings debugDisplaySettings = (camera.cameraType == CameraType.Reflection || camera.cameraType == CameraType.Preview) ? s_NeutralDebugDisplaySettings : m_DebugDisplaySettings;
-
-            // Disable post process if we enable debug mode or if the post process layer is disabled
-            if (debugDisplaySettings.IsDebugDisplayEnabled())
-            {
-                if (debugDisplaySettings.IsDebugDisplayRemovePostprocess())
-                {
-                    currentFrameSettings.SetEnabled(FrameSettingsField.Postprocess, false);
-                }
-
-                // Disable exposure if required
-                if (!debugDisplaySettings.DebugNeedsExposure())
-                {
-                    currentFrameSettings.SetEnabled(FrameSettingsField.ExposureControl, false);
-                }
-
-                // Disable SSS if luxmeter is enabled
-                if (debugDisplaySettings.data.lightingDebugSettings.debugLightingMode == DebugLightingMode.LuxMeter)
-                {
-                    currentFrameSettings.SetEnabled(FrameSettingsField.SubsurfaceScattering, false);
-                }
-            }
-
-            if(CoreUtils.IsSceneLightingDisabled(camera))
-            {
-                currentFrameSettings.SetEnabled(FrameSettingsField.ExposureControl, false);
-            }
-
-            // Disable object-motion vectors in everything but the game view
-            if (camera.cameraType != CameraType.Game)
-            {
-                currentFrameSettings.SetEnabled(FrameSettingsField.ObjectMotionVectors, false);
-            }
-
-            hdCamera = HDCamera.GetOrCreate(camera, xrPass.multipassId);
-
-            // From this point, we should only use frame settings from the camera
-            hdCamera.Update(currentFrameSettings, this, m_MSAASamples, xrPass);
-
-            // Custom Render requires a proper HDCamera, so we return after the HDCamera was setup
-            if (additionalCameraData != null && additionalCameraData.hasCustomRender)
-                return false;
-
-            if (hdCamera.xr.enabled)
-            {
-                cullingParams = hdCamera.xr.cullingParams;
-            }
-            else
-            {
-                if (!camera.TryGetCullingParameters(camera.stereoEnabled, out cullingParams))
-                    return false;
-            }
-
-            if (m_DebugDisplaySettings.IsCameraFreezeEnabled())
-            {
-                bool cameraIsFrozen = camera.name.Equals(m_DebugDisplaySettings.GetFrozenCameraName());
-                if (cameraIsFrozen)
-                {
-                    if (!frozenCullingParamAvailable)
-                    {
-                        frozenCullingParams = cullingParams;
-                        frozenCullingParamAvailable = true;
-                    }
-                    cullingParams = frozenCullingParams;
-                }
-            }
-            else
-            {
-                frozenCullingParamAvailable = false;
-            }
-
-            LightLoopUpdateCullingParameters(ref cullingParams, hdCamera);
-
-            // If we don't use environment light (like when rendering reflection probes)
-            //   we don't have to cull them.
-            if (hdCamera.frameSettings.IsEnabled(FrameSettingsField.ReflectionProbe))
-                cullingParams.cullingOptions |= CullingOptions.NeedsReflectionProbes;
-            else
-                cullingParams.cullingOptions &= ~CullingOptions.NeedsReflectionProbes;
-            return true;
-        }
-
-        static bool TryCull(
-            Camera camera,
-            HDCamera hdCamera,
-            ScriptableRenderContext renderContext,
-            SkyManager skyManager,
-            ScriptableCullingParameters cullingParams,
-            HDRenderPipelineAsset hdrp,
-            ref HDCullingResults cullingResults
-        )
-        {
-#if UNITY_EDITOR
-            // emit scene view UI
-            if (camera.cameraType == CameraType.SceneView)
-            {
-                ScriptableRenderContext.EmitWorldGeometryForSceneView(camera);
-            }
-#endif
-
-            // Set the LOD bias and store current value to be able to restore it.
-            // Use a try/finalize pattern to be sure to restore properly the qualitySettings.lodBias
-            var initialLODBias = QualitySettings.lodBias;
-            var initialMaximumLODLevel = QualitySettings.maximumLODLevel;
-            try
-            {
-                QualitySettings.lodBias = hdCamera.frameSettings.GetResolvedLODBias(hdrp);
-                QualitySettings.maximumLODLevel = hdCamera.frameSettings.GetResolvedMaximumLODLevel(hdrp);
-
-            var includePlanarProbe = hdCamera.frameSettings.IsEnabled(FrameSettingsField.PlanarProbe);
-
-            DecalSystem.CullRequest decalCullRequest = null;
-            if (hdCamera.frameSettings.IsEnabled(FrameSettingsField.Decals))
-            {
-                // decal system needs to be updated with current camera, it needs it to set up culling and light list generation parameters
-                decalCullRequest = GenericPool<DecalSystem.CullRequest>.Get();
-                DecalSystem.instance.CurrentCamera = camera;
-                DecalSystem.instance.BeginCull(decalCullRequest);
-            }
-
-            // TODO: use a parameter to select probe types to cull depending on what is enabled in framesettings
-            var hdProbeCullState = new HDProbeCullState();
-            if (hdCamera.frameSettings.IsEnabled(FrameSettingsField.RealtimePlanarReflection) && includePlanarProbe)
-                hdProbeCullState = HDProbeSystem.PrepareCull(camera);
-
-            // We need to set the ambient probe here because it's passed down to objects during the culling process.
-            skyManager.SetupAmbientProbe(hdCamera);
-
-            using (new ProfilingSample(null, "CullResults.Cull", CustomSamplerId.CullResultsCull.GetSampler()))
-                cullingResults.cullingResults = renderContext.Cull(ref cullingParams);
-
-            if (hdCamera.frameSettings.IsEnabled(FrameSettingsField.CustomPass))
-            {
-                using (new ProfilingSample(null, "CustomPass.Cull", CustomSamplerId.CustomPassCullResultsCull.GetSampler()))
-                    cullingResults.customPassCullingResults = CustomPassVolume.Cull(renderContext, hdCamera);
-            }
-
-            if (hdCamera.frameSettings.IsEnabled(FrameSettingsField.RealtimePlanarReflection) && includePlanarProbe)
-                HDProbeSystem.QueryCullResults(hdProbeCullState, ref cullingResults.hdProbeCullingResults);
-            else
-                cullingResults.hdProbeCullingResults = default;
-
-            if (hdCamera.frameSettings.IsEnabled(FrameSettingsField.Decals))
-            {
-                    using (new ProfilingSample(null, "DBufferPrepareDrawData",
-                        CustomSamplerId.DBufferPrepareDrawData.GetSampler()))
-                    DecalSystem.instance.EndCull(decalCullRequest, cullingResults.decalCullResults);
-            }
-
-            if (decalCullRequest != null)
-            {
-                decalCullRequest.Clear();
-                GenericPool<DecalSystem.CullRequest>.Release(decalCullRequest);
-            }
-
-            return true;
-
-            }
-            finally
-            {
-                QualitySettings.lodBias = initialLODBias;
-                QualitySettings.maximumLODLevel = initialMaximumLODLevel;
-        }
-        }
-
-        void RenderGizmos(CommandBuffer cmd, Camera camera, ScriptableRenderContext renderContext, GizmoSubset gizmoSubset)
-        {
-#if UNITY_EDITOR
-            if (UnityEditor.Handles.ShouldRenderGizmos())
-            {
-                bool renderPrePostprocessGizmos = (gizmoSubset == GizmoSubset.PreImageEffects);
-
-                using (new ProfilingSample(cmd,
-                    renderPrePostprocessGizmos ? "PrePostprocessGizmos" : "Gizmos",
-                    renderPrePostprocessGizmos ? CustomSamplerId.GizmosPrePostprocess.GetSampler() : CustomSamplerId.Gizmos.GetSampler()))
-                {
-                    renderContext.ExecuteCommandBuffer(cmd);
-                    cmd.Clear();
-                    renderContext.DrawGizmos(camera, gizmoSubset);
-                }
-            }
-#endif
-        }
-
-        static RendererListDesc CreateOpaqueRendererListDesc(
-            CullingResults cull,
-            Camera camera,
-            ShaderTagId passName,
-            PerObjectData rendererConfiguration = 0,
-            RenderQueueRange? renderQueueRange = null,
-            RenderStateBlock? stateBlock = null,
-            Material overrideMaterial = null,
-            bool excludeObjectMotionVectors = false
-        )
-        {
-            var result = new RendererListDesc(passName, cull, camera)
-            {
-                rendererConfiguration = rendererConfiguration,
-                renderQueueRange = renderQueueRange != null ? renderQueueRange.Value : HDRenderQueue.k_RenderQueue_AllOpaque,
-                sortingCriteria = SortingCriteria.CommonOpaque,
-                stateBlock = stateBlock,
-                overrideMaterial = overrideMaterial,
-                excludeObjectMotionVectors = excludeObjectMotionVectors
-            };
-            return result;
-        }
-
-        static RendererListDesc CreateOpaqueRendererListDesc(
-            CullingResults cull,
-            Camera camera,
-            ShaderTagId[] passNames,
-            PerObjectData rendererConfiguration = 0,
-            RenderQueueRange? renderQueueRange = null,
-            RenderStateBlock? stateBlock = null,
-            Material overrideMaterial = null,
-            bool excludeObjectMotionVectors = false
-        )
-        {
-            var result = new RendererListDesc(passNames, cull, camera)
-            {
-                rendererConfiguration = rendererConfiguration,
-                renderQueueRange = renderQueueRange != null ? renderQueueRange.Value : HDRenderQueue.k_RenderQueue_AllOpaque,
-                sortingCriteria = SortingCriteria.CommonOpaque,
-                stateBlock = stateBlock,
-                overrideMaterial = overrideMaterial,
-                excludeObjectMotionVectors = excludeObjectMotionVectors
-            };
-            return result;
-        }
-
-        protected static RendererListDesc CreateTransparentRendererListDesc(
-            CullingResults cull,
-            Camera camera,
-            ShaderTagId passName,
-            PerObjectData rendererConfiguration = 0,
-            RenderQueueRange? renderQueueRange = null,
-            RenderStateBlock? stateBlock = null,
-            Material overrideMaterial = null,
-            bool excludeObjectMotionVectors = false
-        )
-        {
-            var result = new RendererListDesc(passName, cull, camera)
-            {
-                rendererConfiguration = rendererConfiguration,
-                renderQueueRange = renderQueueRange != null ? renderQueueRange.Value : HDRenderQueue.k_RenderQueue_AllTransparent,
-                sortingCriteria = SortingCriteria.CommonTransparent | SortingCriteria.RendererPriority,
-                stateBlock = stateBlock,
-                overrideMaterial = overrideMaterial,
-                excludeObjectMotionVectors = excludeObjectMotionVectors
-            };
-            return result;
-        }
-
-        protected static RendererListDesc CreateTransparentRendererListDesc(
-            CullingResults cull,
-            Camera camera,
-            ShaderTagId[] passNames,
-            PerObjectData rendererConfiguration = 0,
-            RenderQueueRange? renderQueueRange = null,
-            RenderStateBlock? stateBlock = null,
-            Material overrideMaterial = null,
-            bool excludeObjectMotionVectors = false
-        )
-        {
-            var result = new RendererListDesc(passNames, cull, camera)
-            {
-                rendererConfiguration = rendererConfiguration,
-                renderQueueRange = renderQueueRange != null ? renderQueueRange.Value : HDRenderQueue.k_RenderQueue_AllTransparent,
-                sortingCriteria = SortingCriteria.CommonTransparent | SortingCriteria.RendererPriority,
-                stateBlock = stateBlock,
-                overrideMaterial = overrideMaterial,
-                excludeObjectMotionVectors = excludeObjectMotionVectors
-            };
-            return result;
-        }
-
-        protected static void DrawOpaqueRendererList(in ScriptableRenderContext renderContext, CommandBuffer cmd, in FrameSettings frameSettings, RendererList rendererList)
-        {
-            if (!frameSettings.IsEnabled(FrameSettingsField.OpaqueObjects))
-                return;
-
-            HDUtils.DrawRendererList(renderContext, cmd, rendererList);
-        }
-
-        protected static void DrawTransparentRendererList(in ScriptableRenderContext renderContext, CommandBuffer cmd, in FrameSettings frameSettings, RendererList rendererList)
-        {
-            if (!frameSettings.IsEnabled(FrameSettingsField.TransparentObjects))
-                return;
-
-            HDUtils.DrawRendererList(renderContext, cmd, rendererList);
-        }
-
-        void AccumulateDistortion(CullingResults cullResults, HDCamera hdCamera, ScriptableRenderContext renderContext, CommandBuffer cmd)
-        {
-            if (!hdCamera.frameSettings.IsEnabled(FrameSettingsField.Distortion))
-                return;
-
-            using (new ProfilingSample(cmd, "Distortion", CustomSamplerId.Distortion.GetSampler()))
-            {
-                CoreUtils.SetRenderTarget(cmd, m_DistortionBuffer, m_SharedRTManager.GetDepthStencilBuffer(), ClearFlag.Color, Color.clear);
-
-                // Only transparent object can render distortion vectors
-                var rendererList = RendererList.Create(CreateTransparentRendererListDesc(cullResults, hdCamera.camera, HDShaderPassNames.s_DistortionVectorsName));
-                DrawTransparentRendererList(renderContext, cmd, hdCamera.frameSettings, rendererList);
-            }
-        }
-
-        void RenderDistortion(HDCamera hdCamera, CommandBuffer cmd)
-        {
-            if (!hdCamera.frameSettings.IsEnabled(FrameSettingsField.Distortion))
-                return;
-
-            using (new ProfilingSample(cmd, "ApplyDistortion", CustomSamplerId.ApplyDistortion.GetSampler()))
-            {
-                var currentColorPyramid = hdCamera.GetCurrentFrameRT((int)HDCameraFrameHistoryType.ColorBufferMipChain);
-
-                CoreUtils.SetRenderTarget(cmd, m_CameraColorBuffer);
-                // TODO: Set stencil stuff via parameters rather than hardcoding it in shader.
-                m_ApplyDistortionMaterial.SetTexture(HDShaderIDs._DistortionTexture, m_DistortionBuffer);
-                m_ApplyDistortionMaterial.SetTexture(HDShaderIDs._ColorPyramidTexture, currentColorPyramid);
-
-                var size = new Vector4(hdCamera.actualWidth, hdCamera.actualHeight, 1f / hdCamera.actualWidth, 1f / hdCamera.actualHeight);
-                m_ApplyDistortionMaterial.SetVector(HDShaderIDs._Size, size);
-
-                HDUtils.DrawFullScreen(cmd, m_ApplyDistortionMaterial, m_CameraColorBuffer, m_SharedRTManager.GetDepthStencilBuffer(), null, 0);
-            }
-        }
-
-        struct DepthPrepassParameters
-        {
-            public string              passName;
-            public RendererListDesc    depthOnlyRendererListDesc;
-            public RendererListDesc    mrtRendererListDesc;
-            public bool                hasDepthOnlyPass;
-            public bool                shouldRenderMotionVectorAfterGBuffer;
-            public RendererListDesc    rayTracingOpaqueRLDesc;
-            public RendererListDesc    rayTracingTransparentRLDesc;
-        }
-
-        DepthPrepassParameters PrepareDepthPrepass(CullingResults cull, HDCamera hdCamera)
-        {
-            // Guidelines:
-            // Lit shader can be in deferred or forward mode. In this case we use "DepthOnly" pass with "GBuffer" or "Forward" pass name
-            // Other shader, including unlit are always forward and use "DepthForwardOnly" with "ForwardOnly" pass.
-            // Those pass are exclusive so use only "DepthOnly" or "DepthForwardOnly" but not both at the same time, same for "Forward" and "DepthForwardOnly"
-            // Any opaque material rendered in forward should have a depth prepass. If there is no depth prepass the lighting will be incorrect (deferred shadowing, contact shadow, SSAO), this may be acceptable depends on usage
-
-            // Whatever the configuration we always render first opaque object then opaque alpha tested as they are more costly to render and could be reject by early-z
-            // (but no Hi-z as it is disable with clip instruction). This is handled automatically with the RenderQueue value (OpaqueAlphaTested have a different value and thus are sorted after Opaque)
-
-            // Forward material always output normal buffer.
-            // Deferred material never output normal buffer.
-            // Caution: Unlit material let normal buffer untouch. Caution as if people try to filter normal buffer, it can result in weird result.
-            // TODO: Do we need a stencil bit to identify normal buffer not fill by unlit? So don't execute SSAO / SRR ?
-
-            // Additional guidelines for motion vector:
-            // We render object motion vector at the same time than depth prepass with MRT to save drawcall. Depth buffer is then fill with combination of depth prepass + motion vector.
-            // For this we render first all objects that render depth only, then object that require object motion vector.
-            // We use the excludeMotion filter option of DrawRenderer to gather object without object motion vector (only C++ can know if an object have object motion vector).
-            // Caution: if there is no depth prepass we must render object motion vector after GBuffer pass otherwise some depth only objects can hide objects with motion vector and overwrite depth buffer but not update
-            // the motion vector buffer resulting in artifacts
-
-            var result = new DepthPrepassParameters();
-
-            bool decalsEnabled = hdCamera.frameSettings.IsEnabled(FrameSettingsField.Decals);
-            // To avoid rendering objects twice (once in the depth pre-pass and once in the motion vector pass when the motion vector pass is enabled) we exclude the objects that have motion vectors.
-            bool fullDeferredPrepass = hdCamera.frameSettings.IsEnabled(FrameSettingsField.DepthPrepassWithDeferredRendering) || decalsEnabled;
-            // To avoid rendering objects twice (once in the depth pre-pass and once in the motion vector pass when the motion vector pass is enabled) we exclude the objects that have motion vectors.
-            bool objectMotionEnabled = hdCamera.frameSettings.IsEnabled(FrameSettingsField.ObjectMotionVectors);
-
-            result.shouldRenderMotionVectorAfterGBuffer = (hdCamera.frameSettings.litShaderMode == LitShaderMode.Deferred) && !fullDeferredPrepass;
-            result.hasDepthOnlyPass = false;
-
-            switch (hdCamera.frameSettings.litShaderMode)
-            {
-                case LitShaderMode.Forward:
-                    result.passName = "Depth Prepass (forward)";
-                    result.mrtRendererListDesc = CreateOpaqueRendererListDesc(cull, hdCamera.camera, m_DepthOnlyAndDepthForwardOnlyPassNames, excludeObjectMotionVectors: objectMotionEnabled);
-                    break;
-                case LitShaderMode.Deferred:
-                    result.passName = fullDeferredPrepass ? (decalsEnabled ? "Depth Prepass (deferred) forced by Decals" : "Depth Prepass (deferred)") : "Depth Prepass (deferred incomplete)";
-                    bool excludeMotion = fullDeferredPrepass ? objectMotionEnabled : false;
-
-                    // First deferred alpha tested materials. Alpha tested object have always a prepass even if enableDepthPrepassWithDeferredRendering is disabled
-                    var partialPrepassRenderQueueRange = new RenderQueueRange { lowerBound = (int)RenderQueue.AlphaTest, upperBound = (int)RenderQueue.GeometryLast - 1 };
-
-                    result.hasDepthOnlyPass = true;
-
-                    // First deferred material
-                    result.depthOnlyRendererListDesc = CreateOpaqueRendererListDesc(
-                        cull, hdCamera.camera, m_DepthOnlyPassNames,
-                        renderQueueRange: fullDeferredPrepass ? HDRenderQueue.k_RenderQueue_AllOpaque : partialPrepassRenderQueueRange,
-                        excludeObjectMotionVectors: excludeMotion);
-
-                    // Then forward only material that output normal buffer
-                    result.mrtRendererListDesc = CreateOpaqueRendererListDesc(cull, hdCamera.camera, m_DepthForwardOnlyPassNames, excludeObjectMotionVectors: excludeMotion);
-                    break;
-                default:
-                    throw new ArgumentOutOfRangeException("Unknown ShaderLitMode");
-            }
-
-            if (hdCamera.frameSettings.IsEnabled(FrameSettingsField.RayTracing))
-            {
-                RecursiveRendering recursiveRendering = VolumeManager.instance.stack.GetComponent<RecursiveRendering>();
-                if (recursiveRendering.enable.value)
-                {
-                    result.rayTracingOpaqueRLDesc = CreateOpaqueRendererListDesc(cull, hdCamera.camera, m_DepthOnlyAndDepthForwardOnlyPassNames, renderQueueRange: HDRenderQueue.k_RenderQueue_AllOpaqueRaytracing);
-                    result.rayTracingTransparentRLDesc = CreateOpaqueRendererListDesc(cull, hdCamera.camera, m_DepthOnlyAndDepthForwardOnlyPassNames, renderQueueRange: HDRenderQueue.k_RenderQueue_AllTransparentRaytracing);
-                }
-            }
-
-            return result;
-        }
-
-        static void RenderDepthPrepass( ScriptableRenderContext renderContext,
-                                        CommandBuffer cmd,
-                                        FrameSettings frameSettings,
-                                        RenderTargetIdentifier[] mrt,
-                                        RTHandle depthBuffer,
-                                        in RendererList depthOnlyRendererList,
-                                        in RendererList mrtRendererList,
-                                        bool hasDepthOnlyPass,
-                                        in RendererList             rayTracingOpaqueRL,
-                                        in RendererList             rayTracingTransparentRL
-                                        )
-        {
-            CoreUtils.SetRenderTarget(cmd, depthBuffer);
-
-            if (hasDepthOnlyPass)
-            {
-                DrawOpaqueRendererList(renderContext, cmd, frameSettings, depthOnlyRendererList);
-            }
-
-            CoreUtils.SetRenderTarget(cmd, mrt, depthBuffer);
-            DrawOpaqueRendererList(renderContext, cmd, frameSettings, mrtRendererList);
-
-            // We want the opaque objects to be in the prepass so that we avoid rendering uselessly the pixels before ray tracing them
-            if (frameSettings.IsEnabled(FrameSettingsField.RayTracing) && VolumeManager.instance.stack.GetComponent<RecursiveRendering>().enable.value)
-            {
-                HDUtils.DrawRendererList(renderContext, cmd, rayTracingOpaqueRL);
-                HDUtils.DrawRendererList(renderContext, cmd, rayTracingTransparentRL);
-            }
-        }
-
-        // RenderDepthPrepass render both opaque and opaque alpha tested based on engine configuration.
-        // Lit Forward only: We always render all materials
-        // Lit Deferred: We always render depth prepass for alpha tested (optimization), other deferred material are render based on engine configuration.
-        // Forward opaque with deferred renderer (DepthForwardOnly pass): We always render all materials
-        // True is return if motion vector must be render after GBuffer pass
-        bool RenderDepthPrepass(CullingResults cull, HDCamera hdCamera, ScriptableRenderContext renderContext, CommandBuffer cmd)
-        {
-            var depthPrepassParameters = PrepareDepthPrepass(cull, hdCamera);
-            var depthOnlyRendererList = RendererList.Create(depthPrepassParameters.depthOnlyRendererListDesc);
-            var mrtDepthRendererList = RendererList.Create(depthPrepassParameters.mrtRendererListDesc);
-
-            var rayTracingOpaqueRendererList = RendererList.Create(depthPrepassParameters.rayTracingOpaqueRLDesc);
-            var rayTracingTransparentRendererList = RendererList.Create(depthPrepassParameters.rayTracingTransparentRLDesc);
-
-            using (new ProfilingSample(cmd, depthPrepassParameters.passName, CustomSamplerId.DepthPrepass.GetSampler()))
-            {
-                RenderDepthPrepass( renderContext, cmd, hdCamera.frameSettings,
-                                    m_SharedRTManager.GetPrepassBuffersRTI(hdCamera.frameSettings),
-                                    m_SharedRTManager.GetDepthStencilBuffer(hdCamera.frameSettings.IsEnabled(FrameSettingsField.MSAA)),
-                                    depthOnlyRendererList,
-                                    mrtDepthRendererList,
-                                    depthPrepassParameters.hasDepthOnlyPass,
-                                    rayTracingOpaqueRendererList,
-                                    rayTracingTransparentRendererList
-                                    );
-        }
-
-            return depthPrepassParameters.shouldRenderMotionVectorAfterGBuffer;
-        }
-
-        // RenderGBuffer do the gbuffer pass. This is solely call with deferred. If we use a depth prepass, then the depth prepass will perform the alpha testing for opaque alpha tested and we don't need to do it anymore
-        // during Gbuffer pass. This is handled in the shader and the depth test (equal and no depth write) is done here.
-        void RenderGBuffer(CullingResults cull, HDCamera hdCamera, ScriptableRenderContext renderContext, CommandBuffer cmd)
-        {
-            if (hdCamera.frameSettings.litShaderMode != LitShaderMode.Deferred)
-                return;
-
-            using (new ProfilingSample(cmd, m_CurrentDebugDisplaySettings.IsDebugDisplayEnabled() ? "GBuffer Debug" : "GBuffer", CustomSamplerId.GBuffer.GetSampler()))
-            {
-                // setup GBuffer for rendering
-                CoreUtils.SetRenderTarget(cmd, m_GbufferManager.GetBuffersRTI(hdCamera.frameSettings), m_SharedRTManager.GetDepthStencilBuffer());
-
-                var rendererList = RendererList.Create(CreateOpaqueRendererListDesc(cull, hdCamera.camera, HDShaderPassNames.s_GBufferName, m_CurrentRendererConfigurationBakedLighting));
-                DrawOpaqueRendererList(renderContext, cmd, hdCamera.frameSettings, rendererList);
-
-                m_GbufferManager.BindBufferAsTextures(cmd);
-            }
-        }
-
-        void RenderDecals(HDCamera hdCamera, CommandBuffer cmd, ScriptableRenderContext renderContext, CullingResults cullingResults)
-        {
-            if (!hdCamera.frameSettings.IsEnabled(FrameSettingsField.Decals))
-            {
-                // We still bind black textures to make sure that something is bound (can be a problem on some platforms)
-                m_DbufferManager.BindBlackTextures(cmd);
-                return;
-            }
-
-            // We need to copy depth buffer texture if we want to bind it at this stage
-            CopyDepthBufferIfNeeded(hdCamera, cmd);
-
-            using (new ProfilingSample(cmd, "DBufferRender", CustomSamplerId.DBufferRender.GetSampler()))
-            {
-                bool use4RTs = m_Asset.currentPlatformRenderPipelineSettings.decalSettings.perChannelMask;
-                RenderDBuffer(  use4RTs,
-                                m_DbufferManager.GetBuffersRTI(),
-                                m_DbufferManager.GetRTHandles(),
-                                m_SharedRTManager.GetDepthStencilBuffer(),
-                                m_DbufferManager.propertyMaskBuffer,
-                                m_DbufferManager.clearPropertyMaskBufferShader,
-                                m_DbufferManager.clearPropertyMaskBufferKernel,
-                                m_DbufferManager.propertyMaskBufferSize,
-                                RendererList.Create(PrepareMeshDecalsRendererList(cullingResults, hdCamera, use4RTs)),
-                                renderContext, cmd);
-
-                cmd.SetGlobalBuffer(HDShaderIDs._DecalPropertyMaskBufferSRV, m_DbufferManager.propertyMaskBuffer);
-
-                m_DbufferManager.BindBufferAsTextures(cmd);
-            }
-
-            if (!hdCamera.frameSettings.IsEnabled(FrameSettingsField.MSAA)) // MSAA not supported
-            {
-                using (new ProfilingSample(cmd, "DBuffer Normal (forward)", CustomSamplerId.DBufferNormal.GetSampler()))
-                {
-                    // We can call DBufferNormalPatch after RenderDBuffer as it only affect forward material and isn't affected by RenderGBuffer
-                    // This reduce lifteime of stencil bit
-                    DBufferNormalPatch(PrepareDBufferNormalPatchParameters(hdCamera), m_SharedRTManager.GetNormalBuffer(), m_SharedRTManager.GetDepthStencilBuffer(), cmd, renderContext);
-                }
-            }
-        }
-
-        RendererListDesc PrepareMeshDecalsRendererList(CullingResults cullingResults, HDCamera hdCamera, bool use4RTs)
-        {
-            var desc = new RendererListDesc(use4RTs ? m_Decals4RTPassNames : m_Decals3RTPassNames, cullingResults, hdCamera.camera)
-            {
-                sortingCriteria = SortingCriteria.CommonOpaque,
-                rendererConfiguration = PerObjectData.None,
-                renderQueueRange = HDRenderQueue.k_RenderQueue_AllOpaque
-            };
-
-            return desc;
-        }
-
-        static void PushDecalsGlobalParams(HDCamera hdCamera, CommandBuffer cmd)
-        {
-            if (hdCamera.frameSettings.IsEnabled(FrameSettingsField.Decals))
-            {
-                cmd.SetGlobalInt(HDShaderIDs._EnableDecals, 1);
-                cmd.SetGlobalVector(HDShaderIDs._DecalAtlasResolution, new Vector2(HDUtils.hdrpSettings.decalSettings.atlasWidth, HDUtils.hdrpSettings.decalSettings.atlasHeight));
-            }
-            else
-            {
-                cmd.SetGlobalInt(HDShaderIDs._EnableDecals, 0);
-            }
-        }
-
-        static RenderTargetIdentifier[] m_Dbuffer3RtIds = new RenderTargetIdentifier[3];
-
-        static void RenderDBuffer(  bool                        use4RTs,
-                                    RenderTargetIdentifier[]    mrt,
-                                    RTHandle[]                  rtHandles,
-                                    RTHandle                    depthStencilBuffer,
-                                    ComputeBuffer               propertyMaskBuffer,
-                                    ComputeShader               propertyMaskClearShader,
-                                    int                         propertyMaskClearShaderKernel,
-                                    int                         propertyMaskBufferSize,
-                                    RendererList                meshDecalsRendererList,
-                                    ScriptableRenderContext     renderContext,
-                                    CommandBuffer               cmd)
-        {
-            // for alpha compositing, color is cleared to 0, alpha to 1
-            // https://developer.nvidia.com/gpugems/GPUGems3/gpugems3_ch23.html
-
-            // this clears the targets
-            // TODO: Once we move to render graph, move this to render targets initialization parameters and remove rtHandles parameters
-            Color clearColor = new Color(0.0f, 0.0f, 0.0f, 1.0f);
-            Color clearColorNormal = new Color(0.5f, 0.5f, 0.5f, 1.0f); // for normals 0.5 is neutral
-            Color clearColorAOSBlend = new Color(1.0f, 1.0f, 1.0f, 1.0f);
-            CoreUtils.SetRenderTarget(cmd, rtHandles[0], ClearFlag.Color, clearColor);
-            CoreUtils.SetRenderTarget(cmd, rtHandles[1], ClearFlag.Color, clearColorNormal);
-            CoreUtils.SetRenderTarget(cmd, rtHandles[2], ClearFlag.Color, clearColor);
-
-            if (use4RTs)
-            {
-                CoreUtils.SetRenderTarget(cmd, rtHandles[3], ClearFlag.Color, clearColorAOSBlend);
-                // this actually sets the MRTs and HTile RWTexture, this is done separately because we do not have an api to clear MRTs to different colors
-                CoreUtils.SetRenderTarget(cmd, mrt, depthStencilBuffer); // do not clear anymore
-            }
-            else
-            {
-                for (int rtindex = 0; rtindex < 3; rtindex++)
-                {
-                     m_Dbuffer3RtIds[rtindex] = mrt[rtindex];
-                }
-                // this actually sets the MRTs and HTile RWTexture, this is done separately because we do not have an api to clear MRTs to different colors
-                CoreUtils.SetRenderTarget(cmd, m_Dbuffer3RtIds, depthStencilBuffer); // do not clear anymore
-            }
-
-            // clear decal property mask buffer
-            cmd.SetComputeBufferParam(propertyMaskClearShader, propertyMaskClearShaderKernel, HDShaderIDs._DecalPropertyMaskBuffer, propertyMaskBuffer);
-            cmd.DispatchCompute(propertyMaskClearShader, propertyMaskClearShaderKernel, propertyMaskBufferSize / 64, 1, 1);
-            cmd.SetRandomWriteTarget(use4RTs ? 4 : 3, propertyMaskBuffer);
-
-            HDUtils.DrawRendererList(renderContext, cmd, meshDecalsRendererList);
-            DecalSystem.instance.RenderIntoDBuffer(cmd);
-
-            cmd.ClearRandomWriteTargets();
-        }
-
-        struct DBufferNormalPatchParameters
-        {
-            public Material decalNormalBufferMaterial;
-            public int stencilRef;
-            public int stencilMask;
-        }
-
-        DBufferNormalPatchParameters PrepareDBufferNormalPatchParameters(HDCamera hdCamera)
-        {
-            var parameters = new DBufferNormalPatchParameters();
-            parameters.decalNormalBufferMaterial = m_DecalNormalBufferMaterial;
-            switch (hdCamera.frameSettings.litShaderMode)
-            {
-                case LitShaderMode.Forward:  // in forward rendering all pixels that decals wrote into have to be composited
-                    parameters.stencilMask = (int)StencilBitMask.Decals;
-                    parameters.stencilRef = (int)StencilBitMask.Decals;
-                    break;
-                case LitShaderMode.Deferred: // in deferred rendering only pixels affected by both forward materials and decals need to be composited
-                    parameters.stencilMask = (int)StencilBitMask.Decals | (int)StencilBitMask.DecalsForwardOutputNormalBuffer;
-                    parameters.stencilRef = (int)StencilBitMask.Decals | (int)StencilBitMask.DecalsForwardOutputNormalBuffer;
-                    break;
-                default:
-                    throw new ArgumentOutOfRangeException("Unknown ShaderLitMode");
-            }
-
-            return parameters;
-        }
-
-        // DBufferNormalPatch will patch the normal buffer with data from DBuffer for forward material.
-        // As forward material output normal during depth prepass, they aren't affected by decal, and thus we need to patch the normal buffer.
-        static void DBufferNormalPatch(in DBufferNormalPatchParameters parameters, RTHandle normalBuffer, RTHandle depthStencilBuffer, CommandBuffer cmd, ScriptableRenderContext renderContext)
-        {
-            parameters.decalNormalBufferMaterial.SetInt(HDShaderIDs._DecalNormalBufferStencilReadMask, parameters.stencilMask);
-            parameters.decalNormalBufferMaterial.SetInt(HDShaderIDs._DecalNormalBufferStencilRef, parameters.stencilRef);
-
-            CoreUtils.SetRenderTarget(cmd, depthStencilBuffer);
-            cmd.SetRandomWriteTarget(1, normalBuffer);
-            cmd.DrawProcedural(Matrix4x4.identity, parameters.decalNormalBufferMaterial, 0, MeshTopology.Triangles, 3, 1);
-            cmd.ClearRandomWriteTargets();
-        }
-
-        RendererListDesc PrepareForwardEmissiveRendererList(CullingResults cullResults, HDCamera hdCamera)
-        {
-            var result = new RendererListDesc(m_DecalsEmissivePassNames, cullResults, hdCamera.camera)
-            {
-                renderQueueRange = HDRenderQueue.k_RenderQueue_AllOpaque,
-                sortingCriteria = SortingCriteria.CommonOpaque,
-                rendererConfiguration = PerObjectData.None
-            };
-
-            return result;
-        }
-
-        void RenderForwardEmissive(CullingResults cullResults, HDCamera hdCamera, ScriptableRenderContext renderContext, CommandBuffer cmd)
-        {
-            if (!hdCamera.frameSettings.IsEnabled(FrameSettingsField.Decals))
-                return;
-
-            using (new ProfilingSample(cmd, "ForwardEmissive", CustomSamplerId.DecalsForwardEmissive.GetSampler()))
-            {
-                bool msaa = hdCamera.frameSettings.IsEnabled(FrameSettingsField.MSAA);
-                CoreUtils.SetRenderTarget(cmd, msaa ? m_CameraColorMSAABuffer : m_CameraColorBuffer, m_SharedRTManager.GetDepthStencilBuffer(msaa));
-                HDUtils.DrawRendererList(renderContext, cmd, RendererList.Create(PrepareForwardEmissiveRendererList(cullResults, hdCamera)));
-                DecalSystem.instance.RenderForwardEmissive(cmd);
-            }
-        }
-
-        void RenderWireFrame(CullingResults cull, HDCamera hdCamera, RenderTargetIdentifier backbuffer, ScriptableRenderContext renderContext, CommandBuffer cmd)
-        {
-            using (new ProfilingSample(cmd, "Render Wireframe"))
-            {
-                CoreUtils.SetRenderTarget(cmd, backbuffer, ClearFlag.Color, GetColorBufferClearColor(hdCamera));
-
-                var rendererListOpaque = RendererList.Create(CreateOpaqueRendererListDesc(cull, hdCamera.camera, m_AllForwardOpaquePassNames));
-                DrawOpaqueRendererList(renderContext, cmd, hdCamera.frameSettings, rendererListOpaque);
-
-                // Render forward transparent
-                var rendererListTransparent = RendererList.Create(CreateTransparentRendererListDesc(cull, hdCamera.camera, m_AllTransparentPassNames));
-                DrawTransparentRendererList(renderContext, cmd, hdCamera.frameSettings, rendererListTransparent);
-            }
-        }
-
-        void RenderDebugViewMaterial(CullingResults cull, HDCamera hdCamera, ScriptableRenderContext renderContext, CommandBuffer cmd)
-        {
-            using (new ProfilingSample(cmd, "DisplayDebug ViewMaterial", CustomSamplerId.DisplayDebugViewMaterial.GetSampler()))
-            {
-                if (m_CurrentDebugDisplaySettings.data.materialDebugSettings.IsDebugGBufferEnabled() && hdCamera.frameSettings.litShaderMode == LitShaderMode.Deferred)
-                {
-                    using (new ProfilingSample(cmd, "DebugViewMaterialGBuffer", CustomSamplerId.DebugViewMaterialGBuffer.GetSampler()))
-                    {
-                        HDUtils.DrawFullScreen(cmd, m_currentDebugViewMaterialGBuffer, m_CameraColorBuffer);
-                    }
-                }
-                else
-                {
-                    // When rendering debug material we shouldn't rely on a depth prepass for optimizing the alpha clip test. As it is control on the material inspector side
-                    // we must override the state here.
-
-                    CoreUtils.SetRenderTarget(cmd, m_CameraColorBuffer, m_SharedRTManager.GetDepthStencilBuffer(), ClearFlag.All, Color.clear);
-                    // Render Opaque forward
-                    var rendererListOpaque = RendererList.Create(CreateOpaqueRendererListDesc(cull, hdCamera.camera, m_AllForwardOpaquePassNames, m_CurrentRendererConfigurationBakedLighting, stateBlock: m_DepthStateOpaque));
-                    DrawOpaqueRendererList(renderContext, cmd, hdCamera.frameSettings, rendererListOpaque);
-
-                    // Render forward transparent
-                    var rendererListTransparent = RendererList.Create(CreateTransparentRendererListDesc(cull, hdCamera.camera, m_AllTransparentPassNames, m_CurrentRendererConfigurationBakedLighting, stateBlock: m_DepthStateOpaque));
-                    DrawTransparentRendererList(renderContext, cmd, hdCamera.frameSettings, rendererListTransparent);
-                }
-            }
-        }
-
-        void RenderTransparencyOverdraw(CullingResults cull, HDCamera hdCamera, ScriptableRenderContext renderContext, CommandBuffer cmd)
-        {
-            if (m_CurrentDebugDisplaySettings.IsDebugDisplayEnabled() && m_CurrentDebugDisplaySettings.data.fullScreenDebugMode == FullScreenDebugMode.TransparencyOverdraw)
-            {
-
-                CoreUtils.SetRenderTarget(cmd, m_CameraColorBuffer, m_SharedRTManager.GetDepthStencilBuffer(), clearFlag: ClearFlag.Color, clearColor: Color.black);
-                var stateBlock = new RenderStateBlock
-                {
-                    mask = RenderStateMask.Blend,
-                    blendState = new BlendState
-                    {
-                        blendState0 = new RenderTargetBlendState
-                        {
-
-                            destinationColorBlendMode = BlendMode.One,
-                            sourceColorBlendMode = BlendMode.One,
-                            destinationAlphaBlendMode = BlendMode.One,
-                            sourceAlphaBlendMode = BlendMode.One,
-                            colorBlendOperation = BlendOp.Add,
-                            alphaBlendOperation = BlendOp.Add,
-                            writeMask = ColorWriteMask.All
-                        }
-                    }
-                };
-
-                // High res transparent objects, drawing in m_DebugFullScreenTempBuffer
-                cmd.SetGlobalFloat(HDShaderIDs._DebugTransparencyOverdrawWeight, 1.0f);
-
-                var passNames = m_Asset.currentPlatformRenderPipelineSettings.supportTransparentBackface ? m_AllTransparentPassNames : m_TransparentNoBackfaceNames;
-                m_DebugFullScreenPropertyBlock.SetFloat(HDShaderIDs._TransparencyOverdrawMaxPixelCost, (float)m_DebugDisplaySettings.data.transparencyDebugSettings.maxPixelCost);
-                var rendererList = RendererList.Create(CreateTransparentRendererListDesc(cull, hdCamera.camera, passNames, stateBlock: stateBlock));
-                DrawTransparentRendererList(renderContext, cmd, hdCamera.frameSettings, rendererList);
-                rendererList = RendererList.Create(CreateTransparentRendererListDesc(cull, hdCamera.camera, passNames, renderQueueRange: HDRenderQueue.k_RenderQueue_AfterPostProcessTransparent, stateBlock: stateBlock));
-                DrawTransparentRendererList(renderContext, cmd, hdCamera.frameSettings, rendererList);
-
-                // Low res transparent objects, copying result m_DebugTranparencyLowRes
-                cmd.SetGlobalFloat(HDShaderIDs._DebugTransparencyOverdrawWeight, 0.25f);
-                rendererList = RendererList.Create(CreateTransparentRendererListDesc(cull, hdCamera.camera, passNames, renderQueueRange: HDRenderQueue.k_RenderQueue_LowTransparent, stateBlock: stateBlock));
-                DrawTransparentRendererList(renderContext, cmd, hdCamera.frameSettings, rendererList);
-                PushFullScreenDebugTexture(hdCamera, cmd, m_CameraColorBuffer, FullScreenDebugMode.TransparencyOverdraw);
-
-                // weighted sum of m_DebugFullScreenTempBuffer and m_DebugTranparencyLowRes done in DebugFullScreen.shader
-
-            }
-        }
-
-        void UpdateSkyEnvironment(HDCamera hdCamera, int frameIndex, CommandBuffer cmd)
-        {
-            m_SkyManager.UpdateEnvironment(hdCamera, GetCurrentSunLight(), frameIndex, cmd);
-        }
-
-        /// <summary>
-        /// Request an update of the environment lighting.
-        /// </summary>
-        public void RequestSkyEnvironmentUpdate()
-        {
-            m_SkyManager.RequestEnvironmentUpdate();
-        }
-
-        void RenderSky(HDCamera hdCamera, CommandBuffer cmd)
-        {
-            if(m_CurrentDebugDisplaySettings.IsMatcapViewEnabled(hdCamera))
-            {
-                return;
-            }
-
-            // Necessary to perform dual-source (polychromatic alpha) blending which is not supported by Unity.
-            // We load from the color buffer, perform blending manually, and store to the atmospheric scattering buffer.
-            // Then we perform a copy from the atmospheric scattering buffer back to the color buffer.
-            bool msaaEnabled = hdCamera.frameSettings.IsEnabled(FrameSettingsField.MSAA);
-            var colorBuffer = msaaEnabled ? m_CameraColorMSAABuffer : m_CameraColorBuffer;
-            var intermediateBuffer = msaaEnabled ? m_OpaqueAtmosphericScatteringMSAABuffer : m_OpaqueAtmosphericScatteringBuffer;
-            var depthBuffer = m_SharedRTManager.GetDepthStencilBuffer(msaaEnabled);
-
-            var visualEnv = VolumeManager.instance.stack.GetComponent<VisualEnvironment>();
-            m_SkyManager.RenderSky(hdCamera, GetCurrentSunLight(), colorBuffer, depthBuffer, m_CurrentDebugDisplaySettings, m_FrameCount, cmd);
-
-            if (Fog.IsFogEnabled(hdCamera) || Fog.IsPBRFogEnabled(hdCamera))
-            {
-                var pixelCoordToViewDirWS = hdCamera.mainViewConstants.pixelCoordToViewDirWS;
-                m_SkyManager.RenderOpaqueAtmosphericScattering(cmd, hdCamera, colorBuffer, m_LightingBufferHandle, intermediateBuffer, depthBuffer, pixelCoordToViewDirWS, hdCamera.frameSettings.IsEnabled(FrameSettingsField.MSAA));
-            }
-        }
-
-        public Texture2D ExportSkyToTexture(Camera camera)
-        {
-            return m_SkyManager.ExportSkyToTexture(camera);
-        }
-
-
-        RendererListDesc PrepareForwardOpaqueRendererList(CullingResults cullResults, HDCamera hdCamera)
-        {
-            var passNames = hdCamera.frameSettings.litShaderMode == LitShaderMode.Forward
-                ? m_ForwardAndForwardOnlyPassNames
-                : m_ForwardOnlyPassNames;
-            return  CreateOpaqueRendererListDesc(cullResults, hdCamera.camera, passNames, m_CurrentRendererConfigurationBakedLighting);
-        }
-
-
-        // Guidelines: In deferred by default there is no opaque in forward. However it is possible to force an opaque material to render in forward
-        // by using the pass "ForwardOnly". In this case the .shader should not have "Forward" but only a "ForwardOnly" pass.
-        // It must also have a "DepthForwardOnly" and no "DepthOnly" pass as forward material (either deferred or forward only rendering) have always a depth pass.
-        // The RenderForward pass will render the appropriate pass depends on the engine settings. In case of forward only rendering, both "Forward" pass and "ForwardOnly" pass
-        // material will be render for both transparent and opaque. In case of deferred, both path are used for transparent but only "ForwardOnly" is use for opaque.
-        // (Thus why "Forward" and "ForwardOnly" are exclusive, else they will render two times"
-        void RenderForwardOpaque(CullingResults cullResults, HDCamera hdCamera, ScriptableRenderContext renderContext, CommandBuffer cmd)
-        {
-            bool debugDisplay = m_CurrentDebugDisplaySettings.IsDebugDisplayEnabled();
-            using (new ProfilingSample(cmd, debugDisplay ? "Forward Opaque Debug" : "Forward Opaque", CustomSamplerId.ForwardPassName.GetSampler()))
-            {
-                bool useFptl = hdCamera.frameSettings.IsEnabled(FrameSettingsField.FPTLForForwardOpaque);
-                bool msaa = hdCamera.frameSettings.IsEnabled(FrameSettingsField.MSAA);
-
-                RenderTargetIdentifier[] renderTarget = null;
-
-                // In case of forward SSS we will bind all the required target. It is up to the shader to write into it or not.
-                if (hdCamera.frameSettings.IsEnabled(FrameSettingsField.SubsurfaceScattering))
-                {
-                    renderTarget = m_MRTWithSSS;
-                    renderTarget[0] = msaa ? m_CameraColorMSAABuffer : m_CameraColorBuffer; // Store the specular color
-                    renderTarget[1] = msaa ? m_CameraSssDiffuseLightingMSAABuffer : m_CameraSssDiffuseLightingBuffer;
-                    renderTarget[2] = msaa ? GetSSSBufferMSAA() : GetSSSBuffer();
-                }
-                else
-                {
-                    renderTarget = mMRTSingle;
-                    renderTarget[0] = msaa ? m_CameraColorMSAABuffer : m_CameraColorBuffer;
-                }
-
-                RenderForwardRendererList(hdCamera.frameSettings,
-                                            RendererList.Create(PrepareForwardOpaqueRendererList(cullResults, hdCamera)),
-                                            renderTarget,
-                                            m_SharedRTManager.GetDepthStencilBuffer(msaa),
-                                            useFptl ? m_TileAndClusterData.lightList : m_TileAndClusterData.perVoxelLightLists,
-                                            true, renderContext, cmd);
-            }
-        }
-
-        static bool NeedMotionVectorForTransparent(FrameSettings frameSettings)
-        {
-            return frameSettings.IsEnabled(FrameSettingsField.MotionVectors) && frameSettings.IsEnabled(FrameSettingsField.TransparentsWriteMotionVector);
-        }
-
-        RendererListDesc PrepareForwardTransparentRendererList(CullingResults cullResults, HDCamera hdCamera, bool preRefraction)
-        {
-            RenderQueueRange transparentRange;
-            if (preRefraction)
-            {
-                transparentRange = HDRenderQueue.k_RenderQueue_PreRefraction;
-            }
-            else if (hdCamera.frameSettings.IsEnabled(FrameSettingsField.LowResTransparent))
-            {
-                transparentRange = HDRenderQueue.k_RenderQueue_Transparent;
-            }
-            else // Low res transparent disabled
-            {
-                transparentRange = HDRenderQueue.k_RenderQueue_TransparentWithLowRes;
-            }
-
-            if (!hdCamera.frameSettings.IsEnabled(FrameSettingsField.RoughRefraction))
-            {
-                if (hdCamera.frameSettings.IsEnabled(FrameSettingsField.LowResTransparent))
-                    transparentRange = HDRenderQueue.k_RenderQueue_AllTransparent;
-                else
-                    transparentRange = HDRenderQueue.k_RenderQueue_AllTransparentWithLowRes;
-            }
-
-            if (NeedMotionVectorForTransparent(hdCamera.frameSettings))
-            {
-                m_CurrentRendererConfigurationBakedLighting |= PerObjectData.MotionVectors; // This will enable the flag for low res transparent as well
-            }
-
-            var passNames = m_Asset.currentPlatformRenderPipelineSettings.supportTransparentBackface ? m_AllTransparentPassNames : m_TransparentNoBackfaceNames;
-            return CreateTransparentRendererListDesc(cullResults, hdCamera.camera, passNames, m_CurrentRendererConfigurationBakedLighting, transparentRange);
-        }
-
-
-        void RenderForwardTransparent(CullingResults cullResults, HDCamera hdCamera, bool preRefraction, ScriptableRenderContext renderContext, CommandBuffer cmd)
-        {
-            // If rough refraction are turned off, we render all transparents in the Transparent pass and we skip the PreRefraction one.
-            if (!hdCamera.frameSettings.IsEnabled(FrameSettingsField.RoughRefraction) && preRefraction)
-            {
-                return;
-            }
-
-            string passName;
-            bool debugDisplay = m_CurrentDebugDisplaySettings.IsDebugDisplayEnabled();
-            if (debugDisplay)
-                passName = preRefraction ? "Forward PreRefraction Debug" : "Forward Transparent Debug";
-            else
-                passName = preRefraction ? "Forward PreRefraction" : "Forward Transparent";
-
-            using (new ProfilingSample(cmd, passName, CustomSamplerId.ForwardPassName.GetSampler()))
-            {
-                bool msaa = hdCamera.frameSettings.IsEnabled(FrameSettingsField.MSAA);
-                bool renderMotionVecForTransparent = NeedMotionVectorForTransparent(hdCamera.frameSettings);
-                cmd.SetGlobalInt(HDShaderIDs._ColorMaskTransparentVel, renderMotionVecForTransparent ? (int)ColorWriteMask.All : 0);
-
-                m_MRTTransparentMotionVec[0] = msaa ? m_CameraColorMSAABuffer : m_CameraColorBuffer;
-                m_MRTTransparentMotionVec[1] = renderMotionVecForTransparent ? m_SharedRTManager.GetMotionVectorsBuffer(hdCamera.frameSettings.IsEnabled(FrameSettingsField.MSAA))
-                    // It doesn't really matter what gets bound here since the color mask state set will prevent this from ever being written to. However, we still need to bind something
-                    // to avoid warnings about unbound render targets. The following rendertarget could really be anything if renderVelocitiesForTransparent, here the normal buffer
-                    // as it is guaranteed to exist and to have the same size.
-                    // to avoid warnings about unbound render targets.
-                    : m_SharedRTManager.GetNormalBuffer(msaa);
-
-                if ((hdCamera.frameSettings.IsEnabled(FrameSettingsField.Decals)) && (DecalSystem.m_DecalDatasCount > 0)) // enable d-buffer flag value is being interpreted more like enable decals in general now that we have clustered
-                                                                                                                          // decal datas count is 0 if no decals affect transparency
-                {
-                    DecalSystem.instance.SetAtlas(cmd); // for clustered decals
-                }
-
-                RenderForwardRendererList(hdCamera.frameSettings,
-                                            RendererList.Create(PrepareForwardTransparentRendererList(cullResults, hdCamera, preRefraction)),
-                                            m_MRTTransparentMotionVec,
-                                            m_SharedRTManager.GetDepthStencilBuffer(hdCamera.frameSettings.IsEnabled(FrameSettingsField.MSAA)),
-                                            m_TileAndClusterData.perVoxelLightLists,
-                                            false, renderContext, cmd);
-            }
-        }
-
-        static void RenderForwardRendererList(  FrameSettings               frameSettings,
-                                                RendererList                rendererList,
-                                                RenderTargetIdentifier[]    renderTarget,
-                                                RTHandle                    depthBuffer,
-                                                ComputeBuffer               lightListBuffer,
-                                                bool                        opaque,
-                                                ScriptableRenderContext     renderContext,
-                                                CommandBuffer               cmd)
-        {
-            // Note: SHADOWS_SHADOWMASK keyword is enabled in HDRenderPipeline.cs ConfigureForShadowMask
-            bool useFptl = opaque && frameSettings.IsEnabled(FrameSettingsField.FPTLForForwardOpaque);
-
-            // say that we want to use tile/cluster light loop
-            CoreUtils.SetKeyword(cmd, "USE_FPTL_LIGHTLIST", useFptl);
-            CoreUtils.SetKeyword(cmd, "USE_CLUSTERED_LIGHTLIST", !useFptl);
-            cmd.SetGlobalBuffer(HDShaderIDs.g_vLightListGlobal, lightListBuffer);
-
-            CoreUtils.SetRenderTarget(cmd, renderTarget, depthBuffer);
-            if (opaque)
-                DrawOpaqueRendererList(renderContext, cmd, frameSettings, rendererList);
-            else
-                DrawTransparentRendererList(renderContext, cmd, frameSettings, rendererList);
-        }
-
-        // This is use to Display legacy shader with an error shader
-        [Conditional("DEVELOPMENT_BUILD"), Conditional("UNITY_EDITOR")]
-        void RenderForwardError(CullingResults cullResults, HDCamera hdCamera, ScriptableRenderContext renderContext, CommandBuffer cmd)
-        {
-            using (new ProfilingSample(cmd, "Forward Error", CustomSamplerId.RenderForwardError.GetSampler()))
-            {
-                CoreUtils.SetRenderTarget(cmd, m_CameraColorBuffer, m_SharedRTManager.GetDepthStencilBuffer());
-                var rendererList = RendererList.Create(CreateOpaqueRendererListDesc(cullResults, hdCamera.camera, m_ForwardErrorPassNames, renderQueueRange: RenderQueueRange.all, overrideMaterial: m_ErrorMaterial));
-                HDUtils.DrawRendererList(renderContext, cmd, rendererList);
-            }
-        }
-
-        bool RenderCustomPass(ScriptableRenderContext context, CommandBuffer cmd, HDCamera hdCamera, CullingResults cullingResults, CustomPassInjectionPoint injectionPoint)
-        {
-            if (!hdCamera.frameSettings.IsEnabled(FrameSettingsField.CustomPass))
-                return false;
-
-            var customPass = CustomPassVolume.GetActivePassVolume(injectionPoint);
-
-            if (customPass == null)
-                return false;
-
-            var customPassTargets = new CustomPass.RenderTargets
-            {
-                cameraColorMSAABuffer = m_CameraColorMSAABuffer,
-                cameraColorBuffer = (injectionPoint == CustomPassInjectionPoint.AfterPostProcess) ? m_IntermediateAfterPostProcessBuffer : m_CameraColorBuffer,
-                customColorBuffer = m_CustomPassColorBuffer,
-                customDepthBuffer = m_CustomPassDepthBuffer,
-            };
-
-            return customPass.Execute(context, cmd, hdCamera, cullingResults, m_SharedRTManager, customPassTargets);
-        }
-
-        void RenderTransparentDepthPrepass(CullingResults cull, HDCamera hdCamera, ScriptableRenderContext renderContext, CommandBuffer cmd)
-        {
-            if (hdCamera.frameSettings.IsEnabled(FrameSettingsField.TransparentPrepass))
-            {
-                // Render transparent depth prepass after opaque one
-                using (new ProfilingSample(cmd, "Transparent Depth Prepass", CustomSamplerId.TransparentDepthPrepass.GetSampler()))
-                {
-                    CoreUtils.SetRenderTarget(cmd, m_SharedRTManager.GetDepthStencilBuffer());
-                    var rendererList = RendererList.Create(CreateTransparentRendererListDesc(cull, hdCamera.camera, m_TransparentDepthPrepassNames));
-                    DrawTransparentRendererList(renderContext, cmd, hdCamera.frameSettings, rendererList);
-                }
-            }
-        }
-
-        void RenderTransparentDepthPostpass(CullingResults cullResults, HDCamera hdCamera, ScriptableRenderContext renderContext, CommandBuffer cmd)
-        {
-            if (!hdCamera.frameSettings.IsEnabled(FrameSettingsField.TransparentPostpass))
-                return;
-
-            using (new ProfilingSample(cmd, "Transparent Depth Post ", CustomSamplerId.TransparentDepthPostpass.GetSampler()))
-            {
-                CoreUtils.SetRenderTarget(cmd, m_SharedRTManager.GetDepthStencilBuffer());
-                var rendererList = RendererList.Create(CreateTransparentRendererListDesc(cullResults, hdCamera.camera, m_TransparentDepthPostpassNames));
-                DrawTransparentRendererList(renderContext, cmd, hdCamera.frameSettings, rendererList);
-
-                if (hdCamera.frameSettings.IsEnabled(FrameSettingsField.RayTracing))
-                {
-                    // If there is a ray-tracing environment and the feature is enabled we want to push these objects to the transparent postpass (they are not rendered in the first call because they are not in the generic transparent render queue)
-                    var rrSettings = VolumeManager.instance.stack.GetComponent<RecursiveRendering>();
-                    if (rrSettings.enable.value)
-                    {
-                        var rendererListRT = RendererList.Create(CreateTransparentRendererListDesc(cullResults, hdCamera.camera, m_TransparentDepthPostpassNames, renderQueueRange: HDRenderQueue.k_RenderQueue_AllTransparentRaytracing));
-                        DrawTransparentRendererList(renderContext, cmd, hdCamera.frameSettings, rendererListRT);
-                    }
-                }
-            }
-        }
-
-        void RenderLowResTransparent(CullingResults cullResults, HDCamera hdCamera, ScriptableRenderContext renderContext, CommandBuffer cmd)
-        {
-            if (!hdCamera.frameSettings.IsEnabled(FrameSettingsField.LowResTransparent))
-                return;
-
-            using (new ProfilingSample(cmd, "Low Res Transparent", CustomSamplerId.LowResTransparent.GetSampler()))
-            {
-                cmd.SetGlobalInt(HDShaderIDs._OffScreenRendering, 1);
-                cmd.SetGlobalInt(HDShaderIDs._OffScreenDownsampleFactor, 2);
-                CoreUtils.SetRenderTarget(cmd, m_LowResTransparentBuffer, m_SharedRTManager.GetLowResDepthBuffer(), clearFlag: ClearFlag.Color, Color.black);
-                RenderQueueRange transparentRange = HDRenderQueue.k_RenderQueue_LowTransparent;
-                var passNames = m_Asset.currentPlatformRenderPipelineSettings.supportTransparentBackface ? m_AllTransparentPassNames : m_TransparentNoBackfaceNames;
-                var rendererList = RendererList.Create(CreateTransparentRendererListDesc(cullResults, hdCamera.camera, passNames, m_CurrentRendererConfigurationBakedLighting, HDRenderQueue.k_RenderQueue_LowTransparent));
-                DrawTransparentRendererList(renderContext, cmd, hdCamera.frameSettings, rendererList);
-                cmd.SetGlobalInt(HDShaderIDs._OffScreenRendering, 0);
-                cmd.SetGlobalInt(HDShaderIDs._OffScreenDownsampleFactor, 1);
-            }
-        }
-
-        void RenderObjectsMotionVectors(CullingResults cullResults, HDCamera hdCamera, ScriptableRenderContext renderContext, CommandBuffer cmd)
-        {
-            if (!hdCamera.frameSettings.IsEnabled(FrameSettingsField.ObjectMotionVectors))
-                return;
-
-            using (new ProfilingSample(cmd, "Objects Motion Vectors Rendering", CustomSamplerId.ObjectsMotionVector.GetSampler()))
-            {
-                // These flags are still required in SRP or the engine won't compute previous model matrices...
-                // If the flag hasn't been set yet on this camera, motion vectors will skip a frame.
-                hdCamera.camera.depthTextureMode |= DepthTextureMode.MotionVectors | DepthTextureMode.Depth;
-
-                CoreUtils.SetRenderTarget(cmd, m_SharedRTManager.GetMotionVectorsPassBuffersRTI(hdCamera.frameSettings), m_SharedRTManager.GetDepthStencilBuffer(hdCamera.frameSettings.IsEnabled(FrameSettingsField.MSAA)));
-                var rendererList = RendererList.Create(CreateOpaqueRendererListDesc(cullResults, hdCamera.camera, HDShaderPassNames.s_MotionVectorsName, PerObjectData.MotionVectors));
-                DrawOpaqueRendererList(renderContext, cmd, hdCamera.frameSettings, rendererList);
-            }
-        }
-
-        void RenderCameraMotionVectors(CullingResults cullResults, HDCamera hdCamera, ScriptableRenderContext renderContext, CommandBuffer cmd)
-        {
-            if (!hdCamera.frameSettings.IsEnabled(FrameSettingsField.MotionVectors))
-                return;
-
-            using (new ProfilingSample(cmd, "Camera Motion Vectors Rendering", CustomSamplerId.CameraMotionVectors.GetSampler()))
-            {
-                // These flags are still required in SRP or the engine won't compute previous model matrices...
-                // If the flag hasn't been set yet on this camera, motion vectors will skip a frame.
-                hdCamera.camera.depthTextureMode |= DepthTextureMode.MotionVectors | DepthTextureMode.Depth;
-
-                HDUtils.DrawFullScreen(cmd, m_CameraMotionVectorsMaterial, m_SharedRTManager.GetMotionVectorsBuffer(), m_SharedRTManager.GetDepthStencilBuffer(), null, 0);
-
-#if UNITY_EDITOR
-                // In scene view there is no motion vector, so we clear the RT to black
-                if (hdCamera.camera.cameraType == CameraType.SceneView && !CoreUtils.AreAnimatedMaterialsEnabled(hdCamera.camera))
-                {
-                    CoreUtils.SetRenderTarget(cmd, m_SharedRTManager.GetMotionVectorsBuffer(), m_SharedRTManager.GetDepthStencilBuffer(), ClearFlag.Color, Color.clear);
-                }
-#endif
-            }
-        }
-
-        struct RenderSSRParameters
-        {
-            public ComputeShader    ssrCS;
-            public int              tracingKernel;
-            public int              reprojectionKernel;
-
-            public int              width, height, viewCount;
-            public int              maxIteration;
-            public bool             reflectSky;
-            public float            thicknessScale;
-            public float            thicknessBias;
-            public float            roughnessFadeEnd;
-            public float            roughnessFadeEndTimesRcpLength;
-            public float            roughnessFadeRcpLength;
-            public float            edgeFadeRcpLength;
-
-            public int              depthPyramidMipCount;
-            public ComputeBuffer    offsetBufferData;
-
-            public Vector4          colorPyramidUVScaleAndLimit;
-            public int              colorPyramidMipCount;
-            }
-
-        RenderSSRParameters PrepareSSRParameters(HDCamera hdCamera)
-                {
-                    var volumeSettings = VolumeManager.instance.stack.GetComponent<ScreenSpaceReflection>();
-
-            var parameters = new RenderSSRParameters();
-
-            parameters.ssrCS = m_ScreenSpaceReflectionsCS;
-            parameters.tracingKernel = m_SsrTracingKernel;
-            parameters.reprojectionKernel = m_SsrReprojectionKernel;
-
-            parameters.width = hdCamera.actualWidth;
-            parameters.height = hdCamera.actualHeight;
-            parameters.viewCount = hdCamera.viewCount;
-
-                    float n = hdCamera.camera.nearClipPlane;
-                    float f = hdCamera.camera.farClipPlane;
-
-            parameters.maxIteration = volumeSettings.rayMaxIterations.value;
-            parameters.reflectSky = volumeSettings.reflectSky.value;
-
-                    float thickness      = volumeSettings.depthBufferThickness.value;
-            parameters.thicknessScale = 1.0f / (1.0f + thickness);
-            parameters.thicknessBias = -n / (f - n) * (thickness * parameters.thicknessScale);
-
-            var info = m_SharedRTManager.GetDepthBufferMipChainInfo();
-            parameters.depthPyramidMipCount = info.mipLevelCount;
-            parameters.offsetBufferData = info.GetOffsetBufferData(m_DepthPyramidMipLevelOffsetsBuffer);
-
-                    float roughnessFadeStart             = 1 - volumeSettings.smoothnessFadeStart.value;
-            parameters.roughnessFadeEnd = 1 - volumeSettings.minSmoothness.value;
-            float roughnessFadeLength = parameters.roughnessFadeEnd - roughnessFadeStart;
-            parameters.roughnessFadeEndTimesRcpLength = (roughnessFadeLength != 0) ? (parameters.roughnessFadeEnd * (1.0f / roughnessFadeLength)) : 1;
-            parameters.roughnessFadeRcpLength = (roughnessFadeLength != 0) ? (1.0f / roughnessFadeLength) : 0;
-            parameters.edgeFadeRcpLength = Mathf.Min(1.0f / volumeSettings.screenFadeDistance.value, float.MaxValue);
-
-            parameters.colorPyramidUVScaleAndLimit = HDUtils.ComputeUvScaleAndLimit(hdCamera.historyRTHandleProperties.previousViewportSize, hdCamera.historyRTHandleProperties.previousRenderTargetSize);
-            parameters.colorPyramidMipCount = hdCamera.colorPyramidHistoryMipCount;
-
-            return parameters;
-        }
-
-        static void RenderSSR(  in RenderSSRParameters  parameters,
-                                RTHandle                depthPyramid,
-                                RTHandle                SsrHitPointTexture,
-                                RTHandle                stencilBuffer,
-                                RTHandle                clearCoatMask,
-                                RTHandle                previousColorPyramid,
-                                RTHandle                ssrLightingTexture,
-                                CommandBuffer           cmd,
-                                ScriptableRenderContext renderContext)
-        {
-            var cs = parameters.ssrCS;
-
-            using (new ProfilingSample(cmd, "SSR - Tracing", CustomSamplerId.SsrTracing.GetSampler()))
-            {
-                cmd.SetComputeIntParam(cs, HDShaderIDs._SsrIterLimit, parameters.maxIteration);
-                cmd.SetComputeFloatParam(cs, HDShaderIDs._SsrThicknessScale, parameters.thicknessScale);
-                cmd.SetComputeFloatParam(cs, HDShaderIDs._SsrThicknessBias, parameters.thicknessBias);
-                cmd.SetComputeFloatParam(cs, HDShaderIDs._SsrRoughnessFadeEnd, parameters.roughnessFadeEnd);
-                cmd.SetComputeFloatParam(cs, HDShaderIDs._SsrRoughnessFadeRcpLength, parameters.roughnessFadeRcpLength);
-                cmd.SetComputeFloatParam(cs, HDShaderIDs._SsrRoughnessFadeEndTimesRcpLength, parameters.roughnessFadeEndTimesRcpLength);
-                cmd.SetComputeIntParam(cs, HDShaderIDs._SsrDepthPyramidMaxMip, parameters.depthPyramidMipCount - 1);
-                cmd.SetComputeFloatParam(cs, HDShaderIDs._SsrEdgeFadeRcpLength, parameters.edgeFadeRcpLength);
-                cmd.SetComputeIntParam(cs, HDShaderIDs._SsrReflectsSky, parameters.reflectSky ? 1 : 0);
-                cmd.SetComputeIntParam(cs, HDShaderIDs._SsrStencilExclusionValue, (int)StencilBitMask.DoesntReceiveSSR);
-
-                // cmd.SetComputeTextureParam(cs, kernel, "_SsrDebugTexture",    m_SsrDebugTexture);
-                cmd.SetComputeTextureParam(cs, parameters.tracingKernel, HDShaderIDs._CameraDepthTexture, depthPyramid);
-                cmd.SetComputeTextureParam(cs, parameters.tracingKernel, HDShaderIDs._SsrClearCoatMaskTexture, clearCoatMask);
-                cmd.SetComputeTextureParam(cs, parameters.tracingKernel, HDShaderIDs._SsrHitPointTexture, SsrHitPointTexture);
-                cmd.SetComputeTextureParam(cs, parameters.tracingKernel, HDShaderIDs._StencilTexture, stencilBuffer);
-
-                cmd.SetComputeBufferParam(cs, parameters.tracingKernel, HDShaderIDs._DepthPyramidMipLevelOffsets, parameters.offsetBufferData);
-
-                cmd.DispatchCompute(cs, parameters.tracingKernel, HDUtils.DivRoundUp(parameters.width, 8), HDUtils.DivRoundUp(parameters.height, 8), parameters.viewCount);
-            }
-
-            using (new ProfilingSample(cmd, "SSR - Reprojection", CustomSamplerId.SsrReprojection.GetSampler()))
-            {
-                // cmd.SetComputeTextureParam(cs, kernel, "_SsrDebugTexture",    m_SsrDebugTexture);
-                cmd.SetComputeTextureParam(cs, parameters.reprojectionKernel, HDShaderIDs._SsrHitPointTexture, SsrHitPointTexture);
-                cmd.SetComputeTextureParam(cs, parameters.reprojectionKernel, HDShaderIDs._SsrLightingTextureRW, ssrLightingTexture);
-                cmd.SetComputeTextureParam(cs, parameters.reprojectionKernel, HDShaderIDs._ColorPyramidTexture, previousColorPyramid);
-                cmd.SetComputeTextureParam(cs, parameters.reprojectionKernel, HDShaderIDs._SsrClearCoatMaskTexture, clearCoatMask);
-
-                cmd.SetComputeVectorParam(cs, HDShaderIDs._ColorPyramidUvScaleAndLimitPrevFrame, parameters.colorPyramidUVScaleAndLimit);
-                cmd.SetComputeIntParam(cs, HDShaderIDs._SsrColorPyramidMaxMip, parameters.colorPyramidMipCount - 1);
-
-                cmd.DispatchCompute(cs, parameters.reprojectionKernel, HDUtils.DivRoundUp(parameters.width, 8), HDUtils.DivRoundUp(parameters.height, 8), parameters.viewCount);
-            }
-        }
-
-        void RenderSSR(HDCamera hdCamera, CommandBuffer cmd, ScriptableRenderContext renderContext)
-        {
-            if (!hdCamera.frameSettings.IsEnabled(FrameSettingsField.SSR))
-                return;
-
-            var settings = VolumeManager.instance.stack.GetComponent<ScreenSpaceReflection>();
-            if (hdCamera.frameSettings.IsEnabled(FrameSettingsField.RayTracing) && settings.rayTracing.value)
-            {
-                hdCamera.xr.StartSinglePass(cmd, hdCamera.camera, renderContext);
-                RenderRayTracedReflections(hdCamera, cmd, m_SsrLightingTexture, renderContext, m_FrameCount);
-                hdCamera.xr.StopSinglePass(cmd, hdCamera.camera, renderContext);
-            }
-            else
-            {
-                var previousColorPyramid = hdCamera.GetPreviousFrameRT((int)HDCameraFrameHistoryType.ColorBufferMipChain);
-
-                // Evaluate the clear coat mask texture based on the lit shader mode
-                RTHandle clearCoatMask = hdCamera.frameSettings.litShaderMode == LitShaderMode.Deferred ? m_GbufferManager.GetBuffer(2) : TextureXR.GetBlackTexture();
-
-                var parameters = PrepareSSRParameters(hdCamera);
-                RenderSSR(parameters, m_SharedRTManager.GetDepthTexture(), m_SsrHitPointTexture, m_SharedRTManager.GetStencilBufferCopy(), clearCoatMask, previousColorPyramid, m_SsrLightingTexture, cmd, renderContext);
-
-            	if (!hdCamera.colorPyramidHistoryIsValid)
-            	{
-                	cmd.SetGlobalTexture(HDShaderIDs._SsrLightingTexture, TextureXR.GetClearTexture());
-                	hdCamera.colorPyramidHistoryIsValid = true; // For the next frame...
-            	}
-			}
-
-            PushFullScreenDebugTexture(hdCamera, cmd, m_SsrLightingTexture, FullScreenDebugMode.ScreenSpaceReflections);
-        }
-
-        void RenderColorPyramid(HDCamera hdCamera, CommandBuffer cmd, bool isPreRefraction)
-        {
-            if (isPreRefraction)
-            {
-                if (!hdCamera.frameSettings.IsEnabled(FrameSettingsField.RoughRefraction))
-                    return;
-            }
-            else
-            {
-                // This final Gaussian pyramid can be reused by SSR, so disable it only if there is no distortion
-                if (!hdCamera.frameSettings.IsEnabled(FrameSettingsField.Distortion) && !hdCamera.frameSettings.IsEnabled(FrameSettingsField.SSR))
-                    return;
-            }
-
-            var currentColorPyramid = hdCamera.GetCurrentFrameRT((int)HDCameraFrameHistoryType.ColorBufferMipChain);
-
-            int lodCount;
-
-            using (new ProfilingSample(cmd, "Color Gaussian MIP Chain", CustomSamplerId.ColorPyramid.GetSampler()))
-            {
-                Vector2Int pyramidSizeV2I = new Vector2Int(hdCamera.actualWidth, hdCamera.actualHeight);
-                lodCount = m_MipGenerator.RenderColorGaussianPyramid(cmd, pyramidSizeV2I, m_CameraColorBuffer, currentColorPyramid);
-                hdCamera.colorPyramidHistoryMipCount = lodCount;
-            }
-
-            float scaleX = hdCamera.actualWidth / (float)currentColorPyramid.rt.width;
-            float scaleY = hdCamera.actualHeight / (float)currentColorPyramid.rt.height;
-            Vector4 pyramidScaleLod = new Vector4(scaleX, scaleY, lodCount, 0.0f);
-            Vector4 pyramidScale = new Vector4(scaleX, scaleY, 0f, 0f);
-            // Warning! Danger!
-            // The color pyramid scale is only correct for the most detailed MIP level.
-            // For the other MIP levels, due to truncation after division by 2, a row or
-            // column of texels may be lost. Since this can happen to BOTH the texture
-            // size AND the viewport, (uv * _ColorPyramidScale.xy) can be off by a texel
-            // unless the scale is 1 (and it will not be 1 if the texture was resized
-            // and is of greater size compared to the viewport).
-            cmd.SetGlobalTexture(HDShaderIDs._ColorPyramidTexture, currentColorPyramid);
-            cmd.SetGlobalVector(HDShaderIDs._ColorPyramidScale, pyramidScaleLod);
-            PushFullScreenDebugTextureMip(hdCamera, cmd, currentColorPyramid, lodCount, pyramidScale, isPreRefraction ? FullScreenDebugMode.PreRefractionColorPyramid : FullScreenDebugMode.FinalColorPyramid);
-        }
-
-        void GenerateDepthPyramid(HDCamera hdCamera, CommandBuffer cmd, FullScreenDebugMode debugMode)
-        {
-            CopyDepthBufferIfNeeded(hdCamera, cmd);
-
-            int mipCount = m_SharedRTManager.GetDepthBufferMipChainInfo().mipLevelCount;
-
-            using (new ProfilingSample(cmd, "Generate Depth Buffer MIP Chain", CustomSamplerId.DepthPyramid.GetSampler()))
-            {
-                m_MipGenerator.RenderMinDepthPyramid(cmd, m_SharedRTManager.GetDepthTexture(), m_SharedRTManager.GetDepthBufferMipChainInfo());
-            }
-
-            float scaleX = hdCamera.actualWidth / (float)m_SharedRTManager.GetDepthTexture().rt.width;
-            float scaleY = hdCamera.actualHeight / (float)m_SharedRTManager.GetDepthTexture().rt.height;
-            Vector4 pyramidScaleLod = new Vector4(scaleX, scaleY, mipCount, 0.0f);
-            Vector4 pyramidScale = new Vector4(scaleX, scaleY, 0f, 0f);
-            cmd.SetGlobalTexture(HDShaderIDs._CameraDepthTexture, m_SharedRTManager.GetDepthTexture());
-            cmd.SetGlobalVector(HDShaderIDs._DepthPyramidScale, pyramidScaleLod);
-            PushFullScreenDebugTextureMip(hdCamera, cmd, m_SharedRTManager.GetDepthTexture(), mipCount, pyramidScale, debugMode);
-        }
-
-        void DownsampleDepthForLowResTransparency(HDCamera hdCamera, CommandBuffer cmd)
-        {
-            var settings = m_Asset.currentPlatformRenderPipelineSettings.lowresTransparentSettings;
-            if (!hdCamera.frameSettings.IsEnabled(FrameSettingsField.LowResTransparent))
-                return;
-
-            using (new ProfilingSample(cmd, "Downsample Depth Buffer for Low Res Transparency", CustomSamplerId.DownsampleDepth.GetSampler()))
-            {
-                CoreUtils.SetRenderTarget(cmd, m_SharedRTManager.GetLowResDepthBuffer());
-                cmd.SetViewport(new Rect(0, 0, hdCamera.actualWidth * 0.5f, hdCamera.actualHeight * 0.5f));
-                // TODO: Add option to switch modes at runtime
-                if(settings.checkerboardDepthBuffer)
-                {
-                    m_DownsampleDepthMaterial.EnableKeyword("CHECKERBOARD_DOWNSAMPLE");
-                }
-                cmd.DrawProcedural(Matrix4x4.identity, m_DownsampleDepthMaterial, 0, MeshTopology.Triangles, 3, 1, null);
-            }
-        }
-
-        void UpsampleTransparent(HDCamera hdCamera, CommandBuffer cmd)
-        {
-            var settings = m_Asset.currentPlatformRenderPipelineSettings.lowresTransparentSettings;
-            if (!hdCamera.frameSettings.IsEnabled(FrameSettingsField.LowResTransparent))
-                return;
-
-            using (new ProfilingSample(cmd, "Upsample Low Res Transparency", CustomSamplerId.UpsampleLowResTransparent.GetSampler()))
-            {
-                CoreUtils.SetRenderTarget(cmd, m_CameraColorBuffer);
-                if(settings.upsampleType == LowResTransparentUpsample.Bilinear)
-                {
-                    m_UpsampleTransparency.EnableKeyword("BILINEAR");
-                }
-                else if (settings.upsampleType == LowResTransparentUpsample.NearestDepth)
-                {
-                    m_UpsampleTransparency.EnableKeyword("NEAREST_DEPTH");
-                }
-                m_UpsampleTransparency.SetTexture(HDShaderIDs._LowResTransparent, m_LowResTransparentBuffer);
-                m_UpsampleTransparency.SetTexture(HDShaderIDs._LowResDepthTexture, m_SharedRTManager.GetLowResDepthBuffer());
-                cmd.DrawProcedural(Matrix4x4.identity, m_UpsampleTransparency, 0, MeshTopology.Triangles, 3, 1, null);
-            }
-        }
-
-        void ApplyDebugDisplaySettings(HDCamera hdCamera, CommandBuffer cmd)
-        {
-            // See ShaderPassForward.hlsl: for forward shaders, if DEBUG_DISPLAY is enabled and no DebugLightingMode or DebugMipMapMod
-            // modes have been set, lighting is automatically skipped (To avoid some crashed due to lighting RT not set on console).
-            // However debug mode like colorPickerModes and false color don't need DEBUG_DISPLAY and must work with the lighting.
-            // So we will enabled DEBUG_DISPLAY independently
-
-            bool debugDisplayEnabledOrSceneLightingDisabled = m_CurrentDebugDisplaySettings.IsDebugDisplayEnabled() || CoreUtils.IsSceneLightingDisabled(hdCamera.camera);
-            // Enable globally the keyword DEBUG_DISPLAY on shader that support it with multi-compile
-            CoreUtils.SetKeyword(cmd, "DEBUG_DISPLAY", debugDisplayEnabledOrSceneLightingDisabled);
-
-            if (debugDisplayEnabledOrSceneLightingDisabled ||
-                m_CurrentDebugDisplaySettings.data.colorPickerDebugSettings.colorPickerMode != ColorPickerDebugMode.None)
-            {
-                // This is for texture streaming
-                m_CurrentDebugDisplaySettings.UpdateMaterials();
-
-                var lightingDebugSettings = m_CurrentDebugDisplaySettings.data.lightingDebugSettings;
-                var materialDebugSettings = m_CurrentDebugDisplaySettings.data.materialDebugSettings;
-                var debugAlbedo = new Vector4(lightingDebugSettings.overrideAlbedo ? 1.0f : 0.0f, lightingDebugSettings.overrideAlbedoValue.r, lightingDebugSettings.overrideAlbedoValue.g, lightingDebugSettings.overrideAlbedoValue.b);
-                var debugSmoothness = new Vector4(lightingDebugSettings.overrideSmoothness ? 1.0f : 0.0f, lightingDebugSettings.overrideSmoothnessValue, 0.0f, 0.0f);
-                var debugNormal = new Vector4(lightingDebugSettings.overrideNormal ? 1.0f : 0.0f, 0.0f, 0.0f, 0.0f);
-                var debugAmbientOcclusion = new Vector4(lightingDebugSettings.overrideAmbientOcclusion ? 1.0f : 0.0f, lightingDebugSettings.overrideAmbientOcclusionValue, 0.0f, 0.0f);
-                var debugSpecularColor = new Vector4(lightingDebugSettings.overrideSpecularColor ? 1.0f : 0.0f, lightingDebugSettings.overrideSpecularColorValue.r, lightingDebugSettings.overrideSpecularColorValue.g, lightingDebugSettings.overrideSpecularColorValue.b);
-                var debugEmissiveColor = new Vector4(lightingDebugSettings.overrideEmissiveColor ? 1.0f : 0.0f, lightingDebugSettings.overrideEmissiveColorValue.r, lightingDebugSettings.overrideEmissiveColorValue.g, lightingDebugSettings.overrideEmissiveColorValue.b);
-                var debugTrueMetalColor = new Vector4(materialDebugSettings.materialValidateTrueMetal ? 1.0f : 0.0f, materialDebugSettings.materialValidateTrueMetalColor.r, materialDebugSettings.materialValidateTrueMetalColor.g, materialDebugSettings.materialValidateTrueMetalColor.b);
-
-                DebugLightingMode debugLightingMode = m_CurrentDebugDisplaySettings.GetDebugLightingMode();
-                if (CoreUtils.IsSceneLightingDisabled(hdCamera.camera))
-                {
-                    debugLightingMode = DebugLightingMode.MatcapView;
-                }
-
-                cmd.SetGlobalFloatArray(HDShaderIDs._DebugViewMaterial, m_CurrentDebugDisplaySettings.GetDebugMaterialIndexes());
-                cmd.SetGlobalInt(HDShaderIDs._DebugLightingMode, (int)debugLightingMode);
-                cmd.SetGlobalInt(HDShaderIDs._DebugShadowMapMode, (int)m_CurrentDebugDisplaySettings.GetDebugShadowMapMode());
-                cmd.SetGlobalInt(HDShaderIDs._DebugMipMapMode, (int)m_CurrentDebugDisplaySettings.GetDebugMipMapMode());
-                cmd.SetGlobalInt(HDShaderIDs._DebugMipMapModeTerrainTexture, (int)m_CurrentDebugDisplaySettings.GetDebugMipMapModeTerrainTexture());
-                cmd.SetGlobalInt(HDShaderIDs._ColorPickerMode, (int)m_CurrentDebugDisplaySettings.GetDebugColorPickerMode());
-                cmd.SetGlobalInt(HDShaderIDs._DebugFullScreenMode, (int)m_CurrentDebugDisplaySettings.data.fullScreenDebugMode);
-
-#if UNITY_EDITOR
-                cmd.SetGlobalInt(HDShaderIDs._MatcapMixAlbedo, HDRenderPipelinePreferences.matcapViewMixAlbedo ? 1 : 0);
-                cmd.SetGlobalFloat(HDShaderIDs._MatcapViewScale, HDRenderPipelinePreferences.matcapViewScale);
-#else
-                cmd.SetGlobalInt(HDShaderIDs._MatcapMixAlbedo, 0);
-                cmd.SetGlobalFloat(HDShaderIDs._MatcapViewScale, 1.0f);
-#endif
-                cmd.SetGlobalVector(HDShaderIDs._DebugLightingAlbedo, debugAlbedo);
-                cmd.SetGlobalVector(HDShaderIDs._DebugLightingSmoothness, debugSmoothness);
-                cmd.SetGlobalVector(HDShaderIDs._DebugLightingNormal, debugNormal);
-                cmd.SetGlobalVector(HDShaderIDs._DebugLightingAmbientOcclusion, debugAmbientOcclusion);
-                cmd.SetGlobalVector(HDShaderIDs._DebugLightingSpecularColor, debugSpecularColor);
-                cmd.SetGlobalVector(HDShaderIDs._DebugLightingEmissiveColor, debugEmissiveColor);
-                cmd.SetGlobalColor(HDShaderIDs._DebugLightingMaterialValidateHighColor, materialDebugSettings.materialValidateHighColor);
-                cmd.SetGlobalColor(HDShaderIDs._DebugLightingMaterialValidateLowColor, materialDebugSettings.materialValidateLowColor);
-                cmd.SetGlobalColor(HDShaderIDs._DebugLightingMaterialValidatePureMetalColor, debugTrueMetalColor);
-
-                cmd.SetGlobalVector(HDShaderIDs._MousePixelCoord, HDUtils.GetMouseCoordinates(hdCamera));
-                cmd.SetGlobalVector(HDShaderIDs._MouseClickPixelCoord, HDUtils.GetMouseClickCoordinates(hdCamera));
-                cmd.SetGlobalTexture(HDShaderIDs._DebugFont, defaultResources.textures.debugFontTex);
-                cmd.SetGlobalTexture(HDShaderIDs._DebugMatCapTexture, defaultResources.textures.matcapTex);
-
-                // The DebugNeedsExposure test allows us to set a neutral value if exposure is not needed. This way we don't need to make various tests inside shaders but only in this function.
-                cmd.SetGlobalFloat(HDShaderIDs._DebugExposure, m_CurrentDebugDisplaySettings.DebugNeedsExposure() ? lightingDebugSettings.debugExposure : 0.0f);
-            }
-        }
-
-        static bool NeedColorPickerDebug(DebugDisplaySettings debugSettings)
-        {
-            return debugSettings.data.colorPickerDebugSettings.colorPickerMode != ColorPickerDebugMode.None
-                || debugSettings.data.falseColorDebugSettings.falseColor
-                || debugSettings.data.lightingDebugSettings.debugLightingMode == DebugLightingMode.LuminanceMeter;
-        }
-
-        void PushColorPickerDebugTexture(CommandBuffer cmd, HDCamera hdCamera, RTHandle textureID)
-        {
-            if (NeedColorPickerDebug(m_CurrentDebugDisplaySettings))
-            {
-                using (new ProfilingSample(cmd, "Push To Color Picker"))
-                {
-                    HDUtils.BlitCameraTexture(cmd, textureID, m_DebugColorPickerBuffer);
-                }
-            }
-        }
-
-        bool NeedsFullScreenDebugMode()
-        {
-            bool fullScreenDebugEnabled = m_CurrentDebugDisplaySettings.data.fullScreenDebugMode != FullScreenDebugMode.None;
-            bool lightingDebugEnabled = m_CurrentDebugDisplaySettings.data.lightingDebugSettings.shadowDebugMode == ShadowMapDebugMode.SingleShadow;
-
-            return fullScreenDebugEnabled || lightingDebugEnabled;
-        }
-
-        void PushFullScreenLightingDebugTexture(HDCamera hdCamera, CommandBuffer cmd, RTHandle textureID)
-        {
-            // In practice, this is only useful for the SingleShadow debug view.
-            // TODO: See how we can make this nicer than a specific functions just for one case.
-            if (NeedsFullScreenDebugMode() && m_FullScreenDebugPushed == false)
-            {
-                m_FullScreenDebugPushed = true;
-                HDUtils.BlitCameraTexture(cmd, textureID, m_DebugFullScreenTempBuffer);
-            }
-        }
-
-        internal void PushFullScreenDebugTexture(HDCamera hdCamera, CommandBuffer cmd, RTHandle textureID, FullScreenDebugMode debugMode)
-        {
-            if (debugMode == m_CurrentDebugDisplaySettings.data.fullScreenDebugMode)
-            {
-                m_FullScreenDebugPushed = true; // We need this flag because otherwise if no full screen debug is pushed (like for example if the corresponding pass is disabled), when we render the result in RenderDebug m_DebugFullScreenTempBuffer will contain potential garbage
-                HDUtils.BlitCameraTexture(cmd, textureID, m_DebugFullScreenTempBuffer);
-            }
-        }
-
-        void PushFullScreenDebugTextureMip(HDCamera hdCamera, CommandBuffer cmd, RTHandle texture, int lodCount, Vector4 scaleBias, FullScreenDebugMode debugMode)
-        {
-            if (debugMode == m_CurrentDebugDisplaySettings.data.fullScreenDebugMode)
-            {
-                var mipIndex = Mathf.FloorToInt(m_CurrentDebugDisplaySettings.data.fullscreenDebugMip * (lodCount));
-
-                m_FullScreenDebugPushed = true; // We need this flag because otherwise if no full screen debug is pushed (like for example if the corresponding pass is disabled), when we render the result in RenderDebug m_DebugFullScreenTempBuffer will contain potential garbage
-                HDUtils.BlitCameraTexture(cmd, texture, m_DebugFullScreenTempBuffer, scaleBias, mipIndex);
-            }
-        }
-
-        struct DebugParameters
-        {
-            public DebugDisplaySettings debugDisplaySettings;
-            public HDCamera hdCamera;
-
-            // Full screen debug
-            public bool             resolveFullScreenDebug;
-            public Material         debugFullScreenMaterial;
-            public int              depthPyramidMip;
-            public ComputeBuffer    depthPyramidOffsets;
-
-            // Sky
-            public Texture skyReflectionTexture;
-            public Material debugLatlongMaterial;
-
-            public bool rayTracingSupported;
-            public RayCountManager rayCountManager;
-
-            // Lighting
-            public LightLoopDebugOverlayParameters lightingOverlayParameters;
-
-            // Color picker
-            public bool     colorPickerEnabled;
-            public Material colorPickerMaterial;
-        }
-
-        DebugParameters PrepareDebugParameters(HDCamera hdCamera, HDUtils.PackedMipChainInfo depthMipInfo)
-        {
-            var parameters = new DebugParameters();
-
-            parameters.debugDisplaySettings = m_CurrentDebugDisplaySettings;
-            parameters.hdCamera = hdCamera;
-
-            parameters.resolveFullScreenDebug = NeedsFullScreenDebugMode() && m_FullScreenDebugPushed;
-            parameters.debugFullScreenMaterial = m_DebugFullScreen;
-            parameters.depthPyramidMip = (int)(parameters.debugDisplaySettings.data.fullscreenDebugMip * depthMipInfo.mipLevelCount);
-            parameters.depthPyramidOffsets = depthMipInfo.GetOffsetBufferData(m_DepthPyramidMipLevelOffsetsBuffer);
-
-            parameters.skyReflectionTexture = m_SkyManager.GetSkyReflection(hdCamera);
-            parameters.debugLatlongMaterial = m_DebugDisplayLatlong;
-            parameters.lightingOverlayParameters = PrepareLightLoopDebugOverlayParameters();
-
-            parameters.rayTracingSupported = hdCamera.frameSettings.IsEnabled(FrameSettingsField.RayTracing);
-            parameters.rayCountManager = m_RayCountManager;
-
-            parameters.colorPickerEnabled = NeedColorPickerDebug(parameters.debugDisplaySettings);
-            parameters.colorPickerMaterial = m_DebugColorPicker;
-
-            return parameters;
-        }
-
-        static void ResolveFullScreenDebug( in DebugParameters      parameters,
-                                            MaterialPropertyBlock   mpb,
-                                            RTHandle                inputFullScreenDebug,
-                                            RTHandle                inputDepthPyramid,
-                                            RTHandle                output,
-                                            CommandBuffer           cmd)
-        {
-            mpb.SetTexture(HDShaderIDs._DebugFullScreenTexture, inputFullScreenDebug);
-            mpb.SetTexture(HDShaderIDs._CameraDepthTexture, inputDepthPyramid);
-            mpb.SetFloat(HDShaderIDs._FullScreenDebugMode, (float)parameters.debugDisplaySettings.data.fullScreenDebugMode);
-            mpb.SetInt(HDShaderIDs._DebugDepthPyramidMip, parameters.depthPyramidMip);
-            mpb.SetBuffer(HDShaderIDs._DebugDepthPyramidOffsets, parameters.depthPyramidOffsets);
-            mpb.SetInt(HDShaderIDs._DebugContactShadowLightIndex, parameters.debugDisplaySettings.data.fullScreenContactShadowLightIndex);
-
-            HDUtils.DrawFullScreen(cmd, parameters.debugFullScreenMaterial, output, mpb, 0);
-        }
-
-        static void ResolveColorPickerDebug(in DebugParameters  parameters,
-                                            RTHandle            debugColorPickerBuffer,
-                                            RTHandle            output,
-                                            CommandBuffer       cmd)
-        {
-            ColorPickerDebugSettings colorPickerDebugSettings = parameters.debugDisplaySettings.data.colorPickerDebugSettings;
-            FalseColorDebugSettings falseColorDebugSettings = parameters.debugDisplaySettings.data.falseColorDebugSettings;
-            var falseColorThresholds = new Vector4(falseColorDebugSettings.colorThreshold0, falseColorDebugSettings.colorThreshold1, falseColorDebugSettings.colorThreshold2, falseColorDebugSettings.colorThreshold3);
-
-            // Here we have three cases:
-            // - Material debug is enabled, this is the buffer we display
-            // - Otherwise we display the HDR buffer before postprocess and distortion
-            // - If fullscreen debug is enabled we always use it
-            parameters.colorPickerMaterial.SetTexture(HDShaderIDs._DebugColorPickerTexture, debugColorPickerBuffer);
-            parameters.colorPickerMaterial.SetColor(HDShaderIDs._ColorPickerFontColor, colorPickerDebugSettings.fontColor);
-            parameters.colorPickerMaterial.SetInt(HDShaderIDs._FalseColorEnabled, falseColorDebugSettings.falseColor ? 1 : 0);
-            parameters.colorPickerMaterial.SetVector(HDShaderIDs._FalseColorThresholds, falseColorThresholds);
-            // The material display debug perform sRGBToLinear conversion as the final blit currently hardcodes a linearToSrgb conversion. As when we read with color picker this is not done,
-            // we perform it inside the color picker shader. But we shouldn't do it for HDR buffer.
-            parameters.colorPickerMaterial.SetFloat(HDShaderIDs._ApplyLinearToSRGB, parameters.debugDisplaySettings.IsDebugMaterialDisplayEnabled() ? 1.0f : 0.0f);
-
-            HDUtils.DrawFullScreen(cmd, parameters.colorPickerMaterial, output);
-        }
-
-        static void RenderSkyReflectionOverlay(in DebugParameters debugParameters, CommandBuffer cmd, MaterialPropertyBlock mpb, ref float x, ref float y, float overlaySize)
-        {
-            var lightingDebug = debugParameters.debugDisplaySettings.data.lightingDebugSettings;
-            if (lightingDebug.displaySkyReflection)
-            {
-                mpb.SetTexture(HDShaderIDs._InputCubemap, debugParameters.skyReflectionTexture);
-                mpb.SetFloat(HDShaderIDs._Mipmap, lightingDebug.skyReflectionMipmap);
-                mpb.SetFloat(HDShaderIDs._DebugExposure, lightingDebug.debugExposure);
-                cmd.SetViewport(new Rect(x, y, overlaySize, overlaySize));
-                cmd.DrawProcedural(Matrix4x4.identity, debugParameters.debugLatlongMaterial, 0, MeshTopology.Triangles, 3, 1, mpb);
-                HDUtils.NextOverlayCoord(ref x, ref y, overlaySize, overlaySize, debugParameters.hdCamera);
-            }
-        }
-
-        static void RenderRayCountOverlay(in DebugParameters debugParameters, CommandBuffer cmd, ref float x, ref float y, float overlaySize)
-        {
-            if (debugParameters.rayTracingSupported)
-                debugParameters.rayCountManager.EvaluateRayCount(cmd, debugParameters.hdCamera);
-        }
-
-        void RenderDebug(HDCamera hdCamera, CommandBuffer cmd, CullingResults cullResults)
-        {
-            // We don't want any overlay for these kind of rendering
-            if (hdCamera.camera.cameraType == CameraType.Reflection || hdCamera.camera.cameraType == CameraType.Preview)
-                return;
-
-            // Render Debug are only available in dev builds and we always render them in the same RT
-            CoreUtils.SetRenderTarget(cmd, m_IntermediateAfterPostProcessBuffer, m_SharedRTManager.GetDepthStencilBuffer());
-
-            var debugParams = PrepareDebugParameters(hdCamera, m_SharedRTManager.GetDepthBufferMipChainInfo());
-
-            using (new ProfilingSample(cmd, "Debug", CustomSamplerId.RenderDebug.GetSampler()))
-            {
-                // First render full screen debug texture
-                if (debugParams.resolveFullScreenDebug)
-                {
-                    m_FullScreenDebugPushed = false;
-                    ResolveFullScreenDebug(debugParams, m_DebugFullScreenPropertyBlock, m_DebugFullScreenTempBuffer, m_SharedRTManager.GetDepthTexture(), m_IntermediateAfterPostProcessBuffer, cmd);
-                    PushColorPickerDebugTexture(cmd, hdCamera, m_IntermediateAfterPostProcessBuffer);
-                }
-
-                // First resolve color picker
-                if (debugParams.colorPickerEnabled)
-                    ResolveColorPickerDebug(debugParams, m_DebugColorPickerBuffer, m_IntermediateAfterPostProcessBuffer, cmd);
-
-                // Light volumes
-                var lightingDebug = debugParams.debugDisplaySettings.data.lightingDebugSettings;
-                if (lightingDebug.displayLightVolumes)
-                {
-                    s_lightVolumes.RenderLightVolumes(cmd, hdCamera, cullResults, lightingDebug, m_IntermediateAfterPostProcessBuffer);
-                }
-
-                // Then overlays
-                HDUtils.ResetOverlay();
-                float x = 0.0f;
-                float overlayRatio = debugParams.debugDisplaySettings.data.debugOverlayRatio;
-                float overlaySize = Math.Min(debugParams.hdCamera.actualHeight, debugParams.hdCamera.actualWidth) * overlayRatio;
-                float y = debugParams.hdCamera.actualHeight - overlaySize;
-
-                RenderSkyReflectionOverlay(debugParams, cmd, m_SharedPropertyBlock, ref x, ref y, overlaySize);
-                RenderRayCountOverlay(debugParams, cmd, ref x, ref y, overlaySize);
-                RenderLightLoopDebugOverlay(debugParams, cmd, ref x, ref y, overlaySize, m_SharedRTManager.GetDepthTexture());
-
-                HDShadowManager.ShadowDebugAtlasTextures atlases = debugParams.lightingOverlayParameters.shadowManager.GetDebugAtlasTextures();
-                RenderShadowsDebugOverlay(debugParams, atlases, cmd, ref x, ref y, overlaySize, m_SharedPropertyBlock);
-
-                DecalSystem.instance.RenderDebugOverlay(debugParams.hdCamera, cmd, debugParams.debugDisplaySettings, ref x, ref y, overlaySize, debugParams.hdCamera.actualWidth);
-            }
-        }
-
-        void ClearBuffers(HDCamera hdCamera, CommandBuffer cmd)
-        {
-            bool msaa = hdCamera.frameSettings.IsEnabled(FrameSettingsField.MSAA);
-
-            using (new ProfilingSample(cmd, "ClearBuffers", CustomSamplerId.ClearBuffers.GetSampler()))
-            {
-                // We clear only the depth buffer, no need to clear the various color buffer as we overwrite them.
-                // Clear depth/stencil and init buffers
-                using (new ProfilingSample(cmd, "Clear Depth/Stencil", CustomSamplerId.ClearDepthStencil.GetSampler()))
-                {
-                    if (hdCamera.clearDepth)
-                    {
-                        CoreUtils.SetRenderTarget(cmd, msaa ? m_CameraColorMSAABuffer : m_CameraColorBuffer, m_SharedRTManager.GetDepthStencilBuffer(msaa), ClearFlag.Depth);
-                        if (hdCamera.frameSettings.IsEnabled(FrameSettingsField.MSAA))
-                        {
-                            CoreUtils.SetRenderTarget(cmd, m_SharedRTManager.GetDepthTexture(true), m_SharedRTManager.GetDepthStencilBuffer(true), ClearFlag.Color, Color.black);
-                        }
-                    }
-                    m_IsDepthBufferCopyValid = false;
-                }
-
-                // Clear the HDR target
-                using (new ProfilingSample(cmd, "Clear HDR target", CustomSamplerId.ClearHDRTarget.GetSampler()))
-                {
-                    if (hdCamera.clearColorMode == HDAdditionalCameraData.ClearColorMode.Color ||
-                        // If the luxmeter is enabled, the sky isn't rendered so we clear the background color
-                        m_CurrentDebugDisplaySettings.data.lightingDebugSettings.debugLightingMode == DebugLightingMode.LuxMeter ||
-                        // If the matcap view is enabled, the sky isn't updated so we clear the background color
-                        m_CurrentDebugDisplaySettings.IsMatcapViewEnabled(hdCamera) ||
-                        // If we want the sky but the sky don't exist, still clear with background color
-                        (hdCamera.clearColorMode == HDAdditionalCameraData.ClearColorMode.Sky && !m_SkyManager.IsVisualSkyValid(hdCamera)) ||
-                        // Special handling for Preview we force to clear with background color (i.e black)
-                        // Note that the sky use in this case is the last one setup. If there is no scene or game, there is no sky use as reflection in the preview
-                        HDUtils.IsRegularPreviewCamera(hdCamera.camera)
-                        )
-                    {
-                        CoreUtils.SetRenderTarget(cmd, msaa ? m_CameraColorMSAABuffer : m_CameraColorBuffer, m_SharedRTManager.GetDepthStencilBuffer(msaa), ClearFlag.Color, GetColorBufferClearColor(hdCamera));
-                    }
-                }
-
-                if (hdCamera.frameSettings.IsEnabled(FrameSettingsField.SubsurfaceScattering))
-                {
-                    using (new ProfilingSample(cmd, "Clear SSS Lighting Buffer", CustomSamplerId.ClearSssLightingBuffer.GetSampler()))
-                    {
-                        CoreUtils.SetRenderTarget(cmd, msaa ? m_CameraSssDiffuseLightingMSAABuffer : m_CameraSssDiffuseLightingBuffer, ClearFlag.Color, Color.clear);
-                    }
-                }
-
-                if (hdCamera.frameSettings.IsEnabled(FrameSettingsField.SSR))
-                {
-                    using (new ProfilingSample(cmd, "Clear SSR Buffers", CustomSamplerId.ClearSsrBuffers.GetSampler()))
-                    {
-                        // In practice, these textures are sparse (mostly black). Therefore, clearing them is fast (due to CMASK),
-                        // and much faster than fully overwriting them from within SSR shaders.
-                        // CoreUtils.SetRenderTarget(cmd, hdCamera, m_SsrDebugTexture,    ClearFlag.Color, Color.clear);
-                        CoreUtils.SetRenderTarget(cmd, m_SsrHitPointTexture, ClearFlag.Color, Color.clear);
-                        CoreUtils.SetRenderTarget(cmd, m_SsrLightingTexture, ClearFlag.Color, Color.clear);
-                    }
-                }
-
-                // We don't need to clear the GBuffers as scene is rewrite and we are suppose to only access valid data (invalid data are tagged with stencil as StencilLightingUsage.NoLighting),
-                // This is to save some performance
-                if (hdCamera.frameSettings.litShaderMode == LitShaderMode.Deferred)
-                {
-                    using (new ProfilingSample(cmd, "Clear GBuffer", CustomSamplerId.ClearGBuffer.GetSampler()))
-                    {
-                        // We still clear in case of debug mode or on demand
-                        if (m_CurrentDebugDisplaySettings.IsDebugDisplayEnabled() || hdCamera.frameSettings.IsEnabled(FrameSettingsField.ClearGBuffers))
-                        {
-                            CoreUtils.SetRenderTarget(cmd, m_GbufferManager.GetBuffersRTI(), m_SharedRTManager.GetDepthStencilBuffer(), ClearFlag.Color, Color.clear);
-                        }
-
-                        // If we are in deferred mode and the ssr is enabled, we need to make sure that the second gbuffer is cleared given that we are using that information for
-                        // clear coat selection
-                        if (hdCamera.frameSettings.IsEnabled(FrameSettingsField.SSR))
-                        {
-                            CoreUtils.SetRenderTarget(cmd, m_GbufferManager.GetBuffer(2), m_SharedRTManager.GetDepthStencilBuffer(), ClearFlag.Color, Color.clear);
-                        }
-                    }
-                }
-            }
-        }
-
-        void RenderPostProcess(CullingResults cullResults, HDCamera hdCamera, RenderTargetIdentifier finalRT, ScriptableRenderContext renderContext, CommandBuffer cmd)
-        {
-            // Y-Flip needs to happen during the post process pass only if it's the final pass and is the regular game view
-            // SceneView flip is handled by the editor internal code and GameView rendering into render textures should not be flipped in order to respect Unity texture coordinates convention
-            bool flipInPostProcesses = HDUtils.PostProcessIsFinalPass() && (hdCamera.flipYMode == HDAdditionalCameraData.FlipYMode.ForceFlipY || hdCamera.isMainGameView);
-            RenderTargetIdentifier destination = HDUtils.PostProcessIsFinalPass() ? finalRT : m_IntermediateAfterPostProcessBuffer;
-
-            // We render AfterPostProcess objects first into a separate buffer that will be composited in the final post process pass
-            RenderAfterPostProcess(cullResults, hdCamera, renderContext, cmd);
-
-            // Set the depth buffer to the main one to avoid missing out on transparent depth for post process.
-            cmd.SetGlobalTexture(HDShaderIDs._CameraDepthTexture, m_SharedRTManager.GetDepthStencilBuffer());
-
-            // Post-processes output straight to the backbuffer
-            m_PostProcessSystem.Render(
-                cmd: cmd,
-                camera: hdCamera,
-                blueNoise: m_BlueNoise,
-                colorBuffer: m_CameraColorBuffer,
-                afterPostProcessTexture: GetAfterPostProcessOffScreenBuffer(),
-                lightingBuffer: null,
-                finalRT: destination,
-                depthBuffer: m_SharedRTManager.GetDepthStencilBuffer(),
-                flipY: flipInPostProcesses
-            );
-        }
-
-
-        RTHandle GetAfterPostProcessOffScreenBuffer()
-        {
-            if (currentPlatformRenderPipelineSettings.supportedLitShaderMode == RenderPipelineSettings.SupportedLitShaderMode.ForwardOnly)
-                return GetSSSBuffer();
-            else
-                return m_GbufferManager.GetBuffer(0);
-        }
-
-
-        void RenderAfterPostProcess(CullingResults cullResults, HDCamera hdCamera, ScriptableRenderContext renderContext, CommandBuffer cmd)
-        {
-            if (!hdCamera.frameSettings.IsEnabled(FrameSettingsField.AfterPostprocess))
-                return;
-
-            using (new ProfilingSample(cmd, "After Post-process", CustomSamplerId.AfterPostProcessing.GetSampler()))
-            {
-                // Note about AfterPostProcess and TAA:
-                // When TAA is enabled rendering is jittered and then resolved during the post processing pass.
-                // It means that any rendering done after post processing need to disable jittering. This is what we do with hdCamera.UpdateViewConstants(false);
-                // The issue is that the only available depth buffer is jittered so pixels would wobble around depth tested edges.
-                // In order to avoid that we decide that objects rendered after Post processes while TAA is active will not benefit from the depth buffer so we disable it.
-                bool taaEnabled = hdCamera.IsTAAEnabled();
-                hdCamera.UpdateAllViewConstants(false);
-                hdCamera.SetupGlobalParams(cmd, m_Time, m_LastTime, m_FrameCount);
-
-                // Here we share GBuffer albedo buffer since it's not needed anymore
-                // Note: We bind the depth only if the ZTest for After Post Process is enabled. It is disabled by
-                // default so we're consistent in the behavior: no ZTest for After Post Process materials).
-                if (taaEnabled || !hdCamera.frameSettings.IsEnabled(FrameSettingsField.ZTestAfterPostProcessTAA))
-                    CoreUtils.SetRenderTarget(cmd, GetAfterPostProcessOffScreenBuffer(), clearFlag: ClearFlag.Color, clearColor: Color.black);
-                else
-                    CoreUtils.SetRenderTarget(cmd, GetAfterPostProcessOffScreenBuffer(), m_SharedRTManager.GetDepthStencilBuffer(), clearFlag: ClearFlag.Color, clearColor: Color.black);
-
-                cmd.SetGlobalInt(HDShaderIDs._OffScreenRendering, 1);
-                var opaqueRendererList = RendererList.Create(CreateOpaqueRendererListDesc(cullResults, hdCamera.camera, HDShaderPassNames.s_ForwardOnlyName, renderQueueRange: HDRenderQueue.k_RenderQueue_AfterPostProcessOpaque));
-                DrawOpaqueRendererList(renderContext, cmd, hdCamera.frameSettings, opaqueRendererList);
-                // Setup off-screen transparency here
-                var transparentRendererList = RendererList.Create(CreateTransparentRendererListDesc(cullResults, hdCamera.camera, HDShaderPassNames.s_ForwardOnlyName, renderQueueRange: HDRenderQueue.k_RenderQueue_AfterPostProcessTransparent));
-                DrawTransparentRendererList(renderContext, cmd, hdCamera.frameSettings, transparentRendererList);
-                cmd.SetGlobalInt(HDShaderIDs._OffScreenRendering, 0);
-            }
-        }
-
-        void SendGeometryGraphicsBuffers(CommandBuffer cmd, HDCamera hdCamera)
-        {
-            bool needNormalBuffer = false;
-            Texture normalBuffer = null;
-            bool needDepthBuffer = false;
-            Texture depthBuffer = null;
-
-            // Figure out which client systems need which buffers
-            // Only VFX systems for now
-            VFXCameraBufferTypes neededVFXBuffers = VFXManager.IsCameraBufferNeeded(hdCamera.camera);
-            needNormalBuffer |= (neededVFXBuffers & VFXCameraBufferTypes.Normal) != 0;
-            needDepthBuffer |= (neededVFXBuffers & VFXCameraBufferTypes.Depth) != 0;
-            if (hdCamera.frameSettings.IsEnabled(FrameSettingsField.RayTracing) && GetRayTracingState())
-            {
-                needNormalBuffer = true;
-                needDepthBuffer = true;
-            }
-
-            // Here if needed for this particular camera, we allocate history buffers.
-            // Only one is needed here because the main buffer used for rendering is separate.
-            // Ideally, we should double buffer the main rendering buffer but since we don't know in advance if history is going to be needed, it would be a big waste of memory.
-            if (needNormalBuffer)
-            {
-                RTHandle mainNormalBuffer = m_SharedRTManager.GetNormalBuffer();
-                RTHandle Allocator(string id, int frameIndex, RTHandleSystem rtHandleSystem)
-                {
-                    return rtHandleSystem.Alloc(Vector2.one, TextureXR.slices, colorFormat: mainNormalBuffer.rt.graphicsFormat, dimension: TextureXR.dimension, enableRandomWrite: mainNormalBuffer.rt.enableRandomWrite, name: $"Normal History Buffer"
-                    );
-                }
-
-                normalBuffer = hdCamera.GetCurrentFrameRT((int)HDCameraFrameHistoryType.Normal) ?? hdCamera.AllocHistoryFrameRT((int)HDCameraFrameHistoryType.Normal, Allocator, 1);
-
-                for (int i = 0; i < hdCamera.viewCount; i++)
-                    cmd.CopyTexture(mainNormalBuffer, i, 0, 0, 0, hdCamera.actualWidth, hdCamera.actualHeight, normalBuffer, i, 0, 0, 0);
-            }
-
-            if (needDepthBuffer)
-            {
-                RTHandle mainDepthBuffer = m_SharedRTManager.GetDepthTexture();
-                RTHandle Allocator(string id, int frameIndex, RTHandleSystem rtHandleSystem)
-                {
-                    return rtHandleSystem.Alloc(Vector2.one, TextureXR.slices, colorFormat: mainDepthBuffer.rt.graphicsFormat, dimension: TextureXR.dimension, enableRandomWrite: mainDepthBuffer.rt.enableRandomWrite, name: $"Depth History Buffer"
-                    );
-                }
-
-                depthBuffer = hdCamera.GetCurrentFrameRT((int)HDCameraFrameHistoryType.Depth) ?? hdCamera.AllocHistoryFrameRT((int)HDCameraFrameHistoryType.Depth, Allocator, 1);
-
-                for (int i = 0; i < hdCamera.viewCount; i++)
-                    cmd.CopyTexture(mainDepthBuffer, i, 0, 0, 0, hdCamera.actualWidth, hdCamera.actualHeight, depthBuffer, i, 0, 0, 0);
-            }
-
-            // Send buffers to client.
-            // For now, only VFX systems
-            if ((neededVFXBuffers & VFXCameraBufferTypes.Depth) != 0)
-            {
-                VFXManager.SetCameraBuffer(hdCamera.camera, VFXCameraBufferTypes.Depth, depthBuffer, 0, 0, hdCamera.actualWidth, hdCamera.actualHeight);
-            }
-
-            if ((neededVFXBuffers & VFXCameraBufferTypes.Normal) != 0)
-            {
-                VFXManager.SetCameraBuffer(hdCamera.camera, VFXCameraBufferTypes.Normal, normalBuffer, 0, 0, hdCamera.actualWidth, hdCamera.actualHeight);
-            }
-        }
-
-        void SendColorGraphicsBuffer(CommandBuffer cmd, HDCamera hdCamera)
-        {
-            // Figure out which client systems need which buffers
-            VFXCameraBufferTypes neededVFXBuffers = VFXManager.IsCameraBufferNeeded(hdCamera.camera);
-
-            if ((neededVFXBuffers & VFXCameraBufferTypes.Color) != 0)
-            {
-                var colorBuffer = hdCamera.GetCurrentFrameRT((int)HDCameraFrameHistoryType.ColorBufferMipChain);
-                VFXManager.SetCameraBuffer(hdCamera.camera, VFXCameraBufferTypes.Color, colorBuffer, 0, 0, hdCamera.actualWidth, hdCamera.actualHeight);
-            }
-        }
-    }
-}
->>>>>>> 6e725716
+using System.Collections.Generic;
+using UnityEngine.VFX;
+using System;
+using System.Diagnostics;
+using System.Linq;
+using UnityEngine.Experimental.GlobalIllumination;
+using UnityEngine.Experimental.Rendering;
+using UnityEngine.Experimental.Rendering.RenderGraphModule;
+using Utilities;
+
+namespace UnityEngine.Rendering.HighDefinition
+{
+    public partial class HDRenderPipeline : RenderPipeline
+    {
+        #region Default Settings
+        internal static HDRenderPipelineAsset defaultAsset
+            => GraphicsSettings.renderPipelineAsset is HDRenderPipelineAsset hdrpAsset ? hdrpAsset : null;
+
+        internal static HDRenderPipelineAsset currentAsset
+            => GraphicsSettings.currentRenderPipeline is HDRenderPipelineAsset hdrpAsset ? hdrpAsset : null;
+
+        private static Volume s_DefaultVolume = null;
+        static VolumeProfile defaultVolumeProfile
+            => defaultAsset?.defaultVolumeProfile;
+
+        static HDRenderPipeline()
+        {
+#if UNITY_EDITOR
+            UnityEditor.AssemblyReloadEvents.beforeAssemblyReload += () =>
+            {
+                if (s_DefaultVolume != null && !s_DefaultVolume.Equals(null))
+                {
+                    CoreUtils.Destroy(s_DefaultVolume.gameObject);
+                    s_DefaultVolume = null;
+                }
+            };
+#endif
+        }
+
+        static Volume GetOrCreateDefaultVolume()
+        {
+            if (s_DefaultVolume == null || s_DefaultVolume.Equals(null))
+            {
+                var go = new GameObject("Default Volume") { hideFlags = HideFlags.HideAndDontSave };
+                s_DefaultVolume = go.AddComponent<Volume>();
+                s_DefaultVolume.isGlobal = true;
+                s_DefaultVolume.priority = float.MinValue;
+                s_DefaultVolume.sharedProfile = defaultVolumeProfile;
+            }
+            if (
+                // In case the asset was deleted or the reference removed
+                s_DefaultVolume.sharedProfile == null || s_DefaultVolume.sharedProfile.Equals(null)
+#if UNITY_EDITOR
+
+                // In case the serialization recreated an empty volume sharedProfile
+
+                || !UnityEditor.AssetDatabase.Contains(s_DefaultVolume.sharedProfile)
+#endif
+            )
+                s_DefaultVolume.sharedProfile = defaultVolumeProfile;
+
+            return s_DefaultVolume;
+        }
+        #endregion
+
+        public const string k_ShaderTagName = "HDRenderPipeline";
+
+        readonly HDRenderPipelineAsset m_Asset;
+        internal HDRenderPipelineAsset asset { get { return m_Asset; } }
+        readonly HDRenderPipelineAsset m_DefaultAsset;
+        internal RenderPipelineResources defaultResources { get { return m_DefaultAsset.renderPipelineResources; } }
+
+        internal RenderPipelineSettings currentPlatformRenderPipelineSettings { get { return m_Asset.currentPlatformRenderPipelineSettings; } }
+
+        readonly RenderPipelineMaterial m_DeferredMaterial;
+        readonly List<RenderPipelineMaterial> m_MaterialList = new List<RenderPipelineMaterial>();
+
+        readonly GBufferManager m_GbufferManager;
+        readonly DBufferManager m_DbufferManager;
+        readonly SharedRTManager m_SharedRTManager = new SharedRTManager();
+        internal SharedRTManager sharedRTManager { get { return m_SharedRTManager; } }
+
+        readonly PostProcessSystem m_PostProcessSystem;
+        readonly XRSystem m_XRSystem;
+
+        bool m_FrameSettingsHistoryEnabled = false;
+
+        /// <summary>
+        /// This functions allows the user to have an approximation of the number of rays that were traced for a given frame.
+        /// </summary>
+        /// <param name="rayValues">Specifes which ray count value should be returned.</param>
+        /// <returns>The approximated ray count for a frame</returns>
+        public uint GetRaysPerFrame(RayCountValues rayValues) { return m_RayCountManager.GetRaysPerFrame(rayValues); }
+
+        // Renderer Bake configuration can vary depends on if shadow mask is enabled or no
+        PerObjectData m_CurrentRendererConfigurationBakedLighting = HDUtils.k_RendererConfigurationBakedLighting;
+        MaterialPropertyBlock m_CopyDepthPropertyBlock = new MaterialPropertyBlock();
+        Material m_CopyDepth;
+        Material m_DownsampleDepthMaterial;
+        Material m_UpsampleTransparency;
+        GPUCopy m_GPUCopy;
+        MipGenerator m_MipGenerator;
+        BlueNoise m_BlueNoise;
+
+        IBLFilterBSDF[] m_IBLFilterArray = null;
+
+        ComputeShader m_ScreenSpaceReflectionsCS { get { return defaultResources.shaders.screenSpaceReflectionsCS; } }
+        int m_SsrTracingKernel      = -1;
+        int m_SsrReprojectionKernel = -1;
+
+        Material m_ApplyDistortionMaterial;
+
+        Material m_CameraMotionVectorsMaterial;
+        Material m_DecalNormalBufferMaterial;
+
+        // Debug material
+        Material m_DebugViewMaterialGBuffer;
+        Material m_DebugViewMaterialGBufferShadowMask;
+        Material m_currentDebugViewMaterialGBuffer;
+        Material m_DebugDisplayLatlong;
+        Material m_DebugFullScreen;
+        MaterialPropertyBlock m_DebugFullScreenPropertyBlock = new MaterialPropertyBlock();
+        Material m_DebugColorPicker;
+        Material m_ErrorMaterial;
+
+        Material m_Blit;
+        Material m_BlitTexArray;
+        Material m_BlitTexArraySingleSlice;
+        MaterialPropertyBlock m_BlitPropertyBlock = new MaterialPropertyBlock();
+
+
+        RenderTargetIdentifier[] m_MRTCache2 = new RenderTargetIdentifier[2];
+
+        // 'm_CameraColorBuffer' does not contain diffuse lighting of SSS materials until the SSS pass. It is stored within 'm_CameraSssDiffuseLightingBuffer'.
+        RTHandle m_CameraColorBuffer;
+        RTHandle m_OpaqueAtmosphericScatteringBuffer; // Necessary to perform dual-source (polychromatic alpha) blending which is not supported by Unity
+        RTHandle m_CameraSssDiffuseLightingBuffer;
+
+        RTHandle m_ContactShadowBuffer;
+        RTHandle m_ScreenSpaceShadowsBuffer;
+        RTHandle m_DistortionBuffer;
+
+        RTHandle m_LowResTransparentBuffer;
+
+        // TODO: remove me, I am just a temporary debug texture. :-)
+        // RTHandle m_SsrDebugTexture;
+        RTHandle m_SsrHitPointTexture;
+        RTHandle m_SsrLightingTexture;
+        // MSAA Versions of regular textures
+        RTHandle m_CameraColorMSAABuffer;
+        RTHandle m_OpaqueAtmosphericScatteringMSAABuffer;  // Necessary to perform dual-source (polychromatic alpha) blending which is not supported by Unity
+        RTHandle m_CameraSssDiffuseLightingMSAABuffer;
+
+        Lazy<RTHandle> m_CustomPassColorBuffer;
+        Lazy<RTHandle> m_CustomPassDepthBuffer;
+
+        // The current MSAA count
+        MSAASamples m_MSAASamples;
+
+        // The pass "SRPDefaultUnlit" is a fall back to legacy unlit rendering and is required to support unity 2d + unity UI that render in the scene.
+        ShaderTagId[] m_ForwardAndForwardOnlyPassNames = { HDShaderPassNames.s_ForwardOnlyName, HDShaderPassNames.s_ForwardName, HDShaderPassNames.s_SRPDefaultUnlitName };
+        ShaderTagId[] m_ForwardOnlyPassNames = { HDShaderPassNames.s_ForwardOnlyName, HDShaderPassNames.s_SRPDefaultUnlitName };
+
+        ShaderTagId[] m_AllTransparentPassNames = {  HDShaderPassNames.s_TransparentBackfaceName,
+                                                        HDShaderPassNames.s_ForwardOnlyName,
+                                                        HDShaderPassNames.s_ForwardName,
+                                                        HDShaderPassNames.s_SRPDefaultUnlitName };
+
+        ShaderTagId[] m_TransparentNoBackfaceNames = {  HDShaderPassNames.s_ForwardOnlyName,
+                                                        HDShaderPassNames.s_ForwardName,
+                                                        HDShaderPassNames.s_SRPDefaultUnlitName };
+
+
+        ShaderTagId[] m_AllForwardOpaquePassNames = {    HDShaderPassNames.s_ForwardOnlyName,
+                                                            HDShaderPassNames.s_ForwardName,
+                                                            HDShaderPassNames.s_SRPDefaultUnlitName };
+
+        ShaderTagId[] m_DepthOnlyAndDepthForwardOnlyPassNames = { HDShaderPassNames.s_DepthForwardOnlyName, HDShaderPassNames.s_DepthOnlyName };
+        ShaderTagId[] m_DepthForwardOnlyPassNames = { HDShaderPassNames.s_DepthForwardOnlyName };
+        ShaderTagId[] m_DepthOnlyPassNames = { HDShaderPassNames.s_DepthOnlyName };
+        ShaderTagId[] m_TransparentDepthPrepassNames = { HDShaderPassNames.s_TransparentDepthPrepassName };
+        ShaderTagId[] m_TransparentDepthPostpassNames = { HDShaderPassNames.s_TransparentDepthPostpassName };
+        ShaderTagId[] m_ForwardErrorPassNames = { HDShaderPassNames.s_AlwaysName, HDShaderPassNames.s_ForwardBaseName, HDShaderPassNames.s_DeferredName, HDShaderPassNames.s_PrepassBaseName, HDShaderPassNames.s_VertexName, HDShaderPassNames.s_VertexLMRGBMName, HDShaderPassNames.s_VertexLMName };
+        ShaderTagId[] m_DecalsEmissivePassNames = { HDShaderPassNames.s_MeshDecalsForwardEmissiveName, HDShaderPassNames.s_ShaderGraphMeshDecalsForwardEmissiveName };
+        ShaderTagId[] m_SinglePassName = new ShaderTagId[1];
+        ShaderTagId[] m_Decals4RTPassNames = { HDShaderPassNames.s_MeshDecalsMName , HDShaderPassNames.s_MeshDecalsAOName , HDShaderPassNames.s_MeshDecalsMAOName, HDShaderPassNames.s_MeshDecalsSName ,
+                                                HDShaderPassNames.s_MeshDecalsMSName, HDShaderPassNames.s_MeshDecalsAOSName, HDShaderPassNames.s_MeshDecalsMAOSName, HDShaderPassNames.s_ShaderGraphMeshDecalsName4RT};
+        ShaderTagId[] m_Decals3RTPassNames = { HDShaderPassNames.s_MeshDecals3RTName , HDShaderPassNames.s_ShaderGraphMeshDecalsName3RT };
+
+
+        // Stencil usage in HDRenderPipeline.
+        // Currently we use only 2 bits to identify the kind of lighting that is expected from the render pipeline
+        // Usage is define in LightDefinitions.cs
+        [Flags]
+        internal enum StencilBitMask
+        {
+            Clear                           = 0,    // 0x0
+            LightingMask                    = 3,    // 0x7  - 2 bit - Lifetime: GBuffer/Forward - SSSSS
+            // Free slot 4
+            // Note: If required, the usage Decals / DecalsForwardOutputNormalBuffer could be fit at same location as LightingMask as they have a non overlapped lifetime
+            Decals                          = 8,    // 0x8  - 1 bit - Lifetime: DBuffer - Patch normal buffer   (This bit is cleared to 0 after Patch normal buffer)
+            DecalsForwardOutputNormalBuffer = 16,   // 0x10 - 1 bit - Lifetime: DBuffer - Patch normal buffer   (This bit is cleared to 0 after Patch normal buffer)
+            ExcludeFromTAA                  = 16,   // 0x10 - 1 bit - Lifetime: Transparent rendering -TAA
+            DoesntReceiveSSR                = 32,   // 0x20 - 1 bit - Lifetime: DethPrepass - SSR
+            DistortionVectors               = 64,   // 0x40 - 1 bit - Lifetime: Accumulate distortion - Apply distortion (This bit is cleared to 0 after Apply distortion pass)
+            SMAA                            = 64,   // 0x40 - 1 bit - Lifetime: SMAA EdgeDetection - SMAA BlendWeight.
+            ObjectMotionVectors             = 128,  // 0x80 - 1 bit - Lifetime: Object motion vector pass - Camera motion vector (This bit is cleared to 0 after Camera motion vector pass)
+            All                             = 255   // 0xFF - 8 bit
+        }
+
+        RenderStateBlock m_DepthStateOpaque;
+
+        // Detect when windows size is changing
+        int m_MaxCameraWidth;
+        int m_MaxCameraHeight;
+
+        // Use to detect frame changes
+        int m_FrameCount;
+        float m_LastTime, m_Time;
+
+        GraphicsFormat GetColorBufferFormat()
+            => (GraphicsFormat)m_Asset.currentPlatformRenderPipelineSettings.colorBufferFormat;
+
+        GraphicsFormat GetCustomBufferFormat()
+            => (GraphicsFormat)m_Asset.currentPlatformRenderPipelineSettings.customBufferFormat;
+
+        internal int GetDecalAtlasMipCount()
+        {
+            int highestDim = Math.Max(currentPlatformRenderPipelineSettings.decalSettings.atlasWidth, currentPlatformRenderPipelineSettings.decalSettings.atlasHeight);
+            return (int)Math.Log(highestDim, 2);
+        }
+
+        internal int GetMaxScreenSpaceShadows()
+        {
+            return currentPlatformRenderPipelineSettings.hdShadowInitParams.supportScreenSpaceShadows ? currentPlatformRenderPipelineSettings.hdShadowInitParams.maxScreenSpaceShadows : 0;
+        }
+
+        readonly SkyManager m_SkyManager = new SkyManager();
+        readonly AmbientOcclusionSystem m_AmbientOcclusionSystem;
+
+        // Debugging
+        MaterialPropertyBlock m_SharedPropertyBlock = new MaterialPropertyBlock();
+        DebugDisplaySettings m_DebugDisplaySettings = new DebugDisplaySettings();
+        public DebugDisplaySettings debugDisplaySettings { get { return m_DebugDisplaySettings; } }
+        static DebugDisplaySettings s_NeutralDebugDisplaySettings = new DebugDisplaySettings();
+        internal DebugDisplaySettings m_CurrentDebugDisplaySettings;
+        RTHandle                        m_DebugColorPickerBuffer;
+        RTHandle                        m_DebugFullScreenTempBuffer;
+        // This target is only used in Dev builds as an intermediate destination for post process and where debug rendering will be done.
+        RTHandle                        m_IntermediateAfterPostProcessBuffer;
+        // We need this flag because otherwise if no full screen debug is pushed (like for example if the corresponding pass is disabled), when we render the result in RenderDebug m_DebugFullScreenTempBuffer will contain potential garbage
+        bool                            m_FullScreenDebugPushed;
+        bool                            m_ValidAPI; // False by default mean we render normally, true mean we don't render anything
+        bool                            m_IsDepthBufferCopyValid;
+        RenderTexture                   m_TemporaryTargetForCubemaps;
+
+        private CameraCache<(Transform viewer, HDProbe probe, int face)> m_ProbeCameraCache = new
+            CameraCache<(Transform viewer, HDProbe probe, int face)>();
+
+        RenderTargetIdentifier[] m_MRTTransparentMotionVec;
+        RenderTargetIdentifier[] m_MRTWithSSS = new RenderTargetIdentifier[3]; // Specular, diffuse, sss buffer;
+        RenderTargetIdentifier[] mMRTSingle = new RenderTargetIdentifier[1];
+        string m_ForwardPassProfileName;
+
+        internal Material GetBlitMaterial(bool useTexArray, bool singleSlice) { return useTexArray ? (singleSlice ? m_BlitTexArraySingleSlice : m_BlitTexArray) : m_Blit; }
+
+        ComputeBuffer m_DepthPyramidMipLevelOffsetsBuffer = null;
+
+        ScriptableCullingParameters frozenCullingParams;
+        bool frozenCullingParamAvailable = false;
+
+        internal bool showCascade
+        {
+            get => m_CurrentDebugDisplaySettings.GetDebugLightingMode() == DebugLightingMode.VisualizeCascade;
+            set
+            {
+                if (value)
+                    m_CurrentDebugDisplaySettings.SetDebugLightingMode(DebugLightingMode.VisualizeCascade);
+                else
+                    m_CurrentDebugDisplaySettings.SetDebugLightingMode(DebugLightingMode.None);
+            }
+        }
+
+        // RENDER GRAPH
+        RenderGraph             m_RenderGraph;
+
+        // MSAA resolve materials
+        Material m_ColorResolveMaterial = null;
+
+        // Flag that defines if ray tracing is supported by the current asset and platform
+        bool m_RayTracingSupported = false;
+        public bool rayTracingSupported { get { return m_RayTracingSupported; } }
+
+
+#if UNITY_EDITOR
+        bool m_ResourcesInitialized = false;
+#endif
+
+        public HDRenderPipeline(HDRenderPipelineAsset asset, HDRenderPipelineAsset defaultAsset)
+        {
+            m_Asset = asset;
+            m_DefaultAsset = defaultAsset;
+            HDProbeSystem.Parameters = asset.reflectionSystemParameters;
+
+            DebugManager.instance.RefreshEditor();
+
+            m_ValidAPI = true;
+
+            if (!SetRenderingFeatures())
+            {
+                m_ValidAPI = false;
+
+                return;
+            }
+
+            // The first thing we need to do is to set the defines that depend on the render pipeline settings
+            m_RayTracingSupported = AggreateRayTracingSupport(m_Asset.currentPlatformRenderPipelineSettings);
+
+#if UNITY_EDITOR
+            m_Asset.EvaluateSettings();
+
+            UpgradeResourcesIfNeeded();
+
+            //In case we are loading element in the asset pipeline (occurs when library is not fully constructed) the creation of the HDRenderPipeline is done at a time we cannot access resources.
+            //So in this case, the reloader would fail and the resources cannot be validated. So skip validation here.
+            //The HDRenderPipeline will be reconstructed in a few frame which will fix this issue.
+            if (HDRenderPipeline.defaultAsset.renderPipelineResources == null
+                || HDRenderPipeline.defaultAsset.renderPipelineEditorResources == null
+                || (m_RayTracingSupported && HDRenderPipeline.defaultAsset.renderPipelineRayTracingResources == null))
+                return;
+            else
+                m_ResourcesInitialized = true;
+
+            ValidateResources();
+#endif
+
+            // Initial state of the RTHandle system.
+            // Tells the system that we will require MSAA or not so that we can avoid wasteful render texture allocation.
+            // TODO: Might want to initialize to at least the window resolution to avoid un-necessary re-alloc in the player
+            RTHandles.Initialize(1, 1, m_Asset.currentPlatformRenderPipelineSettings.supportMSAA, m_Asset.currentPlatformRenderPipelineSettings.msaaSampleCount);
+
+            m_XRSystem = new XRSystem(asset.renderPipelineResources.shaders);
+            m_GPUCopy = new GPUCopy(defaultResources.shaders.copyChannelCS);
+
+            m_MipGenerator = new MipGenerator(defaultResources);
+            m_BlueNoise = new BlueNoise(defaultResources);
+
+            EncodeBC6H.DefaultInstance = EncodeBC6H.DefaultInstance ?? new EncodeBC6H(defaultResources.shaders.encodeBC6HCS);
+
+            // Scan material list and assign it
+            m_MaterialList = HDUtils.GetRenderPipelineMaterialList();
+            // Find first material that have non 0 Gbuffer count and assign it as deferredMaterial
+            m_DeferredMaterial = null;
+            foreach (var material in m_MaterialList)
+            {
+                if (material.IsDefferedMaterial())
+                    m_DeferredMaterial = material;
+            }
+
+            // TODO: Handle the case of no Gbuffer material
+            // TODO: I comment the assert here because m_DeferredMaterial for whatever reasons contain the correct class but with a "null" in the name instead of the real name and then trigger the assert
+            // whereas it work. Don't know what is happening, DebugDisplay use the same code and name is correct there.
+            // Debug.Assert(m_DeferredMaterial != null);
+
+            m_GbufferManager = new GBufferManager(asset, m_DeferredMaterial);
+            m_DbufferManager = new DBufferManager();
+            m_DbufferManager.InitializeHDRPResouces(asset);
+
+            m_SharedRTManager.Build(asset);
+            m_PostProcessSystem = new PostProcessSystem(asset, defaultResources);
+            m_AmbientOcclusionSystem = new AmbientOcclusionSystem(asset, defaultResources);
+
+            // Initialize various compute shader resources
+            m_SsrTracingKernel      = m_ScreenSpaceReflectionsCS.FindKernel("ScreenSpaceReflectionsTracing");
+            m_SsrReprojectionKernel = m_ScreenSpaceReflectionsCS.FindKernel("ScreenSpaceReflectionsReprojection");
+
+            // General material
+            m_CameraMotionVectorsMaterial = CoreUtils.CreateEngineMaterial(defaultResources.shaders.cameraMotionVectorsPS);
+            m_DecalNormalBufferMaterial = CoreUtils.CreateEngineMaterial(defaultResources.shaders.decalNormalBufferPS);
+
+            m_CopyDepth = CoreUtils.CreateEngineMaterial(defaultResources.shaders.copyDepthBufferPS);
+            m_DownsampleDepthMaterial = CoreUtils.CreateEngineMaterial(defaultResources.shaders.downsampleDepthPS);
+            m_UpsampleTransparency = CoreUtils.CreateEngineMaterial(defaultResources.shaders.upsampleTransparentPS);
+
+            m_ApplyDistortionMaterial = CoreUtils.CreateEngineMaterial(defaultResources.shaders.applyDistortionPS);
+
+            InitializeDebugMaterials();
+
+            m_MaterialList.ForEach(material => material.Build(asset, defaultResources));
+
+            if (m_Asset.currentPlatformRenderPipelineSettings.lightLoopSettings.supportFabricConvolution)
+            {
+                m_IBLFilterArray = new IBLFilterBSDF[2];
+                m_IBLFilterArray[0] = new IBLFilterGGX(defaultResources, m_MipGenerator);
+                m_IBLFilterArray[1] = new IBLFilterCharlie(defaultResources, m_MipGenerator);
+            }
+            else
+            {
+                m_IBLFilterArray = new IBLFilterBSDF[1];
+                m_IBLFilterArray[0] = new IBLFilterGGX(defaultResources, m_MipGenerator);
+            }
+
+            InitializeLightLoop(m_IBLFilterArray);
+
+            m_SkyManager.Build(asset, defaultResources, m_IBLFilterArray);
+
+            InitializeVolumetricLighting();
+            InitializeSubsurfaceScattering();
+
+            m_DebugDisplaySettings.RegisterDebug();
+#if UNITY_EDITOR
+            // We don't need the debug of Scene View at runtime (each camera have its own debug settings)
+            // All scene view will share the same FrameSettings for now as sometimes Dispose is called after
+            // another instance of HDRenderPipeline constructor is called.
+
+            Camera firstSceneViewCamera = UnityEditor.SceneView.sceneViews.Count > 0 ? (UnityEditor.SceneView.sceneViews[0] as UnityEditor.SceneView).camera : null;
+            if (firstSceneViewCamera != null)
+            {
+                var history = FrameSettingsHistory.RegisterDebug(null, true);
+                DebugManager.instance.RegisterData(history);
+            }
+#endif
+
+            m_DepthPyramidMipLevelOffsetsBuffer = new ComputeBuffer(15, sizeof(int) * 2);
+
+            InitializeRenderTextures();
+
+            // For debugging
+            MousePositionDebug.instance.Build();
+
+            InitializeRenderStateBlocks();
+
+            // Keep track of the original msaa sample value
+            // TODO : Bind this directly to the debug menu instead of having an intermediate value
+            m_MSAASamples = m_Asset ? m_Asset.currentPlatformRenderPipelineSettings.msaaSampleCount : MSAASamples.None;
+
+            // Propagate it to the debug menu
+            m_DebugDisplaySettings.data.msaaSamples = m_MSAASamples;
+
+            m_MRTTransparentMotionVec = new RenderTargetIdentifier[2];
+
+            if (m_RayTracingSupported)
+            {
+                InitRayTracingManager();
+                InitRayTracedReflections();
+                InitRayTracedIndirectDiffuse();
+                InitRaytracingDeferred();
+                InitRecursiveRenderer();
+                InitPathTracing();
+
+                m_AmbientOcclusionSystem.InitRaytracing(this);
+            }
+
+            // Initialize screen space shadows
+            InitializeScreenSpaceShadows();
+
+            CameraCaptureBridge.enabled = true;
+
+            // Render Graph
+            m_RenderGraph = new RenderGraph(m_Asset.currentPlatformRenderPipelineSettings.supportMSAA, m_MSAASamples);
+            m_RenderGraph.RegisterDebug();
+
+            InitializePrepass(m_Asset);
+            m_ColorResolveMaterial = CoreUtils.CreateEngineMaterial(asset.renderPipelineResources.shaders.colorResolvePS);
+        }
+
+#if UNITY_EDITOR
+        void UpgradeResourcesIfNeeded()
+        {
+            // The first thing we need to do is to set the defines that depend on the render pipeline settings
+            m_Asset.EvaluateSettings();
+
+            // Check that the serialized Resources are not broken
+            if (HDRenderPipeline.defaultAsset.renderPipelineResources == null)
+                HDRenderPipeline.defaultAsset.renderPipelineResources
+                    = UnityEditor.AssetDatabase.LoadAssetAtPath<RenderPipelineResources>(HDUtils.GetHDRenderPipelinePath() + "Runtime/RenderPipelineResources/HDRenderPipelineResources.asset");
+			ResourceReloader.ReloadAllNullIn(HDRenderPipeline.defaultAsset.renderPipelineResources, HDUtils.GetHDRenderPipelinePath());
+
+            if (m_RayTracingSupported)
+            {
+                if (HDRenderPipeline.defaultAsset.renderPipelineRayTracingResources == null)
+                    HDRenderPipeline.defaultAsset.renderPipelineRayTracingResources
+                        = UnityEditor.AssetDatabase.LoadAssetAtPath<HDRenderPipelineRayTracingResources>(HDUtils.GetHDRenderPipelinePath() + "Runtime/RenderPipelineResources/HDRenderPipelineRayTracingResources.asset");
+                ResourceReloader.ReloadAllNullIn(HDRenderPipeline.defaultAsset.renderPipelineRayTracingResources, HDUtils.GetHDRenderPipelinePath());
+            }
+            else
+            {
+                // If ray tracing is not enabled we do not want to have ray tracing resources referenced
+                HDRenderPipeline.defaultAsset.renderPipelineRayTracingResources = null;
+            }
+
+            if (HDRenderPipeline.defaultAsset.renderPipelineEditorResources == null)
+                HDRenderPipeline.defaultAsset.renderPipelineEditorResources
+                    = UnityEditor.AssetDatabase.LoadAssetAtPath<HDRenderPipelineEditorResources>(HDUtils.GetHDRenderPipelinePath() + "Editor/RenderPipelineResources/HDRenderPipelineEditorResources.asset");
+            ResourceReloader.ReloadAllNullIn(HDRenderPipeline.defaultAsset.renderPipelineEditorResources, HDUtils.GetHDRenderPipelinePath());
+
+            // Upgrade the resources (re-import every references in RenderPipelineResources) if the resource version mismatches
+            // It's done here because we know every HDRP assets have been imported before
+            HDRenderPipeline.defaultAsset.renderPipelineResources?.UpgradeIfNeeded();
+        }
+
+        void ValidateResources()
+        {
+            var resources = HDRenderPipeline.defaultAsset.renderPipelineResources;
+
+            // We iterate over all compute shader to verify if they are all compiled, if it's not the case
+            // then we throw an exception to avoid allocating resources and crashing later on by using a null
+            // compute kernel.
+            foreach (var computeShader in resources.shaders.GetAllComputeShaders())
+            {
+                foreach (var message in UnityEditor.ShaderUtil.GetComputeShaderMessages(computeShader))
+                {
+                    if (message.severity == UnityEditor.Rendering.ShaderCompilerMessageSeverity.Error)
+                    {
+                        // Will be catched by the try in HDRenderPipelineAsset.CreatePipeline()
+                        throw new Exception(String.Format(
+                            "Compute Shader compilation error on platform {0} in file {1}:{2}: {3}{4}\n" +
+                            "HDRP will not run until the error is fixed.\n",
+                            message.platform, message.file, message.line, message.message, message.messageDetails
+                        ));
+                    }
+                }
+            }
+        }
+
+#endif
+
+        void InitializeRenderTextures()
+        {
+            RenderPipelineSettings settings = m_Asset.currentPlatformRenderPipelineSettings;
+
+            if (settings.supportedLitShaderMode != RenderPipelineSettings.SupportedLitShaderMode.ForwardOnly)
+                m_GbufferManager.CreateBuffers();
+
+            if (settings.supportDecals)
+                m_DbufferManager.CreateBuffers();
+
+            InitSSSBuffers();
+            m_SharedRTManager.InitSharedBuffers(m_GbufferManager, m_Asset.currentPlatformRenderPipelineSettings, defaultResources);
+
+            m_CameraColorBuffer = RTHandles.Alloc(Vector2.one, TextureXR.slices, dimension: TextureXR.dimension, colorFormat: GetColorBufferFormat(), enableRandomWrite: true, useMipMap: false, useDynamicScale: true, name: "CameraColor");
+            m_OpaqueAtmosphericScatteringBuffer = RTHandles.Alloc(Vector2.one, TextureXR.slices, dimension: TextureXR.dimension, colorFormat: GetColorBufferFormat(), enableRandomWrite: true, useMipMap: false, useDynamicScale: true, name: "OpaqueAtmosphericScattering");
+            m_CameraSssDiffuseLightingBuffer = RTHandles.Alloc(Vector2.one, TextureXR.slices, dimension: TextureXR.dimension, colorFormat: GraphicsFormat.B10G11R11_UFloatPack32, enableRandomWrite: true, useDynamicScale: true, name: "CameraSSSDiffuseLighting");
+
+            if (settings.supportCustomPass)
+            {
+                m_CustomPassColorBuffer = new Lazy<RTHandle>(() => RTHandles.Alloc(Vector2.one, TextureXR.slices, dimension: TextureXR.dimension, colorFormat: GetCustomBufferFormat(), enableRandomWrite: true, useDynamicScale: true, name: "CustomPassColorBuffer"));
+                m_CustomPassDepthBuffer = new Lazy<RTHandle>(() => RTHandles.Alloc(Vector2.one, TextureXR.slices, dimension: TextureXR.dimension, colorFormat: GraphicsFormat.R32_UInt, enableRandomWrite: true, useDynamicScale: true, isShadowMap: true, name: "CustomPassDepthBuffer", depthBufferBits: DepthBits.Depth32));
+            }
+
+            m_DistortionBuffer = RTHandles.Alloc(Vector2.one, TextureXR.slices, dimension: TextureXR.dimension, colorFormat: Builtin.GetDistortionBufferFormat(), useDynamicScale: true, name: "Distortion");
+
+            m_ContactShadowBuffer = RTHandles.Alloc(Vector2.one, TextureXR.slices, dimension: TextureXR.dimension, colorFormat: GraphicsFormat.R32_UInt, enableRandomWrite: true, useDynamicScale: true, name: "ContactShadowsBuffer");
+
+            if (m_Asset.currentPlatformRenderPipelineSettings.lowresTransparentSettings.enabled)
+            {
+                // We need R16G16B16A16_SFloat as we need a proper alpha channel for compositing.
+                m_LowResTransparentBuffer = RTHandles.Alloc(Vector2.one * 0.5f, TextureXR.slices, dimension: TextureXR.dimension, colorFormat: GraphicsFormat.R16G16B16A16_SFloat, enableRandomWrite: true, useDynamicScale: true, name: "Low res transparent");
+            }
+
+            if (settings.supportSSR)
+            {
+                // m_SsrDebugTexture    = RTHandles.Alloc(Vector2.one, TextureXR.slices, dimension: TextureXR.dimension, colorFormat: RenderTextureFormat.ARGBFloat, sRGB: false, enableRandomWrite: true, useDynamicScale: true, name: "SSR_Debug_Texture");
+                m_SsrHitPointTexture = RTHandles.Alloc(Vector2.one, TextureXR.slices, dimension: TextureXR.dimension, colorFormat: GraphicsFormat.R16G16_UNorm, enableRandomWrite: true, useDynamicScale: true, name: "SSR_Hit_Point_Texture");
+                m_SsrLightingTexture = RTHandles.Alloc(Vector2.one, TextureXR.slices, dimension: TextureXR.dimension, colorFormat: GraphicsFormat.R16G16B16A16_SFloat, enableRandomWrite: true, useDynamicScale: true, name: "SSR_Lighting_Texture");
+            }
+
+            // Let's create the MSAA textures
+            if (m_Asset.currentPlatformRenderPipelineSettings.supportMSAA)
+            {
+                m_CameraColorMSAABuffer = RTHandles.Alloc(Vector2.one, TextureXR.slices, dimension: TextureXR.dimension, colorFormat: GetColorBufferFormat(), bindTextureMS: true, enableMSAA: true, useDynamicScale: true, name: "CameraColorMSAA");
+                m_OpaqueAtmosphericScatteringMSAABuffer = RTHandles.Alloc(Vector2.one, TextureXR.slices, dimension: TextureXR.dimension, colorFormat: GetColorBufferFormat(), bindTextureMS: true, enableMSAA: true, useDynamicScale: true, name: "OpaqueAtmosphericScatteringMSAA");
+                m_CameraSssDiffuseLightingMSAABuffer = RTHandles.Alloc(Vector2.one, TextureXR.slices, dimension: TextureXR.dimension, colorFormat: GetColorBufferFormat(), bindTextureMS: true, enableMSAA: true, useDynamicScale: true, name: "CameraSSSDiffuseLightingMSAA");
+            }
+        }
+
+        void GetOrCreateDebugTextures()
+        {
+            //Debug.isDebugBuild can be changed during DoBuildPlayer, these allocation has to be check on every frames
+            //TODO : Clean this with the RenderGraph system
+            if (Debug.isDebugBuild && m_DebugColorPickerBuffer == null && m_DebugFullScreenTempBuffer == null)
+            {
+                m_DebugColorPickerBuffer = RTHandles.Alloc(Vector2.one, filterMode: FilterMode.Point, colorFormat: GraphicsFormat.R16G16B16A16_SFloat, useDynamicScale: true, name: "DebugColorPicker");
+                m_DebugFullScreenTempBuffer = RTHandles.Alloc(Vector2.one, TextureXR.slices, dimension: TextureXR.dimension, colorFormat: GraphicsFormat.R16G16B16A16_SFloat, useDynamicScale: true, name: "DebugFullScreen");
+            }
+
+            if (m_IntermediateAfterPostProcessBuffer == null)
+            {
+                // We always need this target because there could be a custom pass in after post process mode.
+                // In that case, we need to do the flip y after this pass.
+                m_IntermediateAfterPostProcessBuffer = RTHandles.Alloc(Vector2.one, TextureXR.slices, dimension: TextureXR.dimension, colorFormat: GetColorBufferFormat(), useDynamicScale: true, name: "AfterPostProcess"); // Needs to be FP16 because output target might be HDR
+            }
+        }
+
+        void DestroyRenderTextures()
+        {
+            m_GbufferManager.DestroyBuffers();
+            m_DbufferManager.DestroyBuffers();
+            m_MipGenerator.Release();
+
+            RTHandles.Release(m_CameraColorBuffer);
+            if (m_CustomPassColorBuffer.IsValueCreated)
+                RTHandles.Release(m_CustomPassColorBuffer.Value);
+            if (m_CustomPassDepthBuffer.IsValueCreated)
+                RTHandles.Release(m_CustomPassDepthBuffer.Value);
+            RTHandles.Release(m_OpaqueAtmosphericScatteringBuffer);
+            RTHandles.Release(m_CameraSssDiffuseLightingBuffer);
+
+            RTHandles.Release(m_DistortionBuffer);
+            RTHandles.Release(m_ContactShadowBuffer);
+
+            RTHandles.Release(m_LowResTransparentBuffer);
+
+            // RTHandles.Release(m_SsrDebugTexture);
+            RTHandles.Release(m_SsrHitPointTexture);
+            RTHandles.Release(m_SsrLightingTexture);
+
+            RTHandles.Release(m_DebugColorPickerBuffer);
+            RTHandles.Release(m_DebugFullScreenTempBuffer);
+            RTHandles.Release(m_IntermediateAfterPostProcessBuffer);
+
+            RTHandles.Release(m_CameraColorMSAABuffer);
+            RTHandles.Release(m_OpaqueAtmosphericScatteringMSAABuffer);
+            RTHandles.Release(m_CameraSssDiffuseLightingMSAABuffer);
+        }
+
+        bool SetRenderingFeatures()
+        {
+            // Set sub-shader pipeline tag
+            Shader.globalRenderPipeline = "HDRenderPipeline";
+
+            // HD use specific GraphicsSettings
+            GraphicsSettings.lightsUseLinearIntensity = true;
+            GraphicsSettings.lightsUseColorTemperature = true;
+
+            GraphicsSettings.useScriptableRenderPipelineBatching = m_Asset.enableSRPBatcher;
+
+            SupportedRenderingFeatures.active = new SupportedRenderingFeatures()
+            {
+                reflectionProbeModes = SupportedRenderingFeatures.ReflectionProbeModes.Rotation,
+                defaultMixedLightingModes = SupportedRenderingFeatures.LightmapMixedBakeModes.IndirectOnly,
+                mixedLightingModes = SupportedRenderingFeatures.LightmapMixedBakeModes.IndirectOnly | SupportedRenderingFeatures.LightmapMixedBakeModes.Shadowmask,
+                lightmapBakeTypes = LightmapBakeType.Baked | LightmapBakeType.Mixed | LightmapBakeType.Realtime,
+                lightmapsModes = LightmapsMode.NonDirectional | LightmapsMode.CombinedDirectional,
+                lightProbeProxyVolumes = true,
+                motionVectors = true,
+                receiveShadows = false,
+                reflectionProbes = true,
+                rendererPriority = true,
+                overridesFog = true,
+                overridesOtherLightingSettings = true,
+                editableMaterialRenderQueue = false
+                // Enlighten is deprecated in 2019.3 and above
+                , enlighten = false
+            };
+
+            Lightmapping.SetDelegate(GlobalIlluminationUtils.hdLightsDelegate);
+
+#if UNITY_EDITOR
+            SceneViewDrawMode.SetupDrawMode();
+
+            if (UnityEditor.PlayerSettings.colorSpace == ColorSpace.Gamma)
+            {
+                Debug.LogError("High Definition Render Pipeline doesn't support Gamma mode, change to Linear mode (HDRP isn't set up properly. Go to Windows > RenderPipeline > HDRP Wizard to fix your settings).");
+            }
+#endif
+
+            GraphicsDeviceType unsupportedDeviceType;
+            if (!IsSupportedPlatform(out unsupportedDeviceType))
+            {
+                CoreUtils.DisplayUnsupportedAPIMessage(unsupportedDeviceType.ToString());
+
+                // Display more information to the users when it should have use Metal instead of OpenGL
+                if (SystemInfo.graphicsDeviceType.ToString().StartsWith("OpenGL"))
+                {
+                    if (SystemInfo.operatingSystem.StartsWith("Mac"))
+                        CoreUtils.DisplayUnsupportedMessage("Use Metal API instead.");
+                    else if (SystemInfo.operatingSystem.StartsWith("Windows"))
+                        CoreUtils.DisplayUnsupportedMessage("Use Vulkan API instead.");
+                }
+
+                return false;
+            }
+
+            return true;
+        }
+
+        // Note: If you add new platform in this function, think about adding support when building the player to in HDRPCustomBuildProcessor.cs
+        bool IsSupportedPlatform(out GraphicsDeviceType unsupportedGraphicDevice)
+        {
+            unsupportedGraphicDevice = SystemInfo.graphicsDeviceType;
+
+            if (!SystemInfo.supportsComputeShaders)
+                return false;
+
+            if (!(defaultResources?.shaders.defaultPS?.isSupported ?? true))
+                return false;
+
+#if UNITY_EDITOR
+            UnityEditor.BuildTarget activeBuildTarget = UnityEditor.EditorUserBuildSettings.activeBuildTarget;
+            // If the build target matches the operating system of the editor
+            if (SystemInfo.operatingSystemFamily == HDUtils.BuildTargetToOperatingSystemFamily(activeBuildTarget))
+            {
+                bool autoAPI = UnityEditor.PlayerSettings.GetUseDefaultGraphicsAPIs(activeBuildTarget);
+
+                // then, there is two configuration possible:
+                if (autoAPI)
+                {
+                    // if the graphic api is chosen automatically, then only the system's graphic device type matters
+                    if (!HDUtils.IsSupportedGraphicDevice(SystemInfo.graphicsDeviceType))
+                        return false;
+                }
+                else
+                {
+                    // otherwise, we need to iterate over every graphic api available in the list to track every non-supported APIs
+                    return HDUtils.AreGraphicsAPIsSupported(activeBuildTarget, out unsupportedGraphicDevice);
+                }
+            }
+            else // if the build target does not match the editor OS, then we have to check using the graphic api list
+            {
+                return HDUtils.AreGraphicsAPIsSupported(activeBuildTarget, out unsupportedGraphicDevice);
+            }
+
+            if (!HDUtils.IsSupportedBuildTarget(activeBuildTarget))
+                return false;
+#else
+            if (!HDUtils.IsSupportedGraphicDevice(SystemInfo.graphicsDeviceType))
+                return false;
+#endif
+
+            if (!HDUtils.IsOperatingSystemSupported(SystemInfo.operatingSystem))
+                return false;
+
+            return true;
+        }
+
+        void UnsetRenderingFeatures()
+        {
+            Shader.globalRenderPipeline = "";
+
+            SupportedRenderingFeatures.active = new SupportedRenderingFeatures();
+
+            // Reset srp batcher state just in case
+            GraphicsSettings.useScriptableRenderPipelineBatching = false;
+
+            Lightmapping.ResetDelegate();
+        }
+
+        void InitializeDebugMaterials()
+        {
+            m_DebugViewMaterialGBuffer = CoreUtils.CreateEngineMaterial(defaultResources.shaders.debugViewMaterialGBufferPS);
+            m_DebugViewMaterialGBufferShadowMask = CoreUtils.CreateEngineMaterial(defaultResources.shaders.debugViewMaterialGBufferPS);
+            m_DebugViewMaterialGBufferShadowMask.EnableKeyword("SHADOWS_SHADOWMASK");
+            m_DebugDisplayLatlong = CoreUtils.CreateEngineMaterial(defaultResources.shaders.debugDisplayLatlongPS);
+            m_DebugFullScreen = CoreUtils.CreateEngineMaterial(defaultResources.shaders.debugFullScreenPS);
+            m_DebugColorPicker = CoreUtils.CreateEngineMaterial(defaultResources.shaders.debugColorPickerPS);
+            m_Blit = CoreUtils.CreateEngineMaterial(defaultResources.shaders.blitPS);
+            m_ErrorMaterial = CoreUtils.CreateEngineMaterial("Hidden/InternalErrorShader");
+
+            // With texture array enabled, we still need the normal blit version for other systems like atlas
+            if (TextureXR.useTexArray)
+            {
+                m_Blit.EnableKeyword("DISABLE_TEXTURE2D_X_ARRAY");
+                m_BlitTexArray = CoreUtils.CreateEngineMaterial(defaultResources.shaders.blitPS);
+                m_BlitTexArraySingleSlice = CoreUtils.CreateEngineMaterial(defaultResources.shaders.blitPS);
+                m_BlitTexArraySingleSlice.EnableKeyword("BLIT_SINGLE_SLICE");
+            }
+        }
+
+        void InitializeRenderStateBlocks()
+        {
+            m_DepthStateOpaque = new RenderStateBlock
+            {
+                depthState = new DepthState(true, CompareFunction.LessEqual),
+                mask = RenderStateMask.Depth
+            };
+        }
+
+        protected override void Dispose(bool disposing)
+        {
+            DisposeProbeCameraPool();
+
+            UnsetRenderingFeatures();
+
+            if (!m_ValidAPI)
+                return;
+
+#if UNITY_EDITOR
+            if (!m_ResourcesInitialized)
+                return;
+#endif
+
+            base.Dispose(disposing);
+
+            ReleaseScreenSpaceShadows();
+
+            if (m_RayTracingSupported)
+            {
+                ReleaseRecursiveRenderer();
+                ReleaseRayTracingDeferred();
+                ReleaseRayTracedIndirectDiffuse();
+                ReleaseRayTracedReflections();
+                ReleasePathTracing();
+                ReleaseRayTracingManager();
+            }
+            m_DebugDisplaySettings.UnregisterDebug();
+
+            CleanupLightLoop();
+
+            // For debugging
+            MousePositionDebug.instance.Cleanup();
+
+            DecalSystem.instance.Cleanup();
+
+            m_MaterialList.ForEach(material => material.Cleanup());
+
+            CoreUtils.Destroy(m_CameraMotionVectorsMaterial);
+            CoreUtils.Destroy(m_DecalNormalBufferMaterial);
+
+            CoreUtils.Destroy(m_DebugViewMaterialGBuffer);
+            CoreUtils.Destroy(m_DebugViewMaterialGBufferShadowMask);
+            CoreUtils.Destroy(m_DebugDisplayLatlong);
+            CoreUtils.Destroy(m_DebugFullScreen);
+            CoreUtils.Destroy(m_DebugColorPicker);
+            CoreUtils.Destroy(m_Blit);
+            CoreUtils.Destroy(m_BlitTexArray);
+            CoreUtils.Destroy(m_BlitTexArraySingleSlice);
+            CoreUtils.Destroy(m_CopyDepth);
+            CoreUtils.Destroy(m_ErrorMaterial);
+            CoreUtils.Destroy(m_DownsampleDepthMaterial);
+            CoreUtils.Destroy(m_UpsampleTransparency);
+
+            CleanupSubsurfaceScattering();
+            m_SharedRTManager.Cleanup();
+            m_XRSystem.Cleanup();
+            m_SkyManager.Cleanup();
+            CleanupVolumetricLighting();
+
+            for(int bsdfIdx = 0; bsdfIdx < m_IBLFilterArray.Length; ++bsdfIdx)
+            {
+                m_IBLFilterArray[bsdfIdx].Cleanup();
+            }
+
+            m_PostProcessSystem.Cleanup();
+            m_AmbientOcclusionSystem.Cleanup();
+            m_BlueNoise.Cleanup();
+
+            HDCamera.ClearAll();
+
+            DestroyRenderTextures();
+            CullingGroupManager.instance.Cleanup();
+
+            CoreUtils.SafeRelease(m_DepthPyramidMipLevelOffsetsBuffer);
+
+            CustomPassVolume.Cleanup();
+
+            // RenderGraph
+            m_RenderGraph.Cleanup();
+            m_RenderGraph.UnRegisterDebug();
+            CleanupPrepass();
+            CoreUtils.Destroy(m_ColorResolveMaterial);
+
+
+#if UNITY_EDITOR
+            SceneViewDrawMode.ResetDrawMode();
+
+            // Do not attempt to unregister SceneView FrameSettings. It is shared amongst every scene view and take only a little place.
+            // For removing it, you should be sure that Dispose could never be called after the constructor of another instance of this SRP.
+            // Also, at the moment, applying change to hdrpAsset cause the SRP to be Disposed and Constructed again.
+            // Not always in that order.
+#endif
+
+            // Dispose m_ProbeCameraPool properly
+            void DisposeProbeCameraPool()
+            {
+#if UNITY_EDITOR
+                // Special case here: when the HDRP asset is modified in the Editor,
+                //   it is disposed during an `OnValidate` call.
+                //   But during `OnValidate` call, game object must not be destroyed.
+                //   So, only when this method was called during an `OnValidate` call, the destruction of the
+                //   pool is delayed, otherwise, it is destroyed as usual with `CoreUtils.Destroy`
+                var isInOnValidate = false;
+                isInOnValidate = new StackTrace().ToString().Contains("OnValidate");
+                if (isInOnValidate)
+                {
+                    var pool = m_ProbeCameraCache;
+                    UnityEditor.EditorApplication.delayCall += () => pool.Dispose();
+                    m_ProbeCameraCache = null;
+                }
+                else
+                {
+#endif
+                    m_ProbeCameraCache.Dispose();
+                    m_ProbeCameraCache = null;
+#if UNITY_EDITOR
+                }
+#endif
+            }
+
+            CameraCaptureBridge.enabled = false;
+        }
+
+
+        void Resize(HDCamera hdCamera)
+        {
+            bool resolutionChanged = (hdCamera.actualWidth > m_MaxCameraWidth) || (hdCamera.actualHeight > m_MaxCameraHeight);
+
+            if (resolutionChanged || LightLoopNeedResize(hdCamera, m_TileAndClusterData))
+            {
+                // update recorded window resolution
+                m_MaxCameraWidth = Mathf.Max(m_MaxCameraWidth, hdCamera.actualWidth);
+                m_MaxCameraHeight = Mathf.Max(m_MaxCameraHeight, hdCamera.actualHeight);
+
+                if (m_MaxCameraWidth > 0 && m_MaxCameraHeight > 0)
+                {
+                    LightLoopReleaseResolutionDependentBuffers();
+                    m_DbufferManager.ReleaseResolutionDependentBuffers();
+                }
+
+                LightLoopAllocResolutionDependentBuffers(hdCamera, m_MaxCameraWidth, m_MaxCameraHeight);
+                m_DbufferManager.AllocResolutionDependentBuffers(hdCamera, m_MaxCameraWidth, m_MaxCameraHeight);
+            }
+        }
+
+        void PushGlobalParams(HDCamera hdCamera, CommandBuffer cmd)
+        {
+            using (new ProfilingSample(cmd, "Push Global Parameters", CustomSamplerId.PushGlobalParameters.GetSampler()))
+            {
+                // Set up UnityPerFrame CBuffer.
+                PushSubsurfaceScatteringGlobalParams(hdCamera, cmd);
+
+                PushDecalsGlobalParams(hdCamera, cmd);
+
+                Fog.PushFogShaderParameters(hdCamera, cmd);
+
+                PushVolumetricLightingGlobalParams(hdCamera, cmd, m_FrameCount);
+
+                SetMicroShadowingSettings(cmd);
+
+                HDShadowSettings shadowSettings = VolumeManager.instance.stack.GetComponent<HDShadowSettings>();
+                cmd.SetGlobalFloat(HDShaderIDs._DirectionalTransmissionMultiplier, shadowSettings.directionalTransmissionMultiplier.value);
+
+                m_AmbientOcclusionSystem.PushGlobalParameters(hdCamera, cmd);
+
+                var ssRefraction = VolumeManager.instance.stack.GetComponent<ScreenSpaceRefraction>()
+                    ?? ScreenSpaceRefraction.@default;
+                ssRefraction.PushShaderParameters(cmd);
+
+                // Set up UnityPerView CBuffer.
+                hdCamera.SetupGlobalParams(cmd, m_Time, m_LastTime, m_FrameCount);
+
+                cmd.SetGlobalVector(HDShaderIDs._IndirectLightingMultiplier, new Vector4(VolumeManager.instance.stack.GetComponent<IndirectLightingController>().indirectDiffuseIntensity.value, 0, 0, 0));
+
+                // It will be overridden for transparent pass.
+                cmd.SetGlobalInt(HDShaderIDs._ColorMaskTransparentVel, (int)UnityEngine.Rendering.ColorWriteMask.All);
+
+                if (hdCamera.frameSettings.IsEnabled(FrameSettingsField.MotionVectors))
+                {
+                    var buf = m_SharedRTManager.GetMotionVectorsBuffer();
+
+                    cmd.SetGlobalTexture(HDShaderIDs._CameraMotionVectorsTexture, buf);
+                    cmd.SetGlobalVector( HDShaderIDs._CameraMotionVectorsSize, new Vector4(buf.referenceSize.x,
+                                                                                           buf.referenceSize.y,
+                                                                                           1.0f / buf.referenceSize.x,
+                                                                                           1.0f / buf.referenceSize.y));
+                    cmd.SetGlobalVector(HDShaderIDs._CameraMotionVectorsScale, new Vector4(buf.referenceSize.x / (float)buf.rt.width,
+                                                                                           buf.referenceSize.y / (float)buf.rt.height));
+                }
+                else
+                {
+                    cmd.SetGlobalTexture(HDShaderIDs._CameraMotionVectorsTexture, TextureXR.GetBlackTexture());
+                }
+
+                // Light loop stuff...
+                if (hdCamera.frameSettings.IsEnabled(FrameSettingsField.SSR))
+                    cmd.SetGlobalTexture(HDShaderIDs._SsrLightingTexture, m_SsrLightingTexture);
+                else
+                    cmd.SetGlobalTexture(HDShaderIDs._SsrLightingTexture, TextureXR.GetClearTexture());
+
+                // Off screen rendering is disabled for most of the frame by default.
+                cmd.SetGlobalInt(HDShaderIDs._OffScreenRendering, 0);
+                cmd.SetGlobalFloat(HDShaderIDs._ReplaceDiffuseForIndirect, hdCamera.frameSettings.IsEnabled(FrameSettingsField.ReplaceDiffuseForIndirect) ? 1.0f : 0.0f);
+                cmd.SetGlobalInt(HDShaderIDs._EnableSkyReflection, hdCamera.frameSettings.IsEnabled(FrameSettingsField.SkyReflection) ? 1 : 0);
+
+                m_SkyManager.SetGlobalSkyData(cmd, hdCamera);
+
+                if (hdCamera.frameSettings.IsEnabled(FrameSettingsField.RayTracing))
+                {
+                    bool validIndirectDiffuse = ValidIndirectDiffuseState(hdCamera);
+                    cmd.SetGlobalInt(HDShaderIDs._RaytracedIndirectDiffuse, validIndirectDiffuse ? 1 : 0);
+                }
+                cmd.SetGlobalFloat(HDShaderIDs._ContactShadowOpacity, m_ContactShadows.opacity.value);
+            }
+        }
+
+        void CopyDepthBufferIfNeeded(HDCamera hdCamera, CommandBuffer cmd)
+        {
+            if (!m_IsDepthBufferCopyValid)
+            {
+                using (new ProfilingSample(cmd, "Copy depth buffer", CustomSamplerId.CopyDepthBuffer.GetSampler()))
+                {
+                    // TODO: maybe we don't actually need the top MIP level?
+                    // That way we could avoid making the copy, and build the MIP hierarchy directly.
+                    // The downside is that our SSR tracing accuracy would decrease a little bit.
+                    // But since we never render SSR at full resolution, this may be acceptable.
+
+                    // TODO: reading the depth buffer with a compute shader will cause it to decompress in place.
+                    // On console, to preserve the depth test performance, we must NOT decompress the 'm_CameraDepthStencilBuffer' in place.
+                    // We should call decompressDepthSurfaceToCopy() and decompress it to 'm_CameraDepthBufferMipChain'.
+                    m_GPUCopy.SampleCopyChannel_xyzw2x(cmd, m_SharedRTManager.GetDepthStencilBuffer(), m_SharedRTManager.GetDepthTexture(), new Rendering.RectInt(0, 0, hdCamera.actualWidth, hdCamera.actualHeight));
+                    // Depth texture is now ready, bind it.
+                    cmd.SetGlobalTexture(HDShaderIDs._CameraDepthTexture, m_SharedRTManager.GetDepthTexture());
+                }
+                m_IsDepthBufferCopyValid = true;
+            }
+        }
+
+        void SetMicroShadowingSettings(CommandBuffer cmd)
+        {
+            MicroShadowing microShadowingSettings = VolumeManager.instance.stack.GetComponent<MicroShadowing>();
+            cmd.SetGlobalFloat(HDShaderIDs._MicroShadowOpacity, microShadowingSettings.enable.value ? microShadowingSettings.opacity.value : 0.0f);
+        }
+
+        void ConfigureKeywords(bool enableBakeShadowMask, HDCamera hdCamera, CommandBuffer cmd)
+        {
+            // Globally enable (for GBuffer shader and forward lit (opaque and transparent) the keyword SHADOWS_SHADOWMASK
+            CoreUtils.SetKeyword(cmd, "SHADOWS_SHADOWMASK", enableBakeShadowMask);
+            // Configure material to use depends on shadow mask option
+            m_CurrentRendererConfigurationBakedLighting = enableBakeShadowMask ? HDUtils.k_RendererConfigurationBakedLightingWithShadowMask : HDUtils.k_RendererConfigurationBakedLighting;
+            m_currentDebugViewMaterialGBuffer = enableBakeShadowMask ? m_DebugViewMaterialGBufferShadowMask : m_DebugViewMaterialGBuffer;
+
+            CoreUtils.SetKeyword(cmd, "LIGHT_LAYERS", hdCamera.frameSettings.IsEnabled(FrameSettingsField.LightLayers));
+            cmd.SetGlobalInt(HDShaderIDs._EnableLightLayers, hdCamera.frameSettings.IsEnabled(FrameSettingsField.LightLayers) ? 1 : 0);
+
+            // configure keyword for both decal.shader and material
+            if (m_Asset.currentPlatformRenderPipelineSettings.supportDecals)
+            {
+                CoreUtils.SetKeyword(cmd, "DECALS_OFF", false);
+                CoreUtils.SetKeyword(cmd, "DECALS_3RT", !m_Asset.currentPlatformRenderPipelineSettings.decalSettings.perChannelMask);
+                CoreUtils.SetKeyword(cmd, "DECALS_4RT", m_Asset.currentPlatformRenderPipelineSettings.decalSettings.perChannelMask);
+            }
+            else
+            {
+                CoreUtils.SetKeyword(cmd, "DECALS_OFF", true);
+                CoreUtils.SetKeyword(cmd, "DECALS_3RT", false);
+                CoreUtils.SetKeyword(cmd, "DECALS_4RT", false);
+            }
+
+            // Raise the normal buffer flag only if we are in forward rendering
+            CoreUtils.SetKeyword(cmd, "WRITE_NORMAL_BUFFER", hdCamera.frameSettings.litShaderMode == LitShaderMode.Forward);
+
+            // Raise or remove the depth msaa flag based on the frame setting
+            CoreUtils.SetKeyword(cmd, "WRITE_MSAA_DEPTH", hdCamera.frameSettings.IsEnabled(FrameSettingsField.MSAA));
+        }
+
+        struct RenderRequest
+        {
+            public struct Target
+            {
+                public RenderTargetIdentifier id;
+                public CubemapFace face;
+                public RenderTexture copyToTarget;
+            }
+            public HDCamera hdCamera;
+            public bool clearCameraSettings;
+            public Target target;
+            public HDCullingResults cullingResults;
+            public int index;
+            // Indices of render request to render before this one
+            public List<int> dependsOnRenderRequestIndices;
+            public CameraSettings cameraSettings;
+        }
+        struct HDCullingResults
+        {
+            public CullingResults cullingResults;
+            public CullingResults? customPassCullingResults;
+            public HDProbeCullingResults hdProbeCullingResults;
+            public DecalSystem.CullResult decalCullResults;
+            // TODO: DecalCullResults
+
+            internal void Reset()
+            {
+                hdProbeCullingResults.Reset();
+                if (decalCullResults != null)
+                    decalCullResults.Clear();
+                else
+                    decalCullResults = GenericPool<DecalSystem.CullResult>.Get();
+            }
+        }
+
+        protected override void Render(ScriptableRenderContext renderContext, Camera[] cameras)
+        {
+#if UNITY_EDITOR
+            if (!m_ResourcesInitialized)
+                return;
+#endif
+
+            if (!m_ValidAPI || cameras.Length == 0)
+                return;
+
+            GetOrCreateDefaultVolume();
+            GetOrCreateDebugTextures();
+
+            // This function should be called once every render (once for all camera)
+            LightLoopNewRender();
+
+            BeginFrameRendering(renderContext, cameras);
+
+            // Check if we can speed up FrameSettings process by skiping history
+            // or go in detail if debug is activated. Done once for all renderer.
+            m_FrameSettingsHistoryEnabled = FrameSettingsHistory.enabled;
+
+            {
+                float newTime;
+                bool  newFrame;
+
+                if (Application.isPlaying)
+                {
+                    newTime  = Time.time; // Using this allows time pausing and scaling
+                    int c    = Time.frameCount;
+                    newFrame = m_FrameCount != c;
+                }
+                else
+                {
+                    // SRP.Render() can be called several times per frame.
+                    // Also, most Time variables do not consistently update in the Scene View.
+                    // This makes reliable detection of the start of the new frame VERY hard.
+                    // One of the exceptions is 'Time.realtimeSinceStartup'.
+                    // Therefore, outside of the Play Mode we update the time at 60 fps,
+                    // and in the Play Mode we can rely on 'Time.frameCount'.
+                    newTime  = Time.realtimeSinceStartup;
+                    newFrame = (newTime - m_Time) > 0.0166f;
+
+                    // If we switch to other scene 'Time.realtimeSinceStartup' is reset, so we need to
+                    // reset also m_Time. Here we simply detect ill case to trigger the reset.
+                    newFrame = newFrame || (newTime <= m_Time);
+                }
+
+                if (newFrame)
+                {
+                    m_ProbeCameraCache.ClearCamerasUnusedFor(2, Time.frameCount);
+                    HDCamera.CleanUnused();
+
+                    if (newTime > m_Time)
+                        m_FrameCount++;
+                    else
+                        m_FrameCount = 0;
+
+                    // Make sure (m_Time > m_LastTime).
+                    m_LastTime = (newTime > m_Time) ? m_Time : 0;
+                    m_Time     = newTime;
+                }
+            }
+
+            // TODO: Check with Fred if it make sense to put that here now that we have refactor the loop
+            if (m_RayTracingSupported)
+            {
+                // This call need to happen once per frame
+                BuildRayTracingAccelerationStructure();
+            }
+
+            var dynResHandler = DynamicResolutionHandler.instance;
+            dynResHandler.Update(m_Asset.currentPlatformRenderPipelineSettings.dynamicResolutionSettings, () =>
+            {
+                var hdrp = (RenderPipelineManager.currentPipeline as HDRenderPipeline);
+                // We can't use dynResHandler here because it would capture the local field and so generate garbage
+                if (DynamicResolutionHandler.instance.DynamicResolutionEnabled())
+                {
+                    var stencilBuffer = hdrp.m_SharedRTManager.GetDepthStencilBuffer().rt;
+                    var stencilBufferSize = new Vector2Int(stencilBuffer.width, stencilBuffer.height);
+                    hdrp.m_SharedRTManager.ComputeDepthBufferMipChainSize(DynamicResolutionHandler.instance.GetRTHandleScale(stencilBufferSize));
+                }
+            }
+            );
+
+            using (ListPool<RenderRequest>.Get(out List<RenderRequest> renderRequests))
+            using (ListPool<int>.Get(out List<int> rootRenderRequestIndices))
+            using (HashSetPool<int>.Get(out HashSet<int> skipClearCullingResults))
+            using (DictionaryPool<HDProbe, List<(int index, float weight)>>.Get(out Dictionary<HDProbe, List<(int index, float weight)>> renderRequestIndicesWhereTheProbeIsVisible))
+            using (ListPool<CameraSettings>.Get(out List<CameraSettings> cameraSettings))
+            using (ListPool<CameraPositionSettings>.Get(out List<CameraPositionSettings> cameraPositionSettings))
+            {
+                // With XR multi-pass enabled, each camera can be rendered multiple times with different parameters
+                var multipassCameras = m_XRSystem.SetupFrame(cameras, m_Asset.currentPlatformRenderPipelineSettings.xrSettings.singlePass, m_DebugDisplaySettings.data.xrSinglePassTestMode);
+
+#if UNITY_EDITOR
+                // See comment below about the preview camera workaround
+                bool hasGameViewCamera = false;
+                foreach (var c in cameras)
+                {
+                    if (c.cameraType == CameraType.Game)
+                    {
+                        hasGameViewCamera = true;
+                        break;
+                    }
+                }
+#endif
+
+                // Culling loop
+                foreach ((Camera camera, XRPass xrPass) in multipassCameras)
+                {
+                    if (camera == null)
+                        continue;
+
+#if UNITY_EDITOR
+                    // We selecting a camera in the editor, we have a preview that is drawn.
+                    // For legacy reasons, Unity will render all preview cameras when rendering the GameView
+                    // Actually, we don't need this here because we call explicitly Camera.Render when we
+                    // need a preview rendering.
+                    //
+                    // This is an issue, because at some point, you end up with 2 cameras to render:
+                    // - Main Camera (game view)
+                    // - Preview Camera (preview)
+                    // If the preview camera is rendered last, it will alter the "GameView RT" RenderTexture
+                    // that was previously rendered by the Main Camera.
+                    // This is an issue.
+                    //
+                    // Meanwhile, skipping all preview camera when rendering the game views is sane,
+                    // and will workaround the aformentionned issue.
+                    if (hasGameViewCamera && camera.cameraType == CameraType.Preview)
+                        continue;
+#endif
+
+                    bool cameraRequestedDynamicRes = false;
+                    HDAdditionalCameraData hdCam;
+                    if (camera.TryGetComponent<HDAdditionalCameraData>(out hdCam))
+                    {
+                        cameraRequestedDynamicRes = hdCam.allowDynamicResolution;
+
+                        // We are in a case where the platform does not support hw dynamic resolution, so we force the software fallback.
+                        // TODO: Expose the graphics caps info on whether the platform supports hw dynamic resolution or not.
+                        if (dynResHandler.RequestsHardwareDynamicResolution() && cameraRequestedDynamicRes && !camera.allowDynamicResolution)
+                        {
+                            dynResHandler.ForceSoftwareFallback();
+                        }
+                    }
+
+                    dynResHandler.SetCurrentCameraRequest(cameraRequestedDynamicRes);
+                    RTHandles.SetHardwareDynamicResolutionState(dynResHandler.HardwareDynamicResIsEnabled());
+
+                    VFXManager.PrepareCamera(camera);
+
+                    // Reset pooled variables
+                    cameraSettings.Clear();
+                    cameraPositionSettings.Clear();
+                    skipClearCullingResults.Clear();
+
+                    var cullingResults = GenericPool<HDCullingResults>.Get();
+                    cullingResults.Reset();
+
+                    // Try to compute the parameters of the request or skip the request
+                    var skipRequest = !TryCalculateFrameParameters(
+                            camera,
+                            xrPass,
+                            out var additionalCameraData,
+                            out var hdCamera,
+                            out var cullingParameters);
+
+                    // Note: In case of a custom render, we have false here and 'TryCull' is not executed
+                    if (!skipRequest)
+                    {
+                        var needCulling = true;
+
+                        // In XR multipass, culling results can be shared if the pass has the same culling id
+                        if (xrPass.multipassId > 0)
+                        {
+                            foreach (var req in renderRequests)
+                            {
+                                if (req.hdCamera.xr.cullingPassId == xrPass.cullingPassId)
+                                {
+                                    GenericPool<HDCullingResults>.Release(cullingResults);
+                                    cullingResults = req.cullingResults;
+                                    skipClearCullingResults.Add(req.index);
+                                    needCulling = false;
+                                }
+                            }
+                        }
+
+                        if (needCulling)
+                            skipRequest = !TryCull(camera, hdCamera, renderContext, m_SkyManager, cullingParameters, m_Asset, ref cullingResults);
+                    }
+
+                    if (additionalCameraData != null && additionalCameraData.hasCustomRender)
+                    {
+                        skipRequest = true;
+                        // Execute custom render
+                        additionalCameraData.ExecuteCustomRender(renderContext, hdCamera);
+                    }
+
+                    if (skipRequest)
+                    {
+                        // Submit render context and free pooled resources for this request
+                        UnityEngine.Rendering.RenderPipeline.BeginCameraRendering(renderContext, camera);
+                        renderContext.Submit();
+                        GenericPool<HDCullingResults>.Release(cullingResults);
+                        UnityEngine.Rendering.RenderPipeline.EndCameraRendering(renderContext, camera);
+                        continue;
+                    }
+
+                    // Select render target
+                    RenderTargetIdentifier targetId = camera.targetTexture ?? new RenderTargetIdentifier(BuiltinRenderTextureType.CameraTarget);
+                    if (camera.targetTexture != null)
+                    {
+                        camera.targetTexture.IncrementUpdateCount(); // Necessary if the texture is used as a cookie.
+                    }
+
+                    // Render directly to XR render target if active
+                    if (hdCamera.xr.enabled && hdCamera.xr.renderTargetValid)
+                        targetId = hdCamera.xr.renderTarget;
+
+                    // Add render request
+                    var request = new RenderRequest
+                    {
+                        hdCamera = hdCamera,
+                        cullingResults = cullingResults,
+                        target = new RenderRequest.Target
+                        {
+                            id = targetId,
+                            face = CubemapFace.Unknown
+                        },
+                        dependsOnRenderRequestIndices = ListPool<int>.Get(),
+                        index = renderRequests.Count,
+                        cameraSettings = CameraSettings.From(hdCamera)
+                        // TODO: store DecalCullResult
+                    };
+                    renderRequests.Add(request);
+                    // This is a root render request
+                    rootRenderRequestIndices.Add(request.index);
+
+                    // Add visible probes to list
+                    for (var i = 0; i < cullingResults.cullingResults.visibleReflectionProbes.Length; ++i)
+                    {
+                        var visibleProbe = cullingResults.cullingResults.visibleReflectionProbes[i];
+
+                        // TODO: The following fix is temporary.
+                        // We should investigate why we got null cull result when we change scene
+                        if (visibleProbe == null || visibleProbe.Equals(null) || visibleProbe.reflectionProbe == null || visibleProbe.reflectionProbe.Equals(null))
+                            continue;
+
+                        HDAdditionalReflectionData additionalReflectionData;
+                        if (!visibleProbe.reflectionProbe.TryGetComponent<HDAdditionalReflectionData>(out additionalReflectionData))
+                            additionalReflectionData = visibleProbe.reflectionProbe.gameObject.AddComponent<HDAdditionalReflectionData>();
+
+                        AddVisibleProbeVisibleIndexIfUpdateIsRequired(additionalReflectionData, request.index);
+                    }
+                    for (var i = 0; i < cullingResults.hdProbeCullingResults.visibleProbes.Count; ++i)
+                        AddVisibleProbeVisibleIndexIfUpdateIsRequired(cullingResults.hdProbeCullingResults.visibleProbes[i], request.index);
+
+                    // local function to help insertion of visible probe
+                    void AddVisibleProbeVisibleIndexIfUpdateIsRequired(HDProbe probe, int visibleInIndex)
+                    {
+                        // Don't add it if it has already been updated this frame or not a real time probe
+                        // TODO: discard probes that are baked once per frame and already baked this frame
+                        if (!probe.requiresRealtimeUpdate)
+                            return;
+
+                        // Notify that we render the probe at this frame
+                        probe.SetIsRendered(Time.frameCount);
+
+                        float visibility = ComputeVisibility(visibleInIndex, probe);
+
+                        if (!renderRequestIndicesWhereTheProbeIsVisible.TryGetValue(probe, out var visibleInIndices))
+                        {
+                            visibleInIndices = ListPool<(int index, float weight)>.Get();
+                            renderRequestIndicesWhereTheProbeIsVisible.Add(probe, visibleInIndices);
+                        }
+                        if (!visibleInIndices.Contains((visibleInIndex, visibility)))
+                            visibleInIndices.Add((visibleInIndex, visibility));
+                    }
+
+                    float ComputeVisibility(int visibleInIndex, HDProbe visibleProbe)
+                    {
+                        var visibleInRenderRequest = renderRequests[visibleInIndex];
+                        var viewerTransform = visibleInRenderRequest.hdCamera.camera.transform;
+                        return HDUtils.ComputeWeightedLinearFadeDistance(visibleProbe.transform.position, viewerTransform.position, visibleProbe.weight, visibleProbe.fadeDistance);
+                    }
+                }
+
+                foreach (var probeToRenderAndDependencies in renderRequestIndicesWhereTheProbeIsVisible)
+                {
+                    var visibleProbe = probeToRenderAndDependencies.Key;
+                    var visibilities = probeToRenderAndDependencies.Value;
+
+                    // Two cases:
+                    //   - If the probe is view independent, we add only one render request per face that is
+                    //      a dependency for all its 'visibleIn' render requests
+                    //   - If the probe is view dependent, we add one render request per face per 'visibleIn'
+                    //      render requests
+                    var isViewDependent = visibleProbe.type == ProbeSettings.ProbeType.PlanarProbe;
+
+                    if (isViewDependent)
+                    {
+                        for (int i = 0; i < visibilities.Count; ++i)
+                        {
+                            var visibility = visibilities[i];
+                            if (visibility.weight <= 0f)
+                                continue;
+
+                            var visibleInIndex = visibility.index;
+                            var visibleInRenderRequest = renderRequests[visibleInIndex];
+                            var viewerTransform = visibleInRenderRequest.hdCamera.camera.transform;
+
+                            AddHDProbeRenderRequests(
+                                visibleProbe,
+                                viewerTransform,
+                                Enumerable.Repeat(visibility, 1),
+                                HDUtils.GetSceneCullingMaskFromCamera(visibleInRenderRequest.hdCamera.camera),
+                                visibleInRenderRequest.hdCamera.camera.fieldOfView
+                            );
+                        }
+                    }
+                    else
+                    {
+                        bool visibleInOneViewer = false;
+                        for (int i = 0; i < visibilities.Count && !visibleInOneViewer; ++i)
+                        {
+                            if (visibilities[i].weight > 0f)
+                                visibleInOneViewer = true;
+                        }
+                        if (visibleInOneViewer)
+                            AddHDProbeRenderRequests(visibleProbe, null, visibilities, 0);
+                    }
+                }
+                foreach (var pair in renderRequestIndicesWhereTheProbeIsVisible)
+                    ListPool<(int index, float weight)>.Release(pair.Value);
+                renderRequestIndicesWhereTheProbeIsVisible.Clear();
+
+                // Local function to share common code between view dependent and view independent requests
+                void AddHDProbeRenderRequests(
+                    HDProbe visibleProbe,
+                    Transform viewerTransform,
+                    IEnumerable<(int index, float weight)> visibilities,
+                    ulong overrideSceneCullingMask,
+                    float referenceFieldOfView = 90
+                )
+                {
+                    var position = ProbeCapturePositionSettings.ComputeFrom(
+                        visibleProbe,
+                        viewerTransform
+                    );
+                    cameraSettings.Clear();
+                    cameraPositionSettings.Clear();
+                    HDRenderUtilities.GenerateRenderingSettingsFor(
+                        visibleProbe.settings, position,
+                        cameraSettings, cameraPositionSettings, overrideSceneCullingMask,
+                        referenceFieldOfView: referenceFieldOfView
+                    );
+
+                    switch (visibleProbe.type)
+                    {
+                        case ProbeSettings.ProbeType.ReflectionProbe:
+                            int desiredProbeSize = (int)((HDRenderPipeline)RenderPipelineManager.currentPipeline).currentPlatformRenderPipelineSettings.lightLoopSettings.reflectionCubemapSize;
+                            if (visibleProbe.realtimeTexture == null || visibleProbe.realtimeTexture.width != desiredProbeSize)
+                            {
+                                visibleProbe.SetTexture(ProbeSettings.Mode.Realtime, HDRenderUtilities.CreateReflectionProbeRenderTarget(desiredProbeSize));
+                            }
+                            break;
+                        case ProbeSettings.ProbeType.PlanarProbe:
+                            int desiredPlanarProbeSize = (int)((HDRenderPipeline)RenderPipelineManager.currentPipeline).currentPlatformRenderPipelineSettings.lightLoopSettings.planarReflectionTextureSize;
+                            if (visibleProbe.realtimeTexture == null || visibleProbe.realtimeTexture.width != desiredPlanarProbeSize)
+                            {
+                                visibleProbe.SetTexture(ProbeSettings.Mode.Realtime, HDRenderUtilities.CreatePlanarProbeRenderTarget(desiredPlanarProbeSize));
+                            }
+                            // Set the viewer's camera as the default camera anchor
+                            for (var i = 0; i < cameraSettings.Count; ++i)
+                            {
+                                var v = cameraSettings[i];
+                                if (v.volumes.anchorOverride == null)
+                                {
+                                    v.volumes.anchorOverride = viewerTransform;
+                                    cameraSettings[i] = v;
+                                }
+                            }
+                            break;
+                    }
+
+                    for (int j = 0; j < cameraSettings.Count; ++j)
+                    {
+                        var camera = m_ProbeCameraCache.GetOrCreate((viewerTransform, visibleProbe, j), Time.frameCount);
+                        var additionalCameraData = camera.GetComponent<HDAdditionalCameraData>();
+
+                        if (additionalCameraData == null)
+                            additionalCameraData = camera.gameObject.AddComponent<HDAdditionalCameraData>();
+                        additionalCameraData.hasPersistentHistory = true;
+
+                        camera.targetTexture = visibleProbe.realtimeTexture; // We need to set a targetTexture with the right otherwise when setting pixelRect, it will be rescaled internally to the size of the screen
+                        camera.gameObject.hideFlags = HideFlags.HideAndDontSave;
+                        camera.gameObject.SetActive(false);
+                        // Warning: accessing Object.name generate 48B of garbage at each frame here
+                        camera.name = HDUtils.ComputeProbeCameraName(visibleProbe.name, j, viewerTransform?.name);
+                        camera.ApplySettings(cameraSettings[j]);
+                        camera.ApplySettings(cameraPositionSettings[j]);
+                        camera.cameraType = CameraType.Reflection;
+                        camera.pixelRect = new Rect(0, 0, visibleProbe.realtimeTexture.width, visibleProbe.realtimeTexture.height);
+
+                        var _cullingResults = GenericPool<HDCullingResults>.Get();
+                        _cullingResults.Reset();
+
+                        if (!(TryCalculateFrameParameters(
+                                camera,
+                                m_XRSystem.emptyPass,
+                                out _,
+                                out var hdCamera,
+                                out var cullingParameters
+                            )
+                            && TryCull(
+                                camera, hdCamera, renderContext, m_SkyManager, cullingParameters, m_Asset,
+                                ref _cullingResults
+                            )))
+                        {
+                            // Skip request and free resources
+                            Object.Destroy(camera);
+                            GenericPool<HDCullingResults>.Release(_cullingResults);
+                            continue;
+                        }
+                        camera.TryGetComponent(out HDAdditionalCameraData hdCam);
+                        // For realtime probe, we need persistent history.
+                        hdCam.hasPersistentHistory = true;
+                        hdCam.flipYMode = visibleProbe.type == ProbeSettings.ProbeType.ReflectionProbe
+                                ? HDAdditionalCameraData.FlipYMode.ForceFlipY
+                                : HDAdditionalCameraData.FlipYMode.Automatic;
+
+                        if (!visibleProbe.realtimeTexture.IsCreated())
+                            visibleProbe.realtimeTexture.Create();
+
+                        visibleProbe.SetRenderData(
+                            ProbeSettings.Mode.Realtime,
+                            new HDProbe.RenderData(
+                                camera.worldToCameraMatrix,
+                                camera.projectionMatrix,
+                                camera.transform.position,
+                                camera.transform.rotation,
+                                cameraSettings[j].frustum.fieldOfView
+                            )
+                        );
+
+                        // TODO: Assign the actual final target to render to.
+                        //   Currently, we use a target for each probe, and then copy it into the cache before using it
+                        //   during the lighting pass.
+                        //   But what we actually want here, is to render directly into the cache (either CubeArray,
+                        //   or Texture2DArray)
+                        //   To do so, we need to first allocate in the cache the location of the target and then assign
+                        //   it here.
+                        var request = new RenderRequest
+                        {
+                            hdCamera = hdCamera,
+                            cullingResults = _cullingResults,
+                            clearCameraSettings = true,
+                            dependsOnRenderRequestIndices = ListPool<int>.Get(),
+                            index = renderRequests.Count,
+                            cameraSettings = cameraSettings[j]
+                            // TODO: store DecalCullResult
+                        };
+
+                        // As we render realtime texture on GPU side, we must tag the texture so our texture array cache detect that something have change
+                        visibleProbe.realtimeTexture.IncrementUpdateCount();
+
+                        if (cameraSettings.Count > 1)
+                        {
+                            var face = (CubemapFace)j;
+                            request.target = new RenderRequest.Target
+                            {
+                                copyToTarget = visibleProbe.realtimeTexture,
+                                face = face
+                            };
+                        }
+                        else
+                        {
+                            request.target = new RenderRequest.Target
+                            {
+                                id = visibleProbe.realtimeTexture,
+                                face = CubemapFace.Unknown
+                            };
+                        }
+                        renderRequests.Add(request);
+
+
+                        foreach (var visibility in visibilities)
+                            renderRequests[visibility.index].dependsOnRenderRequestIndices.Add(request.index);
+                    }
+                }
+
+                // TODO: Refactor into a method. If possible remove the intermediate target
+                // Find max size for Cubemap face targets and resize/allocate if required the intermediate render target
+                {
+                    var size = Vector2Int.zero;
+                    for (int i = 0; i < renderRequests.Count; ++i)
+                    {
+                        var renderRequest = renderRequests[i];
+                        var isCubemapFaceTarget = renderRequest.target.face != CubemapFace.Unknown;
+                        if (!isCubemapFaceTarget)
+                            continue;
+
+                        var width = renderRequest.hdCamera.actualWidth;
+                        var height = renderRequest.hdCamera.actualHeight;
+                        size.x = Mathf.Max(width, size.x);
+                        size.y = Mathf.Max(height, size.y);
+                    }
+
+                    if (size != Vector2.zero)
+                    {
+                        if (m_TemporaryTargetForCubemaps != null)
+                        {
+                            if (m_TemporaryTargetForCubemaps.width != size.x
+                                || m_TemporaryTargetForCubemaps.height != size.y)
+                            {
+                                m_TemporaryTargetForCubemaps.Release();
+                                m_TemporaryTargetForCubemaps = null;
+                            }
+                        }
+                        if (m_TemporaryTargetForCubemaps == null)
+                        {
+                            m_TemporaryTargetForCubemaps = new RenderTexture(
+                                size.x, size.y, 1, GraphicsFormat.R16G16B16A16_SFloat
+                            )
+                            {
+                                autoGenerateMips = false,
+                                useMipMap = false,
+                                name = "Temporary Target For Cubemap Face",
+                                volumeDepth = 1,
+                                useDynamicScale = false
+                            };
+                        }
+                    }
+                }
+
+                using (ListPool<int>.Get(out List<int> renderRequestIndicesToRender))
+                {
+                    // Flatten the render requests graph in an array that guarantee dependency constraints
+                    {
+                        using (GenericPool<Stack<int>>.Get(out Stack<int> stack))
+                        {
+                            stack.Clear();
+                            for (int i = rootRenderRequestIndices.Count -1; i >= 0; --i)
+                            {
+                                stack.Push(rootRenderRequestIndices[i]);
+                                while (stack.Count > 0)
+                                {
+                                    var index = stack.Pop();
+                                    if (!renderRequestIndicesToRender.Contains(index))
+                                        renderRequestIndicesToRender.Add(index);
+
+                                    var request = renderRequests[index];
+                                    for (int j = 0; j < request.dependsOnRenderRequestIndices.Count; ++j)
+                                        stack.Push(request.dependsOnRenderRequestIndices[j]);
+                                }
+                            }
+                        }
+                    }
+                    // Execute render request graph, in reverse order
+                    for (int i = renderRequestIndicesToRender.Count - 1; i >= 0; --i)
+                    {
+                        var renderRequestIndex = renderRequestIndicesToRender[i];
+                        var renderRequest = renderRequests[renderRequestIndex];
+
+                        var cmd = CommandBufferPool.Get("");
+
+                        // TODO: Avoid the intermediate target and render directly into final target
+                        //  CommandBuffer.Blit does not work on Cubemap faces
+                        //  So we use an intermediate RT to perform a CommandBuffer.CopyTexture in the target Cubemap face
+                        if (renderRequest.target.face != CubemapFace.Unknown)
+                        {
+                            if (!m_TemporaryTargetForCubemaps.IsCreated())
+                                m_TemporaryTargetForCubemaps.Create();
+
+                            var hdCamera = renderRequest.hdCamera;
+                            ref var target = ref renderRequest.target;
+                            target.id = m_TemporaryTargetForCubemaps;
+                        }
+
+
+                        // var aovRequestIndex = 0;
+                        foreach (var aovRequest in renderRequest.hdCamera.aovRequests)
+                        {
+                        using (new ProfilingSample(
+                            cmd,
+                                // Warning: accessing .name here allocate 48B of garbage each frame plus some more for the string interpolation
+                                // $"HDRenderPipeline::Render {renderRequest.hdCamera.camera.name} - AOVRequest {aovRequestIndex++}",
+                                "HDRenderPipeline::Render AOV Request",
+                                CustomSamplerId.HDRenderPipelineRender.GetSampler())
+                            )
+                            {
+                                cmd.SetInvertCulling(renderRequest.cameraSettings.invertFaceCulling);
+                                ExecuteRenderRequest(renderRequest, renderContext, cmd, aovRequest);
+                                cmd.SetInvertCulling(false);
+                            }
+                            renderContext.ExecuteCommandBuffer(cmd);
+                            CommandBufferPool.Release(cmd);
+                            renderContext.Submit();
+                            cmd = CommandBufferPool.Get();
+                        }
+
+                        using (new ProfilingSample(
+                            cmd,
+                            // Warning: accessing .name here allocate 48B of garbage each frame.
+                            // HDUtils.ComputeCameraName(renderRequest.hdCamera.camera.name),
+                            "HDRenderPipeline::Render Camera",
+                            CustomSamplerId.HDRenderPipelineRender.GetSampler())
+                        )
+                        {
+                            cmd.SetInvertCulling(renderRequest.cameraSettings.invertFaceCulling);
+                            UnityEngine.Rendering.RenderPipeline.BeginCameraRendering(renderContext, renderRequest.hdCamera.camera);
+                            ExecuteRenderRequest(renderRequest, renderContext, cmd, AOVRequestData.@default);
+                            cmd.SetInvertCulling(false);
+                            UnityEngine.Rendering.RenderPipeline.EndCameraRendering(renderContext, renderRequest.hdCamera.camera);
+                        }
+
+                        {
+                            var target = renderRequest.target;
+                            // Handle the copy if requested
+                            if (target.copyToTarget != null)
+                            {
+                                cmd.CopyTexture(
+                                    target.id, 0, 0, 0, 0, renderRequest.hdCamera.actualWidth, renderRequest.hdCamera.actualHeight,
+                                    target.copyToTarget, (int)target.face, 0, 0, 0
+                                );
+                            }
+                            if (renderRequest.clearCameraSettings)
+                                // release reference because the RenderTexture might be destroyed before the camera
+                                renderRequest.hdCamera.camera.targetTexture = null;
+
+                            ListPool<int>.Release(renderRequest.dependsOnRenderRequestIndices);
+
+                            // Culling results can be shared between render requests: clear only when required
+                            if (!skipClearCullingResults.Contains(renderRequest.index))
+                            {
+                                renderRequest.cullingResults.decalCullResults?.Clear();
+                                GenericPool<HDCullingResults>.Release(renderRequest.cullingResults);
+                            }
+                        }
+
+                        // Render XR mirror view once all render requests have been completed
+                        if (i == 0 && renderRequest.hdCamera.camera.cameraType == CameraType.Game)
+                        {
+                            m_XRSystem.RenderMirrorView(cmd);
+                        }
+
+                        // Now that all cameras have been rendered, let's propagate the data required for screen space shadows
+                        PropagateScreenSpaceShadowData();
+
+                        renderContext.ExecuteCommandBuffer(cmd);
+                        CommandBufferPool.Release(cmd);
+                        renderContext.Submit();
+                    }
+                }
+            }
+
+            m_XRSystem.ReleaseFrame();
+            UnityEngine.Rendering.RenderPipeline.EndFrameRendering(renderContext, cameras);
+        }
+
+
+        void PropagateScreenSpaceShadowData()
+        {
+            // For every unique light that has been registered, update the previous transform
+            foreach (HDAdditionalLightData lightData in m_ScreenSpaceShadowsUnion)
+            {
+                lightData.previousTransform = lightData.transform.localToWorldMatrix;
+            }
+        }
+
+        void ExecuteRenderRequest(
+            RenderRequest renderRequest,
+            ScriptableRenderContext renderContext,
+            CommandBuffer cmd,
+            AOVRequestData aovRequest
+        )
+        {
+
+            InitializeGlobalResources(renderContext);
+
+            var hdCamera = renderRequest.hdCamera;
+            var camera = hdCamera.camera;
+            var cullingResults = renderRequest.cullingResults.cullingResults;
+            var customPassCullingResults = renderRequest.cullingResults.customPassCullingResults ?? cullingResults;
+            var hdProbeCullingResults = renderRequest.cullingResults.hdProbeCullingResults;
+            var decalCullingResults = renderRequest.cullingResults.decalCullResults;
+            var target = renderRequest.target;
+
+            // Updates RTHandle
+            hdCamera.BeginRender(cmd);
+
+            using (ListPool<RTHandle>.Get(out var aovBuffers))
+            {
+                aovRequest.AllocateTargetTexturesIfRequired(ref aovBuffers);
+
+            // If we render a reflection view or a preview we should not display any debug information
+            // This need to be call before ApplyDebugDisplaySettings()
+            if (camera.cameraType == CameraType.Reflection || camera.cameraType == CameraType.Preview)
+            {
+                // Neutral allow to disable all debug settings
+                m_CurrentDebugDisplaySettings = s_NeutralDebugDisplaySettings;
+            }
+            else
+            {
+                // Make sure we are in sync with the debug menu for the msaa count
+                m_MSAASamples = m_DebugDisplaySettings.data.msaaSamples;
+                m_SharedRTManager.SetNumMSAASamples(m_MSAASamples);
+
+                m_DebugDisplaySettings.UpdateCameraFreezeOptions();
+
+                m_CurrentDebugDisplaySettings = m_DebugDisplaySettings;
+            }
+
+            aovRequest.SetupDebugData(ref m_CurrentDebugDisplaySettings);
+
+            if (hdCamera.frameSettings.IsEnabled(FrameSettingsField.RayTracing))
+            {
+                // Must update after getting DebugDisplaySettings
+                m_RayCountManager.ClearRayCount(cmd, hdCamera, m_CurrentDebugDisplaySettings.data.countRays);
+            }
+
+
+            if (hdCamera.frameSettings.IsEnabled(FrameSettingsField.Decals))
+            {
+                using (new ProfilingSample(null, "DBufferPrepareDrawData", CustomSamplerId.DBufferPrepareDrawData.GetSampler()))
+                {
+                    // TODO: update singleton with DecalCullResults
+                    DecalSystem.instance.CurrentCamera = hdCamera.camera; // Singletons are extremely dangerous...
+                    DecalSystem.instance.LoadCullResults(decalCullingResults);
+                    DecalSystem.instance.UpdateCachedMaterialData();    // textures, alpha or fade distances could've changed
+                    DecalSystem.instance.CreateDrawData();              // prepare data is separate from draw
+                    DecalSystem.instance.UpdateTextureAtlas(cmd);       // as this is only used for transparent pass, would've been nice not to have to do this if no transparent renderers are visible, needs to happen after CreateDrawData
+                }
+            }
+
+            using (new ProfilingSample(cmd, "Volume Update", CustomSamplerId.VolumeUpdate.GetSampler()))
+            {
+                VolumeManager.instance.Update(hdCamera.volumeAnchor, hdCamera.volumeLayerMask);
+                // We need to cache the max shadow distance to make sure the culling uses the correct value. Refer to the comment
+                // above m_ShadowMaxDistance in hdCamera.
+                hdCamera.shadowMaxDistance = VolumeManager.instance.stack.GetComponent<HDShadowSettings>().maxShadowDistance.value;
+                if (hdCamera.frameSettings.IsEnabled(FrameSettingsField.CustomPass))
+                    CustomPassVolume.Update(hdCamera);
+            }
+
+            // Do anything we need to do upon a new frame.
+            // The NewFrame must be after the VolumeManager update and before Resize because it uses properties set in NewFrame
+            LightLoopNewFrame(hdCamera.frameSettings);
+
+            // Apparently scissor states can leak from editor code. As it is not used currently in HDRP (apart from VR). We disable scissor at the beginning of the frame.
+            cmd.DisableScissorRect();
+
+            Resize(hdCamera);
+            m_PostProcessSystem.BeginFrame(cmd, hdCamera, this);
+
+            ApplyDebugDisplaySettings(hdCamera, cmd);
+            m_SkyManager.UpdateCurrentSkySettings(hdCamera);
+
+            SetupCameraProperties(hdCamera, renderContext, cmd);
+
+            PushGlobalParams(hdCamera, cmd);
+            VFXManager.ProcessCameraCommand(camera, cmd);
+
+            // TODO: Find a correct place to bind these material textures
+            // We have to bind the material specific global parameters in this mode
+            foreach (var material in m_MaterialList)
+                material.Bind(cmd);
+
+            // Frustum cull density volumes on the CPU. Can be performed as soon as the camera is set up.
+            DensityVolumeList densityVolumes = PrepareVisibleDensityVolumeList(hdCamera, cmd, m_Time);
+
+            // Note: Legacy Unity behave like this for ShadowMask
+            // When you select ShadowMask in Lighting panel it recompile shaders on the fly with the SHADOW_MASK keyword.
+            // However there is no C# function that we can query to know what mode have been select in Lighting Panel and it will be wrong anyway. Lighting Panel setup what will be the next bake mode. But until light is bake, it is wrong.
+            // Currently to know if you need shadow mask you need to go through all visible lights (of CullResult), check the LightBakingOutput struct and look at lightmapBakeType/mixedLightingMode. If one light have shadow mask bake mode, then you need shadow mask features (i.e extra Gbuffer).
+            // It mean that when we build a standalone player, if we detect a light with bake shadow mask, we generate all shader variant (with and without shadow mask) and at runtime, when a bake shadow mask light is visible, we dynamically allocate an extra GBuffer and switch the shader.
+            // So the first thing to do is to go through all the light: PrepareLightsForGPU
+            bool enableBakeShadowMask;
+            using (new ProfilingSample(cmd, "PrepareLightsForGPU", CustomSamplerId.PrepareLightsForGPU.GetSampler()))
+            {
+                enableBakeShadowMask = PrepareLightsForGPU(cmd, hdCamera, cullingResults, hdProbeCullingResults, densityVolumes, m_CurrentDebugDisplaySettings, aovRequest);
+
+                // Let's bind as soon as possible the light data
+                BindLightDataParameters(hdCamera, cmd);
+            }
+            // Configure all the keywords
+            ConfigureKeywords(enableBakeShadowMask, hdCamera, cmd);
+
+            // Caution: We require sun light here as some skies use the sun light to render, it means that UpdateSkyEnvironment must be called after PrepareLightsForGPU.
+            // TODO: Try to arrange code so we can trigger this call earlier and use async compute here to run sky convolution during other passes (once we move convolution shader to compute).
+            if (!m_CurrentDebugDisplaySettings.IsMatcapViewEnabled(hdCamera))
+                UpdateSkyEnvironment(hdCamera, m_FrameCount, cmd);
+            else
+                cmd.SetGlobalTexture(HDShaderIDs._SkyTexture, CoreUtils.magentaCubeTextureArray);
+
+
+            if (GL.wireframe)
+            {
+                RenderWireFrame(cullingResults, hdCamera, target.id, renderContext, cmd);
+                return;
+            }
+
+            if (m_RenderGraph.enabled)
+            {
+                ExecuteWithRenderGraph(renderRequest, aovRequest, aovBuffers, renderContext, cmd);
+                return;
+            }
+
+            hdCamera.xr.StartSinglePass(cmd, camera, renderContext);
+
+            ClearBuffers(hdCamera, cmd);
+
+            // Render XR occlusion mesh to depth buffer early in the frame to improve performance
+            if (hdCamera.xr.enabled && m_Asset.currentPlatformRenderPipelineSettings.xrSettings.occlusionMesh)
+            {
+                hdCamera.xr.StopSinglePass(cmd, camera, renderContext);
+                hdCamera.xr.RenderOcclusionMeshes(cmd, m_SharedRTManager.GetDepthStencilBuffer(hdCamera.frameSettings.IsEnabled(FrameSettingsField.MSAA)));
+                hdCamera.xr.StartSinglePass(cmd, camera, renderContext);
+            }
+
+            // Bind the custom color/depth before the first custom pass
+            if (hdCamera.frameSettings.IsEnabled(FrameSettingsField.CustomPass))
+            {
+                if (m_CustomPassColorBuffer.IsValueCreated)
+                    cmd.SetGlobalTexture(HDShaderIDs._CustomColorTexture, m_CustomPassColorBuffer.Value);
+                if (m_CustomPassDepthBuffer.IsValueCreated)
+                    cmd.SetGlobalTexture(HDShaderIDs._CustomDepthTexture, m_CustomPassDepthBuffer.Value);
+            }
+
+            RenderCustomPass(renderContext, cmd, hdCamera, customPassCullingResults, CustomPassInjectionPoint.BeforeRendering);
+
+            bool shouldRenderMotionVectorAfterGBuffer = RenderDepthPrepass(cullingResults, hdCamera, renderContext, cmd);
+            if (!shouldRenderMotionVectorAfterGBuffer)
+            {
+                // If objects motion vectors if enabled, this will render the objects with motion vector into the target buffers (in addition to the depth)
+                // Note: An object with motion vector must not be render in the prepass otherwise we can have motion vector write that should have been rejected
+                RenderObjectsMotionVectors(cullingResults, hdCamera, renderContext, cmd);
+            }
+
+            // Now that all depths have been rendered, resolve the depth buffer
+            m_SharedRTManager.ResolveSharedRT(cmd, hdCamera);
+
+            RenderDecals(hdCamera, cmd, renderContext, cullingResults);
+
+            RenderGBuffer(cullingResults, hdCamera, renderContext, cmd);
+
+            // We can now bind the normal buffer to be use by any effect
+            m_SharedRTManager.BindNormalBuffer(cmd);
+
+            // After Depth and Normals/roughness including decals
+            RenderCustomPass(renderContext, cmd, hdCamera, customPassCullingResults, CustomPassInjectionPoint.AfterOpaqueDepthAndNormal);
+
+            // In both forward and deferred, everything opaque should have been rendered at this point so we can safely copy the depth buffer for later processing.
+            GenerateDepthPyramid(hdCamera, cmd, FullScreenDebugMode.DepthPyramid);
+
+            // Send all the geometry graphics buffer to client systems if required (must be done after the pyramid and before the transparent depth pre-pass)
+            SendGeometryGraphicsBuffers(cmd, hdCamera);
+
+            // Depth texture is now ready, bind it (Depth buffer could have been bind before if DBuffer is enable)
+            cmd.SetGlobalTexture(HDShaderIDs._CameraDepthTexture, m_SharedRTManager.GetDepthTexture());
+
+            if (shouldRenderMotionVectorAfterGBuffer)
+            {
+                // See the call RenderObjectsMotionVectors() above and comment
+                RenderObjectsMotionVectors(cullingResults, hdCamera, renderContext, cmd);
+            }
+
+            RenderCameraMotionVectors(cullingResults, hdCamera, renderContext, cmd);
+
+#if UNITY_EDITOR
+            var showGizmos = camera.cameraType == CameraType.SceneView ||
+                            (camera.targetTexture == null && camera.cameraType == CameraType.Game);
+#endif
+
+            RenderTransparencyOverdraw(cullingResults, hdCamera, renderContext, cmd);
+
+            if (m_CurrentDebugDisplaySettings.IsDebugMaterialDisplayEnabled() || m_CurrentDebugDisplaySettings.IsMaterialValidationEnabled() || CoreUtils.IsSceneLightingDisabled(hdCamera.camera))
+            {
+                RenderDebugViewMaterial(cullingResults, hdCamera, renderContext, cmd);
+            }
+            else if (hdCamera.frameSettings.IsEnabled(FrameSettingsField.RayTracing) &&
+                     VolumeManager.instance.stack.GetComponent<PathTracing>().enable.value)
+            {
+                RenderPathTracing(hdCamera, cmd, m_CameraColorBuffer, renderContext, m_FrameCount);
+            }
+            else
+            {
+                CopyStencilBufferIfNeeded(cmd, hdCamera, m_SharedRTManager.GetDepthStencilBuffer(), m_SharedRTManager.GetStencilBufferCopy(), m_CopyStencil, m_CopyStencilForSSR);
+
+                // When debug is enabled we need to clear otherwise we may see non-shadows areas with stale values.
+                if (hdCamera.frameSettings.IsEnabled(FrameSettingsField.ContactShadows) && m_CurrentDebugDisplaySettings.data.fullScreenDebugMode == FullScreenDebugMode.ContactShadows)
+                {
+                    CoreUtils.SetRenderTarget(cmd, m_ContactShadowBuffer, ClearFlag.Color, Color.clear);
+                }
+
+                hdCamera.xr.StopSinglePass(cmd, camera, renderContext);
+
+                var buildLightListTask = new HDGPUAsyncTask("Build light list", ComputeQueueType.Background);
+                // It is important that this task is in the same queue as the build light list due to dependency it has on it. If really need to move it, put an extra fence to make sure buildLightListTask has finished.
+                var volumeVoxelizationTask = new HDGPUAsyncTask("Volumetric voxelization", ComputeQueueType.Background);
+                var SSRTask = new HDGPUAsyncTask("Screen Space Reflection", ComputeQueueType.Background);
+                var SSAOTask = new HDGPUAsyncTask("SSAO", ComputeQueueType.Background);
+
+                // Avoid garbage by explicitely passing parameters to the lambdas
+                var asyncParams = new HDGPUAsyncTaskParams
+                {
+                    renderContext = renderContext,
+                    hdCamera = hdCamera,
+                    frameCount = m_FrameCount,
+                };
+
+                var haveAsyncTaskWithShadows = false;
+                if (hdCamera.frameSettings.BuildLightListRunsAsync())
+                {
+                    buildLightListTask.Start(cmd, asyncParams, Callback, !haveAsyncTaskWithShadows);
+
+                    haveAsyncTaskWithShadows = true;
+
+                    void Callback(CommandBuffer c, HDGPUAsyncTaskParams a)
+                        => BuildGPULightListsCommon(a.hdCamera, c);
+                }
+
+                if (hdCamera.frameSettings.VolumeVoxelizationRunsAsync())
+                {
+                    volumeVoxelizationTask.Start(cmd, asyncParams, Callback, !haveAsyncTaskWithShadows);
+
+                    haveAsyncTaskWithShadows = true;
+
+                    void Callback(CommandBuffer c, HDGPUAsyncTaskParams a)
+                        => VolumeVoxelizationPass(a.hdCamera, c);
+                }
+
+                if (hdCamera.frameSettings.SSRRunsAsync())
+                {
+                    SSRTask.Start(cmd, asyncParams, Callback, !haveAsyncTaskWithShadows);
+
+                    haveAsyncTaskWithShadows = true;
+
+                void Callback(CommandBuffer c, HDGPUAsyncTaskParams a)
+                        => RenderSSR(a.hdCamera, c, a.renderContext);
+                }
+
+                if (hdCamera.frameSettings.SSAORunsAsync())
+                {
+                    SSAOTask.Start(cmd, asyncParams, AsyncSSAODispatch, !haveAsyncTaskWithShadows);
+                    haveAsyncTaskWithShadows = true;
+
+                    void AsyncSSAODispatch(CommandBuffer c, HDGPUAsyncTaskParams a)
+                        => m_AmbientOcclusionSystem.Dispatch(c, a.hdCamera, a.frameCount);
+                }
+
+                if (!hdCamera.frameSettings.SSAORunsAsync())
+                    m_AmbientOcclusionSystem.Render(cmd, hdCamera, renderContext, m_FrameCount);
+
+                using (new ProfilingSample(cmd, "Render shadow maps", CustomSamplerId.RenderShadowMaps.GetSampler()))
+                {
+                    // This call overwrites camera properties passed to the shader system.
+                    RenderShadowMaps(renderContext, cmd, cullingResults, hdCamera);
+
+                    hdCamera.SetupGlobalParams(cmd, m_Time, m_LastTime, m_FrameCount);
+                }
+
+                if (hdCamera.frameSettings.IsEnabled(FrameSettingsField.RayTracing))
+                {
+                    // Update the light clusters that we need to update
+                    BuildRayTracingLightCluster(cmd, hdCamera);
+
+                    // We only request the light cluster if we are gonna use it for debug mode
+                    if (FullScreenDebugMode.LightCluster == m_CurrentDebugDisplaySettings.data.fullScreenDebugMode && GetRayTracingClusterState())
+                    {
+                        HDRaytracingLightCluster lightCluster = RequestLightCluster();
+                        lightCluster.EvaluateClusterDebugView(cmd, hdCamera);
+                    }
+
+                    bool validIndirectDiffuse = ValidIndirectDiffuseState(hdCamera);
+                    if (validIndirectDiffuse)
+                    {
+                        RenderIndirectDiffuse(hdCamera, cmd, renderContext, m_FrameCount);
+                    }
+                }
+
+                if (!hdCamera.frameSettings.SSRRunsAsync())
+                {
+                    // Needs the depth pyramid and motion vectors, as well as the render of the previous frame.
+                    RenderSSR(hdCamera, cmd, renderContext);
+                }
+
+                // Contact shadows needs the light loop so we do them after the build light list
+                if (hdCamera.frameSettings.BuildLightListRunsAsync())
+                {
+                    buildLightListTask.EndWithPostWork(cmd, hdCamera, Callback);
+
+                    void Callback(CommandBuffer c, HDCamera cam)
+                    {
+                        var hdrp = (RenderPipelineManager.currentPipeline as HDRenderPipeline);
+                        var globalParams = hdrp.PrepareLightLoopGlobalParameters(cam);
+                        PushLightLoopGlobalParams(globalParams, c);
+                    }
+                }
+                else
+                {
+                    using (new ProfilingSample(cmd, "Build Light list", CustomSamplerId.BuildLightList.GetSampler()))
+                    {
+                        BuildGPULightLists(hdCamera, cmd);
+                    }
+                }
+
+                // Run the contact shadows here as they the light list
+                using (new ProfilingSample(cmd, "Dispatch Contact Shadows", CustomSamplerId.ContactShadows.GetSampler()))
+                {
+                    HDUtils.CheckRTCreated(m_ContactShadowBuffer);
+                    RenderContactShadows(hdCamera, cmd);
+                    PushFullScreenDebugTexture(hdCamera, cmd, m_ContactShadowBuffer, FullScreenDebugMode.ContactShadows);
+                }
+
+                using (new ProfilingSample(cmd, "Render screen space shadows", CustomSamplerId.ScreenSpaceShadows.GetSampler()))
+                {
+                    hdCamera.xr.StartSinglePass(cmd, camera, renderContext);
+                    RenderScreenSpaceShadows(hdCamera, cmd);
+                    hdCamera.xr.StopSinglePass(cmd, camera, renderContext);
+                }
+
+                if (hdCamera.frameSettings.VolumeVoxelizationRunsAsync())
+                {
+                    volumeVoxelizationTask.End(cmd, hdCamera);
+                }
+                else
+                {
+                    // Perform the voxelization step which fills the density 3D texture.
+                    VolumeVoxelizationPass(hdCamera, cmd);
+                }
+
+                // Render the volumetric lighting.
+                // The pass requires the volume properties, the light list and the shadows, and can run async.
+                VolumetricLightingPass(hdCamera, cmd, m_FrameCount);
+
+                if (hdCamera.frameSettings.SSAORunsAsync())
+                {
+                    SSAOTask.EndWithPostWork(cmd, hdCamera, Callback);
+                    void Callback(CommandBuffer c, HDCamera cam)
+                    {
+                        var hdrp = (RenderPipelineManager.currentPipeline as HDRenderPipeline);
+                        hdrp.m_AmbientOcclusionSystem.PostDispatchWork(c, cam);
+                    }
+                }
+
+                SetContactShadowsTexture(hdCamera, m_ContactShadowBuffer, cmd);
+
+
+                if (hdCamera.frameSettings.SSRRunsAsync())
+                {
+                    SSRTask.End(cmd, hdCamera);
+                }
+
+                hdCamera.xr.StartSinglePass(cmd, camera, renderContext);
+
+                RenderDeferredLighting(hdCamera, cmd);
+
+                RenderForwardOpaque(cullingResults, hdCamera, renderContext, cmd);
+
+                m_SharedRTManager.ResolveMSAAColor(cmd, hdCamera, m_CameraSssDiffuseLightingMSAABuffer, m_CameraSssDiffuseLightingBuffer);
+                m_SharedRTManager.ResolveMSAAColor(cmd, hdCamera, GetSSSBufferMSAA(), GetSSSBuffer());
+
+                // SSS pass here handle both SSS material from deferred and forward
+                RenderSubsurfaceScattering(hdCamera, cmd, hdCamera.frameSettings.IsEnabled(FrameSettingsField.MSAA) ? m_CameraColorMSAABuffer : m_CameraColorBuffer,
+                    m_CameraSssDiffuseLightingBuffer, m_SharedRTManager.GetDepthStencilBuffer(hdCamera.frameSettings.IsEnabled(FrameSettingsField.MSAA)), m_SharedRTManager.GetDepthTexture());
+
+                RenderForwardEmissive(cullingResults, hdCamera, renderContext, cmd);
+
+                RenderSky(hdCamera, cmd);
+
+                m_PostProcessSystem.DoUserAfterOpaqueAndSky(cmd, hdCamera, m_CameraColorBuffer);
+
+                RenderTransparentDepthPrepass(cullingResults, hdCamera, renderContext, cmd);
+
+                if (hdCamera.frameSettings.IsEnabled(FrameSettingsField.RayTracing))
+                {
+                    RaytracingRecursiveRender(hdCamera, cmd, renderContext, cullingResults);
+                }
+
+                // To allow users to fetch the current color buffer, we temporarily bind the camera color buffer
+                cmd.SetGlobalTexture(HDShaderIDs._ColorPyramidTexture, m_CameraColorBuffer);
+                RenderCustomPass(renderContext, cmd, hdCamera, customPassCullingResults, CustomPassInjectionPoint.BeforePreRefraction);
+
+                // Render pre refraction objects
+                RenderForwardTransparent(cullingResults, hdCamera, true, renderContext, cmd);
+
+                if (hdCamera.frameSettings.IsEnabled(FrameSettingsField.RoughRefraction))
+                {
+                    // First resolution of the color buffer for the color pyramid
+                    m_SharedRTManager.ResolveMSAAColor(cmd, hdCamera, m_CameraColorMSAABuffer, m_CameraColorBuffer);
+
+                    RenderColorPyramid(hdCamera, cmd, true);
+
+                    // Bind current color pyramid for shader graph SceneColorNode on transparent objects
+                    cmd.SetGlobalTexture(HDShaderIDs._ColorPyramidTexture, hdCamera.GetCurrentFrameRT((int)HDCameraFrameHistoryType.ColorBufferMipChain));
+                }
+                else
+                {
+                    cmd.SetGlobalTexture(HDShaderIDs._ColorPyramidTexture, TextureXR.GetBlackTexture());
+                }
+
+                // We don't have access to the color pyramid with transparent if rough refraction is disabled
+                RenderCustomPass(renderContext, cmd, hdCamera, customPassCullingResults, CustomPassInjectionPoint.BeforeTransparent);
+
+                // Render all type of transparent forward (unlit, lit, complex (hair...)) to keep the sorting between transparent objects.
+                RenderForwardTransparent(cullingResults, hdCamera, false, renderContext, cmd);
+
+                // We push the motion vector debug texture here as transparent object can overwrite the motion vector texture content.
+                if(m_Asset.currentPlatformRenderPipelineSettings.supportMotionVectors)
+                    PushFullScreenDebugTexture(hdCamera, cmd, m_SharedRTManager.GetMotionVectorsBuffer(), FullScreenDebugMode.MotionVectors);
+
+                // Second resolve the color buffer for finishing the frame
+                m_SharedRTManager.ResolveMSAAColor(cmd, hdCamera, m_CameraColorMSAABuffer, m_CameraColorBuffer);
+
+                // Render All forward error
+                RenderForwardError(cullingResults, hdCamera, renderContext, cmd);
+
+                DownsampleDepthForLowResTransparency(hdCamera, cmd);
+
+                RenderLowResTransparent(cullingResults, hdCamera, renderContext, cmd);
+
+                UpsampleTransparent(hdCamera, cmd);
+
+                // Fill depth buffer to reduce artifact for transparent object during postprocess
+                RenderTransparentDepthPostpass(cullingResults, hdCamera, renderContext, cmd);
+
+                RenderColorPyramid(hdCamera, cmd, false);
+
+                AccumulateDistortion(cullingResults, hdCamera, renderContext, cmd);
+                RenderDistortion(hdCamera, cmd);
+
+                PushFullScreenDebugTexture(hdCamera, cmd, m_CameraColorBuffer, FullScreenDebugMode.NanTracker);
+                PushFullScreenLightingDebugTexture(hdCamera, cmd, m_CameraColorBuffer);
+
+#if UNITY_EDITOR
+                // Render gizmos that should be affected by post processes
+                if (showGizmos)
+                {
+                    if(m_CurrentDebugDisplaySettings.GetDebugLightingMode() == DebugLightingMode.MatcapView)
+                    {
+                        Gizmos.exposure = Texture2D.blackTexture;
+                    }
+                    else
+                    {
+                        Gizmos.exposure = m_PostProcessSystem.GetExposureTexture(hdCamera).rt;
+                    }
+
+                    RenderGizmos(cmd, camera, renderContext, GizmoSubset.PreImageEffects);
+                }
+#endif
+            }
+
+
+            // At this point, m_CameraColorBuffer has been filled by either debug views are regular rendering so we can push it here.
+            PushColorPickerDebugTexture(cmd, hdCamera, m_CameraColorBuffer);
+
+            RenderCustomPass(renderContext, cmd, hdCamera, customPassCullingResults, CustomPassInjectionPoint.BeforePostProcess);
+
+            aovRequest.PushCameraTexture(cmd, AOVBuffers.Color, hdCamera, m_CameraColorBuffer, aovBuffers);
+            RenderPostProcess(cullingResults, hdCamera, target.id, renderContext, cmd);
+
+            bool hasAfterPostProcessCustomPass = RenderCustomPass(renderContext, cmd, hdCamera, customPassCullingResults, CustomPassInjectionPoint.AfterPostProcess);
+
+            // Copy and rescale depth buffer for XR devices
+            if (hdCamera.xr.enabled && hdCamera.xr.copyDepth)
+            {
+                using (new ProfilingSample(cmd, "XR depth copy"))
+                {
+                    var depthBuffer = m_SharedRTManager.GetDepthStencilBuffer();
+                    var rtScale = depthBuffer.rtHandleProperties.rtHandleScale / DynamicResolutionHandler.instance.GetCurrentScale();
+
+                    m_CopyDepthPropertyBlock.SetTexture(HDShaderIDs._InputDepth, depthBuffer);
+                    m_CopyDepthPropertyBlock.SetVector(HDShaderIDs._BlitScaleBias, rtScale);
+                    m_CopyDepthPropertyBlock.SetInt("_FlipY", 1);
+
+                    cmd.SetRenderTarget(target.id, 0, CubemapFace.Unknown, -1);
+                    cmd.SetViewport(hdCamera.finalViewport);
+                    CoreUtils.DrawFullScreen(cmd, m_CopyDepth, m_CopyDepthPropertyBlock);
+                }
+            }
+
+            // In developer build, we always render post process in m_AfterPostProcessBuffer at (0,0) in which we will then render debug.
+            // Because of this, we need another blit here to the final render target at the right viewport.
+            if (!HDUtils.PostProcessIsFinalPass() || aovRequest.isValid || hasAfterPostProcessCustomPass)
+            {
+                hdCamera.ExecuteCaptureActions(m_IntermediateAfterPostProcessBuffer, cmd);
+
+                RenderDebug(hdCamera, cmd, cullingResults);
+
+                hdCamera.xr.StopSinglePass(cmd, hdCamera.camera, renderContext);
+
+                using (new ProfilingSample(cmd, "Final Blit (Dev Build Only)"))
+                {
+                    for (int viewIndex = 0; viewIndex < hdCamera.viewCount; ++viewIndex)
+                    {
+                        var finalBlitParams = PrepareFinalBlitParameters(hdCamera, viewIndex);
+                        BlitFinalCameraTexture(finalBlitParams, m_BlitPropertyBlock, m_IntermediateAfterPostProcessBuffer, target.id, cmd);
+                    }
+                }
+
+                aovRequest.PushCameraTexture(cmd, AOVBuffers.Output, hdCamera, m_IntermediateAfterPostProcessBuffer, aovBuffers);
+            }
+
+            // XR mirror view and blit do device
+            hdCamera.xr.EndCamera(cmd, hdCamera, renderContext);
+
+            // Send all the color graphics buffer to client systems if required.
+            SendColorGraphicsBuffer(cmd, hdCamera);
+
+            // Due to our RT handle system we don't write into the backbuffer depth buffer (as our depth buffer can be bigger than the one provided)
+            // So we need to do a copy of the corresponding part of RT depth buffer in the target depth buffer in various situation:
+            // - RenderTexture (camera.targetTexture != null) has a depth buffer (camera.targetTexture.depth != 0)
+            // - We are rendering into the main game view (i.e not a RenderTexture camera.cameraType == CameraType.Game && hdCamera.camera.targetTexture == null) in the editor for allowing usage of Debug.DrawLine and Debug.Ray.
+            // - We draw Gizmo/Icons in the editor (hdCamera.camera.targetTexture != null && camera.targetTexture.depth != 0 - The Scene view has a targetTexture and a depth texture)
+            // TODO: If at some point we get proper render target aliasing, we will be able to use the provided depth texture directly with our RT handle system
+            // Note: Debug.DrawLine and Debug.Ray only work in editor, not in player
+            var copyDepth = hdCamera.camera.targetTexture != null && hdCamera.camera.targetTexture.depth != 0;
+#if UNITY_EDITOR
+            copyDepth = copyDepth || hdCamera.isMainGameView; // Specific case of Debug.DrawLine and Debug.Ray
+#endif
+            if (copyDepth && !hdCamera.xr.enabled)
+            {
+                using (new ProfilingSample(cmd, "Copy Depth in Target Texture", CustomSamplerId.CopyDepth.GetSampler()))
+                {
+                    cmd.SetRenderTarget(target.id);
+                    cmd.SetViewport(hdCamera.finalViewport);
+                    m_CopyDepthPropertyBlock.SetTexture(HDShaderIDs._InputDepth, m_SharedRTManager.GetDepthStencilBuffer());
+                    // When we are Main Game View we need to flip the depth buffer ourselves as we are after postprocess / blit that have already flipped the screen
+                    m_CopyDepthPropertyBlock.SetInt("_FlipY", hdCamera.isMainGameView ? 1 : 0);
+                    m_CopyDepthPropertyBlock.SetVector(HDShaderIDs._BlitScaleBias, new Vector4(1.0f, 1.0f, 0.0f, 0.0f));
+                    CoreUtils.DrawFullScreen(cmd, m_CopyDepth, m_CopyDepthPropertyBlock);
+                }
+            }
+                aovRequest.PushCameraTexture(cmd, AOVBuffers.DepthStencil, hdCamera, m_SharedRTManager.GetDepthStencilBuffer(), aovBuffers);
+                aovRequest.PushCameraTexture(cmd, AOVBuffers.Normals, hdCamera, m_SharedRTManager.GetNormalBuffer(), aovBuffers);
+                if (m_Asset.currentPlatformRenderPipelineSettings.supportMotionVectors)
+                    aovRequest.PushCameraTexture(cmd, AOVBuffers.MotionVectors, hdCamera, m_SharedRTManager.GetMotionVectorsBuffer(), aovBuffers);
+
+#if UNITY_EDITOR
+            // We need to make sure the viewport is correctly set for the editor rendering. It might have been changed by debug overlay rendering just before.
+            cmd.SetViewport(hdCamera.finalViewport);
+
+            // Render overlay Gizmos
+            if (showGizmos)
+                RenderGizmos(cmd, camera, renderContext, GizmoSubset.PostImageEffects);
+#endif
+
+                aovRequest.Execute(cmd, aovBuffers, RenderOutputProperties.From(hdCamera));
+        }
+        }
+
+        struct BlitFinalCameraTextureParameters
+        {
+            public bool                     flip;
+            public int                      srcTexArraySlice;
+            public int                      dstTexArraySlice;
+            public Rect                     viewport;
+            public Material                 blitMaterial;
+        }
+
+        internal RTHandle GetExposureTexture(HDCamera hdCamera) =>
+            m_PostProcessSystem.GetExposureTexture(hdCamera);
+
+        BlitFinalCameraTextureParameters PrepareFinalBlitParameters(HDCamera hdCamera, int viewIndex)
+        {
+            var parameters = new BlitFinalCameraTextureParameters();
+
+            if (hdCamera.xr.enabled)
+            {
+                parameters.viewport = hdCamera.xr.GetViewport(viewIndex);
+                parameters.srcTexArraySlice = viewIndex;
+                parameters.dstTexArraySlice = hdCamera.xr.GetTextureArraySlice(viewIndex);
+            }
+            else
+            {
+                parameters.viewport = hdCamera.finalViewport;
+                parameters.srcTexArraySlice = -1;
+                parameters.dstTexArraySlice = -1;
+            }
+
+            parameters.flip = hdCamera.flipYMode == HDAdditionalCameraData.FlipYMode.ForceFlipY || hdCamera.isMainGameView;
+            parameters.blitMaterial = HDUtils.GetBlitMaterial(TextureXR.useTexArray ? TextureDimension.Tex2DArray : TextureDimension.Tex2D, singleSlice: parameters.srcTexArraySlice >= 0);
+
+            return parameters;
+        }
+
+        static void BlitFinalCameraTexture(BlitFinalCameraTextureParameters parameters, MaterialPropertyBlock propertyBlock, RTHandle source, RenderTargetIdentifier destination, CommandBuffer cmd)
+        {
+            // Here we can't use the viewport scale provided in hdCamera. The reason is that this scale is for internal rendering before post process with dynamic resolution factored in.
+            // Here the input texture is already at the viewport size but may be smaller than the RT itself (because of the RTHandle system) so we compute the scale specifically here.
+            var scaleBias = new Vector4((float)parameters.viewport.width / source.rt.width, (float)parameters.viewport.height / source.rt.height, 0.0f, 0.0f);
+
+            if (parameters.flip)
+            {
+                scaleBias.w = scaleBias.y;
+                scaleBias.y *= -1;
+            }
+
+            propertyBlock.SetTexture(HDShaderIDs._BlitTexture, source);
+            propertyBlock.SetVector(HDShaderIDs._BlitScaleBias, scaleBias);
+            propertyBlock.SetFloat(HDShaderIDs._BlitMipLevel, 0);
+            propertyBlock.SetInt(HDShaderIDs._BlitTexArraySlice, parameters.srcTexArraySlice);
+            HDUtils.DrawFullScreen(cmd, parameters.viewport, parameters.blitMaterial, destination, propertyBlock, 0, parameters.dstTexArraySlice);
+        }
+
+        void SetupCameraProperties(HDCamera hdCamera, ScriptableRenderContext renderContext, CommandBuffer cmd)
+        {
+            // The next 2 functions are required to flush the command buffer before calling functions directly on the render context.
+            // This way, the commands will execute in the order specified by the C# code.
+            renderContext.ExecuteCommandBuffer(cmd);
+            cmd.Clear();
+
+            if (hdCamera.xr.legacyMultipassEnabled)
+                renderContext.SetupCameraProperties(hdCamera.camera, hdCamera.xr.enabled, hdCamera.xr.legacyMultipassEye);
+            else
+                renderContext.SetupCameraProperties(hdCamera.camera, hdCamera.xr.enabled);
+        }
+
+        void InitializeGlobalResources(ScriptableRenderContext renderContext)
+        {
+            // Global resources initialization
+            {
+                // This is the main command buffer used for the frame.
+                var cmd = CommandBufferPool.Get("");
+                using (new ProfilingSample(
+                    cmd, "HDRenderPipeline::Render Initialize Materials",
+                    CustomSamplerId.HDRenderPipelineRender.GetSampler())
+                )
+                {
+                    // Init material if needed
+                    for (int bsdfIdx = 0; bsdfIdx < m_IBLFilterArray.Length; ++bsdfIdx)
+                    {
+                        if (!m_IBLFilterArray[bsdfIdx].IsInitialized())
+                            m_IBLFilterArray[bsdfIdx].Initialize(cmd);
+                    }
+
+                    foreach (var material in m_MaterialList)
+                        material.RenderInit(cmd);
+                }
+                using (new ProfilingSample(
+                    cmd, "HDRenderPipeline::Render Initialize Textures",
+                    CustomSamplerId.HDRenderPipelineRender.GetSampler())
+                )
+                {
+                    TextureXR.Initialize(cmd, defaultResources.shaders.clearUIntTextureCS);
+                }
+                renderContext.ExecuteCommandBuffer(cmd);
+                CommandBufferPool.Release(cmd);
+            }
+        }
+
+        bool TryCalculateFrameParameters(
+            Camera camera,
+            XRPass xrPass,
+            out HDAdditionalCameraData additionalCameraData,
+            out HDCamera hdCamera,
+            out ScriptableCullingParameters cullingParams
+        )
+        {
+            // First, get aggregate of frame settings base on global settings, camera frame settings and debug settings
+            // Note: the SceneView camera will never have additionalCameraData
+            additionalCameraData = HDUtils.TryGetAdditionalCameraDataOrDefault(camera);
+            hdCamera = default;
+            cullingParams = default;
+
+            FrameSettings currentFrameSettings = new FrameSettings();
+            // Compute the FrameSettings actually used to draw the frame
+            // FrameSettingsHistory do the same while keeping all step of FrameSettings aggregation in memory for DebugMenu
+            if (m_FrameSettingsHistoryEnabled && camera.cameraType != CameraType.Preview && camera.cameraType != CameraType.Reflection)
+                FrameSettingsHistory.AggregateFrameSettings(ref currentFrameSettings, camera, additionalCameraData, m_Asset, m_DefaultAsset);
+            else
+                FrameSettings.AggregateFrameSettings(ref currentFrameSettings, camera, additionalCameraData, m_Asset, m_DefaultAsset);
+
+            // Specific pass to simply display the content of the camera buffer if users have fill it themselves (like video player)
+            if (additionalCameraData.fullscreenPassthrough)
+                return false;
+
+            // Retrieve debug display settings to init FrameSettings, unless we are a reflection and in this case we don't have debug settings apply.
+            DebugDisplaySettings debugDisplaySettings = (camera.cameraType == CameraType.Reflection || camera.cameraType == CameraType.Preview) ? s_NeutralDebugDisplaySettings : m_DebugDisplaySettings;
+
+            // Disable post process if we enable debug mode or if the post process layer is disabled
+            if (debugDisplaySettings.IsDebugDisplayEnabled())
+            {
+                if (debugDisplaySettings.IsDebugDisplayRemovePostprocess())
+                {
+                    currentFrameSettings.SetEnabled(FrameSettingsField.Postprocess, false);
+                }
+
+                // Disable exposure if required
+                if (!debugDisplaySettings.DebugNeedsExposure())
+                {
+                    currentFrameSettings.SetEnabled(FrameSettingsField.ExposureControl, false);
+                }
+
+                // Disable SSS if luxmeter is enabled
+                if (debugDisplaySettings.data.lightingDebugSettings.debugLightingMode == DebugLightingMode.LuxMeter)
+                {
+                    currentFrameSettings.SetEnabled(FrameSettingsField.SubsurfaceScattering, false);
+                }
+            }
+
+            if(CoreUtils.IsSceneLightingDisabled(camera))
+            {
+                currentFrameSettings.SetEnabled(FrameSettingsField.ExposureControl, false);
+            }
+
+            // Disable object-motion vectors in everything but the game view
+            if (camera.cameraType != CameraType.Game)
+            {
+                currentFrameSettings.SetEnabled(FrameSettingsField.ObjectMotionVectors, false);
+            }
+
+            hdCamera = HDCamera.GetOrCreate(camera, xrPass.multipassId);
+
+            // From this point, we should only use frame settings from the camera
+            hdCamera.Update(currentFrameSettings, this, m_MSAASamples, xrPass);
+
+            // Custom Render requires a proper HDCamera, so we return after the HDCamera was setup
+            if (additionalCameraData != null && additionalCameraData.hasCustomRender)
+                return false;
+
+            if (hdCamera.xr.enabled)
+            {
+                cullingParams = hdCamera.xr.cullingParams;
+            }
+            else
+            {
+                if (!camera.TryGetCullingParameters(camera.stereoEnabled, out cullingParams))
+                    return false;
+            }
+
+            if (m_DebugDisplaySettings.IsCameraFreezeEnabled())
+            {
+                bool cameraIsFrozen = camera.name.Equals(m_DebugDisplaySettings.GetFrozenCameraName());
+                if (cameraIsFrozen)
+                {
+                    if (!frozenCullingParamAvailable)
+                    {
+                        frozenCullingParams = cullingParams;
+                        frozenCullingParamAvailable = true;
+                    }
+                    cullingParams = frozenCullingParams;
+                }
+            }
+            else
+            {
+                frozenCullingParamAvailable = false;
+            }
+
+            LightLoopUpdateCullingParameters(ref cullingParams, hdCamera);
+
+            // If we don't use environment light (like when rendering reflection probes)
+            //   we don't have to cull them.
+            if (hdCamera.frameSettings.IsEnabled(FrameSettingsField.ReflectionProbe))
+                cullingParams.cullingOptions |= CullingOptions.NeedsReflectionProbes;
+            else
+                cullingParams.cullingOptions &= ~CullingOptions.NeedsReflectionProbes;
+            return true;
+        }
+
+        static bool TryCull(
+            Camera camera,
+            HDCamera hdCamera,
+            ScriptableRenderContext renderContext,
+            SkyManager skyManager,
+            ScriptableCullingParameters cullingParams,
+            HDRenderPipelineAsset hdrp,
+            ref HDCullingResults cullingResults
+        )
+        {
+#if UNITY_EDITOR
+            // emit scene view UI
+            if (camera.cameraType == CameraType.SceneView)
+            {
+                ScriptableRenderContext.EmitWorldGeometryForSceneView(camera);
+            }
+#endif
+
+            // Set the LOD bias and store current value to be able to restore it.
+            // Use a try/finalize pattern to be sure to restore properly the qualitySettings.lodBias
+            var initialLODBias = QualitySettings.lodBias;
+            var initialMaximumLODLevel = QualitySettings.maximumLODLevel;
+            try
+            {
+                QualitySettings.lodBias = hdCamera.frameSettings.GetResolvedLODBias(hdrp);
+                QualitySettings.maximumLODLevel = hdCamera.frameSettings.GetResolvedMaximumLODLevel(hdrp);
+
+            var includePlanarProbe = hdCamera.frameSettings.IsEnabled(FrameSettingsField.PlanarProbe);
+
+            DecalSystem.CullRequest decalCullRequest = null;
+            if (hdCamera.frameSettings.IsEnabled(FrameSettingsField.Decals))
+            {
+                // decal system needs to be updated with current camera, it needs it to set up culling and light list generation parameters
+                decalCullRequest = GenericPool<DecalSystem.CullRequest>.Get();
+                DecalSystem.instance.CurrentCamera = camera;
+                DecalSystem.instance.BeginCull(decalCullRequest);
+            }
+
+            // TODO: use a parameter to select probe types to cull depending on what is enabled in framesettings
+            var hdProbeCullState = new HDProbeCullState();
+            if (hdCamera.frameSettings.IsEnabled(FrameSettingsField.RealtimePlanarReflection) && includePlanarProbe)
+                hdProbeCullState = HDProbeSystem.PrepareCull(camera);
+
+            // We need to set the ambient probe here because it's passed down to objects during the culling process.
+            skyManager.SetupAmbientProbe(hdCamera);
+
+            using (new ProfilingSample(null, "CullResults.Cull", CustomSamplerId.CullResultsCull.GetSampler()))
+                cullingResults.cullingResults = renderContext.Cull(ref cullingParams);
+
+            if (hdCamera.frameSettings.IsEnabled(FrameSettingsField.CustomPass))
+            {
+                using (new ProfilingSample(null, "CustomPass.Cull", CustomSamplerId.CustomPassCullResultsCull.GetSampler()))
+                    cullingResults.customPassCullingResults = CustomPassVolume.Cull(renderContext, hdCamera);
+            }
+
+            if (hdCamera.frameSettings.IsEnabled(FrameSettingsField.RealtimePlanarReflection) && includePlanarProbe)
+                HDProbeSystem.QueryCullResults(hdProbeCullState, ref cullingResults.hdProbeCullingResults);
+            else
+                cullingResults.hdProbeCullingResults = default;
+
+            if (hdCamera.frameSettings.IsEnabled(FrameSettingsField.Decals))
+            {
+                    using (new ProfilingSample(null, "DBufferPrepareDrawData",
+                        CustomSamplerId.DBufferPrepareDrawData.GetSampler()))
+                    DecalSystem.instance.EndCull(decalCullRequest, cullingResults.decalCullResults);
+            }
+
+            if (decalCullRequest != null)
+            {
+                decalCullRequest.Clear();
+                GenericPool<DecalSystem.CullRequest>.Release(decalCullRequest);
+            }
+
+            return true;
+
+            }
+            finally
+            {
+                QualitySettings.lodBias = initialLODBias;
+                QualitySettings.maximumLODLevel = initialMaximumLODLevel;
+        }
+        }
+
+        void RenderGizmos(CommandBuffer cmd, Camera camera, ScriptableRenderContext renderContext, GizmoSubset gizmoSubset)
+        {
+#if UNITY_EDITOR
+            if (UnityEditor.Handles.ShouldRenderGizmos())
+            {
+                bool renderPrePostprocessGizmos = (gizmoSubset == GizmoSubset.PreImageEffects);
+
+                using (new ProfilingSample(cmd,
+                    renderPrePostprocessGizmos ? "PrePostprocessGizmos" : "Gizmos",
+                    renderPrePostprocessGizmos ? CustomSamplerId.GizmosPrePostprocess.GetSampler() : CustomSamplerId.Gizmos.GetSampler()))
+                {
+                    renderContext.ExecuteCommandBuffer(cmd);
+                    cmd.Clear();
+                    renderContext.DrawGizmos(camera, gizmoSubset);
+                }
+            }
+#endif
+        }
+
+        static RendererListDesc CreateOpaqueRendererListDesc(
+            CullingResults cull,
+            Camera camera,
+            ShaderTagId passName,
+            PerObjectData rendererConfiguration = 0,
+            RenderQueueRange? renderQueueRange = null,
+            RenderStateBlock? stateBlock = null,
+            Material overrideMaterial = null,
+            bool excludeObjectMotionVectors = false
+        )
+        {
+            var result = new RendererListDesc(passName, cull, camera)
+            {
+                rendererConfiguration = rendererConfiguration,
+                renderQueueRange = renderQueueRange != null ? renderQueueRange.Value : HDRenderQueue.k_RenderQueue_AllOpaque,
+                sortingCriteria = SortingCriteria.CommonOpaque,
+                stateBlock = stateBlock,
+                overrideMaterial = overrideMaterial,
+                excludeObjectMotionVectors = excludeObjectMotionVectors
+            };
+            return result;
+        }
+
+        static RendererListDesc CreateOpaqueRendererListDesc(
+            CullingResults cull,
+            Camera camera,
+            ShaderTagId[] passNames,
+            PerObjectData rendererConfiguration = 0,
+            RenderQueueRange? renderQueueRange = null,
+            RenderStateBlock? stateBlock = null,
+            Material overrideMaterial = null,
+            bool excludeObjectMotionVectors = false
+        )
+        {
+            var result = new RendererListDesc(passNames, cull, camera)
+            {
+                rendererConfiguration = rendererConfiguration,
+                renderQueueRange = renderQueueRange != null ? renderQueueRange.Value : HDRenderQueue.k_RenderQueue_AllOpaque,
+                sortingCriteria = SortingCriteria.CommonOpaque,
+                stateBlock = stateBlock,
+                overrideMaterial = overrideMaterial,
+                excludeObjectMotionVectors = excludeObjectMotionVectors
+            };
+            return result;
+        }
+
+        protected static RendererListDesc CreateTransparentRendererListDesc(
+            CullingResults cull,
+            Camera camera,
+            ShaderTagId passName,
+            PerObjectData rendererConfiguration = 0,
+            RenderQueueRange? renderQueueRange = null,
+            RenderStateBlock? stateBlock = null,
+            Material overrideMaterial = null,
+            bool excludeObjectMotionVectors = false
+        )
+        {
+            var result = new RendererListDesc(passName, cull, camera)
+            {
+                rendererConfiguration = rendererConfiguration,
+                renderQueueRange = renderQueueRange != null ? renderQueueRange.Value : HDRenderQueue.k_RenderQueue_AllTransparent,
+                sortingCriteria = SortingCriteria.CommonTransparent | SortingCriteria.RendererPriority,
+                stateBlock = stateBlock,
+                overrideMaterial = overrideMaterial,
+                excludeObjectMotionVectors = excludeObjectMotionVectors
+            };
+            return result;
+        }
+
+        protected static RendererListDesc CreateTransparentRendererListDesc(
+            CullingResults cull,
+            Camera camera,
+            ShaderTagId[] passNames,
+            PerObjectData rendererConfiguration = 0,
+            RenderQueueRange? renderQueueRange = null,
+            RenderStateBlock? stateBlock = null,
+            Material overrideMaterial = null,
+            bool excludeObjectMotionVectors = false
+        )
+        {
+            var result = new RendererListDesc(passNames, cull, camera)
+            {
+                rendererConfiguration = rendererConfiguration,
+                renderQueueRange = renderQueueRange != null ? renderQueueRange.Value : HDRenderQueue.k_RenderQueue_AllTransparent,
+                sortingCriteria = SortingCriteria.CommonTransparent | SortingCriteria.RendererPriority,
+                stateBlock = stateBlock,
+                overrideMaterial = overrideMaterial,
+                excludeObjectMotionVectors = excludeObjectMotionVectors
+            };
+            return result;
+        }
+
+        protected static void DrawOpaqueRendererList(in ScriptableRenderContext renderContext, CommandBuffer cmd, in FrameSettings frameSettings, RendererList rendererList)
+        {
+            if (!frameSettings.IsEnabled(FrameSettingsField.OpaqueObjects))
+                return;
+
+            HDUtils.DrawRendererList(renderContext, cmd, rendererList);
+        }
+
+        protected static void DrawTransparentRendererList(in ScriptableRenderContext renderContext, CommandBuffer cmd, in FrameSettings frameSettings, RendererList rendererList)
+        {
+            if (!frameSettings.IsEnabled(FrameSettingsField.TransparentObjects))
+                return;
+
+            HDUtils.DrawRendererList(renderContext, cmd, rendererList);
+        }
+
+        void AccumulateDistortion(CullingResults cullResults, HDCamera hdCamera, ScriptableRenderContext renderContext, CommandBuffer cmd)
+        {
+            if (!hdCamera.frameSettings.IsEnabled(FrameSettingsField.Distortion))
+                return;
+
+            using (new ProfilingSample(cmd, "Distortion", CustomSamplerId.Distortion.GetSampler()))
+            {
+                CoreUtils.SetRenderTarget(cmd, m_DistortionBuffer, m_SharedRTManager.GetDepthStencilBuffer(), ClearFlag.Color, Color.clear);
+
+                // Only transparent object can render distortion vectors
+                var rendererList = RendererList.Create(CreateTransparentRendererListDesc(cullResults, hdCamera.camera, HDShaderPassNames.s_DistortionVectorsName));
+                DrawTransparentRendererList(renderContext, cmd, hdCamera.frameSettings, rendererList);
+            }
+        }
+
+        void RenderDistortion(HDCamera hdCamera, CommandBuffer cmd)
+        {
+            if (!hdCamera.frameSettings.IsEnabled(FrameSettingsField.Distortion))
+                return;
+
+            using (new ProfilingSample(cmd, "ApplyDistortion", CustomSamplerId.ApplyDistortion.GetSampler()))
+            {
+                var currentColorPyramid = hdCamera.GetCurrentFrameRT((int)HDCameraFrameHistoryType.ColorBufferMipChain);
+
+                CoreUtils.SetRenderTarget(cmd, m_CameraColorBuffer);
+                // TODO: Set stencil stuff via parameters rather than hardcoding it in shader.
+                m_ApplyDistortionMaterial.SetTexture(HDShaderIDs._DistortionTexture, m_DistortionBuffer);
+                m_ApplyDistortionMaterial.SetTexture(HDShaderIDs._ColorPyramidTexture, currentColorPyramid);
+
+                var size = new Vector4(hdCamera.actualWidth, hdCamera.actualHeight, 1f / hdCamera.actualWidth, 1f / hdCamera.actualHeight);
+                m_ApplyDistortionMaterial.SetVector(HDShaderIDs._Size, size);
+
+                HDUtils.DrawFullScreen(cmd, m_ApplyDistortionMaterial, m_CameraColorBuffer, m_SharedRTManager.GetDepthStencilBuffer(), null, 0);
+            }
+        }
+
+        struct DepthPrepassParameters
+        {
+            public string              passName;
+            public RendererListDesc    depthOnlyRendererListDesc;
+            public RendererListDesc    mrtRendererListDesc;
+            public bool                hasDepthOnlyPass;
+            public bool                shouldRenderMotionVectorAfterGBuffer;
+            public RendererListDesc    rayTracingOpaqueRLDesc;
+            public RendererListDesc    rayTracingTransparentRLDesc;
+        }
+
+        DepthPrepassParameters PrepareDepthPrepass(CullingResults cull, HDCamera hdCamera)
+        {
+            // Guidelines:
+            // Lit shader can be in deferred or forward mode. In this case we use "DepthOnly" pass with "GBuffer" or "Forward" pass name
+            // Other shader, including unlit are always forward and use "DepthForwardOnly" with "ForwardOnly" pass.
+            // Those pass are exclusive so use only "DepthOnly" or "DepthForwardOnly" but not both at the same time, same for "Forward" and "DepthForwardOnly"
+            // Any opaque material rendered in forward should have a depth prepass. If there is no depth prepass the lighting will be incorrect (deferred shadowing, contact shadow, SSAO), this may be acceptable depends on usage
+
+            // Whatever the configuration we always render first opaque object then opaque alpha tested as they are more costly to render and could be reject by early-z
+            // (but no Hi-z as it is disable with clip instruction). This is handled automatically with the RenderQueue value (OpaqueAlphaTested have a different value and thus are sorted after Opaque)
+
+            // Forward material always output normal buffer.
+            // Deferred material never output normal buffer.
+            // Caution: Unlit material let normal buffer untouch. Caution as if people try to filter normal buffer, it can result in weird result.
+            // TODO: Do we need a stencil bit to identify normal buffer not fill by unlit? So don't execute SSAO / SRR ?
+
+            // Additional guidelines for motion vector:
+            // We render object motion vector at the same time than depth prepass with MRT to save drawcall. Depth buffer is then fill with combination of depth prepass + motion vector.
+            // For this we render first all objects that render depth only, then object that require object motion vector.
+            // We use the excludeMotion filter option of DrawRenderer to gather object without object motion vector (only C++ can know if an object have object motion vector).
+            // Caution: if there is no depth prepass we must render object motion vector after GBuffer pass otherwise some depth only objects can hide objects with motion vector and overwrite depth buffer but not update
+            // the motion vector buffer resulting in artifacts
+
+            var result = new DepthPrepassParameters();
+
+            bool decalsEnabled = hdCamera.frameSettings.IsEnabled(FrameSettingsField.Decals);
+            // To avoid rendering objects twice (once in the depth pre-pass and once in the motion vector pass when the motion vector pass is enabled) we exclude the objects that have motion vectors.
+            bool fullDeferredPrepass = hdCamera.frameSettings.IsEnabled(FrameSettingsField.DepthPrepassWithDeferredRendering) || decalsEnabled;
+            // To avoid rendering objects twice (once in the depth pre-pass and once in the motion vector pass when the motion vector pass is enabled) we exclude the objects that have motion vectors.
+            bool objectMotionEnabled = hdCamera.frameSettings.IsEnabled(FrameSettingsField.ObjectMotionVectors);
+
+            result.shouldRenderMotionVectorAfterGBuffer = (hdCamera.frameSettings.litShaderMode == LitShaderMode.Deferred) && !fullDeferredPrepass;
+            result.hasDepthOnlyPass = false;
+
+            switch (hdCamera.frameSettings.litShaderMode)
+            {
+                case LitShaderMode.Forward:
+                    result.passName = "Depth Prepass (forward)";
+                    result.mrtRendererListDesc = CreateOpaqueRendererListDesc(cull, hdCamera.camera, m_DepthOnlyAndDepthForwardOnlyPassNames, excludeObjectMotionVectors: objectMotionEnabled);
+                    break;
+                case LitShaderMode.Deferred:
+                    result.passName = fullDeferredPrepass ? (decalsEnabled ? "Depth Prepass (deferred) forced by Decals" : "Depth Prepass (deferred)") : "Depth Prepass (deferred incomplete)";
+                    bool excludeMotion = fullDeferredPrepass ? objectMotionEnabled : false;
+
+                    // First deferred alpha tested materials. Alpha tested object have always a prepass even if enableDepthPrepassWithDeferredRendering is disabled
+                    var partialPrepassRenderQueueRange = new RenderQueueRange { lowerBound = (int)RenderQueue.AlphaTest, upperBound = (int)RenderQueue.GeometryLast - 1 };
+
+                    result.hasDepthOnlyPass = true;
+
+                    // First deferred material
+                    result.depthOnlyRendererListDesc = CreateOpaqueRendererListDesc(
+                        cull, hdCamera.camera, m_DepthOnlyPassNames,
+                        renderQueueRange: fullDeferredPrepass ? HDRenderQueue.k_RenderQueue_AllOpaque : partialPrepassRenderQueueRange,
+                        excludeObjectMotionVectors: excludeMotion);
+
+                    // Then forward only material that output normal buffer
+                    result.mrtRendererListDesc = CreateOpaqueRendererListDesc(cull, hdCamera.camera, m_DepthForwardOnlyPassNames, excludeObjectMotionVectors: excludeMotion);
+                    break;
+                default:
+                    throw new ArgumentOutOfRangeException("Unknown ShaderLitMode");
+            }
+
+            if (hdCamera.frameSettings.IsEnabled(FrameSettingsField.RayTracing))
+            {
+                RecursiveRendering recursiveRendering = VolumeManager.instance.stack.GetComponent<RecursiveRendering>();
+                if (recursiveRendering.enable.value)
+                {
+                    result.rayTracingOpaqueRLDesc = CreateOpaqueRendererListDesc(cull, hdCamera.camera, m_DepthOnlyAndDepthForwardOnlyPassNames, renderQueueRange: HDRenderQueue.k_RenderQueue_AllOpaqueRaytracing);
+                    result.rayTracingTransparentRLDesc = CreateOpaqueRendererListDesc(cull, hdCamera.camera, m_DepthOnlyAndDepthForwardOnlyPassNames, renderQueueRange: HDRenderQueue.k_RenderQueue_AllTransparentRaytracing);
+                }
+            }
+
+            return result;
+        }
+
+        static void RenderDepthPrepass( ScriptableRenderContext renderContext,
+                                        CommandBuffer cmd,
+                                        FrameSettings frameSettings,
+                                        RenderTargetIdentifier[] mrt,
+                                        RTHandle depthBuffer,
+                                        in RendererList depthOnlyRendererList,
+                                        in RendererList mrtRendererList,
+                                        bool hasDepthOnlyPass,
+                                        in RendererList             rayTracingOpaqueRL,
+                                        in RendererList             rayTracingTransparentRL
+                                        )
+        {
+            CoreUtils.SetRenderTarget(cmd, depthBuffer);
+
+            if (hasDepthOnlyPass)
+            {
+                DrawOpaqueRendererList(renderContext, cmd, frameSettings, depthOnlyRendererList);
+            }
+
+            CoreUtils.SetRenderTarget(cmd, mrt, depthBuffer);
+            DrawOpaqueRendererList(renderContext, cmd, frameSettings, mrtRendererList);
+
+            // We want the opaque objects to be in the prepass so that we avoid rendering uselessly the pixels before ray tracing them
+            if (frameSettings.IsEnabled(FrameSettingsField.RayTracing) && VolumeManager.instance.stack.GetComponent<RecursiveRendering>().enable.value)
+            {
+                HDUtils.DrawRendererList(renderContext, cmd, rayTracingOpaqueRL);
+                HDUtils.DrawRendererList(renderContext, cmd, rayTracingTransparentRL);
+            }
+        }
+
+        // RenderDepthPrepass render both opaque and opaque alpha tested based on engine configuration.
+        // Lit Forward only: We always render all materials
+        // Lit Deferred: We always render depth prepass for alpha tested (optimization), other deferred material are render based on engine configuration.
+        // Forward opaque with deferred renderer (DepthForwardOnly pass): We always render all materials
+        // True is return if motion vector must be render after GBuffer pass
+        bool RenderDepthPrepass(CullingResults cull, HDCamera hdCamera, ScriptableRenderContext renderContext, CommandBuffer cmd)
+        {
+            var depthPrepassParameters = PrepareDepthPrepass(cull, hdCamera);
+            var depthOnlyRendererList = RendererList.Create(depthPrepassParameters.depthOnlyRendererListDesc);
+            var mrtDepthRendererList = RendererList.Create(depthPrepassParameters.mrtRendererListDesc);
+
+            var rayTracingOpaqueRendererList = RendererList.Create(depthPrepassParameters.rayTracingOpaqueRLDesc);
+            var rayTracingTransparentRendererList = RendererList.Create(depthPrepassParameters.rayTracingTransparentRLDesc);
+
+            using (new ProfilingSample(cmd, depthPrepassParameters.passName, CustomSamplerId.DepthPrepass.GetSampler()))
+            {
+                RenderDepthPrepass( renderContext, cmd, hdCamera.frameSettings,
+                                    m_SharedRTManager.GetPrepassBuffersRTI(hdCamera.frameSettings),
+                                    m_SharedRTManager.GetDepthStencilBuffer(hdCamera.frameSettings.IsEnabled(FrameSettingsField.MSAA)),
+                                    depthOnlyRendererList,
+                                    mrtDepthRendererList,
+                                    depthPrepassParameters.hasDepthOnlyPass,
+                                    rayTracingOpaqueRendererList,
+                                    rayTracingTransparentRendererList
+                                    );
+        }
+
+            return depthPrepassParameters.shouldRenderMotionVectorAfterGBuffer;
+        }
+
+        // RenderGBuffer do the gbuffer pass. This is solely call with deferred. If we use a depth prepass, then the depth prepass will perform the alpha testing for opaque alpha tested and we don't need to do it anymore
+        // during Gbuffer pass. This is handled in the shader and the depth test (equal and no depth write) is done here.
+        void RenderGBuffer(CullingResults cull, HDCamera hdCamera, ScriptableRenderContext renderContext, CommandBuffer cmd)
+        {
+            if (hdCamera.frameSettings.litShaderMode != LitShaderMode.Deferred)
+                return;
+
+            using (new ProfilingSample(cmd, m_CurrentDebugDisplaySettings.IsDebugDisplayEnabled() ? "GBuffer Debug" : "GBuffer", CustomSamplerId.GBuffer.GetSampler()))
+            {
+                // setup GBuffer for rendering
+                CoreUtils.SetRenderTarget(cmd, m_GbufferManager.GetBuffersRTI(hdCamera.frameSettings), m_SharedRTManager.GetDepthStencilBuffer());
+
+                var rendererList = RendererList.Create(CreateOpaqueRendererListDesc(cull, hdCamera.camera, HDShaderPassNames.s_GBufferName, m_CurrentRendererConfigurationBakedLighting));
+                DrawOpaqueRendererList(renderContext, cmd, hdCamera.frameSettings, rendererList);
+
+                m_GbufferManager.BindBufferAsTextures(cmd);
+            }
+        }
+
+        void RenderDecals(HDCamera hdCamera, CommandBuffer cmd, ScriptableRenderContext renderContext, CullingResults cullingResults)
+        {
+            if (!hdCamera.frameSettings.IsEnabled(FrameSettingsField.Decals))
+            {
+                // We still bind black textures to make sure that something is bound (can be a problem on some platforms)
+                m_DbufferManager.BindBlackTextures(cmd);
+                return;
+            }
+
+            // We need to copy depth buffer texture if we want to bind it at this stage
+            CopyDepthBufferIfNeeded(hdCamera, cmd);
+
+            using (new ProfilingSample(cmd, "DBufferRender", CustomSamplerId.DBufferRender.GetSampler()))
+            {
+                bool use4RTs = m_Asset.currentPlatformRenderPipelineSettings.decalSettings.perChannelMask;
+                RenderDBuffer(  use4RTs,
+                                m_DbufferManager.GetBuffersRTI(),
+                                m_DbufferManager.GetRTHandles(),
+                                m_SharedRTManager.GetDepthStencilBuffer(),
+                                m_DbufferManager.propertyMaskBuffer,
+                                m_DbufferManager.clearPropertyMaskBufferShader,
+                                m_DbufferManager.clearPropertyMaskBufferKernel,
+                                m_DbufferManager.propertyMaskBufferSize,
+                                RendererList.Create(PrepareMeshDecalsRendererList(cullingResults, hdCamera, use4RTs)),
+                                renderContext, cmd);
+
+                cmd.SetGlobalBuffer(HDShaderIDs._DecalPropertyMaskBufferSRV, m_DbufferManager.propertyMaskBuffer);
+
+                m_DbufferManager.BindBufferAsTextures(cmd);
+            }
+
+            if (!hdCamera.frameSettings.IsEnabled(FrameSettingsField.MSAA)) // MSAA not supported
+            {
+                using (new ProfilingSample(cmd, "DBuffer Normal (forward)", CustomSamplerId.DBufferNormal.GetSampler()))
+                {
+                    // We can call DBufferNormalPatch after RenderDBuffer as it only affect forward material and isn't affected by RenderGBuffer
+                    // This reduce lifteime of stencil bit
+                    DBufferNormalPatch(PrepareDBufferNormalPatchParameters(hdCamera), m_SharedRTManager.GetNormalBuffer(), m_SharedRTManager.GetDepthStencilBuffer(), cmd, renderContext);
+                }
+            }
+        }
+
+        RendererListDesc PrepareMeshDecalsRendererList(CullingResults cullingResults, HDCamera hdCamera, bool use4RTs)
+        {
+            var desc = new RendererListDesc(use4RTs ? m_Decals4RTPassNames : m_Decals3RTPassNames, cullingResults, hdCamera.camera)
+            {
+                sortingCriteria = SortingCriteria.CommonOpaque,
+                rendererConfiguration = PerObjectData.None,
+                renderQueueRange = HDRenderQueue.k_RenderQueue_AllOpaque
+            };
+
+            return desc;
+        }
+
+        static void PushDecalsGlobalParams(HDCamera hdCamera, CommandBuffer cmd)
+        {
+            if (hdCamera.frameSettings.IsEnabled(FrameSettingsField.Decals))
+            {
+                cmd.SetGlobalInt(HDShaderIDs._EnableDecals, 1);
+                cmd.SetGlobalVector(HDShaderIDs._DecalAtlasResolution, new Vector2(HDUtils.hdrpSettings.decalSettings.atlasWidth, HDUtils.hdrpSettings.decalSettings.atlasHeight));
+            }
+            else
+            {
+                cmd.SetGlobalInt(HDShaderIDs._EnableDecals, 0);
+            }
+        }
+
+        static RenderTargetIdentifier[] m_Dbuffer3RtIds = new RenderTargetIdentifier[3];
+
+        static void RenderDBuffer(  bool                        use4RTs,
+                                    RenderTargetIdentifier[]    mrt,
+                                    RTHandle[]                  rtHandles,
+                                    RTHandle                    depthStencilBuffer,
+                                    ComputeBuffer               propertyMaskBuffer,
+                                    ComputeShader               propertyMaskClearShader,
+                                    int                         propertyMaskClearShaderKernel,
+                                    int                         propertyMaskBufferSize,
+                                    RendererList                meshDecalsRendererList,
+                                    ScriptableRenderContext     renderContext,
+                                    CommandBuffer               cmd)
+        {
+            // for alpha compositing, color is cleared to 0, alpha to 1
+            // https://developer.nvidia.com/gpugems/GPUGems3/gpugems3_ch23.html
+
+            // this clears the targets
+            // TODO: Once we move to render graph, move this to render targets initialization parameters and remove rtHandles parameters
+            Color clearColor = new Color(0.0f, 0.0f, 0.0f, 1.0f);
+            Color clearColorNormal = new Color(0.5f, 0.5f, 0.5f, 1.0f); // for normals 0.5 is neutral
+            Color clearColorAOSBlend = new Color(1.0f, 1.0f, 1.0f, 1.0f);
+            CoreUtils.SetRenderTarget(cmd, rtHandles[0], ClearFlag.Color, clearColor);
+            CoreUtils.SetRenderTarget(cmd, rtHandles[1], ClearFlag.Color, clearColorNormal);
+            CoreUtils.SetRenderTarget(cmd, rtHandles[2], ClearFlag.Color, clearColor);
+
+            if (use4RTs)
+            {
+                CoreUtils.SetRenderTarget(cmd, rtHandles[3], ClearFlag.Color, clearColorAOSBlend);
+                // this actually sets the MRTs and HTile RWTexture, this is done separately because we do not have an api to clear MRTs to different colors
+                CoreUtils.SetRenderTarget(cmd, mrt, depthStencilBuffer); // do not clear anymore
+            }
+            else
+            {
+                for (int rtindex = 0; rtindex < 3; rtindex++)
+                {
+                     m_Dbuffer3RtIds[rtindex] = mrt[rtindex];
+                }
+                // this actually sets the MRTs and HTile RWTexture, this is done separately because we do not have an api to clear MRTs to different colors
+                CoreUtils.SetRenderTarget(cmd, m_Dbuffer3RtIds, depthStencilBuffer); // do not clear anymore
+            }
+
+            // clear decal property mask buffer
+            cmd.SetComputeBufferParam(propertyMaskClearShader, propertyMaskClearShaderKernel, HDShaderIDs._DecalPropertyMaskBuffer, propertyMaskBuffer);
+            cmd.DispatchCompute(propertyMaskClearShader, propertyMaskClearShaderKernel, propertyMaskBufferSize / 64, 1, 1);
+            cmd.SetRandomWriteTarget(use4RTs ? 4 : 3, propertyMaskBuffer);
+
+            HDUtils.DrawRendererList(renderContext, cmd, meshDecalsRendererList);
+            DecalSystem.instance.RenderIntoDBuffer(cmd);
+
+            cmd.ClearRandomWriteTargets();
+        }
+
+        struct DBufferNormalPatchParameters
+        {
+            public Material decalNormalBufferMaterial;
+            public int stencilRef;
+            public int stencilMask;
+        }
+
+        DBufferNormalPatchParameters PrepareDBufferNormalPatchParameters(HDCamera hdCamera)
+        {
+            var parameters = new DBufferNormalPatchParameters();
+            parameters.decalNormalBufferMaterial = m_DecalNormalBufferMaterial;
+            switch (hdCamera.frameSettings.litShaderMode)
+            {
+                case LitShaderMode.Forward:  // in forward rendering all pixels that decals wrote into have to be composited
+                    parameters.stencilMask = (int)StencilBitMask.Decals;
+                    parameters.stencilRef = (int)StencilBitMask.Decals;
+                    break;
+                case LitShaderMode.Deferred: // in deferred rendering only pixels affected by both forward materials and decals need to be composited
+                    parameters.stencilMask = (int)StencilBitMask.Decals | (int)StencilBitMask.DecalsForwardOutputNormalBuffer;
+                    parameters.stencilRef = (int)StencilBitMask.Decals | (int)StencilBitMask.DecalsForwardOutputNormalBuffer;
+                    break;
+                default:
+                    throw new ArgumentOutOfRangeException("Unknown ShaderLitMode");
+            }
+
+            return parameters;
+        }
+
+        // DBufferNormalPatch will patch the normal buffer with data from DBuffer for forward material.
+        // As forward material output normal during depth prepass, they aren't affected by decal, and thus we need to patch the normal buffer.
+        static void DBufferNormalPatch(in DBufferNormalPatchParameters parameters, RTHandle normalBuffer, RTHandle depthStencilBuffer, CommandBuffer cmd, ScriptableRenderContext renderContext)
+        {
+            parameters.decalNormalBufferMaterial.SetInt(HDShaderIDs._DecalNormalBufferStencilReadMask, parameters.stencilMask);
+            parameters.decalNormalBufferMaterial.SetInt(HDShaderIDs._DecalNormalBufferStencilRef, parameters.stencilRef);
+
+            CoreUtils.SetRenderTarget(cmd, depthStencilBuffer);
+            cmd.SetRandomWriteTarget(1, normalBuffer);
+            cmd.DrawProcedural(Matrix4x4.identity, parameters.decalNormalBufferMaterial, 0, MeshTopology.Triangles, 3, 1);
+            cmd.ClearRandomWriteTargets();
+        }
+
+        RendererListDesc PrepareForwardEmissiveRendererList(CullingResults cullResults, HDCamera hdCamera)
+        {
+            var result = new RendererListDesc(m_DecalsEmissivePassNames, cullResults, hdCamera.camera)
+            {
+                renderQueueRange = HDRenderQueue.k_RenderQueue_AllOpaque,
+                sortingCriteria = SortingCriteria.CommonOpaque,
+                rendererConfiguration = PerObjectData.None
+            };
+
+            return result;
+        }
+
+        void RenderForwardEmissive(CullingResults cullResults, HDCamera hdCamera, ScriptableRenderContext renderContext, CommandBuffer cmd)
+        {
+            if (!hdCamera.frameSettings.IsEnabled(FrameSettingsField.Decals))
+                return;
+
+            using (new ProfilingSample(cmd, "ForwardEmissive", CustomSamplerId.DecalsForwardEmissive.GetSampler()))
+            {
+                bool msaa = hdCamera.frameSettings.IsEnabled(FrameSettingsField.MSAA);
+                CoreUtils.SetRenderTarget(cmd, msaa ? m_CameraColorMSAABuffer : m_CameraColorBuffer, m_SharedRTManager.GetDepthStencilBuffer(msaa));
+                HDUtils.DrawRendererList(renderContext, cmd, RendererList.Create(PrepareForwardEmissiveRendererList(cullResults, hdCamera)));
+                DecalSystem.instance.RenderForwardEmissive(cmd);
+            }
+        }
+
+        void RenderWireFrame(CullingResults cull, HDCamera hdCamera, RenderTargetIdentifier backbuffer, ScriptableRenderContext renderContext, CommandBuffer cmd)
+        {
+            using (new ProfilingSample(cmd, "Render Wireframe"))
+            {
+                CoreUtils.SetRenderTarget(cmd, backbuffer, ClearFlag.Color, GetColorBufferClearColor(hdCamera));
+
+                var rendererListOpaque = RendererList.Create(CreateOpaqueRendererListDesc(cull, hdCamera.camera, m_AllForwardOpaquePassNames));
+                DrawOpaqueRendererList(renderContext, cmd, hdCamera.frameSettings, rendererListOpaque);
+
+                // Render forward transparent
+                var rendererListTransparent = RendererList.Create(CreateTransparentRendererListDesc(cull, hdCamera.camera, m_AllTransparentPassNames));
+                DrawTransparentRendererList(renderContext, cmd, hdCamera.frameSettings, rendererListTransparent);
+            }
+        }
+
+        void RenderDebugViewMaterial(CullingResults cull, HDCamera hdCamera, ScriptableRenderContext renderContext, CommandBuffer cmd)
+        {
+            using (new ProfilingSample(cmd, "DisplayDebug ViewMaterial", CustomSamplerId.DisplayDebugViewMaterial.GetSampler()))
+            {
+                if (m_CurrentDebugDisplaySettings.data.materialDebugSettings.IsDebugGBufferEnabled() && hdCamera.frameSettings.litShaderMode == LitShaderMode.Deferred)
+                {
+                    using (new ProfilingSample(cmd, "DebugViewMaterialGBuffer", CustomSamplerId.DebugViewMaterialGBuffer.GetSampler()))
+                    {
+                        HDUtils.DrawFullScreen(cmd, m_currentDebugViewMaterialGBuffer, m_CameraColorBuffer);
+                    }
+                }
+                else
+                {
+                    // When rendering debug material we shouldn't rely on a depth prepass for optimizing the alpha clip test. As it is control on the material inspector side
+                    // we must override the state here.
+
+                    CoreUtils.SetRenderTarget(cmd, m_CameraColorBuffer, m_SharedRTManager.GetDepthStencilBuffer(), ClearFlag.All, Color.clear);
+                    // Render Opaque forward
+                    var rendererListOpaque = RendererList.Create(CreateOpaqueRendererListDesc(cull, hdCamera.camera, m_AllForwardOpaquePassNames, m_CurrentRendererConfigurationBakedLighting, stateBlock: m_DepthStateOpaque));
+                    DrawOpaqueRendererList(renderContext, cmd, hdCamera.frameSettings, rendererListOpaque);
+
+                    // Render forward transparent
+                    var rendererListTransparent = RendererList.Create(CreateTransparentRendererListDesc(cull, hdCamera.camera, m_AllTransparentPassNames, m_CurrentRendererConfigurationBakedLighting, stateBlock: m_DepthStateOpaque));
+                    DrawTransparentRendererList(renderContext, cmd, hdCamera.frameSettings, rendererListTransparent);
+                }
+            }
+        }
+
+        void RenderTransparencyOverdraw(CullingResults cull, HDCamera hdCamera, ScriptableRenderContext renderContext, CommandBuffer cmd)
+        {
+            if (m_CurrentDebugDisplaySettings.IsDebugDisplayEnabled() && m_CurrentDebugDisplaySettings.data.fullScreenDebugMode == FullScreenDebugMode.TransparencyOverdraw)
+            {
+
+                CoreUtils.SetRenderTarget(cmd, m_CameraColorBuffer, m_SharedRTManager.GetDepthStencilBuffer(), clearFlag: ClearFlag.Color, clearColor: Color.black);
+                var stateBlock = new RenderStateBlock
+                {
+                    mask = RenderStateMask.Blend,
+                    blendState = new BlendState
+                    {
+                        blendState0 = new RenderTargetBlendState
+                        {
+
+                            destinationColorBlendMode = BlendMode.One,
+                            sourceColorBlendMode = BlendMode.One,
+                            destinationAlphaBlendMode = BlendMode.One,
+                            sourceAlphaBlendMode = BlendMode.One,
+                            colorBlendOperation = BlendOp.Add,
+                            alphaBlendOperation = BlendOp.Add,
+                            writeMask = ColorWriteMask.All
+                        }
+                    }
+                };
+
+                // High res transparent objects, drawing in m_DebugFullScreenTempBuffer
+                cmd.SetGlobalFloat(HDShaderIDs._DebugTransparencyOverdrawWeight, 1.0f);
+
+                var passNames = m_Asset.currentPlatformRenderPipelineSettings.supportTransparentBackface ? m_AllTransparentPassNames : m_TransparentNoBackfaceNames;
+                m_DebugFullScreenPropertyBlock.SetFloat(HDShaderIDs._TransparencyOverdrawMaxPixelCost, (float)m_DebugDisplaySettings.data.transparencyDebugSettings.maxPixelCost);
+                var rendererList = RendererList.Create(CreateTransparentRendererListDesc(cull, hdCamera.camera, passNames, stateBlock: stateBlock));
+                DrawTransparentRendererList(renderContext, cmd, hdCamera.frameSettings, rendererList);
+                rendererList = RendererList.Create(CreateTransparentRendererListDesc(cull, hdCamera.camera, passNames, renderQueueRange: HDRenderQueue.k_RenderQueue_AfterPostProcessTransparent, stateBlock: stateBlock));
+                DrawTransparentRendererList(renderContext, cmd, hdCamera.frameSettings, rendererList);
+
+                // Low res transparent objects, copying result m_DebugTranparencyLowRes
+                cmd.SetGlobalFloat(HDShaderIDs._DebugTransparencyOverdrawWeight, 0.25f);
+                rendererList = RendererList.Create(CreateTransparentRendererListDesc(cull, hdCamera.camera, passNames, renderQueueRange: HDRenderQueue.k_RenderQueue_LowTransparent, stateBlock: stateBlock));
+                DrawTransparentRendererList(renderContext, cmd, hdCamera.frameSettings, rendererList);
+                PushFullScreenDebugTexture(hdCamera, cmd, m_CameraColorBuffer, FullScreenDebugMode.TransparencyOverdraw);
+
+                // weighted sum of m_DebugFullScreenTempBuffer and m_DebugTranparencyLowRes done in DebugFullScreen.shader
+
+            }
+        }
+
+        void UpdateSkyEnvironment(HDCamera hdCamera, int frameIndex, CommandBuffer cmd)
+        {
+            m_SkyManager.UpdateEnvironment(hdCamera, GetCurrentSunLight(), frameIndex, cmd);
+        }
+
+        /// <summary>
+        /// Request an update of the environment lighting.
+        /// </summary>
+        public void RequestSkyEnvironmentUpdate()
+        {
+            m_SkyManager.RequestEnvironmentUpdate();
+        }
+
+        void RenderSky(HDCamera hdCamera, CommandBuffer cmd)
+        {
+            if(m_CurrentDebugDisplaySettings.IsMatcapViewEnabled(hdCamera))
+            {
+                return;
+            }
+
+            // Necessary to perform dual-source (polychromatic alpha) blending which is not supported by Unity.
+            // We load from the color buffer, perform blending manually, and store to the atmospheric scattering buffer.
+            // Then we perform a copy from the atmospheric scattering buffer back to the color buffer.
+            bool msaaEnabled = hdCamera.frameSettings.IsEnabled(FrameSettingsField.MSAA);
+            var colorBuffer = msaaEnabled ? m_CameraColorMSAABuffer : m_CameraColorBuffer;
+            var intermediateBuffer = msaaEnabled ? m_OpaqueAtmosphericScatteringMSAABuffer : m_OpaqueAtmosphericScatteringBuffer;
+            var depthBuffer = m_SharedRTManager.GetDepthStencilBuffer(msaaEnabled);
+
+            var visualEnv = VolumeManager.instance.stack.GetComponent<VisualEnvironment>();
+            m_SkyManager.RenderSky(hdCamera, GetCurrentSunLight(), colorBuffer, depthBuffer, m_CurrentDebugDisplaySettings, m_FrameCount, cmd);
+
+            if (Fog.IsFogEnabled(hdCamera) || Fog.IsPBRFogEnabled(hdCamera))
+            {
+                var pixelCoordToViewDirWS = hdCamera.mainViewConstants.pixelCoordToViewDirWS;
+                m_SkyManager.RenderOpaqueAtmosphericScattering(cmd, hdCamera, colorBuffer, m_LightingBufferHandle, intermediateBuffer, depthBuffer, pixelCoordToViewDirWS, hdCamera.frameSettings.IsEnabled(FrameSettingsField.MSAA));
+            }
+        }
+
+        public Texture2D ExportSkyToTexture(Camera camera)
+        {
+            return m_SkyManager.ExportSkyToTexture(camera);
+        }
+
+
+        RendererListDesc PrepareForwardOpaqueRendererList(CullingResults cullResults, HDCamera hdCamera)
+        {
+            var passNames = hdCamera.frameSettings.litShaderMode == LitShaderMode.Forward
+                ? m_ForwardAndForwardOnlyPassNames
+                : m_ForwardOnlyPassNames;
+            return  CreateOpaqueRendererListDesc(cullResults, hdCamera.camera, passNames, m_CurrentRendererConfigurationBakedLighting);
+        }
+
+
+        // Guidelines: In deferred by default there is no opaque in forward. However it is possible to force an opaque material to render in forward
+        // by using the pass "ForwardOnly". In this case the .shader should not have "Forward" but only a "ForwardOnly" pass.
+        // It must also have a "DepthForwardOnly" and no "DepthOnly" pass as forward material (either deferred or forward only rendering) have always a depth pass.
+        // The RenderForward pass will render the appropriate pass depends on the engine settings. In case of forward only rendering, both "Forward" pass and "ForwardOnly" pass
+        // material will be render for both transparent and opaque. In case of deferred, both path are used for transparent but only "ForwardOnly" is use for opaque.
+        // (Thus why "Forward" and "ForwardOnly" are exclusive, else they will render two times"
+        void RenderForwardOpaque(CullingResults cullResults, HDCamera hdCamera, ScriptableRenderContext renderContext, CommandBuffer cmd)
+        {
+            bool debugDisplay = m_CurrentDebugDisplaySettings.IsDebugDisplayEnabled();
+            using (new ProfilingSample(cmd, debugDisplay ? "Forward Opaque Debug" : "Forward Opaque", CustomSamplerId.ForwardPassName.GetSampler()))
+            {
+                bool useFptl = hdCamera.frameSettings.IsEnabled(FrameSettingsField.FPTLForForwardOpaque);
+                bool msaa = hdCamera.frameSettings.IsEnabled(FrameSettingsField.MSAA);
+
+                RenderTargetIdentifier[] renderTarget = null;
+
+                // In case of forward SSS we will bind all the required target. It is up to the shader to write into it or not.
+                if (hdCamera.frameSettings.IsEnabled(FrameSettingsField.SubsurfaceScattering))
+                {
+                    renderTarget = m_MRTWithSSS;
+                    renderTarget[0] = msaa ? m_CameraColorMSAABuffer : m_CameraColorBuffer; // Store the specular color
+                    renderTarget[1] = msaa ? m_CameraSssDiffuseLightingMSAABuffer : m_CameraSssDiffuseLightingBuffer;
+                    renderTarget[2] = msaa ? GetSSSBufferMSAA() : GetSSSBuffer();
+                }
+                else
+                {
+                    renderTarget = mMRTSingle;
+                    renderTarget[0] = msaa ? m_CameraColorMSAABuffer : m_CameraColorBuffer;
+                }
+
+                RenderForwardRendererList(hdCamera.frameSettings,
+                                            RendererList.Create(PrepareForwardOpaqueRendererList(cullResults, hdCamera)),
+                                            renderTarget,
+                                            m_SharedRTManager.GetDepthStencilBuffer(msaa),
+                                            useFptl ? m_TileAndClusterData.lightList : m_TileAndClusterData.perVoxelLightLists,
+                                            true, renderContext, cmd);
+            }
+        }
+
+        static bool NeedMotionVectorForTransparent(FrameSettings frameSettings)
+        {
+            return frameSettings.IsEnabled(FrameSettingsField.MotionVectors) && frameSettings.IsEnabled(FrameSettingsField.TransparentsWriteMotionVector);
+        }
+
+        RendererListDesc PrepareForwardTransparentRendererList(CullingResults cullResults, HDCamera hdCamera, bool preRefraction)
+        {
+            RenderQueueRange transparentRange;
+            if (preRefraction)
+            {
+                transparentRange = HDRenderQueue.k_RenderQueue_PreRefraction;
+            }
+            else if (hdCamera.frameSettings.IsEnabled(FrameSettingsField.LowResTransparent))
+            {
+                transparentRange = HDRenderQueue.k_RenderQueue_Transparent;
+            }
+            else // Low res transparent disabled
+            {
+                transparentRange = HDRenderQueue.k_RenderQueue_TransparentWithLowRes;
+            }
+
+            if (!hdCamera.frameSettings.IsEnabled(FrameSettingsField.RoughRefraction))
+            {
+                if (hdCamera.frameSettings.IsEnabled(FrameSettingsField.LowResTransparent))
+                    transparentRange = HDRenderQueue.k_RenderQueue_AllTransparent;
+                else
+                    transparentRange = HDRenderQueue.k_RenderQueue_AllTransparentWithLowRes;
+            }
+
+            if (NeedMotionVectorForTransparent(hdCamera.frameSettings))
+            {
+                m_CurrentRendererConfigurationBakedLighting |= PerObjectData.MotionVectors; // This will enable the flag for low res transparent as well
+            }
+
+            var passNames = m_Asset.currentPlatformRenderPipelineSettings.supportTransparentBackface ? m_AllTransparentPassNames : m_TransparentNoBackfaceNames;
+            return CreateTransparentRendererListDesc(cullResults, hdCamera.camera, passNames, m_CurrentRendererConfigurationBakedLighting, transparentRange);
+        }
+
+
+        void RenderForwardTransparent(CullingResults cullResults, HDCamera hdCamera, bool preRefraction, ScriptableRenderContext renderContext, CommandBuffer cmd)
+        {
+            // If rough refraction are turned off, we render all transparents in the Transparent pass and we skip the PreRefraction one.
+            if (!hdCamera.frameSettings.IsEnabled(FrameSettingsField.RoughRefraction) && preRefraction)
+            {
+                return;
+            }
+
+            string passName;
+            bool debugDisplay = m_CurrentDebugDisplaySettings.IsDebugDisplayEnabled();
+            if (debugDisplay)
+                passName = preRefraction ? "Forward PreRefraction Debug" : "Forward Transparent Debug";
+            else
+                passName = preRefraction ? "Forward PreRefraction" : "Forward Transparent";
+
+            using (new ProfilingSample(cmd, passName, CustomSamplerId.ForwardPassName.GetSampler()))
+            {
+                bool msaa = hdCamera.frameSettings.IsEnabled(FrameSettingsField.MSAA);
+                bool renderMotionVecForTransparent = NeedMotionVectorForTransparent(hdCamera.frameSettings);
+                cmd.SetGlobalInt(HDShaderIDs._ColorMaskTransparentVel, renderMotionVecForTransparent ? (int)ColorWriteMask.All : 0);
+
+                m_MRTTransparentMotionVec[0] = msaa ? m_CameraColorMSAABuffer : m_CameraColorBuffer;
+                m_MRTTransparentMotionVec[1] = renderMotionVecForTransparent ? m_SharedRTManager.GetMotionVectorsBuffer(hdCamera.frameSettings.IsEnabled(FrameSettingsField.MSAA))
+                    // It doesn't really matter what gets bound here since the color mask state set will prevent this from ever being written to. However, we still need to bind something
+                    // to avoid warnings about unbound render targets. The following rendertarget could really be anything if renderVelocitiesForTransparent, here the normal buffer
+                    // as it is guaranteed to exist and to have the same size.
+                    // to avoid warnings about unbound render targets.
+                    : m_SharedRTManager.GetNormalBuffer(msaa);
+
+                if ((hdCamera.frameSettings.IsEnabled(FrameSettingsField.Decals)) && (DecalSystem.m_DecalDatasCount > 0)) // enable d-buffer flag value is being interpreted more like enable decals in general now that we have clustered
+                                                                                                                          // decal datas count is 0 if no decals affect transparency
+                {
+                    DecalSystem.instance.SetAtlas(cmd); // for clustered decals
+                }
+
+                RenderForwardRendererList(hdCamera.frameSettings,
+                                            RendererList.Create(PrepareForwardTransparentRendererList(cullResults, hdCamera, preRefraction)),
+                                            m_MRTTransparentMotionVec,
+                                            m_SharedRTManager.GetDepthStencilBuffer(hdCamera.frameSettings.IsEnabled(FrameSettingsField.MSAA)),
+                                            m_TileAndClusterData.perVoxelLightLists,
+                                            false, renderContext, cmd);
+            }
+        }
+
+        static void RenderForwardRendererList(  FrameSettings               frameSettings,
+                                                RendererList                rendererList,
+                                                RenderTargetIdentifier[]    renderTarget,
+                                                RTHandle                    depthBuffer,
+                                                ComputeBuffer               lightListBuffer,
+                                                bool                        opaque,
+                                                ScriptableRenderContext     renderContext,
+                                                CommandBuffer               cmd)
+        {
+            // Note: SHADOWS_SHADOWMASK keyword is enabled in HDRenderPipeline.cs ConfigureForShadowMask
+            bool useFptl = opaque && frameSettings.IsEnabled(FrameSettingsField.FPTLForForwardOpaque);
+
+            // say that we want to use tile/cluster light loop
+            CoreUtils.SetKeyword(cmd, "USE_FPTL_LIGHTLIST", useFptl);
+            CoreUtils.SetKeyword(cmd, "USE_CLUSTERED_LIGHTLIST", !useFptl);
+            cmd.SetGlobalBuffer(HDShaderIDs.g_vLightListGlobal, lightListBuffer);
+
+            CoreUtils.SetRenderTarget(cmd, renderTarget, depthBuffer);
+            if (opaque)
+                DrawOpaqueRendererList(renderContext, cmd, frameSettings, rendererList);
+            else
+                DrawTransparentRendererList(renderContext, cmd, frameSettings, rendererList);
+        }
+
+        // This is use to Display legacy shader with an error shader
+        [Conditional("DEVELOPMENT_BUILD"), Conditional("UNITY_EDITOR")]
+        void RenderForwardError(CullingResults cullResults, HDCamera hdCamera, ScriptableRenderContext renderContext, CommandBuffer cmd)
+        {
+            using (new ProfilingSample(cmd, "Forward Error", CustomSamplerId.RenderForwardError.GetSampler()))
+            {
+                CoreUtils.SetRenderTarget(cmd, m_CameraColorBuffer, m_SharedRTManager.GetDepthStencilBuffer());
+                var rendererList = RendererList.Create(CreateOpaqueRendererListDesc(cullResults, hdCamera.camera, m_ForwardErrorPassNames, renderQueueRange: RenderQueueRange.all, overrideMaterial: m_ErrorMaterial));
+                HDUtils.DrawRendererList(renderContext, cmd, rendererList);
+            }
+        }
+
+        bool RenderCustomPass(ScriptableRenderContext context, CommandBuffer cmd, HDCamera hdCamera, CullingResults cullingResults, CustomPassInjectionPoint injectionPoint)
+        {
+            if (!hdCamera.frameSettings.IsEnabled(FrameSettingsField.CustomPass))
+                return false;
+
+            var customPass = CustomPassVolume.GetActivePassVolume(injectionPoint);
+
+            if (customPass == null)
+                return false;
+
+            var customPassTargets = new CustomPass.RenderTargets
+            {
+                cameraColorMSAABuffer = m_CameraColorMSAABuffer,
+                cameraColorBuffer = (injectionPoint == CustomPassInjectionPoint.AfterPostProcess) ? m_IntermediateAfterPostProcessBuffer : m_CameraColorBuffer,
+                customColorBuffer = m_CustomPassColorBuffer,
+                customDepthBuffer = m_CustomPassDepthBuffer,
+            };
+
+            return customPass.Execute(context, cmd, hdCamera, cullingResults, m_SharedRTManager, customPassTargets);
+        }
+
+        void RenderTransparentDepthPrepass(CullingResults cull, HDCamera hdCamera, ScriptableRenderContext renderContext, CommandBuffer cmd)
+        {
+            if (hdCamera.frameSettings.IsEnabled(FrameSettingsField.TransparentPrepass))
+            {
+                // Render transparent depth prepass after opaque one
+                using (new ProfilingSample(cmd, "Transparent Depth Prepass", CustomSamplerId.TransparentDepthPrepass.GetSampler()))
+                {
+                    CoreUtils.SetRenderTarget(cmd, m_SharedRTManager.GetDepthStencilBuffer());
+                    var rendererList = RendererList.Create(CreateTransparentRendererListDesc(cull, hdCamera.camera, m_TransparentDepthPrepassNames));
+                    DrawTransparentRendererList(renderContext, cmd, hdCamera.frameSettings, rendererList);
+                }
+            }
+        }
+
+        void RenderTransparentDepthPostpass(CullingResults cullResults, HDCamera hdCamera, ScriptableRenderContext renderContext, CommandBuffer cmd)
+        {
+            if (!hdCamera.frameSettings.IsEnabled(FrameSettingsField.TransparentPostpass))
+                return;
+
+            using (new ProfilingSample(cmd, "Transparent Depth Post ", CustomSamplerId.TransparentDepthPostpass.GetSampler()))
+            {
+                CoreUtils.SetRenderTarget(cmd, m_SharedRTManager.GetDepthStencilBuffer());
+                var rendererList = RendererList.Create(CreateTransparentRendererListDesc(cullResults, hdCamera.camera, m_TransparentDepthPostpassNames));
+                DrawTransparentRendererList(renderContext, cmd, hdCamera.frameSettings, rendererList);
+
+                if (hdCamera.frameSettings.IsEnabled(FrameSettingsField.RayTracing))
+                {
+                    // If there is a ray-tracing environment and the feature is enabled we want to push these objects to the transparent postpass (they are not rendered in the first call because they are not in the generic transparent render queue)
+                    var rrSettings = VolumeManager.instance.stack.GetComponent<RecursiveRendering>();
+                    if (rrSettings.enable.value)
+                    {
+                        var rendererListRT = RendererList.Create(CreateTransparentRendererListDesc(cullResults, hdCamera.camera, m_TransparentDepthPostpassNames, renderQueueRange: HDRenderQueue.k_RenderQueue_AllTransparentRaytracing));
+                        DrawTransparentRendererList(renderContext, cmd, hdCamera.frameSettings, rendererListRT);
+                    }
+                }
+            }
+        }
+
+        void RenderLowResTransparent(CullingResults cullResults, HDCamera hdCamera, ScriptableRenderContext renderContext, CommandBuffer cmd)
+        {
+            if (!hdCamera.frameSettings.IsEnabled(FrameSettingsField.LowResTransparent))
+                return;
+
+            using (new ProfilingSample(cmd, "Low Res Transparent", CustomSamplerId.LowResTransparent.GetSampler()))
+            {
+                cmd.SetGlobalInt(HDShaderIDs._OffScreenRendering, 1);
+                cmd.SetGlobalInt(HDShaderIDs._OffScreenDownsampleFactor, 2);
+                CoreUtils.SetRenderTarget(cmd, m_LowResTransparentBuffer, m_SharedRTManager.GetLowResDepthBuffer(), clearFlag: ClearFlag.Color, Color.black);
+                RenderQueueRange transparentRange = HDRenderQueue.k_RenderQueue_LowTransparent;
+                var passNames = m_Asset.currentPlatformRenderPipelineSettings.supportTransparentBackface ? m_AllTransparentPassNames : m_TransparentNoBackfaceNames;
+                var rendererList = RendererList.Create(CreateTransparentRendererListDesc(cullResults, hdCamera.camera, passNames, m_CurrentRendererConfigurationBakedLighting, HDRenderQueue.k_RenderQueue_LowTransparent));
+                DrawTransparentRendererList(renderContext, cmd, hdCamera.frameSettings, rendererList);
+                cmd.SetGlobalInt(HDShaderIDs._OffScreenRendering, 0);
+                cmd.SetGlobalInt(HDShaderIDs._OffScreenDownsampleFactor, 1);
+            }
+        }
+
+        void RenderObjectsMotionVectors(CullingResults cullResults, HDCamera hdCamera, ScriptableRenderContext renderContext, CommandBuffer cmd)
+        {
+            if (!hdCamera.frameSettings.IsEnabled(FrameSettingsField.ObjectMotionVectors))
+                return;
+
+            using (new ProfilingSample(cmd, "Objects Motion Vectors Rendering", CustomSamplerId.ObjectsMotionVector.GetSampler()))
+            {
+                // These flags are still required in SRP or the engine won't compute previous model matrices...
+                // If the flag hasn't been set yet on this camera, motion vectors will skip a frame.
+                hdCamera.camera.depthTextureMode |= DepthTextureMode.MotionVectors | DepthTextureMode.Depth;
+
+                CoreUtils.SetRenderTarget(cmd, m_SharedRTManager.GetMotionVectorsPassBuffersRTI(hdCamera.frameSettings), m_SharedRTManager.GetDepthStencilBuffer(hdCamera.frameSettings.IsEnabled(FrameSettingsField.MSAA)));
+                var rendererList = RendererList.Create(CreateOpaqueRendererListDesc(cullResults, hdCamera.camera, HDShaderPassNames.s_MotionVectorsName, PerObjectData.MotionVectors));
+                DrawOpaqueRendererList(renderContext, cmd, hdCamera.frameSettings, rendererList);
+            }
+        }
+
+        void RenderCameraMotionVectors(CullingResults cullResults, HDCamera hdCamera, ScriptableRenderContext renderContext, CommandBuffer cmd)
+        {
+            if (!hdCamera.frameSettings.IsEnabled(FrameSettingsField.MotionVectors))
+                return;
+
+            using (new ProfilingSample(cmd, "Camera Motion Vectors Rendering", CustomSamplerId.CameraMotionVectors.GetSampler()))
+            {
+                // These flags are still required in SRP or the engine won't compute previous model matrices...
+                // If the flag hasn't been set yet on this camera, motion vectors will skip a frame.
+                hdCamera.camera.depthTextureMode |= DepthTextureMode.MotionVectors | DepthTextureMode.Depth;
+
+                HDUtils.DrawFullScreen(cmd, m_CameraMotionVectorsMaterial, m_SharedRTManager.GetMotionVectorsBuffer(), m_SharedRTManager.GetDepthStencilBuffer(), null, 0);
+
+#if UNITY_EDITOR
+                // In scene view there is no motion vector, so we clear the RT to black
+                if (hdCamera.camera.cameraType == CameraType.SceneView && !CoreUtils.AreAnimatedMaterialsEnabled(hdCamera.camera))
+                {
+                    CoreUtils.SetRenderTarget(cmd, m_SharedRTManager.GetMotionVectorsBuffer(), m_SharedRTManager.GetDepthStencilBuffer(), ClearFlag.Color, Color.clear);
+                }
+#endif
+            }
+        }
+
+        struct RenderSSRParameters
+        {
+            public ComputeShader    ssrCS;
+            public int              tracingKernel;
+            public int              reprojectionKernel;
+
+            public int              width, height, viewCount;
+            public int              maxIteration;
+            public bool             reflectSky;
+            public float            thicknessScale;
+            public float            thicknessBias;
+            public float            roughnessFadeEnd;
+            public float            roughnessFadeEndTimesRcpLength;
+            public float            roughnessFadeRcpLength;
+            public float            edgeFadeRcpLength;
+
+            public int              depthPyramidMipCount;
+            public ComputeBuffer    offsetBufferData;
+
+            public Vector4          colorPyramidUVScaleAndLimit;
+            public int              colorPyramidMipCount;
+            }
+
+        RenderSSRParameters PrepareSSRParameters(HDCamera hdCamera)
+                {
+                    var volumeSettings = VolumeManager.instance.stack.GetComponent<ScreenSpaceReflection>();
+
+            var parameters = new RenderSSRParameters();
+
+            parameters.ssrCS = m_ScreenSpaceReflectionsCS;
+            parameters.tracingKernel = m_SsrTracingKernel;
+            parameters.reprojectionKernel = m_SsrReprojectionKernel;
+
+            parameters.width = hdCamera.actualWidth;
+            parameters.height = hdCamera.actualHeight;
+            parameters.viewCount = hdCamera.viewCount;
+
+                    float n = hdCamera.camera.nearClipPlane;
+                    float f = hdCamera.camera.farClipPlane;
+
+            parameters.maxIteration = volumeSettings.rayMaxIterations.value;
+            parameters.reflectSky = volumeSettings.reflectSky.value;
+
+                    float thickness      = volumeSettings.depthBufferThickness.value;
+            parameters.thicknessScale = 1.0f / (1.0f + thickness);
+            parameters.thicknessBias = -n / (f - n) * (thickness * parameters.thicknessScale);
+
+            var info = m_SharedRTManager.GetDepthBufferMipChainInfo();
+            parameters.depthPyramidMipCount = info.mipLevelCount;
+            parameters.offsetBufferData = info.GetOffsetBufferData(m_DepthPyramidMipLevelOffsetsBuffer);
+
+                    float roughnessFadeStart             = 1 - volumeSettings.smoothnessFadeStart.value;
+            parameters.roughnessFadeEnd = 1 - volumeSettings.minSmoothness.value;
+            float roughnessFadeLength = parameters.roughnessFadeEnd - roughnessFadeStart;
+            parameters.roughnessFadeEndTimesRcpLength = (roughnessFadeLength != 0) ? (parameters.roughnessFadeEnd * (1.0f / roughnessFadeLength)) : 1;
+            parameters.roughnessFadeRcpLength = (roughnessFadeLength != 0) ? (1.0f / roughnessFadeLength) : 0;
+            parameters.edgeFadeRcpLength = Mathf.Min(1.0f / volumeSettings.screenFadeDistance.value, float.MaxValue);
+
+            parameters.colorPyramidUVScaleAndLimit = HDUtils.ComputeUvScaleAndLimit(hdCamera.historyRTHandleProperties.previousViewportSize, hdCamera.historyRTHandleProperties.previousRenderTargetSize);
+            parameters.colorPyramidMipCount = hdCamera.colorPyramidHistoryMipCount;
+
+            return parameters;
+        }
+
+        static void RenderSSR(  in RenderSSRParameters  parameters,
+                                RTHandle                depthPyramid,
+                                RTHandle                SsrHitPointTexture,
+                                RTHandle                stencilBuffer,
+                                RTHandle                clearCoatMask,
+                                RTHandle                previousColorPyramid,
+                                RTHandle                ssrLightingTexture,
+                                CommandBuffer           cmd,
+                                ScriptableRenderContext renderContext)
+        {
+            var cs = parameters.ssrCS;
+
+            using (new ProfilingSample(cmd, "SSR - Tracing", CustomSamplerId.SsrTracing.GetSampler()))
+            {
+                cmd.SetComputeIntParam(cs, HDShaderIDs._SsrIterLimit, parameters.maxIteration);
+                cmd.SetComputeFloatParam(cs, HDShaderIDs._SsrThicknessScale, parameters.thicknessScale);
+                cmd.SetComputeFloatParam(cs, HDShaderIDs._SsrThicknessBias, parameters.thicknessBias);
+                cmd.SetComputeFloatParam(cs, HDShaderIDs._SsrRoughnessFadeEnd, parameters.roughnessFadeEnd);
+                cmd.SetComputeFloatParam(cs, HDShaderIDs._SsrRoughnessFadeRcpLength, parameters.roughnessFadeRcpLength);
+                cmd.SetComputeFloatParam(cs, HDShaderIDs._SsrRoughnessFadeEndTimesRcpLength, parameters.roughnessFadeEndTimesRcpLength);
+                cmd.SetComputeIntParam(cs, HDShaderIDs._SsrDepthPyramidMaxMip, parameters.depthPyramidMipCount - 1);
+                cmd.SetComputeFloatParam(cs, HDShaderIDs._SsrEdgeFadeRcpLength, parameters.edgeFadeRcpLength);
+                cmd.SetComputeIntParam(cs, HDShaderIDs._SsrReflectsSky, parameters.reflectSky ? 1 : 0);
+                cmd.SetComputeIntParam(cs, HDShaderIDs._SsrStencilExclusionValue, (int)StencilBitMask.DoesntReceiveSSR);
+
+                // cmd.SetComputeTextureParam(cs, kernel, "_SsrDebugTexture",    m_SsrDebugTexture);
+                cmd.SetComputeTextureParam(cs, parameters.tracingKernel, HDShaderIDs._CameraDepthTexture, depthPyramid);
+                cmd.SetComputeTextureParam(cs, parameters.tracingKernel, HDShaderIDs._SsrClearCoatMaskTexture, clearCoatMask);
+                cmd.SetComputeTextureParam(cs, parameters.tracingKernel, HDShaderIDs._SsrHitPointTexture, SsrHitPointTexture);
+                cmd.SetComputeTextureParam(cs, parameters.tracingKernel, HDShaderIDs._StencilTexture, stencilBuffer);
+
+                cmd.SetComputeBufferParam(cs, parameters.tracingKernel, HDShaderIDs._DepthPyramidMipLevelOffsets, parameters.offsetBufferData);
+
+                cmd.DispatchCompute(cs, parameters.tracingKernel, HDUtils.DivRoundUp(parameters.width, 8), HDUtils.DivRoundUp(parameters.height, 8), parameters.viewCount);
+            }
+
+            using (new ProfilingSample(cmd, "SSR - Reprojection", CustomSamplerId.SsrReprojection.GetSampler()))
+            {
+                // cmd.SetComputeTextureParam(cs, kernel, "_SsrDebugTexture",    m_SsrDebugTexture);
+                cmd.SetComputeTextureParam(cs, parameters.reprojectionKernel, HDShaderIDs._SsrHitPointTexture, SsrHitPointTexture);
+                cmd.SetComputeTextureParam(cs, parameters.reprojectionKernel, HDShaderIDs._SsrLightingTextureRW, ssrLightingTexture);
+                cmd.SetComputeTextureParam(cs, parameters.reprojectionKernel, HDShaderIDs._ColorPyramidTexture, previousColorPyramid);
+                cmd.SetComputeTextureParam(cs, parameters.reprojectionKernel, HDShaderIDs._SsrClearCoatMaskTexture, clearCoatMask);
+
+                cmd.SetComputeVectorParam(cs, HDShaderIDs._ColorPyramidUvScaleAndLimitPrevFrame, parameters.colorPyramidUVScaleAndLimit);
+                cmd.SetComputeIntParam(cs, HDShaderIDs._SsrColorPyramidMaxMip, parameters.colorPyramidMipCount - 1);
+
+                cmd.DispatchCompute(cs, parameters.reprojectionKernel, HDUtils.DivRoundUp(parameters.width, 8), HDUtils.DivRoundUp(parameters.height, 8), parameters.viewCount);
+            }
+        }
+
+        void RenderSSR(HDCamera hdCamera, CommandBuffer cmd, ScriptableRenderContext renderContext)
+        {
+            if (!hdCamera.frameSettings.IsEnabled(FrameSettingsField.SSR))
+                return;
+
+            var settings = VolumeManager.instance.stack.GetComponent<ScreenSpaceReflection>();
+            if (hdCamera.frameSettings.IsEnabled(FrameSettingsField.RayTracing) && settings.rayTracing.value)
+            {
+                hdCamera.xr.StartSinglePass(cmd, hdCamera.camera, renderContext);
+                RenderRayTracedReflections(hdCamera, cmd, m_SsrLightingTexture, renderContext, m_FrameCount);
+                hdCamera.xr.StopSinglePass(cmd, hdCamera.camera, renderContext);
+            }
+            else
+            {
+                var previousColorPyramid = hdCamera.GetPreviousFrameRT((int)HDCameraFrameHistoryType.ColorBufferMipChain);
+
+                // Evaluate the clear coat mask texture based on the lit shader mode
+                RTHandle clearCoatMask = hdCamera.frameSettings.litShaderMode == LitShaderMode.Deferred ? m_GbufferManager.GetBuffer(2) : TextureXR.GetBlackTexture();
+
+                var parameters = PrepareSSRParameters(hdCamera);
+                RenderSSR(parameters, m_SharedRTManager.GetDepthTexture(), m_SsrHitPointTexture, m_SharedRTManager.GetStencilBufferCopy(), clearCoatMask, previousColorPyramid, m_SsrLightingTexture, cmd, renderContext);
+
+            	if (!hdCamera.colorPyramidHistoryIsValid)
+            	{
+                	cmd.SetGlobalTexture(HDShaderIDs._SsrLightingTexture, TextureXR.GetClearTexture());
+                	hdCamera.colorPyramidHistoryIsValid = true; // For the next frame...
+            	}
+			}
+
+            PushFullScreenDebugTexture(hdCamera, cmd, m_SsrLightingTexture, FullScreenDebugMode.ScreenSpaceReflections);
+        }
+
+        void RenderColorPyramid(HDCamera hdCamera, CommandBuffer cmd, bool isPreRefraction)
+        {
+            if (isPreRefraction)
+            {
+                if (!hdCamera.frameSettings.IsEnabled(FrameSettingsField.RoughRefraction))
+                    return;
+            }
+            else
+            {
+                // This final Gaussian pyramid can be reused by SSR, so disable it only if there is no distortion
+                if (!hdCamera.frameSettings.IsEnabled(FrameSettingsField.Distortion) && !hdCamera.frameSettings.IsEnabled(FrameSettingsField.SSR))
+                    return;
+            }
+
+            var currentColorPyramid = hdCamera.GetCurrentFrameRT((int)HDCameraFrameHistoryType.ColorBufferMipChain);
+
+            int lodCount;
+
+            using (new ProfilingSample(cmd, "Color Gaussian MIP Chain", CustomSamplerId.ColorPyramid.GetSampler()))
+            {
+                Vector2Int pyramidSizeV2I = new Vector2Int(hdCamera.actualWidth, hdCamera.actualHeight);
+                lodCount = m_MipGenerator.RenderColorGaussianPyramid(cmd, pyramidSizeV2I, m_CameraColorBuffer, currentColorPyramid);
+                hdCamera.colorPyramidHistoryMipCount = lodCount;
+            }
+
+            float scaleX = hdCamera.actualWidth / (float)currentColorPyramid.rt.width;
+            float scaleY = hdCamera.actualHeight / (float)currentColorPyramid.rt.height;
+            Vector4 pyramidScaleLod = new Vector4(scaleX, scaleY, lodCount, 0.0f);
+            Vector4 pyramidScale = new Vector4(scaleX, scaleY, 0f, 0f);
+            // Warning! Danger!
+            // The color pyramid scale is only correct for the most detailed MIP level.
+            // For the other MIP levels, due to truncation after division by 2, a row or
+            // column of texels may be lost. Since this can happen to BOTH the texture
+            // size AND the viewport, (uv * _ColorPyramidScale.xy) can be off by a texel
+            // unless the scale is 1 (and it will not be 1 if the texture was resized
+            // and is of greater size compared to the viewport).
+            cmd.SetGlobalTexture(HDShaderIDs._ColorPyramidTexture, currentColorPyramid);
+            cmd.SetGlobalVector(HDShaderIDs._ColorPyramidScale, pyramidScaleLod);
+            PushFullScreenDebugTextureMip(hdCamera, cmd, currentColorPyramid, lodCount, pyramidScale, isPreRefraction ? FullScreenDebugMode.PreRefractionColorPyramid : FullScreenDebugMode.FinalColorPyramid);
+        }
+
+        void GenerateDepthPyramid(HDCamera hdCamera, CommandBuffer cmd, FullScreenDebugMode debugMode)
+        {
+            CopyDepthBufferIfNeeded(hdCamera, cmd);
+
+            int mipCount = m_SharedRTManager.GetDepthBufferMipChainInfo().mipLevelCount;
+
+            using (new ProfilingSample(cmd, "Generate Depth Buffer MIP Chain", CustomSamplerId.DepthPyramid.GetSampler()))
+            {
+                m_MipGenerator.RenderMinDepthPyramid(cmd, m_SharedRTManager.GetDepthTexture(), m_SharedRTManager.GetDepthBufferMipChainInfo());
+            }
+
+            float scaleX = hdCamera.actualWidth / (float)m_SharedRTManager.GetDepthTexture().rt.width;
+            float scaleY = hdCamera.actualHeight / (float)m_SharedRTManager.GetDepthTexture().rt.height;
+            Vector4 pyramidScaleLod = new Vector4(scaleX, scaleY, mipCount, 0.0f);
+            Vector4 pyramidScale = new Vector4(scaleX, scaleY, 0f, 0f);
+            cmd.SetGlobalTexture(HDShaderIDs._CameraDepthTexture, m_SharedRTManager.GetDepthTexture());
+            cmd.SetGlobalVector(HDShaderIDs._DepthPyramidScale, pyramidScaleLod);
+            PushFullScreenDebugTextureMip(hdCamera, cmd, m_SharedRTManager.GetDepthTexture(), mipCount, pyramidScale, debugMode);
+        }
+
+        void DownsampleDepthForLowResTransparency(HDCamera hdCamera, CommandBuffer cmd)
+        {
+            var settings = m_Asset.currentPlatformRenderPipelineSettings.lowresTransparentSettings;
+            if (!hdCamera.frameSettings.IsEnabled(FrameSettingsField.LowResTransparent))
+                return;
+
+            using (new ProfilingSample(cmd, "Downsample Depth Buffer for Low Res Transparency", CustomSamplerId.DownsampleDepth.GetSampler()))
+            {
+                CoreUtils.SetRenderTarget(cmd, m_SharedRTManager.GetLowResDepthBuffer());
+                cmd.SetViewport(new Rect(0, 0, hdCamera.actualWidth * 0.5f, hdCamera.actualHeight * 0.5f));
+                // TODO: Add option to switch modes at runtime
+                if(settings.checkerboardDepthBuffer)
+                {
+                    m_DownsampleDepthMaterial.EnableKeyword("CHECKERBOARD_DOWNSAMPLE");
+                }
+                cmd.DrawProcedural(Matrix4x4.identity, m_DownsampleDepthMaterial, 0, MeshTopology.Triangles, 3, 1, null);
+            }
+        }
+
+        void UpsampleTransparent(HDCamera hdCamera, CommandBuffer cmd)
+        {
+            var settings = m_Asset.currentPlatformRenderPipelineSettings.lowresTransparentSettings;
+            if (!hdCamera.frameSettings.IsEnabled(FrameSettingsField.LowResTransparent))
+                return;
+
+            using (new ProfilingSample(cmd, "Upsample Low Res Transparency", CustomSamplerId.UpsampleLowResTransparent.GetSampler()))
+            {
+                CoreUtils.SetRenderTarget(cmd, m_CameraColorBuffer);
+                if(settings.upsampleType == LowResTransparentUpsample.Bilinear)
+                {
+                    m_UpsampleTransparency.EnableKeyword("BILINEAR");
+                }
+                else if (settings.upsampleType == LowResTransparentUpsample.NearestDepth)
+                {
+                    m_UpsampleTransparency.EnableKeyword("NEAREST_DEPTH");
+                }
+                m_UpsampleTransparency.SetTexture(HDShaderIDs._LowResTransparent, m_LowResTransparentBuffer);
+                m_UpsampleTransparency.SetTexture(HDShaderIDs._LowResDepthTexture, m_SharedRTManager.GetLowResDepthBuffer());
+                cmd.DrawProcedural(Matrix4x4.identity, m_UpsampleTransparency, 0, MeshTopology.Triangles, 3, 1, null);
+            }
+        }
+
+        void ApplyDebugDisplaySettings(HDCamera hdCamera, CommandBuffer cmd)
+        {
+            // See ShaderPassForward.hlsl: for forward shaders, if DEBUG_DISPLAY is enabled and no DebugLightingMode or DebugMipMapMod
+            // modes have been set, lighting is automatically skipped (To avoid some crashed due to lighting RT not set on console).
+            // However debug mode like colorPickerModes and false color don't need DEBUG_DISPLAY and must work with the lighting.
+            // So we will enabled DEBUG_DISPLAY independently
+
+            bool debugDisplayEnabledOrSceneLightingDisabled = m_CurrentDebugDisplaySettings.IsDebugDisplayEnabled() || CoreUtils.IsSceneLightingDisabled(hdCamera.camera);
+            // Enable globally the keyword DEBUG_DISPLAY on shader that support it with multi-compile
+            CoreUtils.SetKeyword(cmd, "DEBUG_DISPLAY", debugDisplayEnabledOrSceneLightingDisabled);
+
+            if (debugDisplayEnabledOrSceneLightingDisabled ||
+                m_CurrentDebugDisplaySettings.data.colorPickerDebugSettings.colorPickerMode != ColorPickerDebugMode.None)
+            {
+                // This is for texture streaming
+                m_CurrentDebugDisplaySettings.UpdateMaterials();
+
+                var lightingDebugSettings = m_CurrentDebugDisplaySettings.data.lightingDebugSettings;
+                var materialDebugSettings = m_CurrentDebugDisplaySettings.data.materialDebugSettings;
+                var debugAlbedo = new Vector4(lightingDebugSettings.overrideAlbedo ? 1.0f : 0.0f, lightingDebugSettings.overrideAlbedoValue.r, lightingDebugSettings.overrideAlbedoValue.g, lightingDebugSettings.overrideAlbedoValue.b);
+                var debugSmoothness = new Vector4(lightingDebugSettings.overrideSmoothness ? 1.0f : 0.0f, lightingDebugSettings.overrideSmoothnessValue, 0.0f, 0.0f);
+                var debugNormal = new Vector4(lightingDebugSettings.overrideNormal ? 1.0f : 0.0f, 0.0f, 0.0f, 0.0f);
+                var debugAmbientOcclusion = new Vector4(lightingDebugSettings.overrideAmbientOcclusion ? 1.0f : 0.0f, lightingDebugSettings.overrideAmbientOcclusionValue, 0.0f, 0.0f);
+                var debugSpecularColor = new Vector4(lightingDebugSettings.overrideSpecularColor ? 1.0f : 0.0f, lightingDebugSettings.overrideSpecularColorValue.r, lightingDebugSettings.overrideSpecularColorValue.g, lightingDebugSettings.overrideSpecularColorValue.b);
+                var debugEmissiveColor = new Vector4(lightingDebugSettings.overrideEmissiveColor ? 1.0f : 0.0f, lightingDebugSettings.overrideEmissiveColorValue.r, lightingDebugSettings.overrideEmissiveColorValue.g, lightingDebugSettings.overrideEmissiveColorValue.b);
+                var debugTrueMetalColor = new Vector4(materialDebugSettings.materialValidateTrueMetal ? 1.0f : 0.0f, materialDebugSettings.materialValidateTrueMetalColor.r, materialDebugSettings.materialValidateTrueMetalColor.g, materialDebugSettings.materialValidateTrueMetalColor.b);
+
+                DebugLightingMode debugLightingMode = m_CurrentDebugDisplaySettings.GetDebugLightingMode();
+                if (CoreUtils.IsSceneLightingDisabled(hdCamera.camera))
+                {
+                    debugLightingMode = DebugLightingMode.MatcapView;
+                }
+
+                cmd.SetGlobalFloatArray(HDShaderIDs._DebugViewMaterial, m_CurrentDebugDisplaySettings.GetDebugMaterialIndexes());
+                cmd.SetGlobalInt(HDShaderIDs._DebugLightingMode, (int)debugLightingMode);
+                cmd.SetGlobalInt(HDShaderIDs._DebugShadowMapMode, (int)m_CurrentDebugDisplaySettings.GetDebugShadowMapMode());
+                cmd.SetGlobalInt(HDShaderIDs._DebugMipMapMode, (int)m_CurrentDebugDisplaySettings.GetDebugMipMapMode());
+                cmd.SetGlobalInt(HDShaderIDs._DebugMipMapModeTerrainTexture, (int)m_CurrentDebugDisplaySettings.GetDebugMipMapModeTerrainTexture());
+                cmd.SetGlobalInt(HDShaderIDs._ColorPickerMode, (int)m_CurrentDebugDisplaySettings.GetDebugColorPickerMode());
+                cmd.SetGlobalInt(HDShaderIDs._DebugFullScreenMode, (int)m_CurrentDebugDisplaySettings.data.fullScreenDebugMode);
+
+#if UNITY_EDITOR
+                cmd.SetGlobalInt(HDShaderIDs._MatcapMixAlbedo, HDRenderPipelinePreferences.matcapViewMixAlbedo ? 1 : 0);
+                cmd.SetGlobalFloat(HDShaderIDs._MatcapViewScale, HDRenderPipelinePreferences.matcapViewScale);
+#else
+                cmd.SetGlobalInt(HDShaderIDs._MatcapMixAlbedo, 0);
+                cmd.SetGlobalFloat(HDShaderIDs._MatcapViewScale, 1.0f);
+#endif
+                cmd.SetGlobalVector(HDShaderIDs._DebugLightingAlbedo, debugAlbedo);
+                cmd.SetGlobalVector(HDShaderIDs._DebugLightingSmoothness, debugSmoothness);
+                cmd.SetGlobalVector(HDShaderIDs._DebugLightingNormal, debugNormal);
+                cmd.SetGlobalVector(HDShaderIDs._DebugLightingAmbientOcclusion, debugAmbientOcclusion);
+                cmd.SetGlobalVector(HDShaderIDs._DebugLightingSpecularColor, debugSpecularColor);
+                cmd.SetGlobalVector(HDShaderIDs._DebugLightingEmissiveColor, debugEmissiveColor);
+                cmd.SetGlobalColor(HDShaderIDs._DebugLightingMaterialValidateHighColor, materialDebugSettings.materialValidateHighColor);
+                cmd.SetGlobalColor(HDShaderIDs._DebugLightingMaterialValidateLowColor, materialDebugSettings.materialValidateLowColor);
+                cmd.SetGlobalColor(HDShaderIDs._DebugLightingMaterialValidatePureMetalColor, debugTrueMetalColor);
+
+                cmd.SetGlobalVector(HDShaderIDs._MousePixelCoord, HDUtils.GetMouseCoordinates(hdCamera));
+                cmd.SetGlobalVector(HDShaderIDs._MouseClickPixelCoord, HDUtils.GetMouseClickCoordinates(hdCamera));
+                cmd.SetGlobalTexture(HDShaderIDs._DebugFont, defaultResources.textures.debugFontTex);
+                cmd.SetGlobalTexture(HDShaderIDs._DebugMatCapTexture, defaultResources.textures.matcapTex);
+
+                // The DebugNeedsExposure test allows us to set a neutral value if exposure is not needed. This way we don't need to make various tests inside shaders but only in this function.
+                cmd.SetGlobalFloat(HDShaderIDs._DebugExposure, m_CurrentDebugDisplaySettings.DebugNeedsExposure() ? lightingDebugSettings.debugExposure : 0.0f);
+            }
+        }
+
+        static bool NeedColorPickerDebug(DebugDisplaySettings debugSettings)
+        {
+            return debugSettings.data.colorPickerDebugSettings.colorPickerMode != ColorPickerDebugMode.None
+                || debugSettings.data.falseColorDebugSettings.falseColor
+                || debugSettings.data.lightingDebugSettings.debugLightingMode == DebugLightingMode.LuminanceMeter;
+        }
+
+        void PushColorPickerDebugTexture(CommandBuffer cmd, HDCamera hdCamera, RTHandle textureID)
+        {
+            if (NeedColorPickerDebug(m_CurrentDebugDisplaySettings))
+            {
+                using (new ProfilingSample(cmd, "Push To Color Picker"))
+                {
+                    HDUtils.BlitCameraTexture(cmd, textureID, m_DebugColorPickerBuffer);
+                }
+            }
+        }
+
+        bool NeedsFullScreenDebugMode()
+        {
+            bool fullScreenDebugEnabled = m_CurrentDebugDisplaySettings.data.fullScreenDebugMode != FullScreenDebugMode.None;
+            bool lightingDebugEnabled = m_CurrentDebugDisplaySettings.data.lightingDebugSettings.shadowDebugMode == ShadowMapDebugMode.SingleShadow;
+
+            return fullScreenDebugEnabled || lightingDebugEnabled;
+        }
+
+        void PushFullScreenLightingDebugTexture(HDCamera hdCamera, CommandBuffer cmd, RTHandle textureID)
+        {
+            // In practice, this is only useful for the SingleShadow debug view.
+            // TODO: See how we can make this nicer than a specific functions just for one case.
+            if (NeedsFullScreenDebugMode() && m_FullScreenDebugPushed == false)
+            {
+                m_FullScreenDebugPushed = true;
+                HDUtils.BlitCameraTexture(cmd, textureID, m_DebugFullScreenTempBuffer);
+            }
+        }
+
+        internal void PushFullScreenDebugTexture(HDCamera hdCamera, CommandBuffer cmd, RTHandle textureID, FullScreenDebugMode debugMode)
+        {
+            if (debugMode == m_CurrentDebugDisplaySettings.data.fullScreenDebugMode)
+            {
+                m_FullScreenDebugPushed = true; // We need this flag because otherwise if no full screen debug is pushed (like for example if the corresponding pass is disabled), when we render the result in RenderDebug m_DebugFullScreenTempBuffer will contain potential garbage
+                HDUtils.BlitCameraTexture(cmd, textureID, m_DebugFullScreenTempBuffer);
+            }
+        }
+
+        void PushFullScreenDebugTextureMip(HDCamera hdCamera, CommandBuffer cmd, RTHandle texture, int lodCount, Vector4 scaleBias, FullScreenDebugMode debugMode)
+        {
+            if (debugMode == m_CurrentDebugDisplaySettings.data.fullScreenDebugMode)
+            {
+                var mipIndex = Mathf.FloorToInt(m_CurrentDebugDisplaySettings.data.fullscreenDebugMip * (lodCount));
+
+                m_FullScreenDebugPushed = true; // We need this flag because otherwise if no full screen debug is pushed (like for example if the corresponding pass is disabled), when we render the result in RenderDebug m_DebugFullScreenTempBuffer will contain potential garbage
+                HDUtils.BlitCameraTexture(cmd, texture, m_DebugFullScreenTempBuffer, scaleBias, mipIndex);
+            }
+        }
+
+        struct DebugParameters
+        {
+            public DebugDisplaySettings debugDisplaySettings;
+            public HDCamera hdCamera;
+
+            // Full screen debug
+            public bool             resolveFullScreenDebug;
+            public Material         debugFullScreenMaterial;
+            public int              depthPyramidMip;
+            public ComputeBuffer    depthPyramidOffsets;
+
+            // Sky
+            public Texture skyReflectionTexture;
+            public Material debugLatlongMaterial;
+
+            public bool rayTracingSupported;
+            public RayCountManager rayCountManager;
+
+            // Lighting
+            public LightLoopDebugOverlayParameters lightingOverlayParameters;
+
+            // Color picker
+            public bool     colorPickerEnabled;
+            public Material colorPickerMaterial;
+        }
+
+        DebugParameters PrepareDebugParameters(HDCamera hdCamera, HDUtils.PackedMipChainInfo depthMipInfo)
+        {
+            var parameters = new DebugParameters();
+
+            parameters.debugDisplaySettings = m_CurrentDebugDisplaySettings;
+            parameters.hdCamera = hdCamera;
+
+            parameters.resolveFullScreenDebug = NeedsFullScreenDebugMode() && m_FullScreenDebugPushed;
+            parameters.debugFullScreenMaterial = m_DebugFullScreen;
+            parameters.depthPyramidMip = (int)(parameters.debugDisplaySettings.data.fullscreenDebugMip * depthMipInfo.mipLevelCount);
+            parameters.depthPyramidOffsets = depthMipInfo.GetOffsetBufferData(m_DepthPyramidMipLevelOffsetsBuffer);
+
+            parameters.skyReflectionTexture = m_SkyManager.GetSkyReflection(hdCamera);
+            parameters.debugLatlongMaterial = m_DebugDisplayLatlong;
+            parameters.lightingOverlayParameters = PrepareLightLoopDebugOverlayParameters();
+
+            parameters.rayTracingSupported = hdCamera.frameSettings.IsEnabled(FrameSettingsField.RayTracing);
+            parameters.rayCountManager = m_RayCountManager;
+
+            parameters.colorPickerEnabled = NeedColorPickerDebug(parameters.debugDisplaySettings);
+            parameters.colorPickerMaterial = m_DebugColorPicker;
+
+            return parameters;
+        }
+
+        static void ResolveFullScreenDebug( in DebugParameters      parameters,
+                                            MaterialPropertyBlock   mpb,
+                                            RTHandle                inputFullScreenDebug,
+                                            RTHandle                inputDepthPyramid,
+                                            RTHandle                output,
+                                            CommandBuffer           cmd)
+        {
+            mpb.SetTexture(HDShaderIDs._DebugFullScreenTexture, inputFullScreenDebug);
+            mpb.SetTexture(HDShaderIDs._CameraDepthTexture, inputDepthPyramid);
+            mpb.SetFloat(HDShaderIDs._FullScreenDebugMode, (float)parameters.debugDisplaySettings.data.fullScreenDebugMode);
+            mpb.SetInt(HDShaderIDs._DebugDepthPyramidMip, parameters.depthPyramidMip);
+            mpb.SetBuffer(HDShaderIDs._DebugDepthPyramidOffsets, parameters.depthPyramidOffsets);
+            mpb.SetInt(HDShaderIDs._DebugContactShadowLightIndex, parameters.debugDisplaySettings.data.fullScreenContactShadowLightIndex);
+
+            HDUtils.DrawFullScreen(cmd, parameters.debugFullScreenMaterial, output, mpb, 0);
+        }
+
+        static void ResolveColorPickerDebug(in DebugParameters  parameters,
+                                            RTHandle            debugColorPickerBuffer,
+                                            RTHandle            output,
+                                            CommandBuffer       cmd)
+        {
+            ColorPickerDebugSettings colorPickerDebugSettings = parameters.debugDisplaySettings.data.colorPickerDebugSettings;
+            FalseColorDebugSettings falseColorDebugSettings = parameters.debugDisplaySettings.data.falseColorDebugSettings;
+            var falseColorThresholds = new Vector4(falseColorDebugSettings.colorThreshold0, falseColorDebugSettings.colorThreshold1, falseColorDebugSettings.colorThreshold2, falseColorDebugSettings.colorThreshold3);
+
+            // Here we have three cases:
+            // - Material debug is enabled, this is the buffer we display
+            // - Otherwise we display the HDR buffer before postprocess and distortion
+            // - If fullscreen debug is enabled we always use it
+            parameters.colorPickerMaterial.SetTexture(HDShaderIDs._DebugColorPickerTexture, debugColorPickerBuffer);
+            parameters.colorPickerMaterial.SetColor(HDShaderIDs._ColorPickerFontColor, colorPickerDebugSettings.fontColor);
+            parameters.colorPickerMaterial.SetInt(HDShaderIDs._FalseColorEnabled, falseColorDebugSettings.falseColor ? 1 : 0);
+            parameters.colorPickerMaterial.SetVector(HDShaderIDs._FalseColorThresholds, falseColorThresholds);
+            // The material display debug perform sRGBToLinear conversion as the final blit currently hardcodes a linearToSrgb conversion. As when we read with color picker this is not done,
+            // we perform it inside the color picker shader. But we shouldn't do it for HDR buffer.
+            parameters.colorPickerMaterial.SetFloat(HDShaderIDs._ApplyLinearToSRGB, parameters.debugDisplaySettings.IsDebugMaterialDisplayEnabled() ? 1.0f : 0.0f);
+
+            HDUtils.DrawFullScreen(cmd, parameters.colorPickerMaterial, output);
+        }
+
+        static void RenderSkyReflectionOverlay(in DebugParameters debugParameters, CommandBuffer cmd, MaterialPropertyBlock mpb, ref float x, ref float y, float overlaySize)
+        {
+            var lightingDebug = debugParameters.debugDisplaySettings.data.lightingDebugSettings;
+            if (lightingDebug.displaySkyReflection)
+            {
+                mpb.SetTexture(HDShaderIDs._InputCubemap, debugParameters.skyReflectionTexture);
+                mpb.SetFloat(HDShaderIDs._Mipmap, lightingDebug.skyReflectionMipmap);
+                mpb.SetFloat(HDShaderIDs._DebugExposure, lightingDebug.debugExposure);
+                cmd.SetViewport(new Rect(x, y, overlaySize, overlaySize));
+                cmd.DrawProcedural(Matrix4x4.identity, debugParameters.debugLatlongMaterial, 0, MeshTopology.Triangles, 3, 1, mpb);
+                HDUtils.NextOverlayCoord(ref x, ref y, overlaySize, overlaySize, debugParameters.hdCamera);
+            }
+        }
+
+        static void RenderRayCountOverlay(in DebugParameters debugParameters, CommandBuffer cmd, ref float x, ref float y, float overlaySize)
+        {
+            if (debugParameters.rayTracingSupported)
+                debugParameters.rayCountManager.EvaluateRayCount(cmd, debugParameters.hdCamera);
+        }
+
+        void RenderDebug(HDCamera hdCamera, CommandBuffer cmd, CullingResults cullResults)
+        {
+            // We don't want any overlay for these kind of rendering
+            if (hdCamera.camera.cameraType == CameraType.Reflection || hdCamera.camera.cameraType == CameraType.Preview)
+                return;
+
+            // Render Debug are only available in dev builds and we always render them in the same RT
+            CoreUtils.SetRenderTarget(cmd, m_IntermediateAfterPostProcessBuffer, m_SharedRTManager.GetDepthStencilBuffer());
+
+            var debugParams = PrepareDebugParameters(hdCamera, m_SharedRTManager.GetDepthBufferMipChainInfo());
+
+            using (new ProfilingSample(cmd, "Debug", CustomSamplerId.RenderDebug.GetSampler()))
+            {
+                // First render full screen debug texture
+                if (debugParams.resolveFullScreenDebug)
+                {
+                    m_FullScreenDebugPushed = false;
+                    ResolveFullScreenDebug(debugParams, m_DebugFullScreenPropertyBlock, m_DebugFullScreenTempBuffer, m_SharedRTManager.GetDepthTexture(), m_IntermediateAfterPostProcessBuffer, cmd);
+                    PushColorPickerDebugTexture(cmd, hdCamera, m_IntermediateAfterPostProcessBuffer);
+                }
+
+                // First resolve color picker
+                if (debugParams.colorPickerEnabled)
+                    ResolveColorPickerDebug(debugParams, m_DebugColorPickerBuffer, m_IntermediateAfterPostProcessBuffer, cmd);
+
+                // Light volumes
+                var lightingDebug = debugParams.debugDisplaySettings.data.lightingDebugSettings;
+                if (lightingDebug.displayLightVolumes)
+                {
+                    s_lightVolumes.RenderLightVolumes(cmd, hdCamera, cullResults, lightingDebug, m_IntermediateAfterPostProcessBuffer);
+                }
+
+                // Then overlays
+                HDUtils.ResetOverlay();
+                float x = 0.0f;
+                float overlayRatio = debugParams.debugDisplaySettings.data.debugOverlayRatio;
+                float overlaySize = Math.Min(debugParams.hdCamera.actualHeight, debugParams.hdCamera.actualWidth) * overlayRatio;
+                float y = debugParams.hdCamera.actualHeight - overlaySize;
+
+                RenderSkyReflectionOverlay(debugParams, cmd, m_SharedPropertyBlock, ref x, ref y, overlaySize);
+                RenderRayCountOverlay(debugParams, cmd, ref x, ref y, overlaySize);
+                RenderLightLoopDebugOverlay(debugParams, cmd, ref x, ref y, overlaySize, m_SharedRTManager.GetDepthTexture());
+
+                HDShadowManager.ShadowDebugAtlasTextures atlases = debugParams.lightingOverlayParameters.shadowManager.GetDebugAtlasTextures();
+                RenderShadowsDebugOverlay(debugParams, atlases, cmd, ref x, ref y, overlaySize, m_SharedPropertyBlock);
+
+                DecalSystem.instance.RenderDebugOverlay(debugParams.hdCamera, cmd, debugParams.debugDisplaySettings, ref x, ref y, overlaySize, debugParams.hdCamera.actualWidth);
+            }
+        }
+
+        void ClearBuffers(HDCamera hdCamera, CommandBuffer cmd)
+        {
+            bool msaa = hdCamera.frameSettings.IsEnabled(FrameSettingsField.MSAA);
+
+            using (new ProfilingSample(cmd, "ClearBuffers", CustomSamplerId.ClearBuffers.GetSampler()))
+            {
+                // We clear only the depth buffer, no need to clear the various color buffer as we overwrite them.
+                // Clear depth/stencil and init buffers
+                using (new ProfilingSample(cmd, "Clear Depth/Stencil", CustomSamplerId.ClearDepthStencil.GetSampler()))
+                {
+                    if (hdCamera.clearDepth)
+                    {
+                        CoreUtils.SetRenderTarget(cmd, msaa ? m_CameraColorMSAABuffer : m_CameraColorBuffer, m_SharedRTManager.GetDepthStencilBuffer(msaa), ClearFlag.Depth);
+                        if (hdCamera.frameSettings.IsEnabled(FrameSettingsField.MSAA))
+                        {
+                            CoreUtils.SetRenderTarget(cmd, m_SharedRTManager.GetDepthTexture(true), m_SharedRTManager.GetDepthStencilBuffer(true), ClearFlag.Color, Color.black);
+                        }
+                    }
+                    m_IsDepthBufferCopyValid = false;
+                }
+
+                // Clear the HDR target
+                using (new ProfilingSample(cmd, "Clear HDR target", CustomSamplerId.ClearHDRTarget.GetSampler()))
+                {
+                    if (hdCamera.clearColorMode == HDAdditionalCameraData.ClearColorMode.Color ||
+                        // If the luxmeter is enabled, the sky isn't rendered so we clear the background color
+                        m_CurrentDebugDisplaySettings.data.lightingDebugSettings.debugLightingMode == DebugLightingMode.LuxMeter ||
+                        // If the matcap view is enabled, the sky isn't updated so we clear the background color
+                        m_CurrentDebugDisplaySettings.IsMatcapViewEnabled(hdCamera) ||
+                        // If we want the sky but the sky don't exist, still clear with background color
+                        (hdCamera.clearColorMode == HDAdditionalCameraData.ClearColorMode.Sky && !m_SkyManager.IsVisualSkyValid(hdCamera)) ||
+                        // Special handling for Preview we force to clear with background color (i.e black)
+                        // Note that the sky use in this case is the last one setup. If there is no scene or game, there is no sky use as reflection in the preview
+                        HDUtils.IsRegularPreviewCamera(hdCamera.camera)
+                        )
+                    {
+                        CoreUtils.SetRenderTarget(cmd, msaa ? m_CameraColorMSAABuffer : m_CameraColorBuffer, m_SharedRTManager.GetDepthStencilBuffer(msaa), ClearFlag.Color, GetColorBufferClearColor(hdCamera));
+                    }
+                }
+
+                if (hdCamera.frameSettings.IsEnabled(FrameSettingsField.SubsurfaceScattering))
+                {
+                    using (new ProfilingSample(cmd, "Clear SSS Lighting Buffer", CustomSamplerId.ClearSssLightingBuffer.GetSampler()))
+                    {
+                        CoreUtils.SetRenderTarget(cmd, msaa ? m_CameraSssDiffuseLightingMSAABuffer : m_CameraSssDiffuseLightingBuffer, ClearFlag.Color, Color.clear);
+                    }
+                }
+
+                if (hdCamera.frameSettings.IsEnabled(FrameSettingsField.SSR))
+                {
+                    using (new ProfilingSample(cmd, "Clear SSR Buffers", CustomSamplerId.ClearSsrBuffers.GetSampler()))
+                    {
+                        // In practice, these textures are sparse (mostly black). Therefore, clearing them is fast (due to CMASK),
+                        // and much faster than fully overwriting them from within SSR shaders.
+                        // CoreUtils.SetRenderTarget(cmd, hdCamera, m_SsrDebugTexture,    ClearFlag.Color, Color.clear);
+                        CoreUtils.SetRenderTarget(cmd, m_SsrHitPointTexture, ClearFlag.Color, Color.clear);
+                        CoreUtils.SetRenderTarget(cmd, m_SsrLightingTexture, ClearFlag.Color, Color.clear);
+                    }
+                }
+
+                // We don't need to clear the GBuffers as scene is rewrite and we are suppose to only access valid data (invalid data are tagged with stencil as StencilLightingUsage.NoLighting),
+                // This is to save some performance
+                if (hdCamera.frameSettings.litShaderMode == LitShaderMode.Deferred)
+                {
+                    using (new ProfilingSample(cmd, "Clear GBuffer", CustomSamplerId.ClearGBuffer.GetSampler()))
+                    {
+                        // We still clear in case of debug mode or on demand
+                        if (m_CurrentDebugDisplaySettings.IsDebugDisplayEnabled() || hdCamera.frameSettings.IsEnabled(FrameSettingsField.ClearGBuffers))
+                        {
+                            CoreUtils.SetRenderTarget(cmd, m_GbufferManager.GetBuffersRTI(), m_SharedRTManager.GetDepthStencilBuffer(), ClearFlag.Color, Color.clear);
+                        }
+
+                        // If we are in deferred mode and the ssr is enabled, we need to make sure that the second gbuffer is cleared given that we are using that information for
+                        // clear coat selection
+                        if (hdCamera.frameSettings.IsEnabled(FrameSettingsField.SSR))
+                        {
+                            CoreUtils.SetRenderTarget(cmd, m_GbufferManager.GetBuffer(2), m_SharedRTManager.GetDepthStencilBuffer(), ClearFlag.Color, Color.clear);
+                        }
+                    }
+                }
+            }
+        }
+
+        void RenderPostProcess(CullingResults cullResults, HDCamera hdCamera, RenderTargetIdentifier finalRT, ScriptableRenderContext renderContext, CommandBuffer cmd)
+        {
+            // Y-Flip needs to happen during the post process pass only if it's the final pass and is the regular game view
+            // SceneView flip is handled by the editor internal code and GameView rendering into render textures should not be flipped in order to respect Unity texture coordinates convention
+            bool flipInPostProcesses = HDUtils.PostProcessIsFinalPass() && (hdCamera.flipYMode == HDAdditionalCameraData.FlipYMode.ForceFlipY || hdCamera.isMainGameView);
+            RenderTargetIdentifier destination = HDUtils.PostProcessIsFinalPass() ? finalRT : m_IntermediateAfterPostProcessBuffer;
+
+            // We render AfterPostProcess objects first into a separate buffer that will be composited in the final post process pass
+            RenderAfterPostProcess(cullResults, hdCamera, renderContext, cmd);
+
+            // Set the depth buffer to the main one to avoid missing out on transparent depth for post process.
+            cmd.SetGlobalTexture(HDShaderIDs._CameraDepthTexture, m_SharedRTManager.GetDepthStencilBuffer());
+
+            // Post-processes output straight to the backbuffer
+            m_PostProcessSystem.Render(
+                cmd: cmd,
+                camera: hdCamera,
+                blueNoise: m_BlueNoise,
+                colorBuffer: m_CameraColorBuffer,
+                afterPostProcessTexture: GetAfterPostProcessOffScreenBuffer(),
+                lightingBuffer: null,
+                finalRT: destination,
+                depthBuffer: m_SharedRTManager.GetDepthStencilBuffer(),
+                flipY: flipInPostProcesses
+            );
+        }
+
+
+        RTHandle GetAfterPostProcessOffScreenBuffer()
+        {
+            if (currentPlatformRenderPipelineSettings.supportedLitShaderMode == RenderPipelineSettings.SupportedLitShaderMode.ForwardOnly)
+                return GetSSSBuffer();
+            else
+                return m_GbufferManager.GetBuffer(0);
+        }
+
+
+        void RenderAfterPostProcess(CullingResults cullResults, HDCamera hdCamera, ScriptableRenderContext renderContext, CommandBuffer cmd)
+        {
+            if (!hdCamera.frameSettings.IsEnabled(FrameSettingsField.AfterPostprocess))
+                return;
+
+            using (new ProfilingSample(cmd, "After Post-process", CustomSamplerId.AfterPostProcessing.GetSampler()))
+            {
+                // Note about AfterPostProcess and TAA:
+                // When TAA is enabled rendering is jittered and then resolved during the post processing pass.
+                // It means that any rendering done after post processing need to disable jittering. This is what we do with hdCamera.UpdateViewConstants(false);
+                // The issue is that the only available depth buffer is jittered so pixels would wobble around depth tested edges.
+                // In order to avoid that we decide that objects rendered after Post processes while TAA is active will not benefit from the depth buffer so we disable it.
+                bool taaEnabled = hdCamera.IsTAAEnabled();
+                hdCamera.UpdateAllViewConstants(false);
+                hdCamera.SetupGlobalParams(cmd, m_Time, m_LastTime, m_FrameCount);
+
+                // Here we share GBuffer albedo buffer since it's not needed anymore
+                // Note: We bind the depth only if the ZTest for After Post Process is enabled. It is disabled by
+                // default so we're consistent in the behavior: no ZTest for After Post Process materials).
+                if (taaEnabled || !hdCamera.frameSettings.IsEnabled(FrameSettingsField.ZTestAfterPostProcessTAA))
+                    CoreUtils.SetRenderTarget(cmd, GetAfterPostProcessOffScreenBuffer(), clearFlag: ClearFlag.Color, clearColor: Color.black);
+                else
+                    CoreUtils.SetRenderTarget(cmd, GetAfterPostProcessOffScreenBuffer(), m_SharedRTManager.GetDepthStencilBuffer(), clearFlag: ClearFlag.Color, clearColor: Color.black);
+
+                cmd.SetGlobalInt(HDShaderIDs._OffScreenRendering, 1);
+                var opaqueRendererList = RendererList.Create(CreateOpaqueRendererListDesc(cullResults, hdCamera.camera, HDShaderPassNames.s_ForwardOnlyName, renderQueueRange: HDRenderQueue.k_RenderQueue_AfterPostProcessOpaque));
+                DrawOpaqueRendererList(renderContext, cmd, hdCamera.frameSettings, opaqueRendererList);
+                // Setup off-screen transparency here
+                var transparentRendererList = RendererList.Create(CreateTransparentRendererListDesc(cullResults, hdCamera.camera, HDShaderPassNames.s_ForwardOnlyName, renderQueueRange: HDRenderQueue.k_RenderQueue_AfterPostProcessTransparent));
+                DrawTransparentRendererList(renderContext, cmd, hdCamera.frameSettings, transparentRendererList);
+                cmd.SetGlobalInt(HDShaderIDs._OffScreenRendering, 0);
+            }
+        }
+
+        void SendGeometryGraphicsBuffers(CommandBuffer cmd, HDCamera hdCamera)
+        {
+            bool needNormalBuffer = false;
+            Texture normalBuffer = null;
+            bool needDepthBuffer = false;
+            Texture depthBuffer = null;
+
+            // Figure out which client systems need which buffers
+            // Only VFX systems for now
+            VFXCameraBufferTypes neededVFXBuffers = VFXManager.IsCameraBufferNeeded(hdCamera.camera);
+            needNormalBuffer |= (neededVFXBuffers & VFXCameraBufferTypes.Normal) != 0;
+            needDepthBuffer |= (neededVFXBuffers & VFXCameraBufferTypes.Depth) != 0;
+            if (hdCamera.frameSettings.IsEnabled(FrameSettingsField.RayTracing) && GetRayTracingState())
+            {
+                needNormalBuffer = true;
+                needDepthBuffer = true;
+            }
+
+            // Here if needed for this particular camera, we allocate history buffers.
+            // Only one is needed here because the main buffer used for rendering is separate.
+            // Ideally, we should double buffer the main rendering buffer but since we don't know in advance if history is going to be needed, it would be a big waste of memory.
+            if (needNormalBuffer)
+            {
+                RTHandle mainNormalBuffer = m_SharedRTManager.GetNormalBuffer();
+                RTHandle Allocator(string id, int frameIndex, RTHandleSystem rtHandleSystem)
+                {
+                    return rtHandleSystem.Alloc(Vector2.one, TextureXR.slices, colorFormat: mainNormalBuffer.rt.graphicsFormat, dimension: TextureXR.dimension, enableRandomWrite: mainNormalBuffer.rt.enableRandomWrite, name: $"Normal History Buffer"
+                    );
+                }
+
+                normalBuffer = hdCamera.GetCurrentFrameRT((int)HDCameraFrameHistoryType.Normal) ?? hdCamera.AllocHistoryFrameRT((int)HDCameraFrameHistoryType.Normal, Allocator, 1);
+
+                for (int i = 0; i < hdCamera.viewCount; i++)
+                    cmd.CopyTexture(mainNormalBuffer, i, 0, 0, 0, hdCamera.actualWidth, hdCamera.actualHeight, normalBuffer, i, 0, 0, 0);
+            }
+
+            if (needDepthBuffer)
+            {
+                RTHandle mainDepthBuffer = m_SharedRTManager.GetDepthTexture();
+                RTHandle Allocator(string id, int frameIndex, RTHandleSystem rtHandleSystem)
+                {
+                    return rtHandleSystem.Alloc(Vector2.one, TextureXR.slices, colorFormat: mainDepthBuffer.rt.graphicsFormat, dimension: TextureXR.dimension, enableRandomWrite: mainDepthBuffer.rt.enableRandomWrite, name: $"Depth History Buffer"
+                    );
+                }
+
+                depthBuffer = hdCamera.GetCurrentFrameRT((int)HDCameraFrameHistoryType.Depth) ?? hdCamera.AllocHistoryFrameRT((int)HDCameraFrameHistoryType.Depth, Allocator, 1);
+
+                for (int i = 0; i < hdCamera.viewCount; i++)
+                    cmd.CopyTexture(mainDepthBuffer, i, 0, 0, 0, hdCamera.actualWidth, hdCamera.actualHeight, depthBuffer, i, 0, 0, 0);
+            }
+
+            // Send buffers to client.
+            // For now, only VFX systems
+            if ((neededVFXBuffers & VFXCameraBufferTypes.Depth) != 0)
+            {
+                VFXManager.SetCameraBuffer(hdCamera.camera, VFXCameraBufferTypes.Depth, depthBuffer, 0, 0, hdCamera.actualWidth, hdCamera.actualHeight);
+            }
+
+            if ((neededVFXBuffers & VFXCameraBufferTypes.Normal) != 0)
+            {
+                VFXManager.SetCameraBuffer(hdCamera.camera, VFXCameraBufferTypes.Normal, normalBuffer, 0, 0, hdCamera.actualWidth, hdCamera.actualHeight);
+            }
+        }
+
+        void SendColorGraphicsBuffer(CommandBuffer cmd, HDCamera hdCamera)
+        {
+            // Figure out which client systems need which buffers
+            VFXCameraBufferTypes neededVFXBuffers = VFXManager.IsCameraBufferNeeded(hdCamera.camera);
+
+            if ((neededVFXBuffers & VFXCameraBufferTypes.Color) != 0)
+            {
+                var colorBuffer = hdCamera.GetCurrentFrameRT((int)HDCameraFrameHistoryType.ColorBufferMipChain);
+                VFXManager.SetCameraBuffer(hdCamera.camera, VFXCameraBufferTypes.Color, colorBuffer, 0, 0, hdCamera.actualWidth, hdCamera.actualHeight);
+            }
+        }
+    }
+}