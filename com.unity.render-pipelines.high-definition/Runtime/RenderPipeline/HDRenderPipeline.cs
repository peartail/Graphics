--- conflicted
+++ resolved
@@ -97,14 +97,8 @@
 
         IBLFilterBSDF[] m_IBLFilterArray = null;
 
-<<<<<<< HEAD
-
-        ComputeShader m_ScreenSpaceReflectionsCS { get { return m_Asset.renderPipelineResources.shaders.screenSpaceReflectionsCS; } }
-        int m_SsrTracingKernel = -1;
-=======
         ComputeShader m_ScreenSpaceReflectionsCS { get { return defaultResources.shaders.screenSpaceReflectionsCS; } }
         int m_SsrTracingKernel      = -1;
->>>>>>> 5fb0448c
         int m_SsrReprojectionKernel = -1;
 
         Material m_ApplyDistortionMaterial;
@@ -196,20 +190,12 @@
             // Note: If required, the usage Decals / DecalsForwardOutputNormalBuffer could be fit at same location as LightingMask as they have a non overlapped lifetime
             Decals = 8,    // 0x8  - 1 bit - Lifetime: DBuffer - Patch normal buffer   (This bit is cleared to 0 after Patch normal buffer)
             DecalsForwardOutputNormalBuffer = 16,   // 0x10 - 1 bit - Lifetime: DBuffer - Patch normal buffer   (This bit is cleared to 0 after Patch normal buffer)
-<<<<<<< HEAD
-            DoesntReceiveSSR = 32,   // 0x20 - 1 bit - Lifetime: DethPrepass - SSR
-            DistortionVectors = 64,   // 0x40 - 1 bit - Lifetime: Accumulate distortion - Apply distortion (This bit is cleared to 0 after Apply distortion pass)
-            SMAA = 64,   // 0x40 - 1 bit - Lifetime: SMAA EdgeDetection - SMAA BlendWeight.
-            ObjectMotionVectors = 128,  // 0x80 - 1 bit - Lifetime: Object motion vector pass - Camera motion vector (This bit is cleared to 0 after Camera motion vector pass)
-            All = 255   // 0xFF - 8 bit
-=======
             ExcludeFromTAA                  = 16,   // 0x10 - 1 bit - Lifetime: Transparent rendering -TAA
             DoesntReceiveSSR                = 32,   // 0x20 - 1 bit - Lifetime: DethPrepass - SSR
             DistortionVectors               = 64,   // 0x40 - 1 bit - Lifetime: Accumulate distortion - Apply distortion (This bit is cleared to 0 after Apply distortion pass)
             SMAA                            = 64,   // 0x40 - 1 bit - Lifetime: SMAA EdgeDetection - SMAA BlendWeight.
             ObjectMotionVectors             = 128,  // 0x80 - 1 bit - Lifetime: Object motion vector pass - Camera motion vector (This bit is cleared to 0 after Camera motion vector pass)
             All                             = 255   // 0xFF - 8 bit
->>>>>>> 5fb0448c
         }
 
         RenderStateBlock m_DepthStateOpaque;
@@ -246,17 +232,6 @@
         public DebugDisplaySettings debugDisplaySettings { get { return m_DebugDisplaySettings; } }
         static DebugDisplaySettings s_NeutralDebugDisplaySettings = new DebugDisplaySettings();
         internal DebugDisplaySettings m_CurrentDebugDisplaySettings;
-<<<<<<< HEAD
-        RTHandleSystem.RTHandle m_DebugColorPickerBuffer;
-        RTHandleSystem.RTHandle m_DebugFullScreenTempBuffer;
-        // This target is only used in Dev builds as an intermediate destination for post process and where debug rendering will be done.
-        RTHandleSystem.RTHandle m_IntermediateAfterPostProcessBuffer;
-        bool m_FullScreenDebugPushed;
-        bool m_ValidAPI; // False by default mean we render normally, true mean we don't render anything
-        bool m_IsDepthBufferCopyValid;
-        RenderTexture m_TemporaryTargetForCubemaps;
-        Stack<Camera> m_ProbeCameraPool = new Stack<Camera>();
-=======
         RTHandle                        m_DebugColorPickerBuffer;
         RTHandle                        m_DebugFullScreenTempBuffer;
         // This target is only used in Dev builds as an intermediate destination for post process and where debug rendering will be done.
@@ -267,7 +242,6 @@
         bool                            m_IsDepthBufferCopyValid;
         RenderTexture                   m_TemporaryTargetForCubemaps;
         Stack<Camera>                   m_ProbeCameraPool = new Stack<Camera>();
->>>>>>> 5fb0448c
 
         RenderTargetIdentifier[] m_MRTTransparentMotionVec;
         RenderTargetIdentifier[] m_MRTWithSSS = new RenderTargetIdentifier[3]; // Specular, diffuse, sss buffer;
@@ -461,11 +435,7 @@
             if (HDRenderPipeline.defaultAsset.renderPipelineResources == null)
                 HDRenderPipeline.defaultAsset.renderPipelineResources
                     = UnityEditor.AssetDatabase.LoadAssetAtPath<RenderPipelineResources>(HDUtils.GetHDRenderPipelinePath() + "Runtime/RenderPipelineResources/HDRenderPipelineResources.asset");
-<<<<<<< HEAD
-            ResourceReloader.ReloadAllNullIn((GraphicsSettings.renderPipelineAsset as HDRenderPipelineAsset).renderPipelineResources, HDUtils.GetHDRenderPipelinePath());
-=======
 			ResourceReloader.ReloadAllNullIn(HDRenderPipeline.defaultAsset.renderPipelineResources, HDUtils.GetHDRenderPipelinePath());
->>>>>>> 5fb0448c
 
 #if ENABLE_RAYTRACING
             if ((GraphicsSettings.renderPipelineAsset as HDRenderPipelineAsset).renderPipelineRayTracingResources == null)
@@ -725,13 +695,9 @@
             if (TextureXR.useTexArray)
             {
                 m_Blit.EnableKeyword("DISABLE_TEXTURE2D_X_ARRAY");
-<<<<<<< HEAD
-                m_BlitTexArray = CoreUtils.CreateEngineMaterial(m_Asset.renderPipelineResources.shaders.blitPS);
-=======
                 m_BlitTexArray = CoreUtils.CreateEngineMaterial(defaultResources.shaders.blitPS);
                 m_BlitTexArraySingleSlice = CoreUtils.CreateEngineMaterial(defaultResources.shaders.blitPS);
                 m_BlitTexArraySingleSlice.EnableKeyword("BLIT_SINGLE_SLICE");
->>>>>>> 5fb0448c
             }
         }
 
@@ -1692,20 +1658,6 @@
 #endif
 
 
-<<<<<<< HEAD
-                m_DbufferManager.enableDecals = false;
-                if (hdCamera.frameSettings.IsEnabled(FrameSettingsField.Decals))
-                {
-                    using (new ProfilingSample(null, "DBufferPrepareDrawData", CustomSamplerId.DBufferPrepareDrawData.GetSampler()))
-                    {
-                        // TODO: update singleton with DecalCullResults
-                        m_DbufferManager.enableDecals = true;              // mesh decals are renderers managed by c++ runtime and we have no way to query if any are visible, so set to true
-                        DecalSystem.instance.LoadCullResults(decalCullingResults);
-                        DecalSystem.instance.UpdateCachedMaterialData();    // textures, alpha or fade distances could've changed
-                        DecalSystem.instance.CreateDrawData();              // prepare data is separate from draw
-                        DecalSystem.instance.UpdateTextureAtlas(cmd);       // as this is only used for transparent pass, would've been nice not to have to do this if no transparent renderers are visible, needs to happen after CreateDrawData
-                    }
-=======
             if (hdCamera.frameSettings.IsEnabled(FrameSettingsField.Decals))
             {
                 using (new ProfilingSample(null, "DBufferPrepareDrawData", CustomSamplerId.DBufferPrepareDrawData.GetSampler()))
@@ -1715,7 +1667,6 @@
                     DecalSystem.instance.UpdateCachedMaterialData();    // textures, alpha or fade distances could've changed
                     DecalSystem.instance.CreateDrawData();              // prepare data is separate from draw
                     DecalSystem.instance.UpdateTextureAtlas(cmd);       // as this is only used for transparent pass, would've been nice not to have to do this if no transparent renderers are visible, needs to happen after CreateDrawData
->>>>>>> 5fb0448c
                 }
 
                 using (new ProfilingSample(cmd, "Volume Update", CustomSamplerId.VolumeUpdate.GetSampler()))
@@ -1727,31 +1678,19 @@
                 // The NewFrame must be after the VolumeManager update and before Resize because it uses properties set in NewFrame
                 LightLoopNewFrame(hdCamera.frameSettings);
 
-<<<<<<< HEAD
-                // Apparently scissor states can leak from editor code. As it is not used currently in HDRP (appart from VR). We disable scissor at the beginning of the frame.
-                cmd.DisableScissorRect();
-
-                Resize(hdCamera);
-                m_PostProcessSystem.BeginFrame(cmd, hdCamera);
-=======
             // Apparently scissor states can leak from editor code. As it is not used currently in HDRP (apart from VR). We disable scissor at the beginning of the frame.
             cmd.DisableScissorRect();
 
             Resize(hdCamera);
             m_PostProcessSystem.BeginFrame(cmd, hdCamera, this);
->>>>>>> 5fb0448c
 
                 ApplyDebugDisplaySettings(hdCamera, cmd);
                 m_SkyManager.UpdateCurrentSkySettings(hdCamera);
 
                 SetupCameraProperties(hdCamera, renderContext, cmd);
 
-<<<<<<< HEAD
-                PushGlobalParams(hdCamera, cmd);
-=======
             PushGlobalParams(hdCamera, cmd);
             VFXManager.ProcessCameraCommand(camera, cmd);
->>>>>>> 5fb0448c
 
                 // TODO: Find a correct place to bind these material textures
                 // We have to bind the material specific global parameters in this mode
@@ -1760,23 +1699,6 @@
                 // Frustum cull density volumes on the CPU. Can be performed as soon as the camera is set up.
                 DensityVolumeList densityVolumes = PrepareVisibleDensityVolumeList(hdCamera, cmd, m_Time);
 
-<<<<<<< HEAD
-                // Note: Legacy Unity behave like this for ShadowMask
-                // When you select ShadowMask in Lighting panel it recompile shaders on the fly with the SHADOW_MASK keyword.
-                // However there is no C# function that we can query to know what mode have been select in Lighting Panel and it will be wrong anyway. Lighting Panel setup what will be the next bake mode. But until light is bake, it is wrong.
-                // Currently to know if you need shadow mask you need to go through all visible lights (of CullResult), check the LightBakingOutput struct and look at lightmapBakeType/mixedLightingMode. If one light have shadow mask bake mode, then you need shadow mask features (i.e extra Gbuffer).
-                // It mean that when we build a standalone player, if we detect a light with bake shadow mask, we generate all shader variant (with and without shadow mask) and at runtime, when a bake shadow mask light is visible, we dynamically allocate an extra GBuffer and switch the shader.
-                // So the first thing to do is to go through all the light: PrepareLightsForGPU
-                bool enableBakeShadowMask;
-                using (new ProfilingSample(cmd, "TP_PrepareLightsForGPU", CustomSamplerId.TPPrepareLightsForGPU.GetSampler()))
-                {
-                    enableBakeShadowMask = PrepareLightsForGPU(cmd, hdCamera, cullingResults, hdProbeCullingResults, densityVolumes, m_CurrentDebugDisplaySettings, aovRequest);
-                }
-                // Configure all the keywords
-                ConfigureKeywords(enableBakeShadowMask, hdCamera, cmd);
-
-                hdCamera.xr.StartLegacyStereo(camera, cmd, renderContext);
-=======
             // Note: Legacy Unity behave like this for ShadowMask
             // When you select ShadowMask in Lighting panel it recompile shaders on the fly with the SHADOW_MASK keyword.
             // However there is no C# function that we can query to know what mode have been select in Lighting Panel and it will be wrong anyway. Lighting Panel setup what will be the next bake mode. But until light is bake, it is wrong.
@@ -1814,19 +1736,9 @@
                 ExecuteWithRenderGraph(renderRequest, renderContext, cmd);
                 return;
             }
->>>>>>> 5fb0448c
 
                 ClearBuffers(hdCamera, cmd);
 
-<<<<<<< HEAD
-                bool shouldRenderMotionVectorAfterGBuffer = RenderDepthPrepass(cullingResults, hdCamera, renderContext, cmd);
-                if (!shouldRenderMotionVectorAfterGBuffer)
-                {
-                    // If objects motion vectors if enabled, this will render the objects with motion vector into the target buffers (in addition to the depth)
-                    // Note: An object with motion vector must not be render in the prepass otherwise we can have motion vector write that should have been rejected
-                    RenderObjectsMotionVectors(cullingResults, hdCamera, renderContext, cmd);
-                }
-=======
 
             // Render XR occlusion mesh first to improve performance
             hdCamera.xr.RenderOcclusionMeshes(cmd, m_SharedRTManager.GetDepthStencilBuffer(hdCamera.frameSettings.IsEnabled(FrameSettingsField.MSAA)));
@@ -1839,25 +1751,11 @@
                 // Note: An object with motion vector must not be render in the prepass otherwise we can have motion vector write that should have been rejected
                 RenderObjectsMotionVectors(cullingResults, hdCamera, renderContext, cmd);
             }
->>>>>>> 5fb0448c
 
                 // Now that all depths have been rendered, resolve the depth buffer
                 m_SharedRTManager.ResolveSharedRT(cmd, hdCamera);
 
-<<<<<<< HEAD
-                // This will bind the depth buffer if needed for DBuffer)
-                RenderDBuffer(hdCamera, cmd, renderContext, cullingResults);
-                // We can call DBufferNormalPatch after RenderDBuffer as it only affect forward material and isn't affected by RenderGBuffer
-                // This reduce lifteime of stencil bit
-                DBufferNormalPatch(hdCamera, cmd, renderContext, cullingResults);
-
-#if ENABLE_RAYTRACING
-            bool validIndirectDiffuse = m_RaytracingIndirectDiffuse.ValidIndirectDiffuseState();
-            cmd.SetGlobalInt(HDShaderIDs._RaytracedIndirectDiffuse, validIndirectDiffuse ? 1 : 0);
-#endif
-=======
             RenderDecals(hdCamera, cmd, renderContext, cullingResults);
->>>>>>> 5fb0448c
 
                 RenderGBuffer(cullingResults, hdCamera, renderContext, cmd);
 
@@ -1877,18 +1775,6 @@
 
                 RenderCameraMotionVectors(cullingResults, hdCamera, renderContext, cmd);
 
-<<<<<<< HEAD
-                hdCamera.xr.StopLegacyStereo(camera, cmd, renderContext);
-
-                // Caution: We require sun light here as some skies use the sun light to render, it means that UpdateSkyEnvironment must be called after PrepareLightsForGPU.
-                // TODO: Try to arrange code so we can trigger this call earlier and use async compute here to run sky convolution during other passes (once we move convolution shader to compute).
-                if (m_CurrentDebugDisplaySettings.GetDebugLightingMode() != DebugLightingMode.MatcapView)
-                    UpdateSkyEnvironment(hdCamera, cmd);
-
-                hdCamera.xr.StartLegacyStereo(camera, cmd, renderContext);
-
-=======
->>>>>>> 5fb0448c
 #if ENABLE_RAYTRACING
             RenderIndirectDiffuse(hdCamera, cmd, renderContext, m_FrameCount);
 #endif
@@ -1898,11 +1784,6 @@
 #endif
                 RenderTransparencyOverdraw(cullingResults, hdCamera, renderContext, cmd);
 
-<<<<<<< HEAD
-                if (m_CurrentDebugDisplaySettings.IsDebugMaterialDisplayEnabled() || m_CurrentDebugDisplaySettings.IsMaterialValidationEnabled())
-                {
-                    RenderDebugViewMaterial(cullingResults, hdCamera, renderContext, cmd);
-=======
             if (m_CurrentDebugDisplaySettings.IsDebugMaterialDisplayEnabled() || m_CurrentDebugDisplaySettings.IsMaterialValidationEnabled())
             {
                 RenderDebugViewMaterial(cullingResults, hdCamera, renderContext, cmd);
@@ -1918,7 +1799,6 @@
                 if (hdCamera.frameSettings.IsEnabled(FrameSettingsField.ContactShadows) && m_CurrentDebugDisplaySettings.data.fullScreenDebugMode == FullScreenDebugMode.ContactShadows)
                 {
                     CoreUtils.SetRenderTarget(cmd, m_ContactShadowBuffer, ClearFlag.Color, Color.clear);
->>>>>>> 5fb0448c
                 }
                 else
                 {
@@ -1956,14 +1836,6 @@
                 }
 #endif
 
-<<<<<<< HEAD
-                    // Evaluate raytraced area shadows if required
-                    bool areaShadowsRendered = false;
-#if ENABLE_RAYTRACING
-                areaShadowsRendered = m_RaytracingShadows.RenderAreaShadows(hdCamera, cmd, renderContext, m_FrameCount);
-#endif
-                    cmd.SetGlobalInt(HDShaderIDs._RaytracedAreaShadow, areaShadowsRendered ? 1 : 0);
-=======
                 hdCamera.xr.StopSinglePass(cmd, camera, renderContext);
 
                 var buildLightListTask = new HDGPUAsyncTask("Build light list", ComputeQueueType.Background);
@@ -1972,7 +1844,6 @@
                 var SSRTask = new HDGPUAsyncTask("Screen Space Reflection", ComputeQueueType.Background);
                 var SSAOTask = new HDGPUAsyncTask("SSAO", ComputeQueueType.Background);
                 var contactShadowsTask = new HDGPUAsyncTask("Screen Space Shadows", ComputeQueueType.Background);
->>>>>>> 5fb0448c
 
 
                     hdCamera.xr.StopLegacyStereo(camera, cmd, renderContext);
@@ -1989,13 +1860,9 @@
                     {
                         buildLightListTask.Start(cmd, renderContext, Callback, !haveAsyncTaskWithShadows);
 
-<<<<<<< HEAD
-                        haveAsyncTaskWithShadows = true;
-=======
                     void Callback(CommandBuffer asyncCmd)
                         => VolumeVoxelizationPass(hdCamera, asyncCmd);
                 }
->>>>>>> 5fb0448c
 
                         void Callback(CommandBuffer asyncCmd)
                             => BuildGPULightListsCommon(hdCamera, asyncCmd, m_SharedRTManager.GetDepthStencilBuffer(hdCamera.frameSettings.IsEnabled(FrameSettingsField.MSAA)), m_SharedRTManager.GetStencilBufferCopy());
@@ -2007,15 +1874,6 @@
 
                         haveAsyncTaskWithShadows = true;
 
-<<<<<<< HEAD
-                        void Callback(CommandBuffer asyncCmd)
-                            => VolumeVoxelizationPass(hdCamera, asyncCmd, m_FrameCount, densityVolumes);
-                    }
-
-                    if (hdCamera.frameSettings.SSRRunsAsync())
-                    {
-                        SSRTask.Start(cmd, renderContext, Callback, !haveAsyncTaskWithShadows);
-=======
                 if (hdCamera.frameSettings.SSAORunsAsync())
                 {
                     void AsyncSSAODispatch(CommandBuffer asyncCmd) => m_AmbientOcclusionSystem.Dispatch(asyncCmd, hdCamera, m_FrameCount);
@@ -2027,7 +1885,6 @@
                 {
                     // This call overwrites camera properties passed to the shader system.
                     RenderShadowMaps(renderContext, cmd, cullingResults, hdCamera);
->>>>>>> 5fb0448c
 
                         haveAsyncTaskWithShadows = true;
 
@@ -2044,17 +1901,10 @@
 
                     using (new ProfilingSample(cmd, "Render shadows", CustomSamplerId.RenderShadows.GetSampler()))
                     {
-<<<<<<< HEAD
-                        // This call overwrites camera properties passed to the shader system.
-                        RenderShadows(renderContext, cmd, cullingResults, hdCamera);
-
-                        hdCamera.SetupGlobalParams(cmd, m_Time, m_LastTime, m_FrameCount);
-=======
                         var globalParams = PrepareLightLoopGlobalParameters(hdCamera);
                         PushLightLoopGlobalParams(globalParams, cmd);
                         // Run the contact shadow as they now need the light list
                         DispatchContactShadows();
->>>>>>> 5fb0448c
                     }
 
                     if (!hdCamera.frameSettings.SSRRunsAsync())
@@ -2063,10 +1913,6 @@
                         RenderSSR(hdCamera, cmd, renderContext);
                     }
 
-<<<<<<< HEAD
-                    // Contact shadows needs the light loop so we do them after the build light list
-                    if (hdCamera.frameSettings.BuildLightListRunsAsync())
-=======
                     DispatchContactShadows();
                 }
 
@@ -2079,7 +1925,6 @@
                 void DispatchContactShadows()
                 {
                     if (hdCamera.frameSettings.ContactShadowsRunAsync())
->>>>>>> 5fb0448c
                     {
                         buildLightListTask.EndWithPostWork(cmd, Callback);
 
@@ -2127,23 +1972,6 @@
                         }
                     }
 
-<<<<<<< HEAD
-                    {
-                        // Set fog parameters for volumetric lighting.
-                        var visualEnv = VolumeManager.instance.stack.GetComponent<VisualEnvironment>();
-                        visualEnv.PushFogShaderParameters(hdCamera, cmd);
-                    }
-
-                    if (hdCamera.frameSettings.VolumeVoxelizationRunsAsync())
-                    {
-                        volumeVoxelizationTask.End(cmd);
-                    }
-                    else
-                    {
-                        // Perform the voxelization step which fills the density 3D texture.
-                        VolumeVoxelizationPass(hdCamera, cmd, m_FrameCount, densityVolumes);
-                    }
-=======
                 if (hdCamera.frameSettings.VolumeVoxelizationRunsAsync())
                 {
                     volumeVoxelizationTask.End(cmd);
@@ -2153,29 +1981,16 @@
                     // Perform the voxelization step which fills the density 3D texture.
                     VolumeVoxelizationPass(hdCamera, cmd);
                 }
->>>>>>> 5fb0448c
 
                     // Render the volumetric lighting.
                     // The pass requires the volume properties, the light list and the shadows, and can run async.
                     VolumetricLightingPass(hdCamera, cmd, m_FrameCount);
 
-<<<<<<< HEAD
-                    RenderScreenSpaceShadows(hdCamera, m_ScreenSpaceShadowsBuffer, cmd);
-
-                    SetMicroShadowingSettings(cmd);
-
-                    if (hdCamera.frameSettings.SSAORunsAsync())
-                    {
-                        SSAOTask.EndWithPostWork(cmd, Callback);
-                        void Callback() => m_AmbientOcclusionSystem.PostDispatchWork(cmd, hdCamera, m_SharedRTManager);
-                    }
-=======
                 if (hdCamera.frameSettings.SSAORunsAsync())
                 {
                     SSAOTask.EndWithPostWork(cmd, Callback);
                     void Callback() => m_AmbientOcclusionSystem.PostDispatchWork(cmd, hdCamera);
                 }
->>>>>>> 5fb0448c
 
                     if (hdCamera.frameSettings.ContactShadowsRunAsync())
                     {
@@ -2198,26 +2013,10 @@
                         SSRTask.End(cmd);
                     }
 
-<<<<<<< HEAD
-                    hdCamera.xr.StartLegacyStereo(camera, cmd, renderContext);
-=======
                 hdCamera.xr.StartSinglePass(cmd, camera, renderContext);
->>>>>>> 5fb0448c
 
                     RenderDeferredLighting(hdCamera, cmd);
 
-<<<<<<< HEAD
-                    RenderForward(cullingResults, hdCamera, renderContext, cmd, ForwardPass.Opaque);
-
-                    m_SharedRTManager.ResolveMSAAColor(cmd, hdCamera, m_CameraSssDiffuseLightingMSAABuffer, m_CameraSssDiffuseLightingBuffer);
-                    m_SharedRTManager.ResolveMSAAColor(cmd, hdCamera, m_SSSBufferManager.GetSSSBufferMSAA(0), m_SSSBufferManager.GetSSSBuffer(0));
-
-                    // SSS pass here handle both SSS material from deferred and forward
-                    m_SSSBufferManager.SubsurfaceScatteringPass(hdCamera, cmd, hdCamera.frameSettings.IsEnabled(FrameSettingsField.MSAA) ? m_CameraColorMSAABuffer : m_CameraColorBuffer,
-                        m_CameraSssDiffuseLightingBuffer, m_SharedRTManager.GetDepthStencilBuffer(hdCamera.frameSettings.IsEnabled(FrameSettingsField.MSAA)), m_SharedRTManager.GetDepthTexture());
-
-                    RenderForward(cullingResults, hdCamera, renderContext, cmd, ForwardPass.OpaqueEmissive);
-=======
                 RenderForwardOpaque(cullingResults, hdCamera, renderContext, cmd);
 
                 m_SharedRTManager.ResolveMSAAColor(cmd, hdCamera, m_CameraSssDiffuseLightingMSAABuffer, m_CameraSssDiffuseLightingBuffer);
@@ -2228,7 +2027,6 @@
                     m_CameraSssDiffuseLightingBuffer, m_SharedRTManager.GetDepthStencilBuffer(hdCamera.frameSettings.IsEnabled(FrameSettingsField.MSAA)), m_SharedRTManager.GetDepthTexture());
 
                 RenderForwardEmissive(cullingResults, hdCamera, renderContext, cmd);
->>>>>>> 5fb0448c
 
                     RenderSky(hdCamera, cmd);
 
@@ -2237,13 +2035,8 @@
 #if ENABLE_RAYTRACING
                 m_RaytracingRenderer.Render(hdCamera, cmd, m_CameraColorBuffer, renderContext, cullingResults);
 #endif
-<<<<<<< HEAD
-                    // Render pre refraction objects
-                    RenderForward(cullingResults, hdCamera, renderContext, cmd, ForwardPass.PreRefraction);
-=======
                 // Render pre refraction objects
                 RenderForwardTransparent(cullingResults, hdCamera, true, renderContext, cmd);
->>>>>>> 5fb0448c
 
                     if (hdCamera.frameSettings.IsEnabled(FrameSettingsField.RoughRefraction))
                     {
@@ -2257,13 +2050,8 @@
                     var currentColorPyramid = hdCamera.GetCurrentFrameRT((int)HDCameraFrameHistoryType.ColorBufferMipChain);
                     cmd.SetGlobalTexture(HDShaderIDs._ColorPyramidTexture, currentColorPyramid);
 
-<<<<<<< HEAD
-                    // Render all type of transparent forward (unlit, lit, complex (hair...)) to keep the sorting between transparent objects.
-                    RenderForward(cullingResults, hdCamera, renderContext, cmd, ForwardPass.Transparent);
-=======
                 // Render all type of transparent forward (unlit, lit, complex (hair...)) to keep the sorting between transparent objects.
                 RenderForwardTransparent(cullingResults, hdCamera, false, renderContext, cmd);
->>>>>>> 5fb0448c
 
                     // We push the motion vector debug texture here as transparent object can overwrite the motion vector texture content.
                     if (m_Asset.currentPlatformRenderPipelineSettings.supportMotionVectors)
@@ -2313,15 +2101,6 @@
                 // Because of this, we need another blit here to the final render target at the right viewport.
                 if (!HDUtils.PostProcessIsFinalPass() || aovRequest.isValid)
                 {
-<<<<<<< HEAD
-                    hdCamera.ExecuteCaptureActions(m_IntermediateAfterPostProcessBuffer, cmd);
-
-                    RenderDebug(hdCamera, cmd, cullingResults);
-                    using (new ProfilingSample(cmd, "Final Blit (Dev Build Only)"))
-                    {
-                        BlitFinalCameraTexture(cmd, hdCamera, target.id);
-                    }
-=======
                     var finalBlitParams = PrepareFinalBlitParameters(hdCamera);
 
                     // Disable single-pass instancing if we need to a blit only one slice
@@ -2336,7 +2115,6 @@
 
             // XR mirror view and blit do device
             hdCamera.xr.EndCamera(cmd, hdCamera, renderContext);
->>>>>>> 5fb0448c
 
                     aovRequest.PushCameraTexture(cmd, AOVBuffers.Output, hdCamera, m_IntermediateAfterPostProcessBuffer, aovBuffers);
                 }
@@ -2665,11 +2443,7 @@
                     hdCamera.frameSettings.maximumLODLevel
                 );
 
-<<<<<<< HEAD
-                var includeEnvLights = hdCamera.frameSettings.IsEnabled(FrameSettingsField.SpecularLighting);
-=======
             var includePlanarProbe = hdCamera.frameSettings.IsEnabled(FrameSettingsField.EnablePlanarProbe);
->>>>>>> 5fb0448c
 
                 DecalSystem.CullRequest decalCullRequest = null;
                 if (hdCamera.frameSettings.IsEnabled(FrameSettingsField.Decals))
@@ -2680,32 +2454,18 @@
                     DecalSystem.instance.BeginCull(decalCullRequest);
                 }
 
-<<<<<<< HEAD
-                // TODO: use a parameter to select probe types to cull depending on what is enabled in framesettings
-                var hdProbeCullState = new HDProbeCullState();
-                if (hdCamera.frameSettings.IsEnabled(FrameSettingsField.RealtimePlanarReflection) && includeEnvLights)
-                    hdProbeCullState = HDProbeSystem.PrepareCull(camera);
-=======
             // TODO: use a parameter to select probe types to cull depending on what is enabled in framesettings
             var hdProbeCullState = new HDProbeCullState();
             if (hdCamera.frameSettings.IsEnabled(FrameSettingsField.RealtimePlanarReflection) && includePlanarProbe)
                 hdProbeCullState = HDProbeSystem.PrepareCull(camera);
->>>>>>> 5fb0448c
 
                 using (new ProfilingSample(null, "CullResults.Cull", CustomSamplerId.CullResultsCull.GetSampler()))
                     cullingResults.cullingResults = renderContext.Cull(ref cullingParams);
 
-<<<<<<< HEAD
-                if (hdCamera.frameSettings.IsEnabled(FrameSettingsField.RealtimePlanarReflection) && includeEnvLights)
-                    HDProbeSystem.QueryCullResults(hdProbeCullState, ref cullingResults.hdProbeCullingResults);
-                else
-                    cullingResults.hdProbeCullingResults = default;
-=======
             if (hdCamera.frameSettings.IsEnabled(FrameSettingsField.RealtimePlanarReflection) && includePlanarProbe)
                 HDProbeSystem.QueryCullResults(hdProbeCullState, ref cullingResults.hdProbeCullingResults);
             else
                 cullingResults.hdProbeCullingResults = default;
->>>>>>> 5fb0448c
 
                 if (hdCamera.frameSettings.IsEnabled(FrameSettingsField.Decals))
                 {
@@ -2997,13 +2757,7 @@
 #endif
                                         )
         {
-<<<<<<< HEAD
-            HDUtils.SetRenderTarget(cmd, depthBuffer);
-            // XRTODO: wait for XR SDK integration and implement custom version in HDUtils with dynamic resolution support
-            //XRUtils.DrawOcclusionMesh(cmd, hdCamera.camera, hdCamera.camera.stereoEnabled);
-=======
             CoreUtils.SetRenderTarget(cmd, depthBuffer);
->>>>>>> 5fb0448c
 
             if (hasDepthOnlyPass)
             {
@@ -3359,11 +3113,7 @@
 
         void RenderSky(HDCamera hdCamera, CommandBuffer cmd)
         {
-<<<<<<< HEAD
-            if (m_DebugDisplaySettings.GetDebugLightingMode() == DebugLightingMode.MatcapView)
-=======
             if(m_CurrentDebugDisplaySettings.GetDebugLightingMode() == DebugLightingMode.MatcapView)
->>>>>>> 5fb0448c
             {
                 return;
             }
@@ -3494,21 +3244,11 @@
             else
                 passName = preRefraction ? "Forward PreRefraction" : "Forward Transparent";
 
-<<<<<<< HEAD
-                        if (!hdCamera.frameSettings.IsEnabled(FrameSettingsField.RoughRefraction))
-                        {
-                            if (hdCamera.frameSettings.IsEnabled(FrameSettingsField.LowResTransparent))
-                                transparentRange = HDRenderQueue.k_RenderQueue_AllTransparent;
-                            else
-                                transparentRange = HDRenderQueue.k_RenderQueue_AllTransparentWithLowRes;
-                        }
-=======
             using (new ProfilingSample(cmd, passName, CustomSamplerId.ForwardPassName.GetSampler()))
             {
                 bool msaa = hdCamera.frameSettings.IsEnabled(FrameSettingsField.MSAA);
                 bool renderMotionVecForTransparent = NeedMotionVectorForTransparent(hdCamera.frameSettings);
                 cmd.SetGlobalInt(HDShaderIDs._ColorMaskTransparentVel, renderMotionVecForTransparent ? (int)ColorWriteMask.All : 0);
->>>>>>> 5fb0448c
 
                 m_MRTTransparentMotionVec[0] = msaa ? m_CameraColorMSAABuffer : m_CameraColorBuffer;
                 m_MRTTransparentMotionVec[1] = renderMotionVecForTransparent ? m_SharedRTManager.GetMotionVectorsBuffer(hdCamera.frameSettings.IsEnabled(FrameSettingsField.MSAA))
@@ -3518,17 +3258,10 @@
                     // to avoid warnings about unbound render targets.
                     : m_SharedRTManager.GetNormalBuffer(msaa);
 
-<<<<<<< HEAD
-                        var passNames = m_Asset.currentPlatformRenderPipelineSettings.supportTransparentBackface ? m_AllTransparentPassNames : m_TransparentNoBackfaceNames;
-                        var rendererList = RendererList.Create(CreateTransparentRendererListDesc(cullResults, hdCamera.camera, passNames, m_currentRendererConfigurationBakedLighting, transparentRange));
-                        DrawTransparentRendererList(renderContext, cmd, hdCamera.frameSettings, rendererList);
-                    }
-=======
                 if ((hdCamera.frameSettings.IsEnabled(FrameSettingsField.Decals)) && (DecalSystem.m_DecalDatasCount > 0)) // enable d-buffer flag value is being interpreted more like enable decals in general now that we have clustered
                                                                                                                           // decal datas count is 0 if no decals affect transparency
                 {
                     DecalSystem.instance.SetAtlas(cmd); // for clustered decals
->>>>>>> 5fb0448c
                 }
 
                 RenderForwardRendererList(hdCamera.frameSettings,
@@ -3713,42 +3446,18 @@
                     float n = hdCamera.camera.nearClipPlane;
                     float f = hdCamera.camera.farClipPlane;
 
-<<<<<<< HEAD
-                    float thickness = volumeSettings.depthBufferThickness.value;
-                    float thicknessScale = 1.0f / (1.0f + thickness);
-                    float thicknessBias = -n / (f - n) * (thickness * thicknessScale);
-=======
             parameters.maxIteration = volumeSettings.rayMaxIterations.value;
             parameters.reflectSky = volumeSettings.reflectSky.value;
 
+                    HDUtils.PackedMipChainInfo info = m_SharedRTManager.GetDepthBufferMipChainInfo();
                     float thickness      = volumeSettings.depthBufferThickness.value;
             parameters.thicknessScale = 1.0f / (1.0f + thickness);
             parameters.thicknessBias = -n / (f - n) * (thickness * parameters.thicknessScale);
->>>>>>> 5fb0448c
 
             var info = m_SharedRTManager.GetDepthBufferMipChainInfo();
             parameters.depthPyramidMipCount = info.mipLevelCount;
             parameters.offsetBufferData = info.GetOffsetBufferData(m_DepthPyramidMipLevelOffsetsBuffer);
 
-<<<<<<< HEAD
-                    float roughnessFadeStart = 1 - volumeSettings.smoothnessFadeStart.value;
-                    float roughnessFadeEnd = 1 - volumeSettings.minSmoothness.value;
-                    float roughnessFadeLength = roughnessFadeEnd - roughnessFadeStart;
-                    float roughnessFadeEndTimesRcpLength = (roughnessFadeLength != 0) ? (roughnessFadeEnd * (1.0f / roughnessFadeLength)) : 1;
-                    float roughnessFadeRcpLength = (roughnessFadeLength != 0) ? (1.0f / roughnessFadeLength) : 0;
-                    float edgeFadeRcpLength = Mathf.Min(1.0f / volumeSettings.screenFadeDistance.value, float.MaxValue);
-
-                    cmd.SetComputeIntParam(cs, HDShaderIDs._SsrIterLimit, volumeSettings.rayMaxIterations.value);
-                    cmd.SetComputeFloatParam(cs, HDShaderIDs._SsrThicknessScale, thicknessScale);
-                    cmd.SetComputeFloatParam(cs, HDShaderIDs._SsrThicknessBias, thicknessBias);
-                    cmd.SetComputeFloatParam(cs, HDShaderIDs._SsrRoughnessFadeEnd, roughnessFadeEnd);
-                    cmd.SetComputeFloatParam(cs, HDShaderIDs._SsrRoughnessFadeRcpLength, roughnessFadeRcpLength);
-                    cmd.SetComputeFloatParam(cs, HDShaderIDs._SsrRoughnessFadeEndTimesRcpLength, roughnessFadeEndTimesRcpLength);
-                    cmd.SetComputeIntParam(cs, HDShaderIDs._SsrDepthPyramidMaxMip, info.mipLevelCount - 1);
-                    cmd.SetComputeFloatParam(cs, HDShaderIDs._SsrEdgeFadeRcpLength, edgeFadeRcpLength);
-                    cmd.SetComputeIntParam(cs, HDShaderIDs._SsrReflectsSky, volumeSettings.reflectSky.value ? 1 : 0);
-                    cmd.SetComputeIntParam(cs, HDShaderIDs._SsrStencilExclusionValue, (int)StencilBitMask.DoesntReceiveSSR);
-=======
                     float roughnessFadeStart             = 1 - volumeSettings.smoothnessFadeStart.value;
             parameters.roughnessFadeEnd = 1 - volumeSettings.minSmoothness.value;
             float roughnessFadeLength = parameters.roughnessFadeEnd - roughnessFadeStart;
@@ -3786,7 +3495,6 @@
                 cmd.SetComputeFloatParam(cs, HDShaderIDs._SsrEdgeFadeRcpLength, parameters.edgeFadeRcpLength);
                 cmd.SetComputeIntParam(cs, HDShaderIDs._SsrReflectsSky, parameters.reflectSky ? 1 : 0);
                     cmd.SetComputeIntParam(  cs, HDShaderIDs._SsrStencilExclusionValue,          (int)StencilBitMask.DoesntReceiveSSR);
->>>>>>> 5fb0448c
 
                     // cmd.SetComputeTextureParam(cs, kernel, "_SsrDebugTexture",    m_SsrDebugTexture);
                 cmd.SetComputeTextureParam(cs, parameters.tracingKernel, HDShaderIDs._CameraDepthTexture, depthPyramid);
@@ -3807,16 +3515,8 @@
                 cmd.SetComputeTextureParam(cs, parameters.reprojectionKernel, HDShaderIDs._ColorPyramidTexture, previousColorPyramid);
                 cmd.SetComputeTextureParam(cs, parameters.reprojectionKernel, HDShaderIDs._SsrClearCoatMaskTexture, clearCoatMask);
 
-<<<<<<< HEAD
-                    // cmd.SetComputeTextureParam(cs, kernel, "_SsrDebugTexture",    m_SsrDebugTexture);
-                    cmd.SetComputeTextureParam(cs, kernel, HDShaderIDs._SsrHitPointTexture, m_SsrHitPointTexture);
-                    cmd.SetComputeTextureParam(cs, kernel, HDShaderIDs._SsrLightingTextureRW, m_SsrLightingTexture);
-                    cmd.SetComputeTextureParam(cs, kernel, HDShaderIDs._ColorPyramidTexture, previousColorPyramid);
-                    cmd.SetComputeTextureParam(cs, kernel, HDShaderIDs._SsrClearCoatMaskTexture, clearCoatMask);
-=======
                 cmd.SetComputeVectorParam(cs, HDShaderIDs._ColorPyramidUvScaleAndLimitPrevFrame, parameters.colorPyramidUVScaleAndLimit);
                 cmd.SetComputeIntParam(cs, HDShaderIDs._SsrColorPyramidMaxMip, parameters.colorPyramidMipCount - 1);
->>>>>>> 5fb0448c
 
                 cmd.DispatchCompute(cs, parameters.reprojectionKernel, HDUtils.DivRoundUp(parameters.width, 8), HDUtils.DivRoundUp(parameters.height, 8), parameters.viewCount);
             }
@@ -3942,13 +3642,8 @@
 
             using (new ProfilingSample(cmd, "Upsample Low Res Transparency", CustomSamplerId.UpsampleLowResTransparent.GetSampler()))
             {
-<<<<<<< HEAD
-                HDUtils.SetRenderTarget(cmd, m_CameraColorBuffer);
-                if (settings.upsampleType == LowResTransparentUpsample.Bilinear)
-=======
                 CoreUtils.SetRenderTarget(cmd, m_CameraColorBuffer);
                 if(settings.upsampleType == LowResTransparentUpsample.Bilinear)
->>>>>>> 5fb0448c
                 {
                     m_UpsampleTransparency.EnableKeyword("BILINEAR");
                 }
@@ -4210,19 +3905,7 @@
                 if (debugParams.resolveFullScreenDebug)
                 {
                     m_FullScreenDebugPushed = false;
-<<<<<<< HEAD
-                    m_DebugFullScreenPropertyBlock.SetTexture(HDShaderIDs._DebugFullScreenTexture, m_DebugFullScreenTempBuffer);
-                    m_DebugFullScreenPropertyBlock.SetFloat(HDShaderIDs._FullScreenDebugMode, (float)m_CurrentDebugDisplaySettings.data.fullScreenDebugMode);
-                    HDUtils.PackedMipChainInfo info = m_SharedRTManager.GetDepthBufferMipChainInfo();
-                    m_DebugFullScreenPropertyBlock.SetInt(HDShaderIDs._DebugDepthPyramidMip, (int)(m_CurrentDebugDisplaySettings.data.fullscreenDebugMip * info.mipLevelCount));
-                    m_DebugFullScreenPropertyBlock.SetBuffer(HDShaderIDs._DebugDepthPyramidOffsets, info.GetOffsetBufferData(m_DepthPyramidMipLevelOffsetsBuffer));
-                    m_DebugFullScreenPropertyBlock.SetInt(HDShaderIDs._DebugContactShadowLightIndex, (int)(m_CurrentDebugDisplaySettings.data.fullScreenContactShadowLightIndex));
-
-                    HDUtils.DrawFullScreen(cmd, m_DebugFullScreen, m_IntermediateAfterPostProcessBuffer, m_DebugFullScreenPropertyBlock, 0);
-
-=======
                     ResolveFullScreenDebug(debugParams, m_DebugFullScreenPropertyBlock, m_DebugFullScreenTempBuffer, m_SharedRTManager.GetDepthTexture(), m_IntermediateAfterPostProcessBuffer, cmd);
->>>>>>> 5fb0448c
                     PushColorPickerDebugTexture(cmd, hdCamera, m_IntermediateAfterPostProcessBuffer);
                 }
 
