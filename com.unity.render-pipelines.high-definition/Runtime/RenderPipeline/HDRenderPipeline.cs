using System.Collections.Generic;
using UnityEngine.Rendering;
using UnityEngine.VFX;
using System;
using System.Diagnostics;
using System.Linq;
using UnityEngine.Experimental.GlobalIllumination;

namespace UnityEngine.Experimental.Rendering.HDPipeline
{
    using RTHandle = RTHandleSystem.RTHandle;

    public partial class HDRenderPipeline : UnityEngine.Rendering.RenderPipeline
    {
        #region Default Settings
        public static HDRenderPipelineAsset defaultAsset
            => GraphicsSettings.renderPipelineAsset is HDRenderPipelineAsset hdrpAsset ? hdrpAsset : null;

        private static Volume s_DefaultVolume = null;
        public static VolumeProfile defaultVolumeProfile
            => defaultAsset?.defaultVolumeProfile;

        static HDRenderPipeline()
        {
#if UNITY_EDITOR
            UnityEditor.AssemblyReloadEvents.beforeAssemblyReload += () =>
            {
                if (s_DefaultVolume != null && !s_DefaultVolume.Equals(null))
                {
                    CoreUtils.Destroy(s_DefaultVolume.gameObject);
                    s_DefaultVolume = null;
                }
            };
#endif
        }

        public static Volume GetOrCreateDefaultVolume()
        {
            if (s_DefaultVolume == null || s_DefaultVolume.Equals(null))
            {
                var go = new GameObject("Default Volume") { hideFlags = HideFlags.HideAndDontSave };
                s_DefaultVolume = go.AddComponent<Volume>();
                s_DefaultVolume.isGlobal = true;
                s_DefaultVolume.priority = float.MinValue;
                s_DefaultVolume.sharedProfile = HDRenderPipeline.defaultVolumeProfile;
            }
            if (
                // In case the asset was deleted or the reference removed
                s_DefaultVolume.sharedProfile == null || s_DefaultVolume.sharedProfile.Equals(null)
#if UNITY_EDITOR

                // In case the serialization recreated an empty volume sharedProfile

                || !UnityEditor.AssetDatabase.Contains(s_DefaultVolume.sharedProfile)
#endif
            )
                s_DefaultVolume.sharedProfile = HDRenderPipeline.defaultVolumeProfile;

            return s_DefaultVolume;
        }
        #endregion

        public const string k_ShaderTagName = "HDRenderPipeline";

        readonly HDRenderPipelineAsset m_Asset;
        public HDRenderPipelineAsset asset { get { return m_Asset; } }
        readonly HDRenderPipelineAsset m_DefaultAsset;
        public RenderPipelineResources defaultResources { get { return m_DefaultAsset.renderPipelineResources; } }

        public RenderPipelineSettings currentPlatformRenderPipelineSettings { get { return m_Asset.currentPlatformRenderPipelineSettings; } }

        readonly RenderPipelineMaterial m_DeferredMaterial;
        readonly List<RenderPipelineMaterial> m_MaterialList = new List<RenderPipelineMaterial>();

        readonly GBufferManager m_GbufferManager;
        readonly DBufferManager m_DbufferManager;
        readonly SharedRTManager m_SharedRTManager = new SharedRTManager();
        readonly PostProcessSystem m_PostProcessSystem;
        readonly XRSystem m_XRSystem = new XRSystem();

        public bool frameSettingsHistoryEnabled = false;

#if ENABLE_RAYTRACING
        public HDRaytracingManager m_RayTracingManager = new HDRaytracingManager();
        readonly HDRaytracingRenderer m_RaytracingRenderer = new HDRaytracingRenderer();
        readonly HDRaytracingIndirectDiffuse m_RaytracingIndirectDiffuse = new HDRaytracingIndirectDiffuse();
        public float GetRaysPerFrame(RayCountManager.RayCountValues rayValues) { return m_RayTracingManager.rayCountManager.GetRaysPerFrame(rayValues); }
#endif

        // Renderer Bake configuration can vary depends on if shadow mask is enabled or no
        PerObjectData m_CurrentRendererConfigurationBakedLighting = HDUtils.k_RendererConfigurationBakedLighting;
        MaterialPropertyBlock m_CopyDepthPropertyBlock = new MaterialPropertyBlock();
        Material m_CopyDepth;
        Material m_DownsampleDepthMaterial;
        Material m_UpsampleTransparency;
        GPUCopy m_GPUCopy;
        MipGenerator m_MipGenerator;
        BlueNoise m_BlueNoise;

        IBLFilterBSDF[] m_IBLFilterArray = null;

        ComputeShader m_ScreenSpaceReflectionsCS { get { return defaultResources.shaders.screenSpaceReflectionsCS; } }
        int m_SsrTracingKernel      = -1;
        int m_SsrReprojectionKernel = -1;

        Material m_ApplyDistortionMaterial;

        Material m_CameraMotionVectorsMaterial;
        Material m_DecalNormalBufferMaterial;

        // Debug material
        Material m_DebugViewMaterialGBuffer;
        Material m_DebugViewMaterialGBufferShadowMask;
        Material m_currentDebugViewMaterialGBuffer;
        Material m_DebugDisplayLatlong;
        Material m_DebugFullScreen;
        MaterialPropertyBlock m_DebugFullScreenPropertyBlock = new MaterialPropertyBlock();
        Material m_DebugColorPicker;
        Material m_ErrorMaterial;

        Material m_Blit;
        Material m_BlitTexArray;
        MaterialPropertyBlock m_BlitPropertyBlock = new MaterialPropertyBlock();


        RenderTargetIdentifier[] m_MRTCache2 = new RenderTargetIdentifier[2];

        // 'm_CameraColorBuffer' does not contain diffuse lighting of SSS materials until the SSS pass. It is stored within 'm_CameraSssDiffuseLightingBuffer'.
        RTHandle m_CameraColorBuffer;
        RTHandle m_OpaqueAtmosphericScatteringBuffer; // Necessary to perform dual-source (polychromatic alpha) blending which is not supported by Unity
        RTHandle m_CameraSssDiffuseLightingBuffer;

        RTHandle m_ContactShadowBuffer;
        RTHandle m_DistortionBuffer;

        RTHandle m_LowResTransparentBuffer;

        // TODO: remove me, I am just a temporary debug texture. :-)
        // RTHandle m_SsrDebugTexture;
        RTHandle m_SsrHitPointTexture;
        RTHandle m_SsrLightingTexture;
        // MSAA Versions of regular textures
<<<<<<< HEAD
        RTHandleSystem.RTHandle m_CameraColorMSAABuffer;
        RTHandleSystem.RTHandle m_CameraSssDiffuseLightingMSAABuffer;
        RTHandleSystem.RTHandle m_VTFeedbackBuffer;
=======
        RTHandle m_CameraColorMSAABuffer;
        RTHandle m_OpaqueAtmosphericScatteringMSAABuffer;  // Necessary to perform dual-source (polychromatic alpha) blending which is not supported by Unity
        RTHandle m_CameraSssDiffuseLightingMSAABuffer;
>>>>>>> 83a497a6

        // The current MSAA count
        MSAASamples m_MSAASamples;

        // The pass "SRPDefaultUnlit" is a fall back to legacy unlit rendering and is required to support unity 2d + unity UI that render in the scene.
        ShaderTagId[] m_ForwardAndForwardOnlyPassNames = { HDShaderPassNames.s_ForwardOnlyName, HDShaderPassNames.s_ForwardName, HDShaderPassNames.s_SRPDefaultUnlitName };
        ShaderTagId[] m_ForwardOnlyPassNames = { HDShaderPassNames.s_ForwardOnlyName, HDShaderPassNames.s_SRPDefaultUnlitName };

        ShaderTagId[] m_AllTransparentPassNames = {  HDShaderPassNames.s_TransparentBackfaceName,
                                                        HDShaderPassNames.s_ForwardOnlyName,
                                                        HDShaderPassNames.s_ForwardName,
                                                        HDShaderPassNames.s_SRPDefaultUnlitName };

        ShaderTagId[] m_TransparentNoBackfaceNames = {  HDShaderPassNames.s_ForwardOnlyName,
                                                        HDShaderPassNames.s_ForwardName,
                                                        HDShaderPassNames.s_SRPDefaultUnlitName };


        ShaderTagId[] m_AllForwardOpaquePassNames = {    HDShaderPassNames.s_ForwardOnlyName,
                                                            HDShaderPassNames.s_ForwardName,
                                                            HDShaderPassNames.s_SRPDefaultUnlitName };

        ShaderTagId[] m_DepthOnlyAndDepthForwardOnlyPassNames = { HDShaderPassNames.s_DepthForwardOnlyName, HDShaderPassNames.s_DepthOnlyName };
        ShaderTagId[] m_DepthForwardOnlyPassNames = { HDShaderPassNames.s_DepthForwardOnlyName };
        ShaderTagId[] m_DepthOnlyPassNames = { HDShaderPassNames.s_DepthOnlyName };
        ShaderTagId[] m_TransparentDepthPrepassNames = { HDShaderPassNames.s_TransparentDepthPrepassName };
        ShaderTagId[] m_TransparentDepthPostpassNames = { HDShaderPassNames.s_TransparentDepthPostpassName };
        ShaderTagId[] m_ForwardErrorPassNames = { HDShaderPassNames.s_AlwaysName, HDShaderPassNames.s_ForwardBaseName, HDShaderPassNames.s_DeferredName, HDShaderPassNames.s_PrepassBaseName, HDShaderPassNames.s_VertexName, HDShaderPassNames.s_VertexLMRGBMName, HDShaderPassNames.s_VertexLMName };
        ShaderTagId[] m_DecalsEmissivePassNames = { HDShaderPassNames.s_MeshDecalsForwardEmissiveName, HDShaderPassNames.s_ShaderGraphMeshDecalsForwardEmissiveName };
        ShaderTagId[] m_SinglePassName = new ShaderTagId[1];
        ShaderTagId[] m_Decals4RTPassNames = { HDShaderPassNames.s_MeshDecalsMName , HDShaderPassNames.s_MeshDecalsAOName , HDShaderPassNames.s_MeshDecalsMAOName, HDShaderPassNames.s_MeshDecalsSName ,
                                                HDShaderPassNames.s_MeshDecalsMSName, HDShaderPassNames.s_MeshDecalsAOSName, HDShaderPassNames.s_MeshDecalsMAOSName, HDShaderPassNames.s_ShaderGraphMeshDecalsName4RT};
        ShaderTagId[] m_Decals3RTPassNames = { HDShaderPassNames.s_MeshDecals3RTName , HDShaderPassNames.s_ShaderGraphMeshDecalsName3RT };


        // Stencil usage in HDRenderPipeline.
        // Currently we use only 2 bits to identify the kind of lighting that is expected from the render pipeline
        // Usage is define in LightDefinitions.cs
        [Flags]
        public enum StencilBitMask
        {
            Clear                           = 0,    // 0x0
            LightingMask                    = 3,    // 0x7  - 2 bit - Lifetime: GBuffer/Forward - SSSSS
            // Free slot 4
            // Note: If required, the usage Decals / DecalsForwardOutputNormalBuffer could be fit at same location as LightingMask as they have a non overlapped lifetime
            Decals                          = 8,    // 0x8  - 1 bit - Lifetime: DBuffer - Patch normal buffer   (This bit is cleared to 0 after Patch normal buffer)
            DecalsForwardOutputNormalBuffer = 16,   // 0x10 - 1 bit - Lifetime: DBuffer - Patch normal buffer   (This bit is cleared to 0 after Patch normal buffer)
            DoesntReceiveSSR                = 32,   // 0x20 - 1 bit - Lifetime: DethPrepass - SSR
            DistortionVectors               = 64,   // 0x40 - 1 bit - Lifetime: Accumulate distortion - Apply distortion (This bit is cleared to 0 after Apply distortion pass)
            SMAA                            = 64,   // 0x40 - 1 bit - Lifetime: SMAA EdgeDetection - SMAA BlendWeight.
            ObjectMotionVectors             = 128,  // 0x80 - 1 bit - Lifetime: Object motion vector pass - Camera motion vector (This bit is cleared to 0 after Camera motion vector pass)
            All                             = 255   // 0xFF - 8 bit
        }

        RenderStateBlock m_DepthStateOpaque;

        // Detect when windows size is changing
        int m_CurrentWidth;
        int m_CurrentHeight;

        // Use to detect frame changes
        int m_FrameCount;
        float m_LastTime, m_Time;

        public GraphicsFormat GetColorBufferFormat()
        {
            return (GraphicsFormat)m_Asset.currentPlatformRenderPipelineSettings.colorBufferFormat;
        }
        public int GetDecalAtlasMipCount()
        {
            int highestDim = Math.Max(currentPlatformRenderPipelineSettings.decalSettings.atlasWidth, currentPlatformRenderPipelineSettings.decalSettings.atlasHeight);
            return (int)Math.Log(highestDim, 2);
        }

        public int GetMaxScreenSpaceShadows()
        {
            return currentPlatformRenderPipelineSettings.hdShadowInitParams.supportScreenSpaceShadows ? currentPlatformRenderPipelineSettings.hdShadowInitParams.maxScreenSpaceShadows : 0;
        }

        readonly SkyManager m_SkyManager = new SkyManager();
        readonly AmbientOcclusionSystem m_AmbientOcclusionSystem;

        // Debugging
        MaterialPropertyBlock m_SharedPropertyBlock = new MaterialPropertyBlock();
        DebugDisplaySettings m_DebugDisplaySettings = new DebugDisplaySettings();
        public DebugDisplaySettings debugDisplaySettings { get { return m_DebugDisplaySettings; } }
        static DebugDisplaySettings s_NeutralDebugDisplaySettings = new DebugDisplaySettings();
        internal DebugDisplaySettings m_CurrentDebugDisplaySettings;
        RTHandle                        m_DebugColorPickerBuffer;
        RTHandle                        m_DebugFullScreenTempBuffer;
        // This target is only used in Dev builds as an intermediate destination for post process and where debug rendering will be done.
        RTHandle                        m_IntermediateAfterPostProcessBuffer;
        bool                            m_FullScreenDebugPushed;
        bool                            m_ValidAPI; // False by default mean we render normally, true mean we don't render anything
        bool                            m_IsDepthBufferCopyValid;
        RenderTexture                   m_TemporaryTargetForCubemaps;
        Stack<Camera>                   m_ProbeCameraPool = new Stack<Camera>();

        RenderTargetIdentifier[] m_MRTTransparentMotionVec;
<<<<<<< HEAD
        RenderTargetIdentifier[] m_MRTWithSSS;
        RenderTargetIdentifier[] m_MRTWithVTFeedback;

=======
        RenderTargetIdentifier[] m_MRTWithSSS = new RenderTargetIdentifier[3]; // Specular, diffuse, sss buffer;
        RenderTargetIdentifier[] mMRTSingle = new RenderTargetIdentifier[1];
>>>>>>> 83a497a6
        string m_ForwardPassProfileName;

        public Material GetBlitMaterial(bool useTexArray) { return useTexArray ? m_BlitTexArray : m_Blit; }

        ComputeBuffer m_DepthPyramidMipLevelOffsetsBuffer = null;

        ScriptableCullingParameters frozenCullingParams;
        bool frozenCullingParamAvailable = false;

        public bool showCascade
        {
            get => m_CurrentDebugDisplaySettings.GetDebugLightingMode() == DebugLightingMode.VisualizeCascade;
            set
            {
                if (value)
                    m_CurrentDebugDisplaySettings.SetDebugLightingMode(DebugLightingMode.VisualizeCascade);
                else
                    m_CurrentDebugDisplaySettings.SetDebugLightingMode(DebugLightingMode.None);
            }
        }

        public HDRenderPipeline(HDRenderPipelineAsset asset, HDRenderPipelineAsset defaultAsset)
        {
            m_Asset = asset;
            m_DefaultAsset = defaultAsset;
            HDProbeSystem.Parameters = asset.reflectionSystemParameters;

            DebugManager.instance.RefreshEditor();

            m_ValidAPI = true;

            if (!SetRenderingFeatures())
            {
                m_ValidAPI = false;

                return;
            }

#if UNITY_EDITOR
            // The first thing we need to do is to set the defines that depend on the render pipeline settings
            m_Asset.EvaluateSettings();

            UpgradeResourcesIfNeeded();

            ValidateResources();
#endif

            // Initial state of the RTHandle system.
            // Tells the system that we will require MSAA or not so that we can avoid wasteful render texture allocation.
            // TODO: Might want to initialize to at least the window resolution to avoid un-necessary re-alloc in the player
            RTHandles.Initialize(1, 1, m_Asset.currentPlatformRenderPipelineSettings.supportMSAA, m_Asset.currentPlatformRenderPipelineSettings.msaaSampleCount);

            m_GPUCopy = new GPUCopy(defaultResources.shaders.copyChannelCS);

            m_MipGenerator = new MipGenerator(defaultResources);
            m_BlueNoise = new BlueNoise(defaultResources);

            EncodeBC6H.DefaultInstance = EncodeBC6H.DefaultInstance ?? new EncodeBC6H(defaultResources.shaders.encodeBC6HCS);

            // Scan material list and assign it
            m_MaterialList = HDUtils.GetRenderPipelineMaterialList();
            // Find first material that have non 0 Gbuffer count and assign it as deferredMaterial
            m_DeferredMaterial = null;
            foreach (var material in m_MaterialList)
            {
                if (material.IsDefferedMaterial())
                    m_DeferredMaterial = material;
            }

            // TODO: Handle the case of no Gbuffer material
            // TODO: I comment the assert here because m_DeferredMaterial for whatever reasons contain the correct class but with a "null" in the name instead of the real name and then trigger the assert
            // whereas it work. Don't know what is happening, DebugDisplay use the same code and name is correct there.
            // Debug.Assert(m_DeferredMaterial != null);

            m_GbufferManager = new GBufferManager(asset, m_DeferredMaterial);
            m_DbufferManager = new DBufferManager(asset.currentPlatformRenderPipelineSettings.decalSettings.perChannelMask);

            m_SharedRTManager.Build(asset);
            m_PostProcessSystem = new PostProcessSystem(asset, defaultResources);
            m_AmbientOcclusionSystem = new AmbientOcclusionSystem(asset, defaultResources);

            // Initialize various compute shader resources
            m_SsrTracingKernel      = m_ScreenSpaceReflectionsCS.FindKernel("ScreenSpaceReflectionsTracing");
            m_SsrReprojectionKernel = m_ScreenSpaceReflectionsCS.FindKernel("ScreenSpaceReflectionsReprojection");

            // General material
            m_CameraMotionVectorsMaterial = CoreUtils.CreateEngineMaterial(defaultResources.shaders.cameraMotionVectorsPS);
            m_DecalNormalBufferMaterial = CoreUtils.CreateEngineMaterial(defaultResources.shaders.decalNormalBufferPS);

            m_CopyDepth = CoreUtils.CreateEngineMaterial(defaultResources.shaders.copyDepthBufferPS);
            m_DownsampleDepthMaterial = CoreUtils.CreateEngineMaterial(defaultResources.shaders.downsampleDepthPS);
            m_UpsampleTransparency = CoreUtils.CreateEngineMaterial(defaultResources.shaders.upsampleTransparentPS);

            m_ApplyDistortionMaterial = CoreUtils.CreateEngineMaterial(defaultResources.shaders.applyDistortionPS);

            InitializeDebugMaterials();
            XRDebugMenu.Reset();

            m_MaterialList.ForEach(material => material.Build(asset, defaultResources));

            if (m_Asset.currentPlatformRenderPipelineSettings.lightLoopSettings.supportFabricConvolution)
            {
                m_IBLFilterArray = new IBLFilterBSDF[2];
                m_IBLFilterArray[0] = new IBLFilterGGX(defaultResources, m_MipGenerator);
                m_IBLFilterArray[1] = new IBLFilterCharlie(defaultResources, m_MipGenerator);
            }
            else
            {
                m_IBLFilterArray = new IBLFilterBSDF[1];
                m_IBLFilterArray[0] = new IBLFilterGGX(defaultResources, m_MipGenerator);
            }

            InitializeLightLoop(m_IBLFilterArray);

            m_SkyManager.Build(asset, defaultResources, m_IBLFilterArray);

            InitializeVolumetricLighting();
            InitializeSubsurfaceScattering();

            m_DebugDisplaySettings.RegisterDebug();
#if UNITY_EDITOR
            // We don't need the debug of Scene View at runtime (each camera have its own debug settings)
            // All scene view will share the same FrameSettings for now as sometimes Dispose is called after
            // another instance of HDRenderPipeline constructor is called.

            Camera firstSceneViewCamera = UnityEditor.SceneView.sceneViews.Count > 0 ? (UnityEditor.SceneView.sceneViews[0] as UnityEditor.SceneView).camera : null;
            if (firstSceneViewCamera != null && !FrameSettingsHistory.isRegisteredSceneViewCamera(firstSceneViewCamera))
            {
                var history = FrameSettingsHistory.RegisterDebug(firstSceneViewCamera, null);
                DebugManager.instance.RegisterData(history);
            }
#endif

            m_DepthPyramidMipLevelOffsetsBuffer = new ComputeBuffer(15, sizeof(int) * 2);

            InitializeRenderTextures();

            // For debugging
            MousePositionDebug.instance.Build();

            InitializeRenderStateBlocks();

            // Keep track of the original msaa sample value
            // TODO : Bind this directly to the debug menu instead of having an intermediate value
            m_MSAASamples = m_Asset ? m_Asset.currentPlatformRenderPipelineSettings.msaaSampleCount : MSAASamples.None;

            // Propagate it to the debug menu
            m_DebugDisplaySettings.data.msaaSamples = m_MSAASamples;

<<<<<<< HEAD
            int additionalVtRenderTargets = 0;
#if ENABLE_VIRTUALTEXTURES
            additionalVtRenderTargets = 1;
            Shader.EnableKeyword("VIRTUAL_TEXTURES_ENABLED");
#else
            Shader.DisableKeyword("VIRTUAL_TEXTURES_ENABLED");
#endif
            m_MRTWithVTFeedback = new RenderTargetIdentifier[1 + additionalVtRenderTargets];
            m_MRTWithSSS = new RenderTargetIdentifier[2 + m_SSSBufferManager.sssBufferCount + additionalVtRenderTargets];
            m_MRTTransparentMotionVec = new RenderTargetIdentifier[2 + additionalVtRenderTargets];
=======
            m_MRTTransparentMotionVec = new RenderTargetIdentifier[2];
>>>>>>> 83a497a6
#if ENABLE_RAYTRACING
            m_RayTracingManager.Init(m_Asset.currentPlatformRenderPipelineSettings, m_Asset.renderPipelineResources, m_Asset.renderPipelineRayTracingResources, m_BlueNoise, this, m_SharedRTManager, m_DebugDisplaySettings);
            InitRayTracedReflections();
            InitRaytracingDeferred();
            m_RaytracingRenderer.Init(m_Asset, m_SkyManager, m_RayTracingManager, m_SharedRTManager);
            m_AmbientOcclusionSystem.InitRaytracing(m_RayTracingManager, m_SharedRTManager);
            m_RaytracingIndirectDiffuse.Init(m_Asset, m_SkyManager, m_RayTracingManager, m_SharedRTManager, m_GbufferManager);
#endif

            // Initialize screen space shadows
            InitializeScreenSpaceShadows();

            CameraCaptureBridge.enabled = true;
        }

#if UNITY_EDITOR
        void UpgradeResourcesIfNeeded()
        {
            // The first thing we need to do is to set the defines that depend on the render pipeline settings
            m_Asset.EvaluateSettings();

            // Check that the serialized Resources are not broken
            if (HDRenderPipeline.defaultAsset.renderPipelineResources == null)
                HDRenderPipeline.defaultAsset.renderPipelineResources
                    = UnityEditor.AssetDatabase.LoadAssetAtPath<RenderPipelineResources>(HDUtils.GetHDRenderPipelinePath() + "Runtime/RenderPipelineResources/HDRenderPipelineResources.asset");
			ResourceReloader.ReloadAllNullIn(HDRenderPipeline.defaultAsset.renderPipelineResources, HDUtils.GetHDRenderPipelinePath());

#if ENABLE_RAYTRACING
            if ((GraphicsSettings.renderPipelineAsset as HDRenderPipelineAsset).renderPipelineRayTracingResources == null)
                (GraphicsSettings.renderPipelineAsset as HDRenderPipelineAsset).renderPipelineRayTracingResources
                    = UnityEditor.AssetDatabase.LoadAssetAtPath<HDRenderPipelineRayTracingResources>(HDUtils.GetHDRenderPipelinePath() + "Runtime/RenderPipelineResources/HDRenderPipelineRayTracingResources.asset");
            ResourceReloader.ReloadAllNullIn((GraphicsSettings.renderPipelineAsset as HDRenderPipelineAsset).renderPipelineRayTracingResources, HDUtils.GetHDRenderPipelinePath());
#endif

            if (HDRenderPipeline.defaultAsset.renderPipelineEditorResources == null)
                HDRenderPipeline.defaultAsset.renderPipelineEditorResources
                    = UnityEditor.AssetDatabase.LoadAssetAtPath<HDRenderPipelineEditorResources>(HDUtils.GetHDRenderPipelinePath() + "Editor/RenderPipelineResources/HDRenderPipelineEditorResources.asset");
            ResourceReloader.ReloadAllNullIn(HDRenderPipeline.defaultAsset.renderPipelineEditorResources, HDUtils.GetHDRenderPipelinePath());

            // Upgrade the resources (re-import every references in RenderPipelineResources) if the resource version mismatches
            // It's done here because we know every HDRP assets have been imported before
            HDRenderPipeline.defaultAsset.renderPipelineResources?.UpgradeIfNeeded();
        }

        void ValidateResources()
        {
            var resources = HDRenderPipeline.defaultAsset.renderPipelineResources;

            // We iterate over all compute shader to verify if they are all compiled, if it's not the case
            // then we throw an exception to avoid allocating resources and crashing later on by using a null
            // compute kernel.
            foreach (var computeShader in resources.shaders.GetAllComputeShaders())
            {
                foreach (var message in UnityEditor.ShaderUtil.GetComputeShaderMessages(computeShader))
                {
                    if (message.severity == UnityEditor.Rendering.ShaderCompilerMessageSeverity.Error)
                    {
                        // Will be catched by the try in HDRenderPipelineAsset.CreatePipeline()
                        throw new Exception(String.Format(
                            "Compute Shader compilation error on platform {0} in file {1}:{2}: {3}{4}\n" +
                            "HDRP will not run until the error is fixed.\n",
                            message.platform, message.file, message.line, message.message, message.messageDetails
                        ));
                    }
                }
            }
        }

#endif

        void InitializeRenderTextures()
        {
            RenderPipelineSettings settings = m_Asset.currentPlatformRenderPipelineSettings;

            if (settings.supportedLitShaderMode != RenderPipelineSettings.SupportedLitShaderMode.ForwardOnly)
                m_GbufferManager.CreateBuffers();

            if (settings.supportDecals)
                m_DbufferManager.CreateBuffers();

            InitSSSBuffers();
            m_SharedRTManager.InitSharedBuffers(m_GbufferManager, m_Asset.currentPlatformRenderPipelineSettings, defaultResources);

            m_CameraColorBuffer = RTHandles.Alloc(Vector2.one, TextureXR.slices, dimension: TextureXR.dimension, colorFormat: GetColorBufferFormat(), enableRandomWrite: true, useMipMap: false, useDynamicScale: true, name: "CameraColor");
            m_OpaqueAtmosphericScatteringBuffer = RTHandles.Alloc(Vector2.one, TextureXR.slices, dimension: TextureXR.dimension, colorFormat: GetColorBufferFormat(), enableRandomWrite: true, useMipMap: false, useDynamicScale: true, name: "OpaqueAtmosphericScattering");
            m_CameraSssDiffuseLightingBuffer = RTHandles.Alloc(Vector2.one, TextureXR.slices, dimension: TextureXR.dimension, colorFormat: GraphicsFormat.B10G11R11_UFloatPack32, enableRandomWrite: true, useDynamicScale: true, name: "CameraSSSDiffuseLighting");

            m_DistortionBuffer = RTHandles.Alloc(Vector2.one, TextureXR.slices, dimension: TextureXR.dimension, colorFormat: Builtin.GetDistortionBufferFormat(), useDynamicScale: true, name: "Distortion");

            m_ContactShadowBuffer = RTHandles.Alloc(Vector2.one, TextureXR.slices, dimension: TextureXR.dimension, colorFormat: GraphicsFormat.R32_UInt, enableRandomWrite: true, useDynamicScale: true, name: "ContactShadowsBuffer");

            if (m_Asset.currentPlatformRenderPipelineSettings.lowresTransparentSettings.enabled)
            {
                // We need R16G16B16A16_SFloat as we need a proper alpha channel for compositing.
                m_LowResTransparentBuffer = RTHandles.Alloc(Vector2.one * 0.5f, TextureXR.slices, dimension: TextureXR.dimension, colorFormat: GraphicsFormat.R16G16B16A16_SFloat, enableRandomWrite: true, useDynamicScale: true, name: "Low res transparent");
            }

            if (settings.supportSSR)
            {
                // m_SsrDebugTexture    = RTHandles.Alloc(Vector2.one, TextureXR.slices, dimension: TextureXR.dimension, colorFormat: RenderTextureFormat.ARGBFloat, sRGB: false, enableRandomWrite: true, useDynamicScale: true, name: "SSR_Debug_Texture");
                m_SsrHitPointTexture = RTHandles.Alloc(Vector2.one, TextureXR.slices, dimension: TextureXR.dimension, colorFormat: GraphicsFormat.R16G16_UNorm, enableRandomWrite: true, useDynamicScale: true, name: "SSR_Hit_Point_Texture");
                m_SsrLightingTexture = RTHandles.Alloc(Vector2.one, TextureXR.slices, dimension: TextureXR.dimension, colorFormat: GraphicsFormat.R16G16B16A16_SFloat, enableRandomWrite: true, useDynamicScale: true, name: "SSR_Lighting_Texture");
            }

            if (Debug.isDebugBuild)
            {
                m_DebugColorPickerBuffer = RTHandles.Alloc(Vector2.one, filterMode: FilterMode.Point, colorFormat: GraphicsFormat.R16G16B16A16_SFloat, useDynamicScale: true, name: "DebugColorPicker");
                m_DebugFullScreenTempBuffer = RTHandles.Alloc(Vector2.one, TextureXR.slices, dimension: TextureXR.dimension, colorFormat: GraphicsFormat.R16G16B16A16_SFloat, useDynamicScale: true, name: "DebugFullScreen");
                m_IntermediateAfterPostProcessBuffer = RTHandles.Alloc(Vector2.one, TextureXR.slices, dimension: TextureXR.dimension, colorFormat: GetColorBufferFormat(), useDynamicScale: true, name: "AfterPostProcess"); // Needs to be FP16 because output target might be HDR
            }

            // Let's create the MSAA textures
            if (m_Asset.currentPlatformRenderPipelineSettings.supportMSAA)
            {
                m_CameraColorMSAABuffer = RTHandles.Alloc(Vector2.one, TextureXR.slices, dimension: TextureXR.dimension, colorFormat: GetColorBufferFormat(), bindTextureMS: true, enableMSAA: true, useDynamicScale: true, name: "CameraColorMSAA");
                m_OpaqueAtmosphericScatteringMSAABuffer = RTHandles.Alloc(Vector2.one, TextureXR.slices, dimension: TextureXR.dimension, colorFormat: GetColorBufferFormat(), bindTextureMS: true, enableMSAA: true, useDynamicScale: true, name: "OpaqueAtmosphericScatteringMSAA");
                m_CameraSssDiffuseLightingMSAABuffer = RTHandles.Alloc(Vector2.one, TextureXR.slices, dimension: TextureXR.dimension, colorFormat: GetColorBufferFormat(), bindTextureMS: true, enableMSAA: true, useDynamicScale: true, name: "CameraSSSDiffuseLightingMSAA");
            }

            // Allocate a VT feedback buffer when the one from the GBuffer can't be used.
            if (settings.supportMSAA || settings.supportedLitShaderMode == RenderPipelineSettings.SupportedLitShaderMode.ForwardOnly)
            {
                // Our processing handles both MSAA and regular buffers so we don't need to explicitly resolve here saving a buffer
                m_VTFeedbackBuffer = RTHandles.Alloc(Vector2.one, TextureXR.slices, dimension: TextureXR.dimension, colorFormat: GraphicsFormat.R8G8B8A8_UNorm, bindTextureMS: true, enableMSAA: true, useDynamicScale: true, name: "VTFeedbackForward");
            }
        }

        void DestroyRenderTextures()
        {
            m_GbufferManager.DestroyBuffers();
            m_DbufferManager.DestroyBuffers();
            m_MipGenerator.Release();
            m_XRSystem.ClearAll();

            RTHandles.Release(m_CameraColorBuffer);
            RTHandles.Release(m_OpaqueAtmosphericScatteringBuffer);
            RTHandles.Release(m_CameraSssDiffuseLightingBuffer);

            RTHandles.Release(m_DistortionBuffer);
            RTHandles.Release(m_ContactShadowBuffer);

            RTHandles.Release(m_LowResTransparentBuffer);

            // RTHandles.Release(m_SsrDebugTexture);
            RTHandles.Release(m_SsrHitPointTexture);
            RTHandles.Release(m_SsrLightingTexture);

            RTHandles.Release(m_DebugColorPickerBuffer);
            RTHandles.Release(m_DebugFullScreenTempBuffer);
            RTHandles.Release(m_IntermediateAfterPostProcessBuffer);

            RTHandles.Release(m_CameraColorMSAABuffer);
            RTHandles.Release(m_OpaqueAtmosphericScatteringMSAABuffer);
            RTHandles.Release(m_CameraSssDiffuseLightingMSAABuffer);
        }

        bool SetRenderingFeatures()
        {
            // Set sub-shader pipeline tag
            Shader.globalRenderPipeline = "HDRenderPipeline";

            // HD use specific GraphicsSettings
            GraphicsSettings.lightsUseLinearIntensity = true;
            GraphicsSettings.lightsUseColorTemperature = true;

            GraphicsSettings.useScriptableRenderPipelineBatching = m_Asset.enableSRPBatcher;

            SupportedRenderingFeatures.active = new SupportedRenderingFeatures()
            {
                reflectionProbeModes = SupportedRenderingFeatures.ReflectionProbeModes.Rotation,
                defaultMixedLightingModes = SupportedRenderingFeatures.LightmapMixedBakeModes.IndirectOnly,
                mixedLightingModes = SupportedRenderingFeatures.LightmapMixedBakeModes.IndirectOnly | SupportedRenderingFeatures.LightmapMixedBakeModes.Shadowmask,
                lightmapBakeTypes = LightmapBakeType.Baked | LightmapBakeType.Mixed | LightmapBakeType.Realtime,
                lightmapsModes = LightmapsMode.NonDirectional | LightmapsMode.CombinedDirectional,
                lightProbeProxyVolumes = true,
                motionVectors = true,
                receiveShadows = false,
                reflectionProbes = true,
                rendererPriority = true,
                overridesEnvironmentLighting = true,
                overridesFog = true,
                overridesOtherLightingSettings = true,
                editableMaterialRenderQueue = false
            };

            Lightmapping.SetDelegate(GlobalIlluminationUtils.hdLightsDelegate);

#if UNITY_EDITOR
            SceneViewDrawMode.SetupDrawMode();

            if (UnityEditor.PlayerSettings.colorSpace == ColorSpace.Gamma)
            {
                Debug.LogError("High Definition Render Pipeline doesn't support Gamma mode, change to Linear mode");
            }
#endif

            GraphicsDeviceType unsupportedDeviceType;
            if (!IsSupportedPlatform(out unsupportedDeviceType))
            {
                CoreUtils.DisplayUnsupportedAPIMessage(unsupportedDeviceType.ToString());

                // Display more information to the users when it should have use Metal instead of OpenGL
                if (SystemInfo.graphicsDeviceType.ToString().StartsWith("OpenGL"))
                {
                    if (SystemInfo.operatingSystem.StartsWith("Mac"))
                        CoreUtils.DisplayUnsupportedMessage("Use Metal API instead.");
                    else if (SystemInfo.operatingSystem.StartsWith("Windows"))
                        CoreUtils.DisplayUnsupportedMessage("Use Vulkan API instead.");
                }

                return false;
            }

            return true;
        }

        // Note: If you add new platform in this function, think about adding support when building the player to in HDRPCustomBuildProcessor.cs
        bool IsSupportedPlatform(out GraphicsDeviceType unsupportedGraphicDevice)
        {
            unsupportedGraphicDevice = SystemInfo.graphicsDeviceType;

            if (!SystemInfo.supportsComputeShaders)
                return false;

#if UNITY_EDITOR
            UnityEditor.BuildTarget activeBuildTarget = UnityEditor.EditorUserBuildSettings.activeBuildTarget;
            // If the build target matches the operating system of the editor
            if (SystemInfo.operatingSystemFamily == HDUtils.BuildTargetToOperatingSystemFamily(activeBuildTarget))
            {
                bool autoAPI = UnityEditor.PlayerSettings.GetUseDefaultGraphicsAPIs(activeBuildTarget);

                // then, there is two configuration possible:
                if (autoAPI)
                {
                    // if the graphic api is chosen automatically, then only the system's graphic device type matters
                    if (!HDUtils.IsSupportedGraphicDevice(SystemInfo.graphicsDeviceType))
                        return false;
                }
                else
                {
                    // otherwise, we need to iterate over every graphic api available in the list to track every non-supported APIs
                    return HDUtils.AreGraphicsAPIsSupported(activeBuildTarget, out unsupportedGraphicDevice);
                }
            }
            else // if the build target does not match the editor OS, then we have to check using the graphic api list
            {
                return HDUtils.AreGraphicsAPIsSupported(activeBuildTarget, out unsupportedGraphicDevice);
            }

            if (!HDUtils.IsSupportedBuildTarget(activeBuildTarget))
                return false;
#else
            if (!HDUtils.IsSupportedGraphicDevice(SystemInfo.graphicsDeviceType))
                return false;
#endif

            if (!HDUtils.IsOperatingSystemSupported(SystemInfo.operatingSystem))
                return false;

            return true;
        }

        void UnsetRenderingFeatures()
        {
            Shader.globalRenderPipeline = "";

            SupportedRenderingFeatures.active = new SupportedRenderingFeatures();

            // Reset srp batcher state just in case
            GraphicsSettings.useScriptableRenderPipelineBatching = false;

            Lightmapping.ResetDelegate();
        }

        void InitializeDebugMaterials()
        {
            m_DebugViewMaterialGBuffer = CoreUtils.CreateEngineMaterial(defaultResources.shaders.debugViewMaterialGBufferPS);
            m_DebugViewMaterialGBufferShadowMask = CoreUtils.CreateEngineMaterial(defaultResources.shaders.debugViewMaterialGBufferPS);
            m_DebugViewMaterialGBufferShadowMask.EnableKeyword("SHADOWS_SHADOWMASK");
            m_DebugDisplayLatlong = CoreUtils.CreateEngineMaterial(defaultResources.shaders.debugDisplayLatlongPS);
            m_DebugFullScreen = CoreUtils.CreateEngineMaterial(defaultResources.shaders.debugFullScreenPS);
            m_DebugColorPicker = CoreUtils.CreateEngineMaterial(defaultResources.shaders.debugColorPickerPS);
            m_Blit = CoreUtils.CreateEngineMaterial(defaultResources.shaders.blitPS);
            m_ErrorMaterial = CoreUtils.CreateEngineMaterial("Hidden/InternalErrorShader");

            // With texture array enabled, we still need the normal blit version for other systems like atlas
            if (TextureXR.useTexArray)
            {
                m_Blit.EnableKeyword("DISABLE_TEXTURE2D_X_ARRAY");
                m_BlitTexArray = CoreUtils.CreateEngineMaterial(defaultResources.shaders.blitPS);
        }
        }

        void InitializeRenderStateBlocks()
        {
            m_DepthStateOpaque = new RenderStateBlock
            {
                depthState = new DepthState(true, CompareFunction.LessEqual),
                mask = RenderStateMask.Depth
            };
        }

        protected override void Dispose(bool disposing)
        {
            DisposeProbeCameraPool();

            UnsetRenderingFeatures();

            if (!m_ValidAPI)
                return;

            base.Dispose(disposing);

            ReleaseScreenSpaceShadows();

#if ENABLE_RAYTRACING
            m_RaytracingIndirectDiffuse.Release();
            m_RaytracingRenderer.Release();
            ReleaseRayTracingDeferred();
            ReleaseRayTracedReflections();
            m_RayTracingManager.Release();
#endif
            m_DebugDisplaySettings.UnregisterDebug();

            CleanupLightLoop();

            // For debugging
            MousePositionDebug.instance.Cleanup();

            DecalSystem.instance.Cleanup();

            m_MaterialList.ForEach(material => material.Cleanup());

            CoreUtils.Destroy(m_CameraMotionVectorsMaterial);
            CoreUtils.Destroy(m_DecalNormalBufferMaterial);

            CoreUtils.Destroy(m_DebugViewMaterialGBuffer);
            CoreUtils.Destroy(m_DebugViewMaterialGBufferShadowMask);
            CoreUtils.Destroy(m_DebugDisplayLatlong);
            CoreUtils.Destroy(m_DebugFullScreen);
            CoreUtils.Destroy(m_DebugColorPicker);
            CoreUtils.Destroy(m_Blit);
            CoreUtils.Destroy(m_BlitTexArray);
            CoreUtils.Destroy(m_CopyDepth);
            CoreUtils.Destroy(m_ErrorMaterial);
            CoreUtils.Destroy(m_DownsampleDepthMaterial);
            CoreUtils.Destroy(m_UpsampleTransparency);

            CleanupSubsurfaceScattering();
            m_SharedRTManager.Cleanup();
            m_SkyManager.Cleanup();
            CleanupVolumetricLighting();

            for(int bsdfIdx = 0; bsdfIdx < m_IBLFilterArray.Length; ++bsdfIdx)
            {
                m_IBLFilterArray[bsdfIdx].Cleanup();
            }

            m_PostProcessSystem.Cleanup();
            m_AmbientOcclusionSystem.Cleanup();
            m_BlueNoise.Cleanup();

            HDCamera.ClearAll();

            DestroyRenderTextures();
            CullingGroupManager.instance.Cleanup();

            CoreUtils.SafeRelease(m_DepthPyramidMipLevelOffsetsBuffer);

#if UNITY_EDITOR
            SceneViewDrawMode.ResetDrawMode();

            // Do not attempt to unregister SceneView FrameSettings. It is shared amongst every scene view and take only a little place.
            // For removing it, you should be sure that Dispose could never be called after the constructor of another instance of this SRP.
            // Also, at the moment, applying change to hdrpAsset cause the SRP to be Disposed and Constructed again.
            // Not always in that order.
#endif

            // Dispose m_ProbeCameraPool properly
            void DisposeProbeCameraPool()
            {
#if UNITY_EDITOR
                // Special case here: when the HDRP asset is modified in the Editor,
                //   it is disposed during an `OnValidate` call.
                //   But during `OnValidate` call, game object must not be destroyed.
                //   So, only when this method was called during an `OnValidate` call, the destruction of the
                //   pool is delayed, otherwise, it is destroyed as usual with `CoreUtiles.Destroy`
                var isInOnValidate = false;
                isInOnValidate = new StackTrace().ToString().Contains("OnValidate");
                if (isInOnValidate)
                {
                    var pool = m_ProbeCameraPool;
                    UnityEditor.EditorApplication.delayCall += () =>
                    {
                        while (pool.Count > 0)
                            CoreUtils.Destroy(pool.Pop().gameObject);
                    };
                    m_ProbeCameraPool = null;
                }
                else
                {
#endif
                    while (m_ProbeCameraPool.Count > 0)
                        CoreUtils.Destroy(m_ProbeCameraPool.Pop().gameObject);
#if UNITY_EDITOR
                }
#endif
            }

            CameraCaptureBridge.enabled = false;
        }


        void Resize(HDCamera hdCamera)
        {
            bool resolutionChanged = (hdCamera.actualWidth != m_CurrentWidth) || (hdCamera.actualHeight != m_CurrentHeight);

            if (resolutionChanged || LightLoopNeedResize(hdCamera, m_TileAndClusterData))
            {
                if (m_CurrentWidth > 0 && m_CurrentHeight > 0)
                    LightLoopReleaseResolutionDependentBuffers();

                LightLoopAllocResolutionDependentBuffers(hdCamera);
            }

            // update recorded window resolution
            m_CurrentWidth = hdCamera.actualWidth;
            m_CurrentHeight = hdCamera.actualHeight;
        }

        public void PushGlobalParams(HDCamera hdCamera, CommandBuffer cmd)
        {
            using (new ProfilingSample(cmd, "Push Global Parameters", CustomSamplerId.PushGlobalParameters.GetSampler()))
            {
                // Set up UnityPerFrame CBuffer.
                PushSubsurfaceScatteringGlobalParams(hdCamera, cmd);

                PushDecalsGlobalParams(hdCamera, cmd);

                PushVolumetricLightingGlobalParams(hdCamera, cmd, m_FrameCount);

                m_AmbientOcclusionSystem.PushGlobalParameters(hdCamera, cmd);

                var ssRefraction = VolumeManager.instance.stack.GetComponent<ScreenSpaceRefraction>()
                    ?? ScreenSpaceRefraction.@default;
                ssRefraction.PushShaderParameters(cmd);

                // Set up UnityPerView CBuffer.
                hdCamera.SetupGlobalParams(cmd, m_Time, m_LastTime, m_FrameCount);

                cmd.SetGlobalVector(HDShaderIDs._IndirectLightingMultiplier, new Vector4(VolumeManager.instance.stack.GetComponent<IndirectLightingController>().indirectDiffuseIntensity.value, 0, 0, 0));

                // It will be overridden for transparent pass.
                cmd.SetGlobalInt(HDShaderIDs._ColorMaskTransparentVel, (int)UnityEngine.Rendering.ColorWriteMask.All);

                if (hdCamera.frameSettings.IsEnabled(FrameSettingsField.MotionVectors))
                {
                    var buf = m_SharedRTManager.GetMotionVectorsBuffer();

                    cmd.SetGlobalTexture(HDShaderIDs._CameraMotionVectorsTexture, buf);
                    cmd.SetGlobalVector( HDShaderIDs._CameraMotionVectorsSize, new Vector4(buf.referenceSize.x,
                                                                                           buf.referenceSize.y,
                                                                                           1.0f / buf.referenceSize.x,
                                                                                           1.0f / buf.referenceSize.y));
                    cmd.SetGlobalVector(HDShaderIDs._CameraMotionVectorsScale, new Vector4(buf.referenceSize.x / (float)buf.rt.width,
                                                                                           buf.referenceSize.y / (float)buf.rt.height));
                }
                else
                {
                    cmd.SetGlobalTexture(HDShaderIDs._CameraMotionVectorsTexture, TextureXR.GetBlackTexture());
                }

                // Light loop stuff...
                if (hdCamera.frameSettings.IsEnabled(FrameSettingsField.SSR))
                    cmd.SetGlobalTexture(HDShaderIDs._SsrLightingTexture, m_SsrLightingTexture);
                else
                    cmd.SetGlobalTexture(HDShaderIDs._SsrLightingTexture, TextureXR.GetClearTexture());

                // Off screen rendering is disabled for most of the frame by default.
                cmd.SetGlobalInt(HDShaderIDs._OffScreenRendering, 0);
                cmd.SetGlobalInt(HDShaderIDs._EnableSpecularLighting, hdCamera.frameSettings.IsEnabled(FrameSettingsField.SpecularLighting) ? 1 : 0);

                m_SkyManager.SetGlobalSkyData(cmd);
            }
        }

        void CopyDepthBufferIfNeeded(CommandBuffer cmd)
        {
            if (!m_IsDepthBufferCopyValid)
            {
                using (new ProfilingSample(cmd, "Copy depth buffer", CustomSamplerId.CopyDepthBuffer.GetSampler()))
                {
                    // TODO: maybe we don't actually need the top MIP level?
                    // That way we could avoid making the copy, and build the MIP hierarchy directly.
                    // The downside is that our SSR tracing accuracy would decrease a little bit.
                    // But since we never render SSR at full resolution, this may be acceptable.

                    // TODO: reading the depth buffer with a compute shader will cause it to decompress in place.
                    // On console, to preserve the depth test performance, we must NOT decompress the 'm_CameraDepthStencilBuffer' in place.
                    // We should call decompressDepthSurfaceToCopy() and decompress it to 'm_CameraDepthBufferMipChain'.
                    m_GPUCopy.SampleCopyChannel_xyzw2x(cmd, m_SharedRTManager.GetDepthStencilBuffer(), m_SharedRTManager.GetDepthTexture(), new RectInt(0, 0, m_CurrentWidth, m_CurrentHeight));
                    // Depth texture is now ready, bind it.
                    cmd.SetGlobalTexture(HDShaderIDs._CameraDepthTexture, m_SharedRTManager.GetDepthTexture());
                }
                m_IsDepthBufferCopyValid = true;
            }
        }

        public void SetMicroShadowingSettings(CommandBuffer cmd)
        {
            MicroShadowing microShadowingSettings = VolumeManager.instance.stack.GetComponent<MicroShadowing>();
            cmd.SetGlobalFloat(HDShaderIDs._MicroShadowOpacity, microShadowingSettings.enable.value ? microShadowingSettings.opacity.value : 0.0f);
        }

        public void ConfigureKeywords(bool enableBakeShadowMask, HDCamera hdCamera, CommandBuffer cmd)
        {
            // Globally enable (for GBuffer shader and forward lit (opaque and transparent) the keyword SHADOWS_SHADOWMASK
            CoreUtils.SetKeyword(cmd, "SHADOWS_SHADOWMASK", enableBakeShadowMask);
            // Configure material to use depends on shadow mask option
            m_CurrentRendererConfigurationBakedLighting = enableBakeShadowMask ? HDUtils.k_RendererConfigurationBakedLightingWithShadowMask : HDUtils.k_RendererConfigurationBakedLighting;
            m_currentDebugViewMaterialGBuffer = enableBakeShadowMask ? m_DebugViewMaterialGBufferShadowMask : m_DebugViewMaterialGBuffer;

            CoreUtils.SetKeyword(cmd, "LIGHT_LAYERS", hdCamera.frameSettings.IsEnabled(FrameSettingsField.LightLayers));
            cmd.SetGlobalInt(HDShaderIDs._EnableLightLayers, hdCamera.frameSettings.IsEnabled(FrameSettingsField.LightLayers) ? 1 : 0);

            // configure keyword for both decal.shader and material
            if (m_Asset.currentPlatformRenderPipelineSettings.supportDecals)
            {
                CoreUtils.SetKeyword(cmd, "DECALS_OFF", false);
                CoreUtils.SetKeyword(cmd, "DECALS_3RT", !m_Asset.currentPlatformRenderPipelineSettings.decalSettings.perChannelMask);
                CoreUtils.SetKeyword(cmd, "DECALS_4RT", m_Asset.currentPlatformRenderPipelineSettings.decalSettings.perChannelMask);
            }
            else
            {
                CoreUtils.SetKeyword(cmd, "DECALS_OFF", true);
                CoreUtils.SetKeyword(cmd, "DECALS_3RT", false);
                CoreUtils.SetKeyword(cmd, "DECALS_4RT", false);
            }

            // Raise the normal buffer flag only if we are in forward rendering
            CoreUtils.SetKeyword(cmd, "WRITE_NORMAL_BUFFER", hdCamera.frameSettings.litShaderMode == LitShaderMode.Forward);

            // Raise or remove the depth msaa flag based on the frame setting
            CoreUtils.SetKeyword(cmd, "WRITE_MSAA_DEPTH", hdCamera.frameSettings.IsEnabled(FrameSettingsField.MSAA));
        }

        struct RenderRequest
        {
            public struct Target
            {
                public RenderTargetIdentifier id;
                public CubemapFace face;
                public RenderTexture copyToTarget;
            }
            public HDCamera hdCamera;
            public bool destroyCamera;
            public Target target;
            public HDCullingResults cullingResults;
            public int index;
            // Indices of render request to render before this one
            public List<int> dependsOnRenderRequestIndices;
            public CameraSettings cameraSettings;
        }
        struct HDCullingResults
        {
            public CullingResults cullingResults;
            public HDProbeCullingResults hdProbeCullingResults;
            public DecalSystem.CullResult decalCullResults;
            // TODO: DecalCullResults

            internal void Reset()
            {
                hdProbeCullingResults.Reset();
                if (decalCullResults != null)
                    decalCullResults.Clear();
                else
                    decalCullResults = GenericPool<DecalSystem.CullResult>.Get();
            }
        }

        protected override void Render(ScriptableRenderContext renderContext, Camera[] cameras)
        {
            if (!m_ValidAPI || cameras.Length == 0)
                return;

            HDRenderPipeline.GetOrCreateDefaultVolume();

            UnityEngine.Rendering.RenderPipeline.BeginFrameRendering(renderContext, cameras);

            // Check if we can speed up FrameSettings process by skiping history
            // or go in detail if debug is activated. Done once for all renderer.
            frameSettingsHistoryEnabled = FrameSettingsHistory.enabled;

            {
                // SRP.Render() can be called several times per frame.
                // Also, most Time variables do not consistently update in the Scene View.
                // This makes reliable detection of the start of the new frame VERY hard.
                // One of the exceptions is 'Time.realtimeSinceStartup'.
                // Therefore, outside of the Play Mode we update the time at 60 fps,
                // and in the Play Mode we rely on 'Time.frameCount'.
                float t = Time.realtimeSinceStartup;
                int c = Time.frameCount;

                bool newFrame;

                if (Application.isPlaying)
                {
                    newFrame = m_FrameCount != c;

                    m_FrameCount = c;
                }
                else
                {
                    // If we switch to other scene Time.realtimeSinceStartup is reset, so we need to
                    // reset also m_Time. Here we simply detect ill case to trigger the reset.
                    m_Time = m_Time > t ? 0.0f : m_Time;

                    newFrame = (t - m_Time) > 0.0166f;

                    if (newFrame)
                        m_FrameCount++;
                }

                if (newFrame)
                {
                    HDCamera.CleanUnused();

                    // Make sure both are never 0.
                    m_LastTime = (m_Time > 0) ? m_Time : t;
                    m_Time = t;
                }
            }

			// TODO: Check with Fred if it make sense to put that here now that we have refactor the loop
#if ENABLE_RAYTRACING
            // This call need to happen once per frame, it evaluates if we need to fetch the geometry/lights for some subscenes
            m_RayTracingManager.CheckSubScenes();

            // Before rendering any camera, we call this function to flag everything as not updated
            m_RayTracingManager.UpdateFrameData();
#endif

            var dynResHandler = HDDynamicResolutionHandler.instance;
            dynResHandler.Update(m_Asset.currentPlatformRenderPipelineSettings.dynamicResolutionSettings, () =>
            {
                m_PostProcessSystem.ResetHistory();
                if(dynResHandler.DynamicResolutionEnabled())
                {
                    m_SharedRTManager.ComputeDepthBufferMipChainSize(dynResHandler.GetRTHandleScale(new Vector2Int(m_SharedRTManager.GetDepthStencilBuffer().rt.width, m_SharedRTManager.GetDepthStencilBuffer().rt.height)));
                }
            }
            );

            using (ListPool<RenderRequest>.Get(out List<RenderRequest> renderRequests))
            using (ListPool<int>.Get(out List<int> rootRenderRequestIndices))
            using (DictionaryPool<HDProbe, List<int>>.Get(out Dictionary<HDProbe, List<int>> renderRequestIndicesWhereTheProbeIsVisible))
            using (ListPool<CameraSettings>.Get(out List<CameraSettings> cameraSettings))
            using (ListPool<CameraPositionSettings>.Get(out List<CameraPositionSettings> cameraPositionSettings))
            {
                // With XR multi-pass enabled, each camera can be rendered multiple times with different parameters
                var multipassCameras = m_XRSystem.SetupFrame(cameras);

                // Culling loop
                foreach ((Camera camera, XRPass xrPass) in multipassCameras)
                {
                    if (camera == null)
                        continue;

                    bool cameraRequestedDynamicRes = false;
                    if (camera.GetComponent<HDAdditionalCameraData>() != null)
                    {
                        cameraRequestedDynamicRes = camera.GetComponent<HDAdditionalCameraData>().allowDynamicResolution;

                        // We are in a case where the platform does not support hw dynamic resolution, so we force the software fallback.
                        // TODO: Expose the graphics caps info on whether the platform supports hw dynamic resolution or not.
                        if (dynResHandler.RequestsHardwareDynamicResolution() && cameraRequestedDynamicRes && !camera.allowDynamicResolution)
                        {
                            dynResHandler.ForceSoftwareFallback();
                        }
                    }

                    dynResHandler.SetCurrentCameraRequest(cameraRequestedDynamicRes);
                    RTHandles.SetHardwareDynamicResolutionState(dynResHandler.HardwareDynamicResIsEnabled());

                    VFXManager.ProcessCamera(camera); //Visual Effect Graph is not yet a required package but calling this method when there isn't any VisualEffect component has no effect (but needed for Camera sorting in Visual Effect Graph context)

                    // Reset pooled variables
                    cameraSettings.Clear();
                    cameraPositionSettings.Clear();

                    var cullingResults = GenericPool<HDCullingResults>.Get();
                    cullingResults.Reset();

                    // Try to compute the parameters of the request or skip the request
                    var skipRequest = !TryCalculateFrameParameters(
                            camera,
                            xrPass,
                            out var additionalCameraData,
                            out var hdCamera,
                            out var cullingParameters);

                        // Note: In case of a custom render, we have false here and 'TryCull' is not executed
                    if (!skipRequest)
                    {
                        var needCulling = true;

                        // In XR multipass, culling results can be shared if the pass has the same culling id
                        if (xrPass.multipassId > 0)
                        {
                            foreach (var req in renderRequests)
                            {
                                if (req.hdCamera.xr.cullingPassId == xrPass.cullingPassId)
                                {
                                    cullingResults = req.cullingResults;
                                    needCulling = false;
                                }
                            }
                        }

                        if (needCulling)
                            skipRequest = !TryCull(camera, hdCamera, renderContext, cullingParameters, ref cullingResults);
                    }

                    if (additionalCameraData != null && additionalCameraData.hasCustomRender)
                    {
                        skipRequest = true;
                        // Execute custom render
                        additionalCameraData.ExecuteCustomRender(renderContext, hdCamera);
                    }

                    if (skipRequest)
                    {
                        // Submit render context and free pooled resources for this request
                        renderContext.Submit();
                        GenericPool<HDCullingResults>.Release(cullingResults);
                        continue;
                    }

                    // Select render target
                    RenderTargetIdentifier targetId = camera.targetTexture ?? new RenderTargetIdentifier(BuiltinRenderTextureType.CameraTarget);

                    // XRTODO(2019.3) : remove once XRE-445 is done, use hdCamera.xr.renderTarget directly
                    if (hdCamera.xr.enabled && hdCamera.xr.tempRenderTexture != null)
                        targetId = hdCamera.xr.tempRenderTexture;

                    // Add render request
                    var request = new RenderRequest
                    {
                        hdCamera = hdCamera,
                        cullingResults = cullingResults,
                        target = new RenderRequest.Target
                        {
                            id = targetId,
                            face = CubemapFace.Unknown
                        },
                        dependsOnRenderRequestIndices = ListPool<int>.Get(),
                        index = renderRequests.Count,
                        cameraSettings = CameraSettings.From(hdCamera)
                        // TODO: store DecalCullResult
                    };
                    renderRequests.Add(request);
                    // This is a root render request
                    rootRenderRequestIndices.Add(request.index);

                    // Add visible probes to list
                    for (var i = 0; i < cullingResults.cullingResults.visibleReflectionProbes.Length; ++i)
                    {
                        var visibleProbe = cullingResults.cullingResults.visibleReflectionProbes[i];

                        // TODO: The following fix is temporary.
                        // We should investigate why we got null cull result when we change scene
                        if (visibleProbe == null || visibleProbe.Equals(null) || visibleProbe.reflectionProbe == null || visibleProbe.reflectionProbe.Equals(null))
                            continue;

                        var additionalReflectionData =
                            visibleProbe.reflectionProbe.GetComponent<HDAdditionalReflectionData>()
                            ?? visibleProbe.reflectionProbe.gameObject.AddComponent<HDAdditionalReflectionData>();

                        AddVisibleProbeVisibleIndexIfUpdateIsRequired(additionalReflectionData, request.index);
                    }
                    for (var i = 0; i < cullingResults.hdProbeCullingResults.visibleProbes.Count; ++i)
                        AddVisibleProbeVisibleIndexIfUpdateIsRequired(cullingResults.hdProbeCullingResults.visibleProbes[i], request.index);

                    // local function to help insertion of visible probe
                    void AddVisibleProbeVisibleIndexIfUpdateIsRequired(HDProbe probe, int visibleInIndex)
                    {
                        // Don't add it if it has already been updated this frame or not a real time probe
                        // TODO: discard probes that are baked once per frame and already baked this frame
                        if (!probe.requiresRealtimeUpdate)
                            return;

                        // Notify that we render the probe at this frame
                        probe.SetIsRendered(Time.frameCount);

                        if (!renderRequestIndicesWhereTheProbeIsVisible.TryGetValue(probe, out var visibleInIndices))
                        {
                            visibleInIndices = ListPool<int>.Get();
                            renderRequestIndicesWhereTheProbeIsVisible.Add(probe, visibleInIndices);
                        }
                        if (!visibleInIndices.Contains(visibleInIndex))
                            visibleInIndices.Add(visibleInIndex);
                    }
                }

                foreach (var probeToRenderAndDependencies in renderRequestIndicesWhereTheProbeIsVisible)
                {
                    var visibleProbe = probeToRenderAndDependencies.Key;
                    var visibleInIndices = probeToRenderAndDependencies.Value;

                    // Two cases:
                    //   - If the probe is view independent, we add only one render request per face that is
                    //      a dependency for all its 'visibleIn' render requests
                    //   - If the probe is view dependent, we add one render request per face per 'visibleIn'
                    //      render requests
                    var isViewDependent = visibleProbe.type == ProbeSettings.ProbeType.PlanarProbe;

                    if (isViewDependent)
                    {
                        for (int i = 0; i < visibleInIndices.Count; ++i)
                    {
                            var visibleInIndex = visibleInIndices[i];
                            var visibleInRenderRequest = renderRequests[visibleInIndices[i]];
                            var viewerTransform = visibleInRenderRequest.hdCamera.camera.transform;

                            AddHDProbeRenderRequests(
                                visibleProbe,
                                viewerTransform,
                                Enumerable.Repeat(visibleInIndex, 1),
                                visibleInRenderRequest.hdCamera.camera.fieldOfView
                            );
                        }
                    }
                    else
                        AddHDProbeRenderRequests(visibleProbe, null, visibleInIndices);
                }
                foreach (var pair in renderRequestIndicesWhereTheProbeIsVisible)
                    ListPool<int>.Release(pair.Value);
                renderRequestIndicesWhereTheProbeIsVisible.Clear();

                // Local function to share common code between view dependent and view independent requests
                void AddHDProbeRenderRequests(
                    HDProbe visibleProbe,
                    Transform viewerTransform,
                    IEnumerable<int> visibleInIndices,
                    float referenceFieldOfView = 90
                )
                {
                    var position = ProbeCapturePositionSettings.ComputeFrom(
                        visibleProbe,
                        viewerTransform
                    );
                    cameraSettings.Clear();
                    cameraPositionSettings.Clear();
                    HDRenderUtilities.GenerateRenderingSettingsFor(
                        visibleProbe.settings, position,
                        cameraSettings, cameraPositionSettings,
                        referenceFieldOfView: referenceFieldOfView
                    );

                    switch (visibleProbe.type)
                    {
                        case ProbeSettings.ProbeType.ReflectionProbe:
                            int desiredProbeSize = (int)((HDRenderPipeline)RenderPipelineManager.currentPipeline).currentPlatformRenderPipelineSettings.lightLoopSettings.reflectionCubemapSize;
                            if (visibleProbe.realtimeTexture == null || visibleProbe.realtimeTexture.width != desiredProbeSize)
                            {
                                visibleProbe.SetTexture(ProbeSettings.Mode.Realtime, HDRenderUtilities.CreateReflectionProbeRenderTarget(desiredProbeSize));
                            }
                            break;
                        case ProbeSettings.ProbeType.PlanarProbe:
                            int desiredPlanarProbeSize = (int)((HDRenderPipeline)RenderPipelineManager.currentPipeline).currentPlatformRenderPipelineSettings.lightLoopSettings.planarReflectionTextureSize;
                            if (visibleProbe.realtimeTexture == null || visibleProbe.realtimeTexture.width != desiredPlanarProbeSize)
                            {
                                visibleProbe.SetTexture(ProbeSettings.Mode.Realtime, HDRenderUtilities.CreatePlanarProbeRenderTarget(desiredPlanarProbeSize));
                            }
                            // Set the viewer's camera as the default camera anchor
                            for (var i = 0; i < cameraSettings.Count; ++i)
                            {
                                var v = cameraSettings[i];
                                if (v.volumes.anchorOverride == null)
                                {
                                    v.volumes.anchorOverride = viewerTransform;
                                    cameraSettings[i] = v;
                                }
                            }
                            break;
                    }

                    for (int j = 0; j < cameraSettings.Count; ++j)
                    {
                        Camera camera = (m_ProbeCameraPool.Count == 0)
                            ? new GameObject().AddComponent<Camera>()
                            : m_ProbeCameraPool.Pop();

                        camera.targetTexture = visibleProbe.realtimeTexture; // We need to set a targetTexture with the right otherwise when setting pixelRect, it will be rescaled internally to the size of the screen
                        camera.gameObject.hideFlags = HideFlags.HideAndDontSave;
                        camera.gameObject.SetActive(false);
                        camera.name = ComputeProbeCameraName(visibleProbe.name, j, viewerTransform?.name);
                        camera.ApplySettings(cameraSettings[j]);
                        camera.ApplySettings(cameraPositionSettings[j]);
                        camera.cameraType = CameraType.Reflection;
                        camera.pixelRect = new Rect(0, 0, visibleProbe.realtimeTexture.width, visibleProbe.realtimeTexture.height);

                        var _cullingResults = GenericPool<HDCullingResults>.Get();
                        _cullingResults.Reset();

                        if (!(TryCalculateFrameParameters(
                                camera,
                                m_XRSystem.emptyPass,
                                out _,
                                out var hdCamera,
                                out var cullingParameters
                            )
                            && TryCull(
                                camera, hdCamera, renderContext, cullingParameters,
                                ref _cullingResults
                            )))
                        {
                            // Skip request and free resources
                            Object.Destroy(camera);
                            GenericPool<HDCullingResults>.Release(_cullingResults);
                            continue;
                        }
                        camera.GetComponent<HDAdditionalCameraData>().flipYMode
                            = visibleProbe.type == ProbeSettings.ProbeType.ReflectionProbe
                                ? HDAdditionalCameraData.FlipYMode.ForceFlipY
                                : HDAdditionalCameraData.FlipYMode.Automatic;

                        if (!visibleProbe.realtimeTexture.IsCreated())
                            visibleProbe.realtimeTexture.Create();

                        visibleProbe.SetRenderData(
                            ProbeSettings.Mode.Realtime,
                            new HDProbe.RenderData(
                                camera.worldToCameraMatrix,
                                camera.projectionMatrix,
                                camera.transform.position,
                                camera.transform.rotation,
                                cameraSettings[j].frustum.fieldOfView
                            )
                        );

                        // TODO: Assign the actual final target to render to.
                        //   Currently, we use a target for each probe, and then copy it into the cache before using it
                        //   during the lighting pass.
                        //   But what we actually want here, is to render directly into the cache (either CubeArray,
                        //   or Texture2DArray)
                        //   To do so, we need to first allocate in the cache the location of the target and then assign
                        //   it here.
                        var request = new RenderRequest
                        {
                            hdCamera = hdCamera,
                            cullingResults = _cullingResults,
                            destroyCamera = true,
                            dependsOnRenderRequestIndices = ListPool<int>.Get(),
                            index = renderRequests.Count,
                            cameraSettings = cameraSettings[j]
                            // TODO: store DecalCullResult
                        };

                        // As we render realtime texture on GPU side, we must tag the texture so our texture array cache detect that something have change
                        visibleProbe.realtimeTexture.IncrementUpdateCount();

                        if (cameraSettings.Count > 1)
                        {
                            var face = (CubemapFace)j;
                            request.target = new RenderRequest.Target
                            {
                                copyToTarget = visibleProbe.realtimeTexture,
                                face = face
                            };
                        }
                        else
                        {
                            request.target = new RenderRequest.Target
                            {
                                id = visibleProbe.realtimeTexture,
                                face = CubemapFace.Unknown
                            };
                        }
                        renderRequests.Add(request);


                        foreach (var visibleInIndex in visibleInIndices)
                            renderRequests[visibleInIndex].dependsOnRenderRequestIndices.Add(request.index);
                    }
                }

                // TODO: Refactor into a method. If possible remove the intermediate target
                // Find max size for Cubemap face targets and resize/allocate if required the intermediate render target
                {
                    var size = Vector2Int.zero;
                    for (int i = 0; i < renderRequests.Count; ++i)
                    {
                        var renderRequest = renderRequests[i];
                        var isCubemapFaceTarget = renderRequest.target.face != CubemapFace.Unknown;
                        if (!isCubemapFaceTarget)
                            continue;

                        var width = renderRequest.hdCamera.actualWidth;
                        var height = renderRequest.hdCamera.actualHeight;
                        size.x = Mathf.Max(width, size.x);
                        size.y = Mathf.Max(height, size.y);
                    }

                    if (size != Vector2.zero)
                    {
                        if (m_TemporaryTargetForCubemaps != null)
                        {
                            if (m_TemporaryTargetForCubemaps.width != size.x
                                || m_TemporaryTargetForCubemaps.height != size.y)
                            {
                                m_TemporaryTargetForCubemaps.Release();
                                m_TemporaryTargetForCubemaps = null;
                            }
                        }
                        if (m_TemporaryTargetForCubemaps == null)
                        {
                            m_TemporaryTargetForCubemaps = new RenderTexture(
                                size.x, size.y, 1, GraphicsFormat.R16G16B16A16_SFloat
                            )
                            {
                                autoGenerateMips = false,
                                useMipMap = false,
                                name = "Temporary Target For Cubemap Face",
                                volumeDepth = 1,
                                useDynamicScale = false
                            };
                        }
                    }
                }

                using (ListPool<int>.Get(out List<int> renderRequestIndicesToRender))
                {
                    // Flatten the render requests graph in an array that guarantee dependency constraints
                    {
                        using (GenericPool<Stack<int>>.Get(out Stack<int> stack))
                        {
                            stack.Clear();
                            for (int i = rootRenderRequestIndices.Count -1; i >= 0; --i)
                            {
                                stack.Push(rootRenderRequestIndices[i]);
                                while (stack.Count > 0)
                                {
                                    var index = stack.Pop();
                                    if (!renderRequestIndicesToRender.Contains(index))
                                        renderRequestIndicesToRender.Add(index);

                                    var request = renderRequests[index];
                                    for (int j = 0; j < request.dependsOnRenderRequestIndices.Count; ++j)
                                        stack.Push(request.dependsOnRenderRequestIndices[j]);
                                }
                            }
                        }
                    }
                    // Execute render request graph, in reverse order
                    for (int i = renderRequestIndicesToRender.Count - 1; i >= 0; --i)
                    {
                        var renderRequestIndex = renderRequestIndicesToRender[i];
                        var renderRequest = renderRequests[renderRequestIndex];

                        var cmd = CommandBufferPool.Get("");

                        // TODO: Avoid the intermediate target and render directly into final target
                        //  CommandBuffer.Blit does not work on Cubemap faces
                        //  So we use an intermediate RT to perform a CommandBuffer.CopyTexture in the target Cubemap face
                        if (renderRequest.target.face != CubemapFace.Unknown)
                        {
                            if (!m_TemporaryTargetForCubemaps.IsCreated())
                                m_TemporaryTargetForCubemaps.Create();

                            var hdCamera = renderRequest.hdCamera;
                            ref var target = ref renderRequest.target;
                            target.id = m_TemporaryTargetForCubemaps;
                        }


                        var aovRequestIndex = 0;
                        foreach (var aovRequest in renderRequest.hdCamera.aovRequests)
                        {
                        using (new ProfilingSample(
                            cmd,
                                $"HDRenderPipeline::Render {renderRequest.hdCamera.camera.name} - AOVRequest {aovRequestIndex++}",
                                CustomSamplerId.HDRenderPipelineRender.GetSampler())
                            )
                            {
                                cmd.SetInvertCulling(renderRequest.cameraSettings.invertFaceCulling);
                                ExecuteRenderRequest(renderRequest, renderContext, cmd, aovRequest);
                                cmd.SetInvertCulling(false);
                            }
                            renderContext.ExecuteCommandBuffer(cmd);
                            CommandBufferPool.Release(cmd);
                            renderContext.Submit();
                            cmd = CommandBufferPool.Get();
                        }

                        using (new ProfilingSample(
                            cmd,
                            $"HDRenderPipeline::Render {renderRequest.hdCamera.camera.name}",
                            CustomSamplerId.HDRenderPipelineRender.GetSampler())
                        )
                        {
                            cmd.SetInvertCulling(renderRequest.cameraSettings.invertFaceCulling);
                            UnityEngine.Rendering.RenderPipeline.BeginCameraRendering(renderContext, renderRequest.hdCamera.camera);
                            ExecuteRenderRequest(renderRequest, renderContext, cmd, AOVRequestData.@default);
                            cmd.SetInvertCulling(false);
                            UnityEngine.Rendering.RenderPipeline.EndCameraRendering(renderContext, renderRequest.hdCamera.camera);
                        }

                        {
                            var target = renderRequest.target;
                            // Handle the copy if requested
                            if (target.copyToTarget != null)
                            {
                                cmd.CopyTexture(
                                    target.id, 0, 0, 0, 0, renderRequest.hdCamera.actualWidth, renderRequest.hdCamera.actualHeight,
                                    target.copyToTarget, (int)target.face, 0, 0, 0
                                );
                            }
                            // Destroy the camera if requested
                            if (renderRequest.destroyCamera)
                            {
                                renderRequest.hdCamera.camera.targetTexture = null; // release reference because the RenderTexture might be destroyed before camera
                                m_ProbeCameraPool.Push(renderRequest.hdCamera.camera);
                            }

                            ListPool<int>.Release(renderRequest.dependsOnRenderRequestIndices);
                            renderRequest.cullingResults.decalCullResults?.Clear();
                            GenericPool<HDCullingResults>.Release(renderRequest.cullingResults);
                        }

                        renderContext.ExecuteCommandBuffer(cmd);

                        CommandBufferPool.Release(cmd);
                        renderContext.Submit();
                    }
                }
            }

            m_XRSystem.ReleaseFrame();
            UnityEngine.Rendering.RenderPipeline.EndFrameRendering(renderContext, cameras);
        }

        void ExecuteRenderRequest(
            RenderRequest renderRequest,
            ScriptableRenderContext renderContext,
            CommandBuffer cmd,
            AOVRequestData aovRequest
        )
        {
            InitializeGlobalResources(renderContext);

            var hdCamera = renderRequest.hdCamera;
            var camera = hdCamera.camera;
            var cullingResults = renderRequest.cullingResults.cullingResults;
            var hdProbeCullingResults = renderRequest.cullingResults.hdProbeCullingResults;
            var decalCullingResults = renderRequest.cullingResults.decalCullResults;
            var target = renderRequest.target;

            // Updates RTHandle
            hdCamera.BeginRender();

            using (ListPool<RTHandle>.Get(out var aovBuffers))
            {
                aovRequest.AllocateTargetTexturesIfRequired(ref aovBuffers);

            // If we render a reflection view or a preview we should not display any debug information
            // This need to be call before ApplyDebugDisplaySettings()
            if (camera.cameraType == CameraType.Reflection || camera.cameraType == CameraType.Preview)
            {
                // Neutral allow to disable all debug settings
                m_CurrentDebugDisplaySettings = s_NeutralDebugDisplaySettings;
            }
            else
            {
                // Make sure we are in sync with the debug menu for the msaa count
                m_MSAASamples = m_DebugDisplaySettings.data.msaaSamples;
                m_SharedRTManager.SetNumMSAASamples(m_MSAASamples);

                m_DebugDisplaySettings.UpdateCameraFreezeOptions();

                m_CurrentDebugDisplaySettings = m_DebugDisplaySettings;

                bool sceneLightingIsDisabled = CoreUtils.IsSceneLightingDisabled(hdCamera.camera);
                if (m_CurrentDebugDisplaySettings.GetDebugLightingMode() != DebugLightingMode.MatcapView)
                {
                    if(sceneLightingIsDisabled)
                    {
                        m_CurrentDebugDisplaySettings.SetDebugLightingMode(DebugLightingMode.MatcapView);
                    }
                }

                if(hdCamera.sceneLightingWasDisabledForCamera && !CoreUtils.IsSceneLightingDisabled(hdCamera.camera))
                {
                    m_CurrentDebugDisplaySettings.SetDebugLightingMode(DebugLightingMode.None);
                }
                hdCamera.sceneLightingWasDisabledForCamera = sceneLightingIsDisabled;
            }

            aovRequest.SetupDebugData(ref m_CurrentDebugDisplaySettings);

#if ENABLE_RAYTRACING
            // Must update after getting DebugDisplaySettings
            m_RayTracingManager.rayCountManager.ClearRayCount(cmd, hdCamera);
#endif


            if (hdCamera.frameSettings.IsEnabled(FrameSettingsField.Decals))
            {
                using (new ProfilingSample(null, "DBufferPrepareDrawData", CustomSamplerId.DBufferPrepareDrawData.GetSampler()))
                {
                    // TODO: update singleton with DecalCullResults
                    DecalSystem.instance.LoadCullResults(decalCullingResults);
                    DecalSystem.instance.UpdateCachedMaterialData();    // textures, alpha or fade distances could've changed
                    DecalSystem.instance.CreateDrawData();              // prepare data is separate from draw
                    DecalSystem.instance.UpdateTextureAtlas(cmd);       // as this is only used for transparent pass, would've been nice not to have to do this if no transparent renderers are visible, needs to happen after CreateDrawData
                }
            }

            using (new ProfilingSample(cmd, "Volume Update", CustomSamplerId.VolumeUpdate.GetSampler()))
            {
                VolumeManager.instance.Update(hdCamera.volumeAnchor, hdCamera.volumeLayerMask);
            }

            // Do anything we need to do upon a new frame.
            // The NewFrame must be after the VolumeManager update and before Resize because it uses properties set in NewFrame
            LightLoopNewFrame(hdCamera.frameSettings);

            // Apparently scissor states can leak from editor code. As it is not used currently in HDRP (appart from VR). We disable scissor at the beginning of the frame.
            cmd.DisableScissorRect();

            Resize(hdCamera);
            m_PostProcessSystem.BeginFrame(cmd, hdCamera);

            ApplyDebugDisplaySettings(hdCamera, cmd);
            m_SkyManager.UpdateCurrentSkySettings(hdCamera);

            SetupCameraProperties(hdCamera, renderContext, cmd);

            PushGlobalParams(hdCamera, cmd);

            // TODO: Find a correct place to bind these material textures
            // We have to bind the material specific global parameters in this mode
            m_MaterialList.ForEach(material => material.Bind(cmd));

            // Frustum cull density volumes on the CPU. Can be performed as soon as the camera is set up.
            DensityVolumeList densityVolumes = PrepareVisibleDensityVolumeList(hdCamera, cmd, m_Time);

            // Note: Legacy Unity behave like this for ShadowMask
            // When you select ShadowMask in Lighting panel it recompile shaders on the fly with the SHADOW_MASK keyword.
            // However there is no C# function that we can query to know what mode have been select in Lighting Panel and it will be wrong anyway. Lighting Panel setup what will be the next bake mode. But until light is bake, it is wrong.
            // Currently to know if you need shadow mask you need to go through all visible lights (of CullResult), check the LightBakingOutput struct and look at lightmapBakeType/mixedLightingMode. If one light have shadow mask bake mode, then you need shadow mask features (i.e extra Gbuffer).
            // It mean that when we build a standalone player, if we detect a light with bake shadow mask, we generate all shader variant (with and without shadow mask) and at runtime, when a bake shadow mask light is visible, we dynamically allocate an extra GBuffer and switch the shader.
            // So the first thing to do is to go through all the light: PrepareLightsForGPU
            bool enableBakeShadowMask;
            using (new ProfilingSample(cmd, "TP_PrepareLightsForGPU", CustomSamplerId.TPPrepareLightsForGPU.GetSampler()))
            {
                enableBakeShadowMask = PrepareLightsForGPU(cmd, hdCamera, cullingResults, hdProbeCullingResults, densityVolumes, m_CurrentDebugDisplaySettings, aovRequest);
            }
            // Configure all the keywords
            ConfigureKeywords(enableBakeShadowMask, hdCamera, cmd);

            // Caution: We require sun light here as some skies use the sun light to render, it means that UpdateSkyEnvironment must be called after PrepareLightsForGPU.
            // TODO: Try to arrange code so we can trigger this call earlier and use async compute here to run sky convolution during other passes (once we move convolution shader to compute).
            if (m_CurrentDebugDisplaySettings.GetDebugLightingMode() != DebugLightingMode.MatcapView)
                UpdateSkyEnvironment(hdCamera, cmd);

            hdCamera.xr.StartLegacyStereo(camera, cmd, renderContext);

            ClearBuffers(hdCamera, cmd);

            bool shouldRenderMotionVectorAfterGBuffer = RenderDepthPrepass(cullingResults, hdCamera, renderContext, cmd);
            if (!shouldRenderMotionVectorAfterGBuffer)
            {
                // If objects motion vectors if enabled, this will render the objects with motion vector into the target buffers (in addition to the depth)
                // Note: An object with motion vector must not be render in the prepass otherwise we can have motion vector write that should have been rejected
                RenderObjectsMotionVectors(cullingResults, hdCamera, renderContext, cmd);
            }

            // Now that all depths have been rendered, resolve the depth buffer
            m_SharedRTManager.ResolveSharedRT(cmd, hdCamera);

            RenderDecals(hdCamera, cmd, renderContext, cullingResults);

#if ENABLE_RAYTRACING
            bool validIndirectDiffuse = m_RaytracingIndirectDiffuse.ValidIndirectDiffuseState();
            cmd.SetGlobalInt(HDShaderIDs._RaytracedIndirectDiffuse, validIndirectDiffuse ? 1 : 0);
#endif

            RenderGBuffer(cullingResults, hdCamera, renderContext, cmd);

            // We can now bind the normal buffer to be use by any effect
            m_SharedRTManager.BindNormalBuffer(cmd);

            // In both forward and deferred, everything opaque should have been rendered at this point so we can safely copy the depth buffer for later processing.
            GenerateDepthPyramid(hdCamera, cmd, FullScreenDebugMode.DepthPyramid);
            // Depth texture is now ready, bind it (Depth buffer could have been bind before if DBuffer is enable)
            cmd.SetGlobalTexture(HDShaderIDs._CameraDepthTexture, m_SharedRTManager.GetDepthTexture());

            if (shouldRenderMotionVectorAfterGBuffer)
            {
                // See the call RenderObjectsMotionVectors() above and comment
                RenderObjectsMotionVectors(cullingResults, hdCamera, renderContext, cmd);
            }

            RenderCameraMotionVectors(cullingResults, hdCamera, renderContext, cmd);

#if ENABLE_RAYTRACING
            bool raytracedIndirectDiffuse = m_RaytracingIndirectDiffuse.RenderIndirectDiffuse(hdCamera, cmd, renderContext, m_FrameCount);
            if(raytracedIndirectDiffuse)
            {
                PushFullScreenDebugTexture(hdCamera, cmd, m_RaytracingIndirectDiffuse.GetIndirectDiffuseTexture(), FullScreenDebugMode.IndirectDiffuse);
            }
#endif

#if UNITY_EDITOR
            var showGizmos = camera.cameraType == CameraType.Game
                || camera.cameraType == CameraType.SceneView;
#endif

            if (m_CurrentDebugDisplaySettings.IsDebugMaterialDisplayEnabled() || m_CurrentDebugDisplaySettings.IsMaterialValidationEnabled())
            {
                RenderDebugViewMaterial(cullingResults, hdCamera, renderContext, cmd);
            }
            else
            {
                if (!hdCamera.frameSettings.SSAORunsAsync())
                    m_AmbientOcclusionSystem.Render(cmd, hdCamera, renderContext, m_FrameCount);

                CopyStencilBufferIfNeeded(cmd, hdCamera, m_SharedRTManager.GetDepthStencilBuffer(), m_SharedRTManager.GetStencilBufferCopy(), m_CopyStencil, m_CopyStencilForSSR);

                // When debug is enabled we need to clear otherwise we may see non-shadows areas with stale values.
                if (hdCamera.frameSettings.IsEnabled(FrameSettingsField.ContactShadows) && m_CurrentDebugDisplaySettings.data.fullScreenDebugMode == FullScreenDebugMode.ContactShadows)
                {
                    HDUtils.SetRenderTarget(cmd, m_ContactShadowBuffer, ClearFlag.Color, Color.clear);
                }

#if ENABLE_RAYTRACING
                // Update the light clusters that we need to update
                m_RayTracingManager.UpdateCameraData(cmd, hdCamera);

                // We only request the light cluster if we are gonna use it for debug mode
                if (FullScreenDebugMode.LightCluster == m_CurrentDebugDisplaySettings.data.fullScreenDebugMode)
                {
                    var rSettings = VolumeManager.instance.stack.GetComponent<ScreenSpaceReflection>();
                    var rrSettings = VolumeManager.instance.stack.GetComponent<RecursiveRendering>();
                    HDRaytracingEnvironment rtEnv = m_RayTracingManager.CurrentEnvironment();
                    if (rSettings.enableRaytracing.value && rtEnv != null)
                    {
                        HDRaytracingLightCluster lightCluster = m_RayTracingManager.RequestLightCluster(rtEnv.reflLayerMask);
                        PushFullScreenDebugTexture(hdCamera, cmd, lightCluster.m_DebugLightClusterTexture, FullScreenDebugMode.LightCluster);
                    }
                    else if (rrSettings.enable.value && rtEnv != null)
                    {
                        HDRaytracingLightCluster lightCluster = m_RayTracingManager.RequestLightCluster(rtEnv.raytracedLayerMask);
                        PushFullScreenDebugTexture(hdCamera, cmd, lightCluster.m_DebugLightClusterTexture, FullScreenDebugMode.LightCluster);
                    }
                }
#endif

                hdCamera.xr.StopLegacyStereo(camera, cmd, renderContext);

                var buildLightListTask = new HDGPUAsyncTask("Build light list", ComputeQueueType.Background);
                // It is important that this task is in the same queue as the build light list due to dependency it has on it. If really need to move it, put an extra fence to make sure buildLightListTask has finished.
                var volumeVoxelizationTask = new HDGPUAsyncTask("Volumetric voxelization", ComputeQueueType.Background);
                var SSRTask = new HDGPUAsyncTask("Screen Space Reflection", ComputeQueueType.Background);
                var SSAOTask = new HDGPUAsyncTask("SSAO", ComputeQueueType.Background);
                var contactShadowsTask = new HDGPUAsyncTask("Screen Space Shadows", ComputeQueueType.Background);

                var haveAsyncTaskWithShadows = false;
                if (hdCamera.frameSettings.BuildLightListRunsAsync())
                {
                    buildLightListTask.Start(cmd, renderContext, Callback, !haveAsyncTaskWithShadows);

                    haveAsyncTaskWithShadows = true;

                    void Callback(CommandBuffer asyncCmd)
                        => BuildGPULightListsCommon(hdCamera, asyncCmd, m_SharedRTManager.GetDepthStencilBuffer(hdCamera.frameSettings.IsEnabled(FrameSettingsField.MSAA)), m_SharedRTManager.GetStencilBufferCopy());
                }

                if (hdCamera.frameSettings.VolumeVoxelizationRunsAsync())
                {
                    volumeVoxelizationTask.Start(cmd, renderContext, Callback, !haveAsyncTaskWithShadows);

                    haveAsyncTaskWithShadows = true;

                    void Callback(CommandBuffer asyncCmd)
                        => VolumeVoxelizationPass(hdCamera, asyncCmd, m_FrameCount, densityVolumes);
                }

                if (hdCamera.frameSettings.SSRRunsAsync())
                {
                    SSRTask.Start(cmd, renderContext, Callback, !haveAsyncTaskWithShadows);

                    haveAsyncTaskWithShadows = true;

                    void Callback(CommandBuffer asyncCmd)
                        => RenderSSR(hdCamera, asyncCmd, renderContext);
                }

                if (hdCamera.frameSettings.SSAORunsAsync())
                {
                    void AsyncSSAODispatch(CommandBuffer asyncCmd) => m_AmbientOcclusionSystem.Dispatch(asyncCmd, hdCamera, m_FrameCount);
                    SSAOTask.Start(cmd, renderContext, AsyncSSAODispatch, !haveAsyncTaskWithShadows);
                    haveAsyncTaskWithShadows = true;
                }

                using (new ProfilingSample(cmd, "Render shadow maps", CustomSamplerId.RenderShadowMaps.GetSampler()))
                {
                    // This call overwrites camera properties passed to the shader system.
                    RenderShadowMaps(renderContext, cmd, cullingResults, hdCamera);

                    hdCamera.SetupGlobalParams(cmd, m_Time, m_LastTime, m_FrameCount);
                }

                if (!hdCamera.frameSettings.SSRRunsAsync())
                {
                    // Needs the depth pyramid and motion vectors, as well as the render of the previous frame.
                    RenderSSR(hdCamera, cmd, renderContext);
                }

                // Contact shadows needs the light loop so we do them after the build light list
                if (hdCamera.frameSettings.BuildLightListRunsAsync())
                {
                    buildLightListTask.EndWithPostWork(cmd, Callback);

                    void Callback()
                    {
                        var globalParams = PrepareLightLoopGlobalParameters(hdCamera);
                        PushLightLoopGlobalParams(globalParams, cmd);
                        // Run the contact shadow as they now need the light list
                        DispatchContactShadows();
                    }
                }
                else
                {
                    using (new ProfilingSample(cmd, "Build Light list", CustomSamplerId.BuildLightList.GetSampler()))
                    {
                        BuildGPULightLists(hdCamera, cmd, m_SharedRTManager.GetDepthStencilBuffer(hdCamera.frameSettings.IsEnabled(FrameSettingsField.MSAA)), m_SharedRTManager.GetStencilBufferCopy());
                    }

                    DispatchContactShadows();
                }

                using (new ProfilingSample(cmd, "Render screen space shadows", CustomSamplerId.ScreenSpaceShadows.GetSampler()))
                {
                    RenderScreenSpaceShadows(hdCamera, cmd);
                }

                // Contact shadows needs the light loop so we do them after the build light list
                void DispatchContactShadows()
                {
                    if (hdCamera.frameSettings.ContactShadowsRunAsync())
                    {
                        contactShadowsTask.Start(cmd, renderContext, ContactShadowStartCallback, !haveAsyncTaskWithShadows);

                        haveAsyncTaskWithShadows = true;

                        void ContactShadowStartCallback(CommandBuffer asyncCmd)
                        {
                            var firstMipOffsetY = m_SharedRTManager.GetDepthBufferMipChainInfo().mipLevelOffsets[1].y;
                            RenderContactShadows(hdCamera, m_ContactShadowBuffer, hdCamera.frameSettings.IsEnabled(FrameSettingsField.MSAA) ? m_SharedRTManager.GetDepthValuesTexture() : m_SharedRTManager.GetDepthTexture(), firstMipOffsetY, asyncCmd);
                        }
                    }
                    else
                    {
                        HDUtils.CheckRTCreated(m_ContactShadowBuffer);

                        int firstMipOffsetY = m_SharedRTManager.GetDepthBufferMipChainInfo().mipLevelOffsets[1].y;
                        RenderContactShadows(hdCamera, m_ContactShadowBuffer, hdCamera.frameSettings.IsEnabled(FrameSettingsField.MSAA) ? m_SharedRTManager.GetDepthValuesTexture() : m_SharedRTManager.GetDepthTexture(), firstMipOffsetY, cmd);

                        PushFullScreenDebugTexture(hdCamera, cmd, m_ContactShadowBuffer, FullScreenDebugMode.ContactShadows);
                    }
                }

                {
                    // Set fog parameters for volumetric lighting.
                    var visualEnv = VolumeManager.instance.stack.GetComponent<VisualEnvironment>();
                    visualEnv.PushFogShaderParameters(hdCamera, cmd);
                }

                if (hdCamera.frameSettings.VolumeVoxelizationRunsAsync())
                {
                    volumeVoxelizationTask.End(cmd);
                }
                else
                {
                    // Perform the voxelization step which fills the density 3D texture.
                    VolumeVoxelizationPass(hdCamera, cmd, m_FrameCount, densityVolumes);
                }

                // Render the volumetric lighting.
                // The pass requires the volume properties, the light list and the shadows, and can run async.
                VolumetricLightingPass(hdCamera, cmd, m_FrameCount);

                SetMicroShadowingSettings(cmd);

                if (hdCamera.frameSettings.SSAORunsAsync())
                {
                    SSAOTask.EndWithPostWork(cmd, Callback);
                    void Callback() => m_AmbientOcclusionSystem.PostDispatchWork(cmd, hdCamera);
                }

                if (hdCamera.frameSettings.ContactShadowsRunAsync())
                {
                    contactShadowsTask.EndWithPostWork(cmd, Callback);

                    void Callback()
                    {
                        SetContactShadowsTexture(hdCamera, m_ContactShadowBuffer, cmd);
                        PushFullScreenDebugTexture(hdCamera, cmd, m_ContactShadowBuffer, FullScreenDebugMode.ContactShadows);
                    }
                }
                else
                {
                    SetContactShadowsTexture(hdCamera, m_ContactShadowBuffer, cmd);
                }


                if (hdCamera.frameSettings.SSRRunsAsync())
                {
                    SSRTask.End(cmd);
                }

                hdCamera.xr.StartLegacyStereo(camera, cmd, renderContext);

                RenderDeferredLighting(hdCamera, cmd);

                RenderForwardOpaque(cullingResults, hdCamera, renderContext, cmd);

                m_SharedRTManager.ResolveMSAAColor(cmd, hdCamera, m_CameraSssDiffuseLightingMSAABuffer, m_CameraSssDiffuseLightingBuffer);
                m_SharedRTManager.ResolveMSAAColor(cmd, hdCamera, GetSSSBufferMSAA(), GetSSSBuffer());

                // SSS pass here handle both SSS material from deferred and forward
                RenderSubsurfaceScattering(hdCamera, cmd, hdCamera.frameSettings.IsEnabled(FrameSettingsField.MSAA) ? m_CameraColorMSAABuffer : m_CameraColorBuffer,
                    m_CameraSssDiffuseLightingBuffer, m_SharedRTManager.GetDepthStencilBuffer(hdCamera.frameSettings.IsEnabled(FrameSettingsField.MSAA)), m_SharedRTManager.GetDepthTexture());

                RenderForwardEmissive(cullingResults, hdCamera, renderContext, cmd);

                RenderSky(hdCamera, cmd);

                RenderTransparentDepthPrepass(cullingResults, hdCamera, renderContext, cmd);

#if ENABLE_RAYTRACING
                m_RaytracingRenderer.Render(hdCamera, cmd, m_CameraColorBuffer, renderContext, cullingResults);
#endif
                // Render pre refraction objects
                RenderForwardTransparent(cullingResults, hdCamera, true, renderContext, cmd);

                if (hdCamera.frameSettings.IsEnabled(FrameSettingsField.RoughRefraction))
                {
                    // First resolution of the color buffer for the color pyramid
                    m_SharedRTManager.ResolveMSAAColor(cmd, hdCamera, m_CameraColorMSAABuffer, m_CameraColorBuffer);

                    RenderColorPyramid(hdCamera, cmd, true);
                }

                // Bind current color pyramid for shader graph SceneColorNode on transparent objects
                var currentColorPyramid = hdCamera.GetCurrentFrameRT((int)HDCameraFrameHistoryType.ColorBufferMipChain);
                cmd.SetGlobalTexture(HDShaderIDs._ColorPyramidTexture, currentColorPyramid);

                // Render all type of transparent forward (unlit, lit, complex (hair...)) to keep the sorting between transparent objects.
                RenderForwardTransparent(cullingResults, hdCamera, false, renderContext, cmd);

                // We push the motion vector debug texture here as transparent object can overwrite the motion vector texture content.
                if(m_Asset.currentPlatformRenderPipelineSettings.supportMotionVectors)
                    PushFullScreenDebugTexture(hdCamera, cmd, m_SharedRTManager.GetMotionVectorsBuffer(), FullScreenDebugMode.MotionVectors);

                // Second resolve the color buffer for finishing the frame
                m_SharedRTManager.ResolveMSAAColor(cmd, hdCamera, m_CameraColorMSAABuffer, m_CameraColorBuffer);

                // Render All forward error
                RenderForwardError(cullingResults, hdCamera, renderContext, cmd);

                DownsampleDepthForLowResTransparency(hdCamera, cmd);

                RenderLowResTransparent(cullingResults, hdCamera, renderContext, cmd);

                UpsampleTransparent(hdCamera, cmd);

                // Fill depth buffer to reduce artifact for transparent object during postprocess
                RenderTransparentDepthPostpass(cullingResults, hdCamera, renderContext, cmd);

                RenderColorPyramid(hdCamera, cmd, false);

                AccumulateDistortion(cullingResults, hdCamera, renderContext, cmd);
                RenderDistortion(hdCamera, cmd);

                PushFullScreenDebugTexture(hdCamera, cmd, m_CameraColorBuffer, FullScreenDebugMode.NanTracker);
                PushFullScreenLightingDebugTexture(hdCamera, cmd, m_CameraColorBuffer);

#if UNITY_EDITOR
                // Render gizmos that should be affected by post processes
                if (showGizmos)
                {
                    Gizmos.exposure = m_PostProcessSystem.GetExposureTexture(hdCamera).rt;
                    RenderGizmos(cmd, camera, renderContext, GizmoSubset.PreImageEffects);
                }
#endif
            }

#if ENABLE_VIRTUALTEXTURES
            // Unbind the RT. TODO(ddebaets) there must be a better way right ?
            HDUtils.SetRenderTarget(cmd, m_GbufferManager.GetGBuffer0RT(), m_SharedRTManager.GetDepthStencilBuffer());
            hdCamera.ResolveVT(cmd, m_GbufferManager.GetVTFeedbackBuffer(), m_VTFeedbackBuffer, m_Asset);
            Experimental.VirtualTexturing.UpdateSystem();
#endif

                // At this point, m_CameraColorBuffer has been filled by either debug views are regular rendering so we can push it here.
                PushColorPickerDebugTexture(cmd, hdCamera, m_CameraColorBuffer);

                aovRequest.PushCameraTexture(cmd, AOVBuffers.Color, hdCamera, m_CameraColorBuffer, aovBuffers);
            RenderPostProcess(cullingResults, hdCamera, target.id, renderContext, cmd);

            // In developer build, we always render post process in m_AfterPostProcessBuffer at (0,0) in which we will then render debug.
            // Because of this, we need another blit here to the final render target at the right viewport.
            if (!HDUtils.PostProcessIsFinalPass() || aovRequest.isValid)
            {
                hdCamera.ExecuteCaptureActions(m_IntermediateAfterPostProcessBuffer, cmd);

                RenderDebug(hdCamera, cmd, cullingResults);
                using (new ProfilingSample(cmd, "Final Blit (Dev Build Only)"))
                {
                    var finalBlitParams = PrepareFinalBlitParameters(hdCamera);
                    BlitFinalCameraTexture(finalBlitParams, m_BlitPropertyBlock, m_IntermediateAfterPostProcessBuffer, target.id, cmd);
                }

                aovRequest.PushCameraTexture(cmd, AOVBuffers.Output, hdCamera, m_IntermediateAfterPostProcessBuffer, aovBuffers);
            }

            // XR mirror view and blit do device
            hdCamera.xr.StopLegacyStereo(camera, cmd, renderContext);
            hdCamera.xr.EndCamera(hdCamera, renderContext, cmd);

            // Send all required graphics buffer to client systems.
            SendGraphicsBuffers(cmd, hdCamera);

            // Due to our RT handle system we don't write into the backbuffer depth buffer (as our depth buffer can be bigger than the one provided)
            // So we need to do a copy of the corresponding part of RT depth buffer in the target depth buffer in various situation:
            // - RenderTexture (camera.targetTexture != null) has a depth buffer (camera.targetTexture.depth != 0)
            // - We are rendering into the main game view (i.e not a RenderTexture camera.cameraType == CameraType.Game && hdCamera.camera.targetTexture == null) in the editor for allowing usage of Debug.DrawLine and Debug.Ray.
            // - We draw Gizmo/Icons in the editor (hdCamera.camera.targetTexture != null && camera.targetTexture.depth != 0 - The Scene view has a targetTexture and a depth texture)
            // TODO: If at some point we get proper render target aliasing, we will be able to use the provided depth texture directly with our RT handle system
            // Note: Debug.DrawLine and Debug.Ray only work in editor, not in player
            var copyDepth = hdCamera.camera.targetTexture != null && hdCamera.camera.targetTexture.depth != 0;
#if UNITY_EDITOR
            copyDepth = copyDepth || hdCamera.isMainGameView; // Specific case of Debug.DrawLine and Debug.Ray
#endif
            if (copyDepth)
            {
                using (new ProfilingSample(cmd, "Copy Depth in Target Texture", CustomSamplerId.CopyDepth.GetSampler()))
                {
                    cmd.SetRenderTarget(target.id);
                    cmd.SetViewport(hdCamera.finalViewport);
                    m_CopyDepthPropertyBlock.SetTexture(HDShaderIDs._InputDepth, m_SharedRTManager.GetDepthStencilBuffer());
                    // When we are Main Game View we need to flip the depth buffer ourselves as we are after postprocess / blit that have already flipped the screen
                    m_CopyDepthPropertyBlock.SetInt("_FlipY", hdCamera.isMainGameView ? 1 : 0);
                    CoreUtils.DrawFullScreen(cmd, m_CopyDepth, m_CopyDepthPropertyBlock);
                }
            }
                aovRequest.PushCameraTexture(cmd, AOVBuffers.DepthStencil, hdCamera, m_SharedRTManager.GetDepthStencilBuffer(), aovBuffers);
                aovRequest.PushCameraTexture(cmd, AOVBuffers.Normals, hdCamera, m_SharedRTManager.GetNormalBuffer(), aovBuffers);
                if (m_Asset.currentPlatformRenderPipelineSettings.supportMotionVectors)
                    aovRequest.PushCameraTexture(cmd, AOVBuffers.MotionVectors, hdCamera, m_SharedRTManager.GetMotionVectorsBuffer(), aovBuffers);

#if UNITY_EDITOR
            // We need to make sure the viewport is correctly set for the editor rendering. It might have been changed by debug overlay rendering just before.
            cmd.SetViewport(hdCamera.finalViewport);

            // Render overlay Gizmos
            if (showGizmos)
                RenderGizmos(cmd, camera, renderContext, GizmoSubset.PostImageEffects);
#endif

                aovRequest.Execute(cmd, aovBuffers, RenderOutputProperties.From(hdCamera));
        }
        }

        struct BlitFinalCameraTextureParameters
        {
            public bool                     flip;
            public Rect                     viewport;
            public Material                 blitMaterial;
        }

        BlitFinalCameraTextureParameters PrepareFinalBlitParameters(HDCamera hdCamera)
        {
            var parameters = new BlitFinalCameraTextureParameters();

            parameters.flip = hdCamera.flipYMode == HDAdditionalCameraData.FlipYMode.ForceFlipY || hdCamera.isMainGameView;
            parameters.blitMaterial = HDUtils.GetBlitMaterial(TextureXR.useTexArray ? TextureDimension.Tex2DArray : TextureDimension.Tex2D);
            parameters.viewport = hdCamera.finalViewport;

            return parameters;
        }

        static void BlitFinalCameraTexture(BlitFinalCameraTextureParameters parameters, MaterialPropertyBlock propertyBlock, RTHandle source, RenderTargetIdentifier destination, CommandBuffer cmd)
        {
            // Here we can't use the viewport scale provided in hdCamera. The reason is that this scale is for internal rendering before post process with dynamic resolution factored in.
            // Here the input texture is already at the viewport size but may be smaller than the RT itself (because of the RTHandle system) so we compute the scale specifically here.
            var scaleBias = new Vector4((float)parameters.viewport.width / source.rt.width, (float)parameters.viewport.height / source.rt.height, 0.0f, 0.0f);

            if (parameters.flip)
            {
                scaleBias.w = scaleBias.y;
                scaleBias.y *= -1;
            }

            propertyBlock.SetTexture(HDShaderIDs._BlitTexture, source);
            propertyBlock.SetVector(HDShaderIDs._BlitScaleBias, scaleBias);
            propertyBlock.SetFloat(HDShaderIDs._BlitMipLevel, 0);
            HDUtils.DrawFullScreen(cmd, parameters.viewport, parameters.blitMaterial, destination, propertyBlock, 0);
        }

        void SetupCameraProperties(HDCamera hdCamera, ScriptableRenderContext renderContext, CommandBuffer cmd)
        {
            // The next 2 functions are required to flush the command buffer before calling functions directly on the render context.
            // This way, the commands will execute in the order specified by the C# code.
            renderContext.ExecuteCommandBuffer(cmd);
            cmd.Clear();

            if (hdCamera.xr.legacyMultipassEnabled)
                renderContext.SetupCameraProperties(hdCamera.camera, hdCamera.xr.enabled, hdCamera.xr.legacyMultipassEye);
            else
                renderContext.SetupCameraProperties(hdCamera.camera, hdCamera.xr.enabled);
        }

        void InitializeGlobalResources(ScriptableRenderContext renderContext)
        {
            // Global resources initialization
            {
                // This is the main command buffer used for the frame.
                var cmd = CommandBufferPool.Get("");
                using (new ProfilingSample(
                    cmd, "HDRenderPipeline::Render Initialize Materials",
                    CustomSamplerId.HDRenderPipelineRender.GetSampler())
                )
                {
                    // Init material if needed
                    for (int bsdfIdx = 0; bsdfIdx < m_IBLFilterArray.Length; ++bsdfIdx)
                    {
                        if (!m_IBLFilterArray[bsdfIdx].IsInitialized())
                            m_IBLFilterArray[bsdfIdx].Initialize(cmd);
                    }

                    foreach (var material in m_MaterialList)
                        material.RenderInit(cmd);
                }
                using (new ProfilingSample(
                    cmd, "HDRenderPipeline::Render Initialize Textures",
                    CustomSamplerId.HDRenderPipelineRender.GetSampler())
                )
                {
                    TextureXR.Initialize(cmd, defaultResources.shaders.clearUIntTextureCS);
                }
                renderContext.ExecuteCommandBuffer(cmd);
                CommandBufferPool.Release(cmd);
            }
        }

        // $"HDProbe RenderCamera ({probeName}: {face:00} for viewer '{viewerName}')"
        unsafe string ComputeProbeCameraName(string probeName, int face, string viewerName)
        {
            // Interpolate the camera name with as few allocation as possible
            const string pattern1 = "HDProbe RenderCamera (";
            const string pattern2 = ": ";
            const string pattern3 = " for viewer '";
            const string pattern4 = "')";
            const int maxCharCountPerName = 40;
            const int charCountPerNumber = 2;

            probeName = probeName ?? string.Empty;
            viewerName = viewerName ?? "null";

            var probeNameSize = Mathf.Min(probeName.Length, maxCharCountPerName);
            var viewerNameSize = Mathf.Min(viewerName.Length, maxCharCountPerName);
            int size = pattern1.Length + probeNameSize
                + pattern2.Length + charCountPerNumber
                + pattern3.Length + viewerNameSize
                + pattern4.Length;

            var buffer = stackalloc char[size];
            var p = buffer;
            int i, c, s = 0;
            for (i = 0; i < pattern1.Length; ++i, ++p)
                *p = pattern1[i];
            for (i = 0, c = Mathf.Min(probeName.Length, maxCharCountPerName); i < c; ++i, ++p)
                *p = probeName[i];
            s += c;
            for (i = 0; i < pattern2.Length; ++i, ++p)
                *p = pattern2[i];

            // Fast, no-GC index.ToString("2")
            var temp = (face * 205) >> 11;  // 205/2048 is nearly the same as /10
            *(p++) = (char)(temp + '0');
            *(p++) = (char)((face - temp * 10) + '0');
            s += charCountPerNumber;

            for (i = 0; i < pattern3.Length; ++i, ++p)
                *p = pattern3[i];
            for (i = 0, c = Mathf.Min(viewerName.Length, maxCharCountPerName); i < c; ++i, ++p)
                *p = viewerName[i];
            s += c;
            for (i = 0; i < pattern4.Length; ++i, ++p)
                *p = pattern4[i];

            s += pattern1.Length + pattern2.Length + pattern3.Length + pattern4.Length;
            return new string(buffer, 0, s);
        }

        bool TryCalculateFrameParameters(
            Camera camera,
            XRPass xrPass,
            out HDAdditionalCameraData additionalCameraData,
            out HDCamera hdCamera,
            out ScriptableCullingParameters cullingParams
        )
        {
            // First, get aggregate of frame settings base on global settings, camera frame settings and debug settings
            // Note: the SceneView camera will never have additionalCameraData
            additionalCameraData = camera.GetComponent<HDAdditionalCameraData>();
            hdCamera = default;
            cullingParams = default;

            FrameSettings currentFrameSettings = new FrameSettings();
            // Compute the FrameSettings actually used to draw the frame
            // FrameSettingsHistory do the same while keeping all step of FrameSettings aggregation in memory for DebugMenu
            if (frameSettingsHistoryEnabled)
                FrameSettingsHistory.AggregateFrameSettings(ref currentFrameSettings, camera, additionalCameraData, m_Asset, m_DefaultAsset);
            else
                FrameSettings.AggregateFrameSettings(ref currentFrameSettings, camera, additionalCameraData, m_Asset, m_DefaultAsset);

            // Specific pass to simply display the content of the camera buffer if users have fill it themselves (like video player)
            if (additionalCameraData && additionalCameraData.fullscreenPassthrough)
                return false;

            // Retrieve debug display settings to init FrameSettings, unless we are a reflection and in this case we don't have debug settings apply.
            DebugDisplaySettings debugDisplaySettings = (camera.cameraType == CameraType.Reflection || camera.cameraType == CameraType.Preview) ? s_NeutralDebugDisplaySettings : m_DebugDisplaySettings;

            // Disable post process if we enable debug mode or if the post process layer is disabled
            if (debugDisplaySettings.IsDebugDisplayEnabled())
            {
                if (debugDisplaySettings.IsDebugDisplayRemovePostprocess())
                {
                    currentFrameSettings.SetEnabled(FrameSettingsField.Postprocess, false);
                }

                // Disable exposure if required
                if (!debugDisplaySettings.DebugNeedsExposure())
                {
                    currentFrameSettings.SetEnabled(FrameSettingsField.ExposureControl, false);
                }

                // Disable SSS if luxmeter is enabled
                if (debugDisplaySettings.data.lightingDebugSettings.debugLightingMode == DebugLightingMode.LuxMeter)
                {
                    currentFrameSettings.SetEnabled(FrameSettingsField.SubsurfaceScattering, false);
                }
            }

            // Disable object-motion vectors in everything but the game view
            if (camera.cameraType != CameraType.Game)
            {
                currentFrameSettings.SetEnabled(FrameSettingsField.ObjectMotionVectors, false);
            }

            hdCamera = HDCamera.GetOrCreate(camera, xrPass);

            // From this point, we should only use frame settings from the camera
            hdCamera.Update(currentFrameSettings, this, m_MSAASamples, xrPass);

            // Custom Render requires a proper HDCamera, so we return after the HDCamera was setup
            if (additionalCameraData != null && additionalCameraData.hasCustomRender)
                return false;

            if (hdCamera.xr.enabled)
            {
                if (!m_XRSystem.GetCullingParameters(camera, hdCamera.xr, out cullingParams))
                    return false;
            }
            else
            {
                if (!camera.TryGetCullingParameters(camera.stereoEnabled, out cullingParams))
                return false;
            }

            if (m_DebugDisplaySettings.IsCameraFreezeEnabled())
            {
                bool cameraIsFrozen = camera.name.Equals(m_DebugDisplaySettings.GetFrozenCameraName());
                if (cameraIsFrozen)
                {
                    if (!frozenCullingParamAvailable)
                    {
                        frozenCullingParams = cullingParams;
                        frozenCullingParamAvailable = true;
                    }
                    cullingParams = frozenCullingParams;
                }
            }
            else
            {
                frozenCullingParamAvailable = false;
            }

            LightLoopUpdateCullingParameters(ref cullingParams);
            hdCamera.UpdateStereoDependentState(ref cullingParams);

            // If we don't use environment light (like when rendering reflection probes)
            //   we don't have to cull them.
            if (hdCamera.frameSettings.IsEnabled(FrameSettingsField.SpecularLighting))
                cullingParams.cullingOptions |= CullingOptions.NeedsReflectionProbes;
            else
                cullingParams.cullingOptions &= ~CullingOptions.NeedsReflectionProbes;
            return true;
        }

        static bool TryCull(
            Camera camera,
            HDCamera hdCamera,
            ScriptableRenderContext renderContext,
            ScriptableCullingParameters cullingParams,
            ref HDCullingResults cullingResults
        )
        {
#if UNITY_EDITOR
            // emit scene view UI
            if (camera.cameraType == CameraType.SceneView)
            {
                ScriptableRenderContext.EmitWorldGeometryForSceneView(camera);
            }
#endif

            // Set the LOD bias and store current value to be able to restore it.
            // Use a try/finalize pattern to be sure to restore properly the qualitySettings.lodBias
            var initialLODBias = QualitySettings.lodBias;
            var initialMaximumLODLevel = QualitySettings.maximumLODLevel;
            try
            {
                QualitySettings.lodBias = hdCamera.frameSettings.lodBiasMode.ComputeValue(
                    QualitySettings.lodBias,
                    hdCamera.frameSettings.lodBias
                );
                QualitySettings.maximumLODLevel = hdCamera.frameSettings.maximumLODLevelMode.ComputeValue(
                    QualitySettings.maximumLODLevel,
                    hdCamera.frameSettings.maximumLODLevel
                );

            var includeEnvLights = hdCamera.frameSettings.IsEnabled(FrameSettingsField.SpecularLighting);

            DecalSystem.CullRequest decalCullRequest = null;
            if (hdCamera.frameSettings.IsEnabled(FrameSettingsField.Decals))
            {
                // decal system needs to be updated with current camera, it needs it to set up culling and light list generation parameters
                decalCullRequest = GenericPool<DecalSystem.CullRequest>.Get();
                DecalSystem.instance.CurrentCamera = camera;
                DecalSystem.instance.BeginCull(decalCullRequest);
            }

            // TODO: use a parameter to select probe types to cull depending on what is enabled in framesettings
            var hdProbeCullState = new HDProbeCullState();
            if (hdCamera.frameSettings.IsEnabled(FrameSettingsField.RealtimePlanarReflection) && includeEnvLights)
                hdProbeCullState = HDProbeSystem.PrepareCull(camera);

            using (new ProfilingSample(null, "CullResults.Cull", CustomSamplerId.CullResultsCull.GetSampler()))
                cullingResults.cullingResults = renderContext.Cull(ref cullingParams);

            if (hdCamera.frameSettings.IsEnabled(FrameSettingsField.RealtimePlanarReflection) && includeEnvLights)
                HDProbeSystem.QueryCullResults(hdProbeCullState, ref cullingResults.hdProbeCullingResults);
            else
                cullingResults.hdProbeCullingResults = default;

            if (hdCamera.frameSettings.IsEnabled(FrameSettingsField.Decals))
            {
                    using (new ProfilingSample(null, "DBufferPrepareDrawData",
                        CustomSamplerId.DBufferPrepareDrawData.GetSampler()))
                    DecalSystem.instance.EndCull(decalCullRequest, cullingResults.decalCullResults);
            }

            if (decalCullRequest != null)
            {
                decalCullRequest.Clear();
                GenericPool<DecalSystem.CullRequest>.Release(decalCullRequest);
            }

            return true;

            }
            finally
            {
                QualitySettings.lodBias = initialLODBias;
                QualitySettings.maximumLODLevel = initialMaximumLODLevel;
        }
        }

        void RenderGizmos(CommandBuffer cmd, Camera camera, ScriptableRenderContext renderContext, GizmoSubset gizmoSubset)
        {
#if UNITY_EDITOR
            if (UnityEditor.Handles.ShouldRenderGizmos())
            {
                bool renderPrePostprocessGizmos = (gizmoSubset == GizmoSubset.PreImageEffects);

                using (new ProfilingSample(cmd,
                    renderPrePostprocessGizmos ? "PrePostprocessGizmos" : "Gizmos",
                    renderPrePostprocessGizmos ? CustomSamplerId.GizmosPrePostprocess.GetSampler() : CustomSamplerId.Gizmos.GetSampler()))
                {
                    renderContext.ExecuteCommandBuffer(cmd);
                    cmd.Clear();
                    renderContext.DrawGizmos(camera, gizmoSubset);
                }
            }
#endif
        }

        static RendererListDesc CreateOpaqueRendererListDesc(
            CullingResults cull,
            Camera camera,
            ShaderTagId passName,
            PerObjectData rendererConfiguration = 0,
            RenderQueueRange? renderQueueRange = null,
            RenderStateBlock? stateBlock = null,
            Material overrideMaterial = null,
            bool excludeObjectMotionVectors = false
        )
        {
            var result = new RendererListDesc(passName, cull, camera)
            {
                rendererConfiguration = rendererConfiguration,
                renderQueueRange = renderQueueRange != null ? renderQueueRange.Value : HDRenderQueue.k_RenderQueue_AllOpaque,
                sortingCriteria = SortingCriteria.CommonOpaque,
                stateBlock = stateBlock,
                overrideMaterial = overrideMaterial,
                excludeObjectMotionVectors = excludeObjectMotionVectors
            };
            return result;
        }

        static RendererListDesc CreateOpaqueRendererListDesc(
            CullingResults cull,
            Camera camera,
            ShaderTagId[] passNames,
            PerObjectData rendererConfiguration = 0,
            RenderQueueRange? renderQueueRange = null,
            RenderStateBlock? stateBlock = null,
            Material overrideMaterial = null,
            bool excludeObjectMotionVectors = false
        )
        {
            var result = new RendererListDesc(passNames, cull, camera)
            {
                rendererConfiguration = rendererConfiguration,
                renderQueueRange = renderQueueRange != null ? renderQueueRange.Value : HDRenderQueue.k_RenderQueue_AllOpaque,
                sortingCriteria = SortingCriteria.CommonOpaque,
                stateBlock = stateBlock,
                overrideMaterial = overrideMaterial,
                excludeObjectMotionVectors = excludeObjectMotionVectors
            };
            return result;
        }

        protected static RendererListDesc CreateTransparentRendererListDesc(
            CullingResults cull,
            Camera camera,
            ShaderTagId passName,
            PerObjectData rendererConfiguration = 0,
            RenderQueueRange? renderQueueRange = null,
            RenderStateBlock? stateBlock = null,
            Material overrideMaterial = null,
            bool excludeObjectMotionVectors = false
        )
        {
            var result = new RendererListDesc(passName, cull, camera)
            {
                rendererConfiguration = rendererConfiguration,
                renderQueueRange = renderQueueRange != null ? renderQueueRange.Value : HDRenderQueue.k_RenderQueue_AllTransparent,
                sortingCriteria = SortingCriteria.CommonTransparent | SortingCriteria.RendererPriority,
                stateBlock = stateBlock,
                overrideMaterial = overrideMaterial,
                excludeObjectMotionVectors = excludeObjectMotionVectors
            };
            return result;
        }

        protected static RendererListDesc CreateTransparentRendererListDesc(
            CullingResults cull,
            Camera camera,
            ShaderTagId[] passNames,
            PerObjectData rendererConfiguration = 0,
            RenderQueueRange? renderQueueRange = null,
            RenderStateBlock? stateBlock = null,
            Material overrideMaterial = null,
            bool excludeObjectMotionVectors = false
        )
        {
            var result = new RendererListDesc(passNames, cull, camera)
            {
                rendererConfiguration = rendererConfiguration,
                renderQueueRange = renderQueueRange != null ? renderQueueRange.Value : HDRenderQueue.k_RenderQueue_AllTransparent,
                sortingCriteria = SortingCriteria.CommonTransparent | SortingCriteria.RendererPriority,
                stateBlock = stateBlock,
                overrideMaterial = overrideMaterial,
                excludeObjectMotionVectors = excludeObjectMotionVectors
            };
            return result;
        }

        protected static void DrawOpaqueRendererList(in ScriptableRenderContext renderContext, CommandBuffer cmd, in FrameSettings frameSettings, RendererList rendererList)
        {
            if (!frameSettings.IsEnabled(FrameSettingsField.OpaqueObjects))
                return;

            HDUtils.DrawRendererList(renderContext, cmd, rendererList);
        }

        protected static void DrawTransparentRendererList(in ScriptableRenderContext renderContext, CommandBuffer cmd, in FrameSettings frameSettings, RendererList rendererList)
        {
            if (!frameSettings.IsEnabled(FrameSettingsField.TransparentObjects))
                return;

            HDUtils.DrawRendererList(renderContext, cmd, rendererList);
        }

        void AccumulateDistortion(CullingResults cullResults, HDCamera hdCamera, ScriptableRenderContext renderContext, CommandBuffer cmd)
        {
            if (!hdCamera.frameSettings.IsEnabled(FrameSettingsField.Distortion))
                return;

            using (new ProfilingSample(cmd, "Distortion", CustomSamplerId.Distortion.GetSampler()))
            {
                HDUtils.SetRenderTarget(cmd, m_DistortionBuffer, m_SharedRTManager.GetDepthStencilBuffer(), ClearFlag.Color, Color.clear);

                // Only transparent object can render distortion vectors
                var rendererList = RendererList.Create(CreateTransparentRendererListDesc(cullResults, hdCamera.camera, HDShaderPassNames.s_DistortionVectorsName));
                DrawTransparentRendererList(renderContext, cmd, hdCamera.frameSettings, rendererList);
            }
        }

        void RenderDistortion(HDCamera hdCamera, CommandBuffer cmd)
        {
            if (!hdCamera.frameSettings.IsEnabled(FrameSettingsField.Distortion))
                return;

            using (new ProfilingSample(cmd, "ApplyDistortion", CustomSamplerId.ApplyDistortion.GetSampler()))
            {
                var currentColorPyramid = hdCamera.GetCurrentFrameRT((int)HDCameraFrameHistoryType.ColorBufferMipChain);

                HDUtils.SetRenderTarget(cmd, m_CameraColorBuffer);
                // TODO: Set stencil stuff via parameters rather than hardcoding it in shader.
                m_ApplyDistortionMaterial.SetTexture(HDShaderIDs._DistortionTexture, m_DistortionBuffer);
                m_ApplyDistortionMaterial.SetTexture(HDShaderIDs._ColorPyramidTexture, currentColorPyramid);

                var size = new Vector4(hdCamera.actualWidth, hdCamera.actualHeight, 1f / hdCamera.actualWidth, 1f / hdCamera.actualHeight);
                m_ApplyDistortionMaterial.SetVector(HDShaderIDs._Size, size);

                HDUtils.DrawFullScreen(cmd, m_ApplyDistortionMaterial, m_CameraColorBuffer, m_SharedRTManager.GetDepthStencilBuffer(), null, 0);
            }
        }

        struct DepthPrepassParameters
        {
            public string              passName;
            public RendererListDesc    depthOnlyRendererListDesc;
            public RendererListDesc    mrtRendererListDesc;
            public bool                hasDepthOnlyPass;
            public bool                shouldRenderMotionVectorAfterGBuffer;
#if ENABLE_RAYTRACING
            public RendererListDesc    rayTracingOpaqueRLDesc;
            public RendererListDesc    rayTracingTransparentRLDesc;
#endif
        }

        DepthPrepassParameters PrepareDepthPrepass(CullingResults cull, HDCamera hdCamera)
        {
            // Guidelines:
            // Lit shader can be in deferred or forward mode. In this case we use "DepthOnly" pass with "GBuffer" or "Forward" pass name
            // Other shader, including unlit are always forward and use "DepthForwardOnly" with "ForwardOnly" pass.
            // Those pass are exclusive so use only "DepthOnly" or "DepthForwardOnly" but not both at the same time, same for "Forward" and "DepthForwardOnly"
            // Any opaque material rendered in forward should have a depth prepass. If there is no depth prepass the lighting will be incorrect (deferred shadowing, contact shadow, SSAO), this may be acceptable depends on usage

            // Whatever the configuration we always render first opaque object then opaque alpha tested as they are more costly to render and could be reject by early-z
            // (but no Hi-z as it is disable with clip instruction). This is handled automatically with the RenderQueue value (OpaqueAlphaTested have a different value and thus are sorted after Opaque)

            // Forward material always output normal buffer.
            // Deferred material never output normal buffer.
            // Caution: Unlit material let normal buffer untouch. Caution as if people try to filter normal buffer, it can result in weird result.
            // TODO: Do we need a stencil bit to identify normal buffer not fill by unlit? So don't execute SSAO / SRR ?

            // Additional guidelines for motion vector:
            // We render object motion vector at the same time than depth prepass with MRT to save drawcall. Depth buffer is then fill with combination of depth prepass + motion vector.
            // For this we render first all objects that render depth only, then object that require object motion vector.
            // We use the excludeMotion filter option of DrawRenderer to gather object without object motion vector (only C++ can know if an object have object motion vector).
            // Caution: if there is no depth prepass we must render object motion vector after GBuffer pass otherwise some depth only objects can hide objects with motion vector and overwrite depth buffer but not update
            // the motion vector buffer resulting in artifacts

            var result = new DepthPrepassParameters();

            bool decalsEnabled = hdCamera.frameSettings.IsEnabled(FrameSettingsField.Decals);
            // To avoid rendering objects twice (once in the depth pre-pass and once in the motion vector pass when the motion vector pass is enabled) we exclude the objects that have motion vectors.
            bool fullDeferredPrepass = hdCamera.frameSettings.IsEnabled(FrameSettingsField.DepthPrepassWithDeferredRendering) || decalsEnabled;
            // To avoid rendering objects twice (once in the depth pre-pass and once in the motion vector pass when the motion vector pass is enabled) we exclude the objects that have motion vectors.
            bool objectMotionEnabled = hdCamera.frameSettings.IsEnabled(FrameSettingsField.ObjectMotionVectors);

            result.shouldRenderMotionVectorAfterGBuffer = (hdCamera.frameSettings.litShaderMode == LitShaderMode.Deferred) && !fullDeferredPrepass;
            result.hasDepthOnlyPass = false;

            switch (hdCamera.frameSettings.litShaderMode)
            {
                case LitShaderMode.Forward:
                    result.passName = "Depth Prepass (forward)";
                    result.mrtRendererListDesc = CreateOpaqueRendererListDesc(cull, hdCamera.camera, m_DepthOnlyAndDepthForwardOnlyPassNames, excludeObjectMotionVectors: objectMotionEnabled);
                    break;
                case LitShaderMode.Deferred:
                    result.passName = fullDeferredPrepass ? (decalsEnabled ? "Depth Prepass (deferred) forced by Decals" : "Depth Prepass (deferred)") : "Depth Prepass (deferred incomplete)";
                    bool excludeMotion = fullDeferredPrepass ? objectMotionEnabled : false;

                    // First deferred alpha tested materials. Alpha tested object have always a prepass even if enableDepthPrepassWithDeferredRendering is disabled
                    var partialPrepassRenderQueueRange = new RenderQueueRange { lowerBound = (int)RenderQueue.AlphaTest, upperBound = (int)RenderQueue.GeometryLast - 1 };

                    result.hasDepthOnlyPass = true;

                    // First deferred material
                    result.depthOnlyRendererListDesc = CreateOpaqueRendererListDesc(
                        cull, hdCamera.camera, m_DepthOnlyPassNames,
                        renderQueueRange: fullDeferredPrepass ? HDRenderQueue.k_RenderQueue_AllOpaque : partialPrepassRenderQueueRange,
                        excludeObjectMotionVectors: excludeMotion);

                    // Then forward only material that output normal buffer
                    result.mrtRendererListDesc = CreateOpaqueRendererListDesc(cull, hdCamera.camera, m_DepthForwardOnlyPassNames, excludeObjectMotionVectors: excludeMotion);
                    break;
                default:
                    throw new ArgumentOutOfRangeException("Unknown ShaderLitMode");
            }

#if ENABLE_RAYTRACING
            HDRaytracingEnvironment currentEnv = m_RayTracingManager.CurrentEnvironment();
            RecursiveRendering recursiveRendering = VolumeManager.instance.stack.GetComponent<RecursiveRendering>();

            if (currentEnv != null && recursiveRendering.enable.value)
            {
                result.rayTracingOpaqueRLDesc = CreateOpaqueRendererListDesc(cull, hdCamera.camera, m_DepthOnlyAndDepthForwardOnlyPassNames, renderQueueRange: HDRenderQueue.k_RenderQueue_AllOpaqueRaytracing);
                result.rayTracingTransparentRLDesc = CreateOpaqueRendererListDesc(cull, hdCamera.camera, m_DepthOnlyAndDepthForwardOnlyPassNames, renderQueueRange: HDRenderQueue.k_RenderQueue_AllTransparentRaytracing);
            }
#endif

            return result;
        }

        static void RenderDepthPrepass( ScriptableRenderContext renderContext,
                                        CommandBuffer cmd,
                                        FrameSettings frameSettings,
                                        RenderTargetIdentifier[] mrt,
                                        RTHandle depthBuffer,
                                        in RendererList depthOnlyRendererList,
                                        in RendererList mrtRendererList,
                                        bool hasDepthOnlyPass
#if ENABLE_RAYTRACING
                                        , HDRaytracingManager       rayTracingManager,
                                        in RendererList             rayTracingOpaqueRL,
                                        in RendererList             rayTracingTransparentRL
#endif
                                        )
        {
            HDUtils.SetRenderTarget(cmd, depthBuffer);
                        // XRTODO: wait for XR SDK integration and implement custom version in HDUtils with dynamic resolution support
                        //XRUtils.DrawOcclusionMesh(cmd, hdCamera.camera, hdCamera.camera.stereoEnabled);

            if (hasDepthOnlyPass)
            {
                DrawOpaqueRendererList(renderContext, cmd, frameSettings, depthOnlyRendererList);
            }

            HDUtils.SetRenderTarget(cmd, mrt, depthBuffer);
            DrawOpaqueRendererList(renderContext, cmd, frameSettings, mrtRendererList);

#if ENABLE_RAYTRACING
            // If there is a ray-tracing environment and the feature is enabled we want to push these objects to the prepass
            HDRaytracingEnvironment currentEnv = rayTracingManager.CurrentEnvironment();
            var rrSettings = VolumeManager.instance.stack.GetComponent<RecursiveRendering>();
            // We want the opaque objects to be in the prepass so that we avoid rendering uselessly the pixels before raytracing them
            if (currentEnv != null && rrSettings.enable.value)
            {
                HDUtils.DrawRendererList(renderContext, cmd, rayTracingOpaqueRL);
                HDUtils.DrawRendererList(renderContext, cmd, rayTracingTransparentRL);
            }
#endif
        }

        // RenderDepthPrepass render both opaque and opaque alpha tested based on engine configuration.
        // Lit Forward only: We always render all materials
        // Lit Deferred: We always render depth prepass for alpha tested (optimization), other deferred material are render based on engine configuration.
        // Forward opaque with deferred renderer (DepthForwardOnly pass): We always render all materials
        // True is return if motion vector must be render after GBuffer pass
        bool RenderDepthPrepass(CullingResults cull, HDCamera hdCamera, ScriptableRenderContext renderContext, CommandBuffer cmd)
        {
            var depthPrepassParameters = PrepareDepthPrepass(cull, hdCamera);
            var depthOnlyRendererList = RendererList.Create(depthPrepassParameters.depthOnlyRendererListDesc);
            var mrtDepthRendererList = RendererList.Create(depthPrepassParameters.mrtRendererListDesc);

#if ENABLE_RAYTRACING
            var rayTracingOpaqueRendererList = RendererList.Create(depthPrepassParameters.rayTracingOpaqueRLDesc);
            var rayTracingTransparentRendererList = RendererList.Create(depthPrepassParameters.rayTracingTransparentRLDesc);
#endif

            using (new ProfilingSample(cmd, depthPrepassParameters.passName, CustomSamplerId.DepthPrepass.GetSampler()))
            {
                RenderDepthPrepass( renderContext, cmd, hdCamera.frameSettings,
                                    m_SharedRTManager.GetPrepassBuffersRTI(hdCamera.frameSettings),
                                    m_SharedRTManager.GetDepthStencilBuffer(hdCamera.frameSettings.IsEnabled(FrameSettingsField.MSAA)),
                                    depthOnlyRendererList,
                                    mrtDepthRendererList,
                                    depthPrepassParameters.hasDepthOnlyPass
#if ENABLE_RAYTRACING
                                    , m_RayTracingManager,
                                    rayTracingOpaqueRendererList,
                                    rayTracingTransparentRendererList
#endif
                                    );
        }

            return depthPrepassParameters.shouldRenderMotionVectorAfterGBuffer;
        }

        // RenderGBuffer do the gbuffer pass. This is solely call with deferred. If we use a depth prepass, then the depth prepass will perform the alpha testing for opaque alpha tested and we don't need to do it anymore
        // during Gbuffer pass. This is handled in the shader and the depth test (equal and no depth write) is done here.
        void RenderGBuffer(CullingResults cull, HDCamera hdCamera, ScriptableRenderContext renderContext, CommandBuffer cmd)
        {
            if (hdCamera.frameSettings.litShaderMode != LitShaderMode.Deferred)
                return;

            using (new ProfilingSample(cmd, m_CurrentDebugDisplaySettings.IsDebugDisplayEnabled() ? "GBuffer Debug" : "GBuffer", CustomSamplerId.GBuffer.GetSampler()))
            {
                // setup GBuffer for rendering
                HDUtils.SetRenderTarget(cmd, m_GbufferManager.GetBuffersRTI(hdCamera.frameSettings), m_SharedRTManager.GetDepthStencilBuffer());

                var rendererList = RendererList.Create(CreateOpaqueRendererListDesc(cull, hdCamera.camera, HDShaderPassNames.s_GBufferName, m_CurrentRendererConfigurationBakedLighting));
                DrawOpaqueRendererList(renderContext, cmd, hdCamera.frameSettings, rendererList);

                m_GbufferManager.BindBufferAsTextures(cmd);
            }
        }

        void RenderDecals(HDCamera hdCamera, CommandBuffer cmd, ScriptableRenderContext renderContext, CullingResults cullingResults)
        {
            if (!hdCamera.frameSettings.IsEnabled(FrameSettingsField.Decals))
            {
                // We still bind black textures to make sure that something is bound (can be a problem on some platforms)
                m_DbufferManager.BindBlackTextures(cmd);
                return;
            }

            // We need to copy depth buffer texture if we want to bind it at this stage
            CopyDepthBufferIfNeeded(cmd);

            using (new ProfilingSample(cmd, "DBufferRender", CustomSamplerId.DBufferRender.GetSampler()))
            {
                bool use4RTs = m_Asset.currentPlatformRenderPipelineSettings.decalSettings.perChannelMask;
                RenderDBuffer(  use4RTs,
                                m_DbufferManager.GetBuffersRTI(),
                                m_DbufferManager.GetRTHandles(),
                                m_SharedRTManager.GetDepthStencilBuffer(),
                                m_DbufferManager.GetHTileBuffer(),
                                RendererList.Create(PrepareMeshDecalsRendererList(cullingResults, hdCamera, use4RTs)),
                                renderContext, cmd);

                cmd.SetGlobalTexture(HDShaderIDs._DecalHTileTexture, m_DbufferManager.GetHTileBuffer());  // mask per 8x8 tile used for optimization when looking up dbuffer values

                m_DbufferManager.BindBufferAsTextures(cmd);
            }

            if (!hdCamera.frameSettings.IsEnabled(FrameSettingsField.MSAA)) // MSAA not supported
            {
                using (new ProfilingSample(cmd, "DBuffer Normal (forward)", CustomSamplerId.DBufferNormal.GetSampler()))
                {
                    // We can call DBufferNormalPatch after RenderDBuffer as it only affect forward material and isn't affected by RenderGBuffer
                    // This reduce lifteime of stencil bit
                    DBufferNormalPatch(PrepareDBufferNormalPatchParameters(hdCamera), m_SharedRTManager.GetNormalBuffer(), m_SharedRTManager.GetDepthStencilBuffer(), cmd, renderContext);
                }
            }
        }

        RendererListDesc PrepareMeshDecalsRendererList(CullingResults cullingResults, HDCamera hdCamera, bool use4RTs)
        {
            var desc = new RendererListDesc(use4RTs ? m_Decals4RTPassNames : m_Decals3RTPassNames, cullingResults, hdCamera.camera)
            {
                sortingCriteria = SortingCriteria.CommonOpaque,
                rendererConfiguration = PerObjectData.None,
                renderQueueRange = HDRenderQueue.k_RenderQueue_AllOpaque
            };

            return desc;
        }

        static void PushDecalsGlobalParams(HDCamera hdCamera, CommandBuffer cmd)
        {
            if (hdCamera.frameSettings.IsEnabled(FrameSettingsField.Decals))
            {
                cmd.SetGlobalInt(HDShaderIDs._EnableDecals, 1);
                cmd.SetGlobalVector(HDShaderIDs._DecalAtlasResolution, new Vector2(HDUtils.hdrpSettings.decalSettings.atlasWidth, HDUtils.hdrpSettings.decalSettings.atlasHeight));
            }
            else
            {
                cmd.SetGlobalInt(HDShaderIDs._EnableDecals, 0);
            }
        }

        static void RenderDBuffer(  bool                        use4RTs,
                                    RenderTargetIdentifier[]    mrt,
                                    RTHandle[]                  rtHandles,
                                    RTHandle                    depthStencilBuffer,
                                    RTHandle                    decalsHTile,
                                    RendererList                meshDecalsRendererList,
                                    ScriptableRenderContext     renderContext,
                                    CommandBuffer               cmd)
        {
            // for alpha compositing, color is cleared to 0, alpha to 1
            // https://developer.nvidia.com/gpugems/GPUGems3/gpugems3_ch23.html

            // this clears the targets
            // TODO: Once we move to render graph, move this to render targets initialization parameters and remove rtHandles parameters
            Color clearColor = new Color(0.0f, 0.0f, 0.0f, 1.0f);
            Color clearColorNormal = new Color(0.5f, 0.5f, 0.5f, 1.0f); // for normals 0.5 is neutral
            Color clearColorAOSBlend = new Color(1.0f, 1.0f, 1.0f, 1.0f);
            HDUtils.SetRenderTarget(cmd, rtHandles[0], ClearFlag.Color, clearColor);
            HDUtils.SetRenderTarget(cmd, rtHandles[1], ClearFlag.Color, clearColorNormal);
            HDUtils.SetRenderTarget(cmd, rtHandles[2], ClearFlag.Color, clearColor);
            if (use4RTs)
            {
                HDUtils.SetRenderTarget(cmd, rtHandles[3], ClearFlag.Color, clearColorAOSBlend);
            }

            HDUtils.SetRenderTarget(cmd, decalsHTile, ClearFlag.Color, Color.clear);

            // this actually sets the MRTs and HTile RWTexture, this is done separately because we do not have an api to clear MRTs to different colors
            HDUtils.SetRenderTarget(cmd, mrt, depthStencilBuffer); // do not clear anymore
            cmd.SetRandomWriteTarget(use4RTs ? 4 : 3, decalsHTile);

            HDUtils.DrawRendererList(renderContext, cmd, meshDecalsRendererList);
            DecalSystem.instance.RenderIntoDBuffer(cmd);

            cmd.ClearRandomWriteTargets();
        }

        struct DBufferNormalPatchParameters
        {
            public Material decalNormalBufferMaterial;
            public int stencilRef;
            public int stencilMask;
        }

        DBufferNormalPatchParameters PrepareDBufferNormalPatchParameters(HDCamera hdCamera)
        {
            var parameters = new DBufferNormalPatchParameters();
            parameters.decalNormalBufferMaterial = m_DecalNormalBufferMaterial;
            switch (hdCamera.frameSettings.litShaderMode)
            {
                case LitShaderMode.Forward:  // in forward rendering all pixels that decals wrote into have to be composited
                    parameters.stencilMask = (int)StencilBitMask.Decals;
                    parameters.stencilRef = (int)StencilBitMask.Decals;
                    break;
                case LitShaderMode.Deferred: // in deferred rendering only pixels affected by both forward materials and decals need to be composited
                    parameters.stencilMask = (int)StencilBitMask.Decals | (int)StencilBitMask.DecalsForwardOutputNormalBuffer;
                    parameters.stencilRef = (int)StencilBitMask.Decals | (int)StencilBitMask.DecalsForwardOutputNormalBuffer;
                    break;
                default:
                    throw new ArgumentOutOfRangeException("Unknown ShaderLitMode");
            }

            return parameters;
        }

        // DBufferNormalPatch will patch the normal buffer with data from DBuffer for forward material.
        // As forward material output normal during depth prepass, they aren't affected by decal, and thus we need to patch the normal buffer.
        static void DBufferNormalPatch(in DBufferNormalPatchParameters parameters, RTHandle normalBuffer, RTHandle depthStencilBuffer, CommandBuffer cmd, ScriptableRenderContext renderContext)
        {
            parameters.decalNormalBufferMaterial.SetInt(HDShaderIDs._DecalNormalBufferStencilReadMask, parameters.stencilMask);
            parameters.decalNormalBufferMaterial.SetInt(HDShaderIDs._DecalNormalBufferStencilRef, parameters.stencilRef);

            HDUtils.SetRenderTarget(cmd, depthStencilBuffer);
            cmd.SetRandomWriteTarget(1, normalBuffer);
            cmd.DrawProcedural(Matrix4x4.identity, parameters.decalNormalBufferMaterial, 0, MeshTopology.Triangles, 3, 1);
            cmd.ClearRandomWriteTargets();
        }

        RendererListDesc PrepareForwardEmissiveRendererList(CullingResults cullResults, HDCamera hdCamera)
        {
            var result = new RendererListDesc(m_DecalsEmissivePassNames, cullResults, hdCamera.camera)
            {
                renderQueueRange = HDRenderQueue.k_RenderQueue_AllOpaque,
                sortingCriteria = SortingCriteria.CommonOpaque,
                rendererConfiguration = PerObjectData.None
            };

            return result;
        }

        void RenderForwardEmissive(CullingResults cullResults, HDCamera hdCamera, ScriptableRenderContext renderContext, CommandBuffer cmd)
        {
            if (!hdCamera.frameSettings.IsEnabled(FrameSettingsField.Decals))
                return;

            using (new ProfilingSample(cmd, "ForwardEmissive", CustomSamplerId.DecalsForwardEmissive.GetSampler()))
            {
                bool msaa = hdCamera.frameSettings.IsEnabled(FrameSettingsField.MSAA);
                HDUtils.SetRenderTarget(cmd, msaa ? m_CameraColorMSAABuffer : m_CameraColorBuffer, m_SharedRTManager.GetDepthStencilBuffer(msaa));
                HDUtils.DrawRendererList(renderContext, cmd, RendererList.Create(PrepareForwardEmissiveRendererList(cullResults, hdCamera)));
                DecalSystem.instance.RenderForwardEmissive(cmd);
            }
        }

        void RenderDebugViewMaterial(CullingResults cull, HDCamera hdCamera, ScriptableRenderContext renderContext, CommandBuffer cmd)
        {
            using (new ProfilingSample(cmd, "DisplayDebug ViewMaterial", CustomSamplerId.DisplayDebugViewMaterial.GetSampler()))
            {
                if (m_CurrentDebugDisplaySettings.data.materialDebugSettings.IsDebugGBufferEnabled() && hdCamera.frameSettings.litShaderMode == LitShaderMode.Deferred)
                {
                    using (new ProfilingSample(cmd, "DebugViewMaterialGBuffer", CustomSamplerId.DebugViewMaterialGBuffer.GetSampler()))
                    {
                        HDUtils.DrawFullScreen(cmd, m_currentDebugViewMaterialGBuffer, m_CameraColorBuffer);
                    }
                }
                else
                {
                    // When rendering debug material we shouldn't rely on a depth prepass for optimizing the alpha clip test. As it is control on the material inspector side
                    // we must override the state here.

                    HDUtils.SetRenderTarget(cmd, m_CameraColorBuffer, m_SharedRTManager.GetDepthStencilBuffer(), ClearFlag.All, Color.clear);
                    // Render Opaque forward
                    var rendererListOpaque = RendererList.Create(CreateOpaqueRendererListDesc(cull, hdCamera.camera, m_AllForwardOpaquePassNames, m_CurrentRendererConfigurationBakedLighting, stateBlock: m_DepthStateOpaque));
                    DrawOpaqueRendererList(renderContext, cmd, hdCamera.frameSettings, rendererListOpaque);

                    // Render forward transparent
                    var rendererListTransparent = RendererList.Create(CreateTransparentRendererListDesc(cull, hdCamera.camera, m_AllTransparentPassNames, m_CurrentRendererConfigurationBakedLighting, stateBlock: m_DepthStateOpaque));
                    DrawTransparentRendererList(renderContext, cmd, hdCamera.frameSettings, rendererListTransparent);
                }
            }
        }

        void UpdateSkyEnvironment(HDCamera hdCamera, CommandBuffer cmd)
        {
            m_SkyManager.UpdateEnvironment(hdCamera, GetCurrentSunLight(), cmd);
        }

        public void RequestSkyEnvironmentUpdate()
        {
            m_SkyManager.RequestEnvironmentUpdate();
        }

        void RenderSky(HDCamera hdCamera, CommandBuffer cmd)
        {
            if(m_DebugDisplaySettings.GetDebugLightingMode() == DebugLightingMode.MatcapView)
            {
                return;
            }

            // Necessary to perform dual-source (polychromatic alpha) blending which is not supported by Unity.
            // We load from the color buffer, perform blending manually, and store to the atmospheric scattering buffer.
            // Then we perform a copy from the atmospheric scattering buffer back to the color buffer.
            bool msaaEnabled = hdCamera.frameSettings.IsEnabled(FrameSettingsField.MSAA);
            var colorBuffer = msaaEnabled ? m_CameraColorMSAABuffer : m_CameraColorBuffer;
            var intermediateBuffer = msaaEnabled ? m_OpaqueAtmosphericScatteringMSAABuffer : m_OpaqueAtmosphericScatteringBuffer;
            var depthBuffer = m_SharedRTManager.GetDepthStencilBuffer(msaaEnabled);

            var visualEnv = VolumeManager.instance.stack.GetComponent<VisualEnvironment>();
            m_SkyManager.RenderSky(hdCamera, GetCurrentSunLight(), colorBuffer, depthBuffer, m_CurrentDebugDisplaySettings, cmd);

            if ((visualEnv.fogType.value != FogType.None) || (visualEnv.skyType.value == (int)SkyType.PhysicallyBased))
            {
                var pixelCoordToViewDirWS = hdCamera.mainViewConstants.pixelCoordToViewDirWS;
                m_SkyManager.RenderOpaqueAtmosphericScattering(cmd, hdCamera, colorBuffer, intermediateBuffer, depthBuffer, pixelCoordToViewDirWS, hdCamera.frameSettings.IsEnabled(FrameSettingsField.MSAA));
            }
        }

        public Texture2D ExportSkyToTexture()
        {
            return m_SkyManager.ExportSkyToTexture();
        }


        RendererListDesc PrepareForwardOpaqueRendererList(CullingResults cullResults, HDCamera hdCamera)
        {
            var passNames = hdCamera.frameSettings.litShaderMode == LitShaderMode.Forward
                ? m_ForwardAndForwardOnlyPassNames
                : m_ForwardOnlyPassNames;
            return  CreateOpaqueRendererListDesc(cullResults, hdCamera.camera, passNames, m_CurrentRendererConfigurationBakedLighting);
        }


        // Guidelines: In deferred by default there is no opaque in forward. However it is possible to force an opaque material to render in forward
        // by using the pass "ForwardOnly". In this case the .shader should not have "Forward" but only a "ForwardOnly" pass.
        // It must also have a "DepthForwardOnly" and no "DepthOnly" pass as forward material (either deferred or forward only rendering) have always a depth pass.
        // The RenderForward pass will render the appropriate pass depends on the engine settings. In case of forward only rendering, both "Forward" pass and "ForwardOnly" pass
        // material will be render for both transparent and opaque. In case of deferred, both path are used for transparent but only "ForwardOnly" is use for opaque.
        // (Thus why "Forward" and "ForwardOnly" are exclusive, else they will render two times"
        void RenderForwardOpaque(CullingResults cullResults, HDCamera hdCamera, ScriptableRenderContext renderContext, CommandBuffer cmd)
        {
            bool debugDisplay = m_CurrentDebugDisplaySettings.IsDebugDisplayEnabled();
            using (new ProfilingSample(cmd, debugDisplay ? "Forward Opaque Debug" : "Forward Opaque", CustomSamplerId.ForwardPassName.GetSampler()))
            {
                bool useFptl = hdCamera.frameSettings.IsEnabled(FrameSettingsField.FPTLForForwardOpaque);
                bool msaa = hdCamera.frameSettings.IsEnabled(FrameSettingsField.MSAA);

                RenderTargetIdentifier[] renderTarget = null;

                // In case of forward SSS we will bind all the required target. It is up to the shader to write into it or not.
                if (hdCamera.frameSettings.IsEnabled(FrameSettingsField.SubsurfaceScattering))
                {
                    renderTarget = m_MRTWithSSS;
                    renderTarget[0] = msaa ? m_CameraColorMSAABuffer : m_CameraColorBuffer; // Store the specular color
                    renderTarget[1] = msaa ? m_CameraSssDiffuseLightingMSAABuffer : m_CameraSssDiffuseLightingBuffer;
                    renderTarget[2] = msaa ? GetSSSBufferMSAA() : GetSSSBuffer();
                }
                else
                {
                    renderTarget = mMRTSingle;
                    renderTarget[0] = msaa ? m_CameraColorMSAABuffer : m_CameraColorBuffer;
                }

                RenderForwardRendererList(hdCamera.frameSettings,
                                            RendererList.Create(PrepareForwardOpaqueRendererList(cullResults, hdCamera)),
                                            renderTarget,
                                            m_SharedRTManager.GetDepthStencilBuffer(msaa),
                                            useFptl ? m_TileAndClusterData.lightList : m_TileAndClusterData.perVoxelLightLists,
                                            true, renderContext, cmd);
            }
        }

        static bool NeedMotionVectorForTransparent(FrameSettings frameSettings)
        {
            return frameSettings.IsEnabled(FrameSettingsField.MotionVectors) && frameSettings.IsEnabled(FrameSettingsField.TransparentsWriteMotionVector);
        }

        RendererListDesc PrepareForwardTransparentRendererList(CullingResults cullResults, HDCamera hdCamera, bool preRefraction)
        {
            RenderQueueRange transparentRange;
            if (preRefraction)
            {
                transparentRange = HDRenderQueue.k_RenderQueue_PreRefraction;
            }
            else if (hdCamera.frameSettings.IsEnabled(FrameSettingsField.LowResTransparent))
            {
                transparentRange = HDRenderQueue.k_RenderQueue_Transparent;
            }
            else // Low res transparent disabled
            {
                transparentRange = HDRenderQueue.k_RenderQueue_TransparentWithLowRes;
            }

            if (!hdCamera.frameSettings.IsEnabled(FrameSettingsField.RoughRefraction))
            {
                if (hdCamera.frameSettings.IsEnabled(FrameSettingsField.LowResTransparent))
                    transparentRange = HDRenderQueue.k_RenderQueue_AllTransparent;
                else
                    transparentRange = HDRenderQueue.k_RenderQueue_AllTransparentWithLowRes;
            }

<<<<<<< HEAD
                    if (pass == ForwardPass.Opaque)
                    {
                        // In case of forward SSS we will bind all the required target. It is up to the shader to write into it or not.
                        if (hdCamera.frameSettings.IsEnabled(FrameSettingsField.SubsurfaceScattering))
                        {
                            if (hdCamera.frameSettings.IsEnabled(FrameSettingsField.MSAA))
                            {
                                m_MRTWithSSS[0] = m_CameraColorMSAABuffer; // Store the specular color
#if ENABLE_VIRTUALTEXTURES
                                m_MRTWithSSS[1] = GetVTFeedbackBufferForForward();
                                const int offset = 2;
#else
                                const int offset = 1;
#endif
                                m_MRTWithSSS[offset] = m_CameraSssDiffuseLightingMSAABuffer;

                                for (int i = 0; i < m_SSSBufferManager.sssBufferCount; ++i)
                                {
                                    m_MRTWithSSS[i + offset + 1] = m_SSSBufferManager.GetSSSBufferMSAA(i);
                                }
                            }
                            else
                            {
                                m_MRTWithSSS[0] = m_CameraColorBuffer; // Store the specular color
#if ENABLE_VIRTUALTEXTURES
                                m_MRTWithSSS[1] = GetVTFeedbackBufferForForward();
                                const int offset = 2;
#else
                                const int offset = 1;
#endif
                                m_MRTWithSSS[offset] = m_CameraSssDiffuseLightingBuffer;

                                for (int i = 0; i < m_SSSBufferManager.sssBufferCount; ++i)
                                {
                                    m_MRTWithSSS[i + offset + 1] = m_SSSBufferManager.GetSSSBuffer(i);
                                }
                            }
                            HDUtils.SetRenderTarget(cmd, m_MRTWithSSS, m_SharedRTManager.GetDepthStencilBuffer(hdCamera.frameSettings.IsEnabled(FrameSettingsField.MSAA)));
                        }
                        else
                        {
                            m_MRTWithVTFeedback[0] = hdCamera.frameSettings.IsEnabled(FrameSettingsField.MSAA) ? m_CameraColorMSAABuffer : m_CameraColorBuffer;
#if ENABLE_VIRTUALTEXTURES
                            m_MRTWithVTFeedback[1] = GetVTFeedbackBufferForForward();
#endif
                            HDUtils.SetRenderTarget(cmd, m_MRTWithVTFeedback, m_SharedRTManager.GetDepthStencilBuffer(hdCamera.frameSettings.IsEnabled(FrameSettingsField.MSAA)));
                        }

                        var passNames = hdCamera.frameSettings.litShaderMode == LitShaderMode.Forward
                            ? m_ForwardAndForwardOnlyPassNames
                            : m_ForwardOnlyPassNames;
                        var rendererList = RendererList.Create(CreateOpaqueRendererListDesc(cullResults, hdCamera.camera, passNames, m_currentRendererConfigurationBakedLighting));
                        DrawOpaqueRendererList(renderContext, cmd, hdCamera.frameSettings, rendererList);
                    }
                    else
                    {
                        // If enabled in the shader settings the shader always outputs motion vector data. If we don't need it, mask out the render target writes here.
                        bool renderMotionVecForTransparent = hdCamera.frameSettings.IsEnabled(FrameSettingsField.MotionVectors) && hdCamera.frameSettings.IsEnabled(FrameSettingsField.TransparentsWriteMotionVector);

                        // Fixme: This is broken/not implemented if VT is on. The _ColorMaskTransparentVel is always applied to RT1 but depending on VT state this may be RT1 or RT2
                        // the problem is while shader lab lets you set mask state from code it doesn't let you set mask RT index from code (or through defines or in any sort of "dynamic" way)
                        // I.e. this is valid
                        // ColorMask [_ColorMaskTransparentVel] 1
                        // this not...
                        // ColorMask [_ColorMaskTransparentVel] [_ColorMaskTransparentVelRtIndex]
                        // In my option it's probably cleaner and more generically useful to allow the above
                        // than jumping through lots and lots of hoops in HDRP code to ensure it's setup correctly
                        // altough it seems some rather heavy lifting in c++ to to that as well (see ShaderState.h)

                        cmd.SetGlobalInt(HDShaderIDs._ColorMaskTransparentVel, renderMotionVecForTransparent ? (int)UnityEngine.Rendering.ColorWriteMask.All : 0);

                        m_MRTTransparentMotionVec[0] = hdCamera.frameSettings.IsEnabled(FrameSettingsField.MSAA) ? m_CameraColorMSAABuffer : m_CameraColorBuffer;
#if ENABLE_VIRTUALTEXTURES
                        m_MRTTransparentMotionVec[1] = GetVTFeedbackBufferForForward();
                        const int offset = 2;
#else
                        const int offset = 1;
#endif
                        m_MRTTransparentMotionVec[offset] = renderMotionVecForTransparent ? m_SharedRTManager.GetMotionVectorsBuffer(hdCamera.frameSettings.IsEnabled(FrameSettingsField.MSAA))
                            // It doesn't really matter what gets bound here since the color mask state set will prevent this from ever being written to. However, we still need to bind something
                            // to avoid warnings about unbound render targets. The following rendertarget could really be anything if renderVelocitiesForTransparent, here the normal buffer
                            // as it is guaranteed to exist and to have the same size.
                            // to avoid warnings about unbound render targets.
                            : m_SharedRTManager.GetNormalBuffer();

                        HDUtils.SetRenderTarget(cmd, m_MRTTransparentMotionVec, m_SharedRTManager.GetDepthStencilBuffer(hdCamera.frameSettings.IsEnabled(FrameSettingsField.MSAA)));
                        if ((hdCamera.frameSettings.IsEnabled(FrameSettingsField.Decals)) && (DecalSystem.m_DecalDatasCount > 0)) // enable d-buffer flag value is being interpreted more like enable decals in general now that we have clustered
                                                                                                                                  // decal datas count is 0 if no decals affect transparency
                        {
                            DecalSystem.instance.SetAtlas(cmd); // for clustered decals
                        }
                        RenderQueueRange transparentRange;
                        if (pass == ForwardPass.PreRefraction)
                        {
                            transparentRange = HDRenderQueue.k_RenderQueue_PreRefraction;
                        }
                        else if (hdCamera.frameSettings.IsEnabled(FrameSettingsField.LowResTransparent))
                        {
                            transparentRange = HDRenderQueue.k_RenderQueue_Transparent;
                        }
                        else // Low res transparent disabled
                        {
                            transparentRange = HDRenderQueue.k_RenderQueue_TransparentWithLowRes;
                        }
=======
            if (NeedMotionVectorForTransparent(hdCamera.frameSettings))
            {
                m_CurrentRendererConfigurationBakedLighting |= PerObjectData.MotionVectors; // This will enable the flag for low res transparent as well
            }

            var passNames = m_Asset.currentPlatformRenderPipelineSettings.supportTransparentBackface ? m_AllTransparentPassNames : m_TransparentNoBackfaceNames;
            return CreateTransparentRendererListDesc(cullResults, hdCamera.camera, passNames, m_CurrentRendererConfigurationBakedLighting, transparentRange);
        }


        void RenderForwardTransparent(CullingResults cullResults, HDCamera hdCamera, bool preRefraction, ScriptableRenderContext renderContext, CommandBuffer cmd)
        {
            // If rough refraction are turned off, we render all transparents in the Transparent pass and we skip the PreRefraction one.
            if (!hdCamera.frameSettings.IsEnabled(FrameSettingsField.RoughRefraction) && preRefraction)
            {
                return;
            }

            string passName;
            bool debugDisplay = m_CurrentDebugDisplaySettings.IsDebugDisplayEnabled();
            if (debugDisplay)
                passName = preRefraction ? "Forward PreRefraction Debug" : "Forward Transparent Debug";
            else
                passName = preRefraction ? "Forward PreRefraction" : "Forward Transparent";
>>>>>>> 83a497a6

            using (new ProfilingSample(cmd, passName, CustomSamplerId.ForwardPassName.GetSampler()))
            {
                bool msaa = hdCamera.frameSettings.IsEnabled(FrameSettingsField.MSAA);
                bool renderMotionVecForTransparent = NeedMotionVectorForTransparent(hdCamera.frameSettings);
                cmd.SetGlobalInt(HDShaderIDs._ColorMaskTransparentVel, renderMotionVecForTransparent ? (int)ColorWriteMask.All : 0);

                m_MRTTransparentMotionVec[0] = msaa ? m_CameraColorMSAABuffer : m_CameraColorBuffer;
                m_MRTTransparentMotionVec[1] = renderMotionVecForTransparent ? m_SharedRTManager.GetMotionVectorsBuffer(hdCamera.frameSettings.IsEnabled(FrameSettingsField.MSAA))
                    // It doesn't really matter what gets bound here since the color mask state set will prevent this from ever being written to. However, we still need to bind something
                    // to avoid warnings about unbound render targets. The following rendertarget could really be anything if renderVelocitiesForTransparent, here the normal buffer
                    // as it is guaranteed to exist and to have the same size.
                    // to avoid warnings about unbound render targets.
                    : m_SharedRTManager.GetNormalBuffer(msaa);

                if ((hdCamera.frameSettings.IsEnabled(FrameSettingsField.Decals)) && (DecalSystem.m_DecalDatasCount > 0)) // enable d-buffer flag value is being interpreted more like enable decals in general now that we have clustered
                                                                                                                          // decal datas count is 0 if no decals affect transparency
                {
                    DecalSystem.instance.SetAtlas(cmd); // for clustered decals
                }

                RenderForwardRendererList(hdCamera.frameSettings,
                                            RendererList.Create(PrepareForwardTransparentRendererList(cullResults, hdCamera, preRefraction)),
                                            m_MRTTransparentMotionVec,
                                            m_SharedRTManager.GetDepthStencilBuffer(hdCamera.frameSettings.IsEnabled(FrameSettingsField.MSAA)),
                                            m_TileAndClusterData.perVoxelLightLists,
                                            false, renderContext, cmd);
            }
        }

        static void RenderForwardRendererList(  FrameSettings               frameSettings,
                                                RendererList                rendererList,
                                                RenderTargetIdentifier[]    renderTarget,
                                                RTHandle                    depthBuffer,
                                                ComputeBuffer               lightListBuffer,
                                                bool                        opaque,
                                                ScriptableRenderContext     renderContext,
                                                CommandBuffer               cmd)
        {
            // Note: SHADOWS_SHADOWMASK keyword is enabled in HDRenderPipeline.cs ConfigureForShadowMask
            bool useFptl = opaque && frameSettings.IsEnabled(FrameSettingsField.FPTLForForwardOpaque);

            // say that we want to use tile/cluster light loop
            CoreUtils.SetKeyword(cmd, "USE_FPTL_LIGHTLIST", useFptl);
            CoreUtils.SetKeyword(cmd, "USE_CLUSTERED_LIGHTLIST", !useFptl);
            cmd.SetGlobalBuffer(HDShaderIDs.g_vLightListGlobal, lightListBuffer);

            HDUtils.SetRenderTarget(cmd, renderTarget, depthBuffer);
            if (opaque)
                DrawOpaqueRendererList(renderContext, cmd, frameSettings, rendererList);
            else
                DrawTransparentRendererList(renderContext, cmd, frameSettings, rendererList);
        }

        // This is use to Display legacy shader with an error shader
        [Conditional("DEVELOPMENT_BUILD"), Conditional("UNITY_EDITOR")]
        void RenderForwardError(CullingResults cullResults, HDCamera hdCamera, ScriptableRenderContext renderContext, CommandBuffer cmd)
        {
            using (new ProfilingSample(cmd, "Forward Error", CustomSamplerId.RenderForwardError.GetSampler()))
            {
                HDUtils.SetRenderTarget(cmd, m_CameraColorBuffer, m_SharedRTManager.GetDepthStencilBuffer());
                var rendererList = RendererList.Create(CreateOpaqueRendererListDesc(cullResults, hdCamera.camera, m_ForwardErrorPassNames, renderQueueRange: RenderQueueRange.all, overrideMaterial: m_ErrorMaterial));
                HDUtils.DrawRendererList(renderContext, cmd, rendererList);
            }
        }

        void RenderTransparentDepthPrepass(CullingResults cull, HDCamera hdCamera, ScriptableRenderContext renderContext, CommandBuffer cmd)
        {
            if (hdCamera.frameSettings.IsEnabled(FrameSettingsField.TransparentPrepass))
            {
                // Render transparent depth prepass after opaque one
                using (new ProfilingSample(cmd, "Transparent Depth Prepass", CustomSamplerId.TransparentDepthPrepass.GetSampler()))
                {
                    HDUtils.SetRenderTarget(cmd, m_SharedRTManager.GetDepthStencilBuffer());
                    var rendererList = RendererList.Create(CreateTransparentRendererListDesc(cull, hdCamera.camera, m_TransparentDepthPrepassNames));
                    DrawTransparentRendererList(renderContext, cmd, hdCamera.frameSettings, rendererList);
                }
            }
        }

        void RenderTransparentDepthPostpass(CullingResults cullResults, HDCamera hdCamera, ScriptableRenderContext renderContext, CommandBuffer cmd)
        {
            if (!hdCamera.frameSettings.IsEnabled(FrameSettingsField.TransparentPostpass))
                return;

            using (new ProfilingSample(cmd, "Transparent Depth Post ", CustomSamplerId.TransparentDepthPostpass.GetSampler()))
            {
                HDUtils.SetRenderTarget(cmd, m_SharedRTManager.GetDepthStencilBuffer());
                var rendererList = RendererList.Create(CreateTransparentRendererListDesc(cullResults, hdCamera.camera, m_TransparentDepthPostpassNames));
                DrawTransparentRendererList(renderContext, cmd, hdCamera.frameSettings, rendererList);

#if ENABLE_RAYTRACING
                // If there is a ray-tracing environment and the feature is enabled we want to push these objects to the transparent postpass (they are not rendered in the first call because they are not in the generic transparent render queue)
                HDRaytracingEnvironment currentEnv = m_RayTracingManager.CurrentEnvironment();
                var rrSettings = VolumeManager.instance.stack.GetComponent<RecursiveRendering>();
                if (currentEnv != null && rrSettings.enable.value)
                {
                    var rendererListRT = RendererList.Create(CreateTransparentRendererListDesc(cullResults, hdCamera.camera, m_TransparentDepthPostpassNames, renderQueueRange: HDRenderQueue.k_RenderQueue_AllTransparentRaytracing));
                    DrawTransparentRendererList(renderContext, cmd, hdCamera.frameSettings, rendererListRT);
                }
#endif
            }
        }

        void RenderLowResTransparent(CullingResults cullResults, HDCamera hdCamera, ScriptableRenderContext renderContext, CommandBuffer cmd)
        {
            if (!hdCamera.frameSettings.IsEnabled(FrameSettingsField.LowResTransparent))
                return;

            using (new ProfilingSample(cmd, "Low Res Transparent", CustomSamplerId.LowResTransparent.GetSampler()))
            {
                cmd.SetGlobalInt(HDShaderIDs._OffScreenRendering, 1);
                cmd.SetGlobalInt(HDShaderIDs._OffScreenDownsampleFactor, 2);
                HDUtils.SetRenderTarget(cmd, m_LowResTransparentBuffer, m_SharedRTManager.GetLowResDepthBuffer(), clearFlag: ClearFlag.Color, Color.black);
                RenderQueueRange transparentRange = HDRenderQueue.k_RenderQueue_LowTransparent;
                var passNames = m_Asset.currentPlatformRenderPipelineSettings.supportTransparentBackface ? m_AllTransparentPassNames : m_TransparentNoBackfaceNames;
                var rendererList = RendererList.Create(CreateTransparentRendererListDesc(cullResults, hdCamera.camera, passNames, m_CurrentRendererConfigurationBakedLighting, HDRenderQueue.k_RenderQueue_LowTransparent));
                DrawTransparentRendererList(renderContext, cmd, hdCamera.frameSettings, rendererList);
                cmd.SetGlobalInt(HDShaderIDs._OffScreenRendering, 0);
                cmd.SetGlobalInt(HDShaderIDs._OffScreenDownsampleFactor, 1);
            }
        }

        void RenderObjectsMotionVectors(CullingResults cullResults, HDCamera hdCamera, ScriptableRenderContext renderContext, CommandBuffer cmd)
        {
            if (!hdCamera.frameSettings.IsEnabled(FrameSettingsField.ObjectMotionVectors))
                return;

            using (new ProfilingSample(cmd, "Objects Motion Vectors Rendering", CustomSamplerId.ObjectsMotionVector.GetSampler()))
            {
                // These flags are still required in SRP or the engine won't compute previous model matrices...
                // If the flag hasn't been set yet on this camera, motion vectors will skip a frame.
                hdCamera.camera.depthTextureMode |= DepthTextureMode.MotionVectors | DepthTextureMode.Depth;

                HDUtils.SetRenderTarget(cmd, m_SharedRTManager.GetMotionVectorsPassBuffersRTI(hdCamera.frameSettings), m_SharedRTManager.GetDepthStencilBuffer(hdCamera.frameSettings.IsEnabled(FrameSettingsField.MSAA)));
                var rendererList = RendererList.Create(CreateOpaqueRendererListDesc(cullResults, hdCamera.camera, HDShaderPassNames.s_MotionVectorsName, PerObjectData.MotionVectors));
                DrawOpaqueRendererList(renderContext, cmd, hdCamera.frameSettings, rendererList);
            }
        }

        void RenderCameraMotionVectors(CullingResults cullResults, HDCamera hdCamera, ScriptableRenderContext renderContext, CommandBuffer cmd)
        {
            if (!hdCamera.frameSettings.IsEnabled(FrameSettingsField.MotionVectors))
                return;

            using (new ProfilingSample(cmd, "Camera Motion Vectors Rendering", CustomSamplerId.CameraMotionVectors.GetSampler()))
            {
                // These flags are still required in SRP or the engine won't compute previous model matrices...
                // If the flag hasn't been set yet on this camera, motion vectors will skip a frame.
                hdCamera.camera.depthTextureMode |= DepthTextureMode.MotionVectors | DepthTextureMode.Depth;

                HDUtils.DrawFullScreen(cmd, m_CameraMotionVectorsMaterial, m_SharedRTManager.GetMotionVectorsBuffer(), m_SharedRTManager.GetDepthStencilBuffer(), null, 0);

#if UNITY_EDITOR

                // In scene view there is no motion vector, so we clear the RT to black
                if (hdCamera.camera.cameraType == CameraType.SceneView && !CoreUtils.AreAnimatedMaterialsEnabled(hdCamera.camera))
                {
                    HDUtils.SetRenderTarget(cmd, m_SharedRTManager.GetMotionVectorsBuffer(), m_SharedRTManager.GetDepthStencilBuffer(), ClearFlag.Color, Color.clear);
                }
#endif
            }
        }

        void RenderSSR(HDCamera hdCamera, CommandBuffer cmd, ScriptableRenderContext renderContext)
        {
            if (!hdCamera.frameSettings.IsEnabled(FrameSettingsField.SSR))
                return;


#if ENABLE_RAYTRACING
            var settings = VolumeManager.instance.stack.GetComponent<ScreenSpaceReflection>();
            if (settings.enableRaytracing.value)
            {
                RenderRayTracedReflections(hdCamera, cmd, m_SsrLightingTexture, renderContext, m_FrameCount);
            }
            else
#endif
            {
                var cs = m_ScreenSpaceReflectionsCS;

                var previousColorPyramid = hdCamera.GetPreviousFrameRT((int)HDCameraFrameHistoryType.ColorBufferMipChain);

                int w = hdCamera.actualWidth;
                int h = hdCamera.actualHeight;

                // Evaluate the clear coat mask texture based on the lit shader mode
                RenderTargetIdentifier clearCoatMask = hdCamera.frameSettings.litShaderMode == LitShaderMode.Deferred ? m_GbufferManager.GetBuffer(2).nameID : TextureXR.GetBlackTexture();

                using (new ProfilingSample(cmd, "SSR - Tracing", CustomSamplerId.SsrTracing.GetSampler()))
                {
                    var volumeSettings = VolumeManager.instance.stack.GetComponent<ScreenSpaceReflection>();

                    if (!volumeSettings) volumeSettings = ScreenSpaceReflection.@default;

                    int kernel = m_SsrTracingKernel;

                    float n = hdCamera.camera.nearClipPlane;
                    float f = hdCamera.camera.farClipPlane;

                    float thickness      = volumeSettings.depthBufferThickness.value;
                    float thicknessScale = 1.0f / (1.0f + thickness);
                    float thicknessBias  = -n / (f - n) * (thickness * thicknessScale);

                    HDUtils.PackedMipChainInfo info = m_SharedRTManager.GetDepthBufferMipChainInfo();

                    float roughnessFadeStart             = 1 - volumeSettings.smoothnessFadeStart.value;
                    float roughnessFadeEnd               = 1 - volumeSettings.minSmoothness.value;
                    float roughnessFadeLength            = roughnessFadeEnd - roughnessFadeStart;
                    float roughnessFadeEndTimesRcpLength = (roughnessFadeLength != 0) ? (roughnessFadeEnd * (1.0f / roughnessFadeLength)) : 1;
                    float roughnessFadeRcpLength         = (roughnessFadeLength != 0) ? (1.0f / roughnessFadeLength) : 0;
                    float edgeFadeRcpLength              = Mathf.Min(1.0f / volumeSettings.screenFadeDistance.value, float.MaxValue);

                    cmd.SetComputeIntParam(  cs, HDShaderIDs._SsrIterLimit,                      volumeSettings.rayMaxIterations.value);
                    cmd.SetComputeFloatParam(cs, HDShaderIDs._SsrThicknessScale,                 thicknessScale);
                    cmd.SetComputeFloatParam(cs, HDShaderIDs._SsrThicknessBias,                  thicknessBias);
                    cmd.SetComputeFloatParam(cs, HDShaderIDs._SsrRoughnessFadeEnd,               roughnessFadeEnd);
                    cmd.SetComputeFloatParam(cs, HDShaderIDs._SsrRoughnessFadeRcpLength,         roughnessFadeRcpLength);
                    cmd.SetComputeFloatParam(cs, HDShaderIDs._SsrRoughnessFadeEndTimesRcpLength, roughnessFadeEndTimesRcpLength);
                    cmd.SetComputeIntParam(  cs, HDShaderIDs._SsrDepthPyramidMaxMip,             info.mipLevelCount-1);
                    cmd.SetComputeFloatParam(cs, HDShaderIDs._SsrEdgeFadeRcpLength,              edgeFadeRcpLength);
                    cmd.SetComputeIntParam(  cs, HDShaderIDs._SsrReflectsSky,                    volumeSettings.reflectSky.value ? 1 : 0);
                    cmd.SetComputeIntParam(  cs, HDShaderIDs._SsrStencilExclusionValue,          (int)StencilBitMask.DoesntReceiveSSR);

                    // cmd.SetComputeTextureParam(cs, kernel, "_SsrDebugTexture",    m_SsrDebugTexture);
                    cmd.SetComputeTextureParam(cs, kernel, HDShaderIDs._SsrClearCoatMaskTexture, clearCoatMask);
                    cmd.SetComputeTextureParam(cs, kernel, HDShaderIDs._SsrHitPointTexture, m_SsrHitPointTexture);
                    cmd.SetComputeTextureParam(cs, kernel, HDShaderIDs._StencilTexture, m_SharedRTManager.GetStencilBufferCopy());

                    cmd.SetComputeBufferParam(cs, kernel, HDShaderIDs._DepthPyramidMipLevelOffsets, info.GetOffsetBufferData(m_DepthPyramidMipLevelOffsetsBuffer));

                    cmd.DispatchCompute(cs, kernel, HDUtils.DivRoundUp(w, 8), HDUtils.DivRoundUp(h, 8), hdCamera.viewCount);
                }

                using (new ProfilingSample(cmd, "SSR - Reprojection", CustomSamplerId.SsrReprojection.GetSampler()))
                {
                    int kernel = m_SsrReprojectionKernel;

                    // cmd.SetComputeTextureParam(cs, kernel, "_SsrDebugTexture",    m_SsrDebugTexture);
                    cmd.SetComputeTextureParam(cs, kernel, HDShaderIDs._SsrHitPointTexture,   m_SsrHitPointTexture);
                    cmd.SetComputeTextureParam(cs, kernel, HDShaderIDs._SsrLightingTextureRW, m_SsrLightingTexture);
                    cmd.SetComputeTextureParam(cs, kernel, HDShaderIDs._ColorPyramidTexture,  previousColorPyramid);
                    cmd.SetComputeTextureParam(cs, kernel, HDShaderIDs._SsrClearCoatMaskTexture, clearCoatMask);

                    cmd.SetComputeVectorParam(cs, HDShaderIDs._ColorPyramidUvScaleAndLimitPrevFrame, HDUtils.ComputeUvScaleAndLimit(hdCamera.historyRTHandleProperties.previousViewportSize, hdCamera.historyRTHandleProperties.previousRenderTargetSize));
                    cmd.SetComputeIntParam(cs, HDShaderIDs._SsrColorPyramidMaxMip, hdCamera.colorPyramidHistoryMipCount - 1);

                    cmd.DispatchCompute(cs, kernel, HDUtils.DivRoundUp(w, 8), HDUtils.DivRoundUp(h, 8), hdCamera.viewCount);
                }

            	if (!hdCamera.colorPyramidHistoryIsValid)
            	{
                	cmd.SetGlobalTexture(HDShaderIDs._SsrLightingTexture, TextureXR.GetClearTexture());
                	hdCamera.colorPyramidHistoryIsValid = true; // For the next frame...
            	}
			}

            PushFullScreenDebugTexture(hdCamera, cmd, m_SsrLightingTexture, FullScreenDebugMode.ScreenSpaceReflections);
        }

        void RenderColorPyramid(HDCamera hdCamera, CommandBuffer cmd, bool isPreRefraction)
        {
            if (isPreRefraction)
            {
                if (!hdCamera.frameSettings.IsEnabled(FrameSettingsField.RoughRefraction))
                    return;
            }
            else
            {
                // This final Gaussian pyramid can be reused by SSR, so disable it only if there is no distortion
                if (!hdCamera.frameSettings.IsEnabled(FrameSettingsField.Distortion) && !hdCamera.frameSettings.IsEnabled(FrameSettingsField.SSR))
                    return;
            }

            var currentColorPyramid = hdCamera.GetCurrentFrameRT((int)HDCameraFrameHistoryType.ColorBufferMipChain);

            int lodCount;

            using (new ProfilingSample(cmd, "Color Gaussian MIP Chain", CustomSamplerId.ColorPyramid.GetSampler()))
            {
                Vector2Int pyramidSizeV2I = new Vector2Int(hdCamera.actualWidth, hdCamera.actualHeight);
                lodCount = m_MipGenerator.RenderColorGaussianPyramid(cmd, pyramidSizeV2I, m_CameraColorBuffer, currentColorPyramid);
                hdCamera.colorPyramidHistoryMipCount = lodCount;
            }

            float scaleX = hdCamera.actualWidth / (float)currentColorPyramid.rt.width;
            float scaleY = hdCamera.actualHeight / (float)currentColorPyramid.rt.height;
            Vector4 pyramidScaleLod = new Vector4(scaleX, scaleY, lodCount, 0.0f);
            Vector4 pyramidScale = new Vector4(scaleX, scaleY, 0f, 0f);
            // Warning! Danger!
            // The color pyramid scale is only correct for the most detailed MIP level.
            // For the other MIP levels, due to truncation after division by 2, a row or
            // column of texels may be lost. Since this can happen to BOTH the texture
            // size AND the viewport, (uv * _ColorPyramidScale.xy) can be off by a texel
            // unless the scale is 1 (and it will not be 1 if the texture was resized
            // and is of greater size compared to the viewport).
            cmd.SetGlobalTexture(HDShaderIDs._ColorPyramidTexture, currentColorPyramid);
            cmd.SetGlobalVector(HDShaderIDs._ColorPyramidScale, pyramidScaleLod);
            PushFullScreenDebugTextureMip(hdCamera, cmd, currentColorPyramid, lodCount, pyramidScale, isPreRefraction ? FullScreenDebugMode.PreRefractionColorPyramid : FullScreenDebugMode.FinalColorPyramid);
        }

        void GenerateDepthPyramid(HDCamera hdCamera, CommandBuffer cmd, FullScreenDebugMode debugMode)
        {
            CopyDepthBufferIfNeeded(cmd);

            int mipCount = m_SharedRTManager.GetDepthBufferMipChainInfo().mipLevelCount;

            using (new ProfilingSample(cmd, "Generate Depth Buffer MIP Chain", CustomSamplerId.DepthPyramid.GetSampler()))
            {
                m_MipGenerator.RenderMinDepthPyramid(cmd, m_SharedRTManager.GetDepthTexture(), m_SharedRTManager.GetDepthBufferMipChainInfo());
            }

            float scaleX = hdCamera.actualWidth / (float)m_SharedRTManager.GetDepthTexture().rt.width;
            float scaleY = hdCamera.actualHeight / (float)m_SharedRTManager.GetDepthTexture().rt.height;
            Vector4 pyramidScaleLod = new Vector4(scaleX, scaleY, mipCount, 0.0f);
            Vector4 pyramidScale = new Vector4(scaleX, scaleY, 0f, 0f);
            cmd.SetGlobalTexture(HDShaderIDs._DepthPyramidTexture, m_SharedRTManager.GetDepthTexture());
            cmd.SetGlobalVector(HDShaderIDs._DepthPyramidScale, pyramidScaleLod);
            PushFullScreenDebugTextureMip(hdCamera, cmd, m_SharedRTManager.GetDepthTexture(), mipCount, pyramidScale, debugMode);
        }

        void DownsampleDepthForLowResTransparency(HDCamera hdCamera, CommandBuffer cmd)
        {
            var settings = m_Asset.currentPlatformRenderPipelineSettings.lowresTransparentSettings;
            if (!hdCamera.frameSettings.IsEnabled(FrameSettingsField.LowResTransparent))
                return;

            using (new ProfilingSample(cmd, "Downsample Depth Buffer for Low Res Transparency", CustomSamplerId.DownsampleDepth.GetSampler()))
            {
                HDUtils.SetRenderTarget(cmd, m_SharedRTManager.GetLowResDepthBuffer());
                cmd.SetViewport(new Rect(0, 0, hdCamera.actualWidth * 0.5f, hdCamera.actualHeight * 0.5f));
                // TODO: Add option to switch modes at runtime
                if(settings.checkerboardDepthBuffer)
                {
                    m_DownsampleDepthMaterial.EnableKeyword("CHECKERBOARD_DOWNSAMPLE");
                }
                cmd.DrawProcedural(Matrix4x4.identity, m_DownsampleDepthMaterial, 0, MeshTopology.Triangles, 3, 1, null);
            }
        }

        void UpsampleTransparent(HDCamera hdCamera, CommandBuffer cmd)
        {
            var settings = m_Asset.currentPlatformRenderPipelineSettings.lowresTransparentSettings;
            if (!hdCamera.frameSettings.IsEnabled(FrameSettingsField.LowResTransparent))
                return;

            using (new ProfilingSample(cmd, "Upsample Low Res Transparency", CustomSamplerId.UpsampleLowResTransparent.GetSampler()))
            {
                HDUtils.SetRenderTarget(cmd, m_CameraColorBuffer);
                if(settings.upsampleType == LowResTransparentUpsample.Bilinear)
                {
                    m_UpsampleTransparency.EnableKeyword("BILINEAR");
                }
                else if (settings.upsampleType == LowResTransparentUpsample.NearestDepth)
                {
                    m_UpsampleTransparency.EnableKeyword("NEAREST_DEPTH");
                }
                m_UpsampleTransparency.SetTexture(HDShaderIDs._LowResTransparent, m_LowResTransparentBuffer);
                m_UpsampleTransparency.SetTexture(HDShaderIDs._LowResDepthTexture, m_SharedRTManager.GetLowResDepthBuffer());
                cmd.DrawProcedural(Matrix4x4.identity, m_UpsampleTransparency, 0, MeshTopology.Triangles, 3, 1, null);
            }
        }

        public void ApplyDebugDisplaySettings(HDCamera hdCamera, CommandBuffer cmd)
        {
            // See ShaderPassForward.hlsl: for forward shaders, if DEBUG_DISPLAY is enabled and no DebugLightingMode or DebugMipMapMod
            // modes have been set, lighting is automatically skipped (To avoid some crashed due to lighting RT not set on console).
            // However debug mode like colorPickerModes and false color don't need DEBUG_DISPLAY and must work with the lighting.
            // So we will enabled DEBUG_DISPLAY independently

            // Enable globally the keyword DEBUG_DISPLAY on shader that support it with multi-compile
            CoreUtils.SetKeyword(cmd, "DEBUG_DISPLAY", m_CurrentDebugDisplaySettings.IsDebugDisplayEnabled());

            if (m_CurrentDebugDisplaySettings.IsDebugDisplayEnabled() ||
                m_CurrentDebugDisplaySettings.data.colorPickerDebugSettings.colorPickerMode != ColorPickerDebugMode.None)
            {
                // This is for texture streaming
                m_CurrentDebugDisplaySettings.UpdateMaterials();

                var lightingDebugSettings = m_CurrentDebugDisplaySettings.data.lightingDebugSettings;
                var materialDebugSettings = m_CurrentDebugDisplaySettings.data.materialDebugSettings;
                var debugAlbedo = new Vector4(lightingDebugSettings.overrideAlbedo ? 1.0f : 0.0f, lightingDebugSettings.overrideAlbedoValue.r, lightingDebugSettings.overrideAlbedoValue.g, lightingDebugSettings.overrideAlbedoValue.b);
                var debugSmoothness = new Vector4(lightingDebugSettings.overrideSmoothness ? 1.0f : 0.0f, lightingDebugSettings.overrideSmoothnessValue, 0.0f, 0.0f);
                var debugNormal = new Vector4(lightingDebugSettings.overrideNormal ? 1.0f : 0.0f, 0.0f, 0.0f, 0.0f);
                var debugSpecularColor = new Vector4(lightingDebugSettings.overrideSpecularColor ? 1.0f : 0.0f, lightingDebugSettings.overrideSpecularColorValue.r, lightingDebugSettings.overrideSpecularColorValue.g, lightingDebugSettings.overrideSpecularColorValue.b);
                var debugEmissiveColor = new Vector4(lightingDebugSettings.overrideEmissiveColor ? 1.0f : 0.0f, lightingDebugSettings.overrideEmissiveColorValue.r, lightingDebugSettings.overrideEmissiveColorValue.g, lightingDebugSettings.overrideEmissiveColorValue.b);
                var debugTrueMetalColor = new Vector4(materialDebugSettings.materialValidateTrueMetal ? 1.0f : 0.0f, materialDebugSettings.materialValidateTrueMetalColor.r, materialDebugSettings.materialValidateTrueMetalColor.g, materialDebugSettings.materialValidateTrueMetalColor.b);

                cmd.SetGlobalFloatArray(HDShaderIDs._DebugViewMaterial, m_CurrentDebugDisplaySettings.GetDebugMaterialIndexes());
                cmd.SetGlobalInt(HDShaderIDs._DebugLightingMode, (int)m_CurrentDebugDisplaySettings.GetDebugLightingMode());
                cmd.SetGlobalInt(HDShaderIDs._DebugShadowMapMode, (int)m_CurrentDebugDisplaySettings.GetDebugShadowMapMode());
                cmd.SetGlobalInt(HDShaderIDs._DebugMipMapMode, (int)m_CurrentDebugDisplaySettings.GetDebugMipMapMode());
                cmd.SetGlobalInt(HDShaderIDs._DebugMipMapModeTerrainTexture, (int)m_CurrentDebugDisplaySettings.GetDebugMipMapModeTerrainTexture());
                cmd.SetGlobalInt(HDShaderIDs._ColorPickerMode, (int)m_CurrentDebugDisplaySettings.GetDebugColorPickerMode());
                cmd.SetGlobalInt(HDShaderIDs._DebugFullScreenMode, (int)m_CurrentDebugDisplaySettings.data.fullScreenDebugMode);

#if UNITY_EDITOR
                cmd.SetGlobalInt(HDShaderIDs._MatcapMixAlbedo, HDRenderPipelinePreferences.matcapViewMixAlbedo ? 1 : 0);
                cmd.SetGlobalFloat(HDShaderIDs._MatcapViewScale, HDRenderPipelinePreferences.matcapViewScale);
#else
                cmd.SetGlobalInt(HDShaderIDs._MatcapMixAlbedo, 0);
                cmd.SetGlobalFloat(HDShaderIDs._MatcapViewScale, 1.0f);
#endif
                cmd.SetGlobalVector(HDShaderIDs._DebugLightingAlbedo, debugAlbedo);
                cmd.SetGlobalVector(HDShaderIDs._DebugLightingSmoothness, debugSmoothness);
                cmd.SetGlobalVector(HDShaderIDs._DebugLightingNormal, debugNormal);
                cmd.SetGlobalVector(HDShaderIDs._DebugLightingSpecularColor, debugSpecularColor);
                cmd.SetGlobalVector(HDShaderIDs._DebugLightingEmissiveColor, debugEmissiveColor);
                cmd.SetGlobalColor(HDShaderIDs._DebugLightingMaterialValidateHighColor, materialDebugSettings.materialValidateHighColor);
                cmd.SetGlobalColor(HDShaderIDs._DebugLightingMaterialValidateLowColor, materialDebugSettings.materialValidateLowColor);
                cmd.SetGlobalColor(HDShaderIDs._DebugLightingMaterialValidatePureMetalColor, debugTrueMetalColor);

                cmd.SetGlobalVector(HDShaderIDs._MousePixelCoord, HDUtils.GetMouseCoordinates(hdCamera));
                cmd.SetGlobalVector(HDShaderIDs._MouseClickPixelCoord, HDUtils.GetMouseClickCoordinates(hdCamera));
                cmd.SetGlobalTexture(HDShaderIDs._DebugFont, defaultResources.textures.debugFontTex);
                cmd.SetGlobalTexture(HDShaderIDs._DebugMatCapTexture, defaultResources.textures.matcapTex);

                // The DebugNeedsExposure test allows us to set a neutral value if exposure is not needed. This way we don't need to make various tests inside shaders but only in this function.
                cmd.SetGlobalFloat(HDShaderIDs._DebugExposure, m_CurrentDebugDisplaySettings.DebugNeedsExposure() ? lightingDebugSettings.debugExposure : 0.0f);
            }
        }

        public void PushColorPickerDebugTexture(CommandBuffer cmd, HDCamera hdCamera, RTHandle textureID)
        {
            if (m_CurrentDebugDisplaySettings.data.colorPickerDebugSettings.colorPickerMode != ColorPickerDebugMode.None || m_DebugDisplaySettings.data.falseColorDebugSettings.falseColor || m_DebugDisplaySettings.data.lightingDebugSettings.debugLightingMode == DebugLightingMode.LuminanceMeter)
            {
                using (new ProfilingSample(cmd, "Push To Color Picker"))
                {
                    HDUtils.BlitCameraTexture(cmd, textureID, m_DebugColorPickerBuffer);
                }
            }
        }

        bool NeedsFullScreenDebugMode()
        {
            bool fullScreenDebugEnabled = m_CurrentDebugDisplaySettings.data.fullScreenDebugMode != FullScreenDebugMode.None;
            bool lightingDebugEnabled = m_CurrentDebugDisplaySettings.data.lightingDebugSettings.shadowDebugMode == ShadowMapDebugMode.SingleShadow;

            return fullScreenDebugEnabled || lightingDebugEnabled;
        }

        public void PushFullScreenLightingDebugTexture(HDCamera hdCamera, CommandBuffer cmd, RTHandle textureID)
        {
            if (NeedsFullScreenDebugMode() && m_FullScreenDebugPushed == false)
            {
                m_FullScreenDebugPushed = true;
                HDUtils.BlitCameraTexture(cmd, textureID, m_DebugFullScreenTempBuffer);
            }
        }

        public void PushFullScreenDebugTexture(HDCamera hdCamera, CommandBuffer cmd, RTHandle textureID, FullScreenDebugMode debugMode)
        {
            if (debugMode == m_CurrentDebugDisplaySettings.data.fullScreenDebugMode)
            {
                m_FullScreenDebugPushed = true; // We need this flag because otherwise if no full screen debug is pushed (like for example if the corresponding pass is disabled), when we render the result in RenderDebug m_DebugFullScreenTempBuffer will contain potential garbage
                HDUtils.BlitCameraTexture(cmd, textureID, m_DebugFullScreenTempBuffer);
            }
        }

        void PushFullScreenDebugTextureMip(HDCamera hdCamera, CommandBuffer cmd, RTHandle texture, int lodCount, Vector4 scaleBias, FullScreenDebugMode debugMode)
        {
            if (debugMode == m_CurrentDebugDisplaySettings.data.fullScreenDebugMode)
            {
                var mipIndex = Mathf.FloorToInt(m_CurrentDebugDisplaySettings.data.fullscreenDebugMip * (lodCount));

                m_FullScreenDebugPushed = true; // We need this flag because otherwise if no full screen debug is pushed (like for example if the corresponding pass is disabled), when we render the result in RenderDebug m_DebugFullScreenTempBuffer will contain potential garbage
                HDUtils.BlitCameraTexture(cmd, texture, m_DebugFullScreenTempBuffer, scaleBias, mipIndex);
            }
        }

        void RenderDebug(HDCamera hdCamera, CommandBuffer cmd, CullingResults cullResults)
        {
            // We don't want any overlay for these kind of rendering
            if (hdCamera.camera.cameraType == CameraType.Reflection || hdCamera.camera.cameraType == CameraType.Preview)
                return;

            // Render Debug are only available in dev builds and we always render them in the same RT
            HDUtils.SetRenderTarget(cmd, m_IntermediateAfterPostProcessBuffer, m_SharedRTManager.GetDepthStencilBuffer());

            using (new ProfilingSample(cmd, "Debug", CustomSamplerId.RenderDebug.GetSampler()))
            {
                // First render full screen debug texture
                if (NeedsFullScreenDebugMode() && m_FullScreenDebugPushed)
                {
                    m_FullScreenDebugPushed = false;
                    m_DebugFullScreenPropertyBlock.SetTexture(HDShaderIDs._DebugFullScreenTexture, m_DebugFullScreenTempBuffer);
                    m_DebugFullScreenPropertyBlock.SetFloat(HDShaderIDs._FullScreenDebugMode, (float)m_CurrentDebugDisplaySettings.data.fullScreenDebugMode);
                    HDUtils.PackedMipChainInfo info = m_SharedRTManager.GetDepthBufferMipChainInfo();
                    m_DebugFullScreenPropertyBlock.SetInt(HDShaderIDs._DebugDepthPyramidMip, (int)(m_CurrentDebugDisplaySettings.data.fullscreenDebugMip * info.mipLevelCount));
                    m_DebugFullScreenPropertyBlock.SetBuffer(HDShaderIDs._DebugDepthPyramidOffsets, info.GetOffsetBufferData(m_DepthPyramidMipLevelOffsetsBuffer));
                    m_DebugFullScreenPropertyBlock.SetInt(HDShaderIDs._DebugContactShadowLightIndex, (int)(m_CurrentDebugDisplaySettings.data.fullScreenContactShadowLightIndex));

                    HDUtils.DrawFullScreen(cmd, m_DebugFullScreen, m_IntermediateAfterPostProcessBuffer, m_DebugFullScreenPropertyBlock, 0);
                    PushColorPickerDebugTexture(cmd, hdCamera, m_IntermediateAfterPostProcessBuffer);
                }

                // Then overlays
                HDUtils.ResetOverlay();
                float x = 0.0f;
                float overlayRatio = m_CurrentDebugDisplaySettings.data.debugOverlayRatio;
                float overlaySize = Math.Min(hdCamera.actualHeight, hdCamera.actualWidth) * overlayRatio;
                float y = hdCamera.actualHeight - overlaySize;

                var lightingDebug = m_CurrentDebugDisplaySettings.data.lightingDebugSettings;

                if (lightingDebug.displaySkyReflection)
                {
                    var skyReflection = m_SkyManager.skyReflection;
                    m_SharedPropertyBlock.SetTexture(HDShaderIDs._InputCubemap, skyReflection);
                    m_SharedPropertyBlock.SetFloat(HDShaderIDs._Mipmap, lightingDebug.skyReflectionMipmap);
                    m_SharedPropertyBlock.SetFloat(HDShaderIDs._DebugExposure, lightingDebug.debugExposure);
                    cmd.SetViewport(new Rect(x, y, overlaySize, overlaySize));
                    cmd.DrawProcedural(Matrix4x4.identity, m_DebugDisplayLatlong, 0, MeshTopology.Triangles, 3, 1, m_SharedPropertyBlock);
                    HDUtils.NextOverlayCoord(ref x, ref y, overlaySize, overlaySize, hdCamera);
                }

#if ENABLE_RAYTRACING
                m_RayTracingManager.rayCountManager.EvaluateRayCount(cmd, hdCamera);
#endif

                RenderLightLoopDebugOverlay(hdCamera, cmd, m_CurrentDebugDisplaySettings, ref x, ref y, overlaySize, hdCamera.actualWidth, cullResults, m_SharedRTManager.GetDepthTexture(), m_IntermediateAfterPostProcessBuffer);

                DecalSystem.instance.RenderDebugOverlay(hdCamera, cmd, m_CurrentDebugDisplaySettings, ref x, ref y, overlaySize, hdCamera.actualWidth);

                if (m_CurrentDebugDisplaySettings.data.colorPickerDebugSettings.colorPickerMode != ColorPickerDebugMode.None || m_CurrentDebugDisplaySettings.data.falseColorDebugSettings.falseColor || m_CurrentDebugDisplaySettings.data.lightingDebugSettings.debugLightingMode == DebugLightingMode.LuminanceMeter)
                {
                    ColorPickerDebugSettings colorPickerDebugSettings = m_CurrentDebugDisplaySettings.data.colorPickerDebugSettings;
                    FalseColorDebugSettings falseColorDebugSettings = m_CurrentDebugDisplaySettings.data.falseColorDebugSettings;
                    var falseColorThresholds = new Vector4(falseColorDebugSettings.colorThreshold0, falseColorDebugSettings.colorThreshold1, falseColorDebugSettings.colorThreshold2, falseColorDebugSettings.colorThreshold3);

                    // Here we have three cases:
                    // - Material debug is enabled, this is the buffer we display
                    // - Otherwise we display the HDR buffer before postprocess and distortion
                    // - If fullscreen debug is enabled we always use it

                    cmd.SetGlobalTexture(HDShaderIDs._DebugColorPickerTexture, m_DebugColorPickerBuffer); // No SetTexture with RenderTarget identifier... so use SetGlobalTexture
                    // TODO: Replace with command buffer call when available
                    m_DebugColorPicker.SetColor(HDShaderIDs._ColorPickerFontColor, colorPickerDebugSettings.fontColor);
                    m_DebugColorPicker.SetInt(HDShaderIDs._FalseColorEnabled, falseColorDebugSettings.falseColor ? 1 : 0);
                    m_DebugColorPicker.SetVector(HDShaderIDs._FalseColorThresholds, falseColorThresholds);
                    // The material display debug perform sRGBToLinear conversion as the final blit currently hardcodes a linearToSrgb conversion. As when we read with color picker this is not done,
                    // we perform it inside the color picker shader. But we shouldn't do it for HDR buffer.
                    m_DebugColorPicker.SetFloat(HDShaderIDs._ApplyLinearToSRGB, m_CurrentDebugDisplaySettings.IsDebugMaterialDisplayEnabled() ? 1.0f : 0.0f);
                    // Everything we have capture is flipped (as it happen before FinalPass/postprocess/Blit. So if we are not in SceneView
                    // (i.e. we have perform a flip, we need to flip the input texture) + we need to handle the case were we debug a fullscreen pass that have already perform the flip

                    HDUtils.DrawFullScreen(cmd, m_DebugColorPicker, m_IntermediateAfterPostProcessBuffer, m_DebugFullScreenPropertyBlock, 0);
                }
            }
        }

        void ClearBuffers(HDCamera hdCamera, CommandBuffer cmd)
        {
            bool msaa = hdCamera.frameSettings.IsEnabled(FrameSettingsField.MSAA);

            using (new ProfilingSample(cmd, "ClearBuffers", CustomSamplerId.ClearBuffers.GetSampler()))
            {
                // We clear only the depth buffer, no need to clear the various color buffer as we overwrite them.
                // Clear depth/stencil and init buffers
                using (new ProfilingSample(cmd, "Clear Depth/Stencil", CustomSamplerId.ClearDepthStencil.GetSampler()))
                {
                    if (hdCamera.clearDepth)
                    {
                        HDUtils.SetRenderTarget(cmd, msaa ? m_CameraColorMSAABuffer : m_CameraColorBuffer, m_SharedRTManager.GetDepthStencilBuffer(msaa), ClearFlag.Depth);
                        if (hdCamera.frameSettings.IsEnabled(FrameSettingsField.MSAA))
                        {
                            HDUtils.SetRenderTarget(cmd, m_SharedRTManager.GetDepthTexture(true), m_SharedRTManager.GetDepthStencilBuffer(true), ClearFlag.Color, Color.black);
                        }
                    }
                    m_IsDepthBufferCopyValid = false;
                }

                // Clear the HDR target
                using (new ProfilingSample(cmd, "Clear HDR target", CustomSamplerId.ClearHDRTarget.GetSampler()))
                {
                    if (hdCamera.clearColorMode == HDAdditionalCameraData.ClearColorMode.Color ||
                        // If the luxmeter is enabled, the sky isn't rendered so we clear the background color
                        m_CurrentDebugDisplaySettings.data.lightingDebugSettings.debugLightingMode == DebugLightingMode.LuxMeter ||
                        // If the matcap view is enabled, the sky isn't updated so we clear the background color
                        m_CurrentDebugDisplaySettings.data.lightingDebugSettings.debugLightingMode == DebugLightingMode.MatcapView ||
                        // If we want the sky but the sky don't exist, still clear with background color
                        (hdCamera.clearColorMode == HDAdditionalCameraData.ClearColorMode.Sky && !m_SkyManager.IsVisualSkyValid()) ||
                        // Special handling for Preview we force to clear with background color (i.e black)
                        // Note that the sky use in this case is the last one setup. If there is no scene or game, there is no sky use as reflection in the preview
                        HDUtils.IsRegularPreviewCamera(hdCamera.camera)
                        )
                    {
                        Color clearColor = hdCamera.backgroundColorHDR;

                        // We set the background color to black when the luxmeter is enabled to avoid picking the sky color
                        if (m_CurrentDebugDisplaySettings.data.lightingDebugSettings.debugLightingMode == DebugLightingMode.LuxMeter ||
                            m_CurrentDebugDisplaySettings.data.lightingDebugSettings.debugLightingMode == DebugLightingMode.MatcapView)
                            clearColor = Color.black;

                        HDUtils.SetRenderTarget(cmd, msaa ? m_CameraColorMSAABuffer : m_CameraColorBuffer, m_SharedRTManager.GetDepthStencilBuffer(msaa), ClearFlag.Color, clearColor);

                    }
                }

                if (hdCamera.frameSettings.IsEnabled(FrameSettingsField.SubsurfaceScattering))
                {
                    using (new ProfilingSample(cmd, "Clear SSS Lighting Buffer", CustomSamplerId.ClearSssLightingBuffer.GetSampler()))
                    {
                        HDUtils.SetRenderTarget(cmd, msaa ? m_CameraSssDiffuseLightingMSAABuffer : m_CameraSssDiffuseLightingBuffer, ClearFlag.Color, Color.clear);
                    }
                }

                if (hdCamera.frameSettings.IsEnabled(FrameSettingsField.SSR))
                {
                    using (new ProfilingSample(cmd, "Clear SSR Buffers", CustomSamplerId.ClearSsrBuffers.GetSampler()))
                    {
                        // In practice, these textures are sparse (mostly black). Therefore, clearing them is fast (due to CMASK),
                        // and much faster than fully overwriting them from within SSR shaders.
                        // HDUtils.SetRenderTarget(cmd, hdCamera, m_SsrDebugTexture,    ClearFlag.Color, Color.clear);
                        HDUtils.SetRenderTarget(cmd, m_SsrHitPointTexture, ClearFlag.Color, Color.clear);
                        HDUtils.SetRenderTarget(cmd, m_SsrLightingTexture, ClearFlag.Color, Color.clear);
                    }
                }

#if ENABLE_VIRTUALTEXTURES
                // Clearing VT buffers ensure we never end up thinking stale date is still relevant for the current frame.
                using (new ProfilingSample(cmd, "Clear VTFeedback Buffers", CustomSamplerId.VTFeedbackClear.GetSampler()))
                {
                    RTHandleSystem.RTHandle alreadyCleared = null;
                    if (m_GbufferManager != null && m_GbufferManager.GetVTFeedbackBuffer() != null)
                    {
                        alreadyCleared = m_GbufferManager.GetVTFeedbackBuffer();
                        HDUtils.SetRenderTarget(cmd, alreadyCleared, ClearFlag.Color, Color.white);

                    }

                    // If the forward buffer is different from the GBuffer clear it also
                    if (GetVTFeedbackBufferForForward() != alreadyCleared)
                    {
                        HDUtils.SetRenderTarget(cmd, GetVTFeedbackBufferForForward(), ClearFlag.Color, Color.white);
                    }
                }
#endif

                // We don't need to clear the GBuffers as scene is rewrite and we are suppose to only access valid data (invalid data are tagged with stencil as StencilLightingUsage.NoLighting),
                // This is to save some performance
                if (hdCamera.frameSettings.litShaderMode == LitShaderMode.Deferred)
                {
                    using (new ProfilingSample(cmd, "Clear GBuffer", CustomSamplerId.ClearGBuffer.GetSampler()))
                    {
                        // We still clear in case of debug mode or on demand
                        if (m_CurrentDebugDisplaySettings.IsDebugDisplayEnabled() || hdCamera.frameSettings.IsEnabled(FrameSettingsField.ClearGBuffers))
                        {
                            HDUtils.SetRenderTarget(cmd, m_GbufferManager.GetBuffersRTI(), m_SharedRTManager.GetDepthStencilBuffer(), ClearFlag.Color, Color.clear);
                        }

                        // If we are in deferred mode and the ssr is enabled, we need to make sure that the second gbuffer is cleared given that we are using that information for
                        // clear coat selection
                        if (hdCamera.frameSettings.IsEnabled(FrameSettingsField.SSR))
                        {
                            HDUtils.SetRenderTarget(cmd, m_GbufferManager.GetBuffer(2), m_SharedRTManager.GetDepthStencilBuffer(), ClearFlag.Color, Color.black);
                        }
                    }
                }
            }
        }

        void RenderPostProcess(CullingResults cullResults, HDCamera hdCamera, RenderTargetIdentifier finalRT, ScriptableRenderContext renderContext, CommandBuffer cmd)
        {
            // Y-Flip needs to happen during the post process pass only if it's the final pass and is the regular game view
            // SceneView flip is handled by the editor internal code and GameView rendering into render textures should not be flipped in order to respect Unity texture coordinates convention
            bool flipInPostProcesses = HDUtils.PostProcessIsFinalPass() && (hdCamera.flipYMode == HDAdditionalCameraData.FlipYMode.ForceFlipY || hdCamera.isMainGameView);
            RenderTargetIdentifier destination = HDUtils.PostProcessIsFinalPass() ? finalRT : m_IntermediateAfterPostProcessBuffer;

            // We render AfterPostProcess objects first into a separate buffer that will be composited in the final post process pass
            RenderAfterPostProcess(cullResults, hdCamera, renderContext, cmd);

            // Set the depth buffer to the main one to avoid missing out on transparent depth for post process.
            cmd.SetGlobalTexture(HDShaderIDs._CameraDepthTexture, m_SharedRTManager.GetDepthStencilBuffer());

            // Post-processes output straight to the backbuffer
            m_PostProcessSystem.Render(
                cmd: cmd,
                camera: hdCamera,
                blueNoise: m_BlueNoise,
                colorBuffer: m_CameraColorBuffer,
                afterPostProcessTexture: GetAfterPostProcessOffScreenBuffer(),
                lightingBuffer: null,
                finalRT: destination,
                depthBuffer: m_SharedRTManager.GetDepthStencilBuffer(),
                flipY: flipInPostProcesses
            );
        }


        RTHandle GetAfterPostProcessOffScreenBuffer()
        {
            if (currentPlatformRenderPipelineSettings.supportedLitShaderMode == RenderPipelineSettings.SupportedLitShaderMode.ForwardOnly)
                return GetSSSBuffer();
            else
                return m_GbufferManager.GetBuffer(0);
        }


        void RenderAfterPostProcess(CullingResults cullResults, HDCamera hdCamera, ScriptableRenderContext renderContext, CommandBuffer cmd)
        {
            if (!hdCamera.frameSettings.IsEnabled(FrameSettingsField.AfterPostprocess))
                return;

            using (new ProfilingSample(cmd, "After Post-process", CustomSamplerId.AfterPostProcessing.GetSampler()))
            {
                // Note about AfterPostProcess and TAA:
                // When TAA is enabled rendering is jittered and then resolved during the post processing pass.
                // It means that any rendering done after post processing need to disable jittering. This is what we do with hdCamera.UpdateViewConstants(false);
                // The issue is that the only available depth buffer is jittered so pixels would wobble around depth tested edges.
                // In order to avoid that we decide that objects rendered after Post processes while TAA is active will not benefit from the depth buffer so we disable it.
                bool taaEnabled = hdCamera.IsTAAEnabled();
                hdCamera.UpdateAllViewConstants(false);
                hdCamera.SetupGlobalParams(cmd, m_Time, m_LastTime, m_FrameCount);

                // Here we share GBuffer albedo buffer since it's not needed anymore
                // Note: We bind the depth only if the ZTest for After Post Process is enabled. It is disabled by
                // default so we're consistent in the behavior: no ZTest for After Post Process materials).
                if (taaEnabled || !hdCamera.frameSettings.IsEnabled(FrameSettingsField.ZTestAfterPostProcessTAA))
                    HDUtils.SetRenderTarget(cmd, GetAfterPostProcessOffScreenBuffer(), clearFlag: ClearFlag.Color, clearColor: Color.black);
                else
                    HDUtils.SetRenderTarget(cmd, GetAfterPostProcessOffScreenBuffer(), m_SharedRTManager.GetDepthStencilBuffer(), clearFlag: ClearFlag.Color, clearColor: Color.black);

                cmd.SetGlobalInt(HDShaderIDs._OffScreenRendering, 1);
                var opaqueRendererList = RendererList.Create(CreateOpaqueRendererListDesc(cullResults, hdCamera.camera, HDShaderPassNames.s_ForwardOnlyName, renderQueueRange: HDRenderQueue.k_RenderQueue_AfterPostProcessOpaque));
                DrawOpaqueRendererList(renderContext, cmd, hdCamera.frameSettings, opaqueRendererList);
                // Setup off-screen transparency here
                var transparentRendererList = RendererList.Create(CreateTransparentRendererListDesc(cullResults, hdCamera.camera, HDShaderPassNames.s_ForwardOnlyName, renderQueueRange: HDRenderQueue.k_RenderQueue_AfterPostProcessTransparent));
                DrawTransparentRendererList(renderContext, cmd, hdCamera.frameSettings, transparentRendererList);
                cmd.SetGlobalInt(HDShaderIDs._OffScreenRendering, 0);
            }
        }

        void SendGraphicsBuffers(CommandBuffer cmd, HDCamera hdCamera)
        {
            bool needNormalBuffer = false;
            Texture normalBuffer = null;
            bool needDepthBuffer = false;
            Texture depthBuffer = null;

            // Figure out which client systems need which buffers
            // Only VFX systems for now
            VFXCameraBufferTypes neededVFXBuffers = VFXManager.IsCameraBufferNeeded(hdCamera.camera);
            needNormalBuffer |= (neededVFXBuffers & VFXCameraBufferTypes.Normal) != 0;
            needDepthBuffer |= (neededVFXBuffers & VFXCameraBufferTypes.Depth) != 0;

            // Here if needed for this particular camera, we allocate history buffers.
            // Only one is needed here because the main buffer used for rendering is separate.
            // Ideally, we should double buffer the main rendering buffer but since we don't know in advance if history is going to be needed, it would be a big waste of memory.
            if (needNormalBuffer)
            {
                RTHandle mainNormalBuffer = m_SharedRTManager.GetNormalBuffer();
                RTHandle Allocator(string id, int frameIndex, RTHandleSystem rtHandleSystem)
                {
                    return rtHandleSystem.Alloc(Vector2.one, colorFormat: mainNormalBuffer.rt.graphicsFormat, enableRandomWrite: mainNormalBuffer.rt.enableRandomWrite, name: $"Normal History Buffer"
                    );
                }

                normalBuffer = hdCamera.GetCurrentFrameRT((int)HDCameraFrameHistoryType.Normal) ?? hdCamera.AllocHistoryFrameRT((int)HDCameraFrameHistoryType.Normal, Allocator, 1);
                cmd.CopyTexture(mainNormalBuffer, 0, 0, 0, 0, hdCamera.actualWidth, hdCamera.actualHeight, normalBuffer, 0, 0, 0, 0);
            }

            if (needDepthBuffer)
            {
                RTHandle mainDepthBuffer = m_SharedRTManager.GetDepthTexture();
                RTHandle Allocator(string id, int frameIndex, RTHandleSystem rtHandleSystem)
                {
                    return rtHandleSystem.Alloc(Vector2.one, colorFormat: mainDepthBuffer.rt.graphicsFormat, enableRandomWrite: mainDepthBuffer.rt.enableRandomWrite, name: $"Depth History Buffer"
                    );
                }

                depthBuffer = hdCamera.GetCurrentFrameRT((int)HDCameraFrameHistoryType.Depth) ?? hdCamera.AllocHistoryFrameRT((int)HDCameraFrameHistoryType.Depth, Allocator, 1);
                cmd.CopyTexture(mainDepthBuffer, 0, 0, 0, 0, hdCamera.actualWidth, hdCamera.actualHeight, depthBuffer, 0, 0, 0, 0);
            }

            // Send buffers to client.
            // For now, only VFX systems
            if ((neededVFXBuffers & VFXCameraBufferTypes.Depth) != 0)
            {
                VFXManager.SetCameraBuffer(hdCamera.camera, VFXCameraBufferTypes.Depth, depthBuffer, 0, 0, hdCamera.actualWidth, hdCamera.actualHeight);
            }

            if ((neededVFXBuffers & VFXCameraBufferTypes.Normal) != 0)
            {
                VFXManager.SetCameraBuffer(hdCamera.camera, VFXCameraBufferTypes.Normal, normalBuffer, 0, 0, hdCamera.actualWidth, hdCamera.actualHeight);
            }

            if ((neededVFXBuffers & VFXCameraBufferTypes.Color) != 0)
            {
                var colorBuffer = hdCamera.GetCurrentFrameRT((int)HDCameraFrameHistoryType.ColorBufferMipChain);
                VFXManager.SetCameraBuffer(hdCamera.camera, VFXCameraBufferTypes.Color, colorBuffer, 0, 0, hdCamera.actualWidth, hdCamera.actualHeight);
            }
        }

        // GBuffer vt feedback is handled in  GBufferManager
        RTHandleSystem.RTHandle GetVTFeedbackBufferForForward()
        {
            if (m_Asset.currentPlatformRenderPipelineSettings.supportMSAA || m_Asset.currentPlatformRenderPipelineSettings.supportedLitShaderMode == RenderPipelineSettings.SupportedLitShaderMode.ForwardOnly)
            {
                return m_VTFeedbackBuffer;
            }
            else
            {
                return m_GbufferManager.GetVTFeedbackBuffer();
            }
        }
    }
}<|MERGE_RESOLUTION|>--- conflicted
+++ resolved
@@ -140,15 +140,10 @@
         RTHandle m_SsrHitPointTexture;
         RTHandle m_SsrLightingTexture;
         // MSAA Versions of regular textures
-<<<<<<< HEAD
-        RTHandleSystem.RTHandle m_CameraColorMSAABuffer;
-        RTHandleSystem.RTHandle m_CameraSssDiffuseLightingMSAABuffer;
-        RTHandleSystem.RTHandle m_VTFeedbackBuffer;
-=======
         RTHandle m_CameraColorMSAABuffer;
         RTHandle m_OpaqueAtmosphericScatteringMSAABuffer;  // Necessary to perform dual-source (polychromatic alpha) blending which is not supported by Unity
         RTHandle m_CameraSssDiffuseLightingMSAABuffer;
->>>>>>> 83a497a6
+		RTHandle m_VTFeedbackBuffer;
 
         // The current MSAA count
         MSAASamples m_MSAASamples;
@@ -248,14 +243,9 @@
         Stack<Camera>                   m_ProbeCameraPool = new Stack<Camera>();
 
         RenderTargetIdentifier[] m_MRTTransparentMotionVec;
-<<<<<<< HEAD
-        RenderTargetIdentifier[] m_MRTWithSSS;
-        RenderTargetIdentifier[] m_MRTWithVTFeedback;
-
-=======
         RenderTargetIdentifier[] m_MRTWithSSS = new RenderTargetIdentifier[3]; // Specular, diffuse, sss buffer;
         RenderTargetIdentifier[] mMRTSingle = new RenderTargetIdentifier[1];
->>>>>>> 83a497a6
+		RenderTargetIdentifier[] m_MRTWithVTFeedback;
         string m_ForwardPassProfileName;
 
         public Material GetBlitMaterial(bool useTexArray) { return useTexArray ? m_BlitTexArray : m_Blit; }
@@ -405,7 +395,6 @@
             // Propagate it to the debug menu
             m_DebugDisplaySettings.data.msaaSamples = m_MSAASamples;
 
-<<<<<<< HEAD
             int additionalVtRenderTargets = 0;
 #if ENABLE_VIRTUALTEXTURES
             additionalVtRenderTargets = 1;
@@ -413,12 +402,7 @@
 #else
             Shader.DisableKeyword("VIRTUAL_TEXTURES_ENABLED");
 #endif
-            m_MRTWithVTFeedback = new RenderTargetIdentifier[1 + additionalVtRenderTargets];
-            m_MRTWithSSS = new RenderTargetIdentifier[2 + m_SSSBufferManager.sssBufferCount + additionalVtRenderTargets];
             m_MRTTransparentMotionVec = new RenderTargetIdentifier[2 + additionalVtRenderTargets];
-=======
-            m_MRTTransparentMotionVec = new RenderTargetIdentifier[2];
->>>>>>> 83a497a6
 #if ENABLE_RAYTRACING
             m_RayTracingManager.Init(m_Asset.currentPlatformRenderPipelineSettings, m_Asset.renderPipelineResources, m_Asset.renderPipelineRayTracingResources, m_BlueNoise, this, m_SharedRTManager, m_DebugDisplaySettings);
             InitRayTracedReflections();
@@ -3072,112 +3056,6 @@
                     transparentRange = HDRenderQueue.k_RenderQueue_AllTransparentWithLowRes;
             }
 
-<<<<<<< HEAD
-                    if (pass == ForwardPass.Opaque)
-                    {
-                        // In case of forward SSS we will bind all the required target. It is up to the shader to write into it or not.
-                        if (hdCamera.frameSettings.IsEnabled(FrameSettingsField.SubsurfaceScattering))
-                        {
-                            if (hdCamera.frameSettings.IsEnabled(FrameSettingsField.MSAA))
-                            {
-                                m_MRTWithSSS[0] = m_CameraColorMSAABuffer; // Store the specular color
-#if ENABLE_VIRTUALTEXTURES
-                                m_MRTWithSSS[1] = GetVTFeedbackBufferForForward();
-                                const int offset = 2;
-#else
-                                const int offset = 1;
-#endif
-                                m_MRTWithSSS[offset] = m_CameraSssDiffuseLightingMSAABuffer;
-
-                                for (int i = 0; i < m_SSSBufferManager.sssBufferCount; ++i)
-                                {
-                                    m_MRTWithSSS[i + offset + 1] = m_SSSBufferManager.GetSSSBufferMSAA(i);
-                                }
-                            }
-                            else
-                            {
-                                m_MRTWithSSS[0] = m_CameraColorBuffer; // Store the specular color
-#if ENABLE_VIRTUALTEXTURES
-                                m_MRTWithSSS[1] = GetVTFeedbackBufferForForward();
-                                const int offset = 2;
-#else
-                                const int offset = 1;
-#endif
-                                m_MRTWithSSS[offset] = m_CameraSssDiffuseLightingBuffer;
-
-                                for (int i = 0; i < m_SSSBufferManager.sssBufferCount; ++i)
-                                {
-                                    m_MRTWithSSS[i + offset + 1] = m_SSSBufferManager.GetSSSBuffer(i);
-                                }
-                            }
-                            HDUtils.SetRenderTarget(cmd, m_MRTWithSSS, m_SharedRTManager.GetDepthStencilBuffer(hdCamera.frameSettings.IsEnabled(FrameSettingsField.MSAA)));
-                        }
-                        else
-                        {
-                            m_MRTWithVTFeedback[0] = hdCamera.frameSettings.IsEnabled(FrameSettingsField.MSAA) ? m_CameraColorMSAABuffer : m_CameraColorBuffer;
-#if ENABLE_VIRTUALTEXTURES
-                            m_MRTWithVTFeedback[1] = GetVTFeedbackBufferForForward();
-#endif
-                            HDUtils.SetRenderTarget(cmd, m_MRTWithVTFeedback, m_SharedRTManager.GetDepthStencilBuffer(hdCamera.frameSettings.IsEnabled(FrameSettingsField.MSAA)));
-                        }
-
-                        var passNames = hdCamera.frameSettings.litShaderMode == LitShaderMode.Forward
-                            ? m_ForwardAndForwardOnlyPassNames
-                            : m_ForwardOnlyPassNames;
-                        var rendererList = RendererList.Create(CreateOpaqueRendererListDesc(cullResults, hdCamera.camera, passNames, m_currentRendererConfigurationBakedLighting));
-                        DrawOpaqueRendererList(renderContext, cmd, hdCamera.frameSettings, rendererList);
-                    }
-                    else
-                    {
-                        // If enabled in the shader settings the shader always outputs motion vector data. If we don't need it, mask out the render target writes here.
-                        bool renderMotionVecForTransparent = hdCamera.frameSettings.IsEnabled(FrameSettingsField.MotionVectors) && hdCamera.frameSettings.IsEnabled(FrameSettingsField.TransparentsWriteMotionVector);
-
-                        // Fixme: This is broken/not implemented if VT is on. The _ColorMaskTransparentVel is always applied to RT1 but depending on VT state this may be RT1 or RT2
-                        // the problem is while shader lab lets you set mask state from code it doesn't let you set mask RT index from code (or through defines or in any sort of "dynamic" way)
-                        // I.e. this is valid
-                        // ColorMask [_ColorMaskTransparentVel] 1
-                        // this not...
-                        // ColorMask [_ColorMaskTransparentVel] [_ColorMaskTransparentVelRtIndex]
-                        // In my option it's probably cleaner and more generically useful to allow the above
-                        // than jumping through lots and lots of hoops in HDRP code to ensure it's setup correctly
-                        // altough it seems some rather heavy lifting in c++ to to that as well (see ShaderState.h)
-
-                        cmd.SetGlobalInt(HDShaderIDs._ColorMaskTransparentVel, renderMotionVecForTransparent ? (int)UnityEngine.Rendering.ColorWriteMask.All : 0);
-
-                        m_MRTTransparentMotionVec[0] = hdCamera.frameSettings.IsEnabled(FrameSettingsField.MSAA) ? m_CameraColorMSAABuffer : m_CameraColorBuffer;
-#if ENABLE_VIRTUALTEXTURES
-                        m_MRTTransparentMotionVec[1] = GetVTFeedbackBufferForForward();
-                        const int offset = 2;
-#else
-                        const int offset = 1;
-#endif
-                        m_MRTTransparentMotionVec[offset] = renderMotionVecForTransparent ? m_SharedRTManager.GetMotionVectorsBuffer(hdCamera.frameSettings.IsEnabled(FrameSettingsField.MSAA))
-                            // It doesn't really matter what gets bound here since the color mask state set will prevent this from ever being written to. However, we still need to bind something
-                            // to avoid warnings about unbound render targets. The following rendertarget could really be anything if renderVelocitiesForTransparent, here the normal buffer
-                            // as it is guaranteed to exist and to have the same size.
-                            // to avoid warnings about unbound render targets.
-                            : m_SharedRTManager.GetNormalBuffer();
-
-                        HDUtils.SetRenderTarget(cmd, m_MRTTransparentMotionVec, m_SharedRTManager.GetDepthStencilBuffer(hdCamera.frameSettings.IsEnabled(FrameSettingsField.MSAA)));
-                        if ((hdCamera.frameSettings.IsEnabled(FrameSettingsField.Decals)) && (DecalSystem.m_DecalDatasCount > 0)) // enable d-buffer flag value is being interpreted more like enable decals in general now that we have clustered
-                                                                                                                                  // decal datas count is 0 if no decals affect transparency
-                        {
-                            DecalSystem.instance.SetAtlas(cmd); // for clustered decals
-                        }
-                        RenderQueueRange transparentRange;
-                        if (pass == ForwardPass.PreRefraction)
-                        {
-                            transparentRange = HDRenderQueue.k_RenderQueue_PreRefraction;
-                        }
-                        else if (hdCamera.frameSettings.IsEnabled(FrameSettingsField.LowResTransparent))
-                        {
-                            transparentRange = HDRenderQueue.k_RenderQueue_Transparent;
-                        }
-                        else // Low res transparent disabled
-                        {
-                            transparentRange = HDRenderQueue.k_RenderQueue_TransparentWithLowRes;
-                        }
-=======
             if (NeedMotionVectorForTransparent(hdCamera.frameSettings))
             {
                 m_CurrentRendererConfigurationBakedLighting |= PerObjectData.MotionVectors; // This will enable the flag for low res transparent as well
@@ -3202,7 +3080,6 @@
                 passName = preRefraction ? "Forward PreRefraction Debug" : "Forward Transparent Debug";
             else
                 passName = preRefraction ? "Forward PreRefraction" : "Forward Transparent";
->>>>>>> 83a497a6
 
             using (new ProfilingSample(cmd, passName, CustomSamplerId.ForwardPassName.GetSampler()))
             {
