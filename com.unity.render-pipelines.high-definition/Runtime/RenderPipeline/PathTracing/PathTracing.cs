using System;
using UnityEngine.Experimental.Rendering;
using UnityEngine.Experimental.Rendering.RenderGraphModule;

#if UNITY_EDITOR
using UnityEditor;
#endif // UNITY_EDITOR

namespace UnityEngine.Rendering.HighDefinition
{
    /// <summary>
    /// A volume component that holds settings for the Path Tracing effect.
    /// </summary>
    [Serializable, VolumeComponentMenu("Ray Tracing/Path Tracing (Preview)")]
    [HelpURL(Documentation.baseURL + Documentation.version + Documentation.subURL + "Ray-Tracing-Path-Tracing" + Documentation.endURL)]
    public sealed class PathTracing : VolumeComponent
    {
        /// <summary>
        /// Enables path tracing (thus disabling most other passes).
        /// </summary>
        [Tooltip("Enables path tracing (thus disabling most other passes).")]
        public BoolParameter enable = new BoolParameter(false);

        /// <summary>
        /// Defines the layers that path tracing should include.
        /// </summary>
        [Tooltip("Defines the layers that path tracing should include.")]
        public LayerMaskParameter layerMask = new LayerMaskParameter(-1);

        /// <summary>
        /// Defines the maximum number of paths cast within each pixel, over time (one per frame).
        /// </summary>
        [Tooltip("Defines the maximum number of paths cast within each pixel, over time (one per frame).")]
        public ClampedIntParameter maximumSamples = new ClampedIntParameter(256, 1, 16384);

        /// <summary>
        /// Defines the minimum number of bounces for each path, in [1, 10].
        /// </summary>
        [Tooltip("Defines the minimum number of bounces for each path, in [1, 10].")]
        public ClampedIntParameter minimumDepth = new ClampedIntParameter(1, 1, 10);

        /// <summary>
        /// Defines the maximum number of bounces for each path, in [minimumDepth, 10].
        /// </summary>
        [Tooltip("Defines the maximum number of bounces for each path, in [minimumDepth, 10].")]
        public ClampedIntParameter maximumDepth = new ClampedIntParameter(4, 1, 10);

        /// <summary>
        /// Defines the maximum, post-exposed luminance computed for indirect path segments.
        /// </summary>
        [Tooltip("Defines the maximum, post-exposed luminance computed for indirect path segments. Lower values help against noise and fireflies (very bright pixels), but introduce bias by darkening the overall result. Increase this value if your image looks too dark.")]
        public MinFloatParameter maximumIntensity = new MinFloatParameter(10f, 0f);

        /// <summary>
        /// Default constructor for the path tracing volume component.
        /// </summary>
        public PathTracing()
        {
            displayName = "Path Tracing (Preview)";
        }
    }

    public partial class HDRenderPipeline
    {
        PathTracing m_PathTracingSettings = null;

#if UNITY_EDITOR
        uint  m_CacheMaxIteration = 0;
#endif // UNITY_EDITOR
        ulong m_CacheAccelSize = 0;
        uint m_CacheLightCount = 0;

        RTHandle m_RadianceTexture; // stores the per-pixel results of path tracing for this frame

        void InitPathTracing()
        {
#if UNITY_EDITOR
            Undo.postprocessModifications += OnUndoRecorded;
            Undo.undoRedoPerformed += OnSceneEdit;
            SceneView.duringSceneGui += OnSceneGui;
#endif // UNITY_EDITOR

            m_RadianceTexture = RTHandles.Alloc(Vector2.one, TextureXR.slices, colorFormat: GraphicsFormat.R32G32B32A32_SFloat, dimension: TextureXR.dimension,
                enableRandomWrite: true, useMipMap: false, autoGenerateMips: false,
                name: "PathTracingFrameBuffer");
        }

        void ReleasePathTracing()
        {
#if UNITY_EDITOR
            Undo.postprocessModifications -= OnUndoRecorded;
            Undo.undoRedoPerformed -= OnSceneEdit;
            SceneView.duringSceneGui -= OnSceneGui;
#endif // UNITY_EDITOR

            RTHandles.Release(m_RadianceTexture);
        }

        internal void ResetPathTracing()
        {
            m_SubFrameManager.Reset();
        }

        private Vector4 ComputeDoFConstants(HDCamera hdCamera, PathTracing settings)
        {
            var dofSettings = hdCamera.volumeStack.GetComponent<DepthOfField>();
            bool enableDof = (dofSettings.focusMode.value == DepthOfFieldMode.UsePhysicalCamera) && !(hdCamera.camera.cameraType == CameraType.SceneView);

            // focalLength is in mm, so we need to convert to meters. We also want the aperture radius, not diameter, so we divide by two.
            float apertureRadius = (enableDof && hdCamera.physicalParameters != null && hdCamera.physicalParameters.aperture > 0) ? 0.5f * 0.001f * hdCamera.camera.focalLength / hdCamera.physicalParameters.aperture : 0.0f;

            return new Vector4(apertureRadius, dofSettings.focusDistance.value, 0.0f, 0.0f);
        }

#if UNITY_EDITOR

        private void OnSceneEdit()
        {
            // If we just change the sample count, we don't necessarily want to reset iteration
            if (m_PathTracingSettings && m_CacheMaxIteration != m_PathTracingSettings.maximumSamples.value)
            {
                m_CacheMaxIteration = (uint)m_PathTracingSettings.maximumSamples.value;
                m_SubFrameManager.SelectiveReset(m_CacheMaxIteration);
            }
            else
                ResetPathTracing();
        }

        private UndoPropertyModification[] OnUndoRecorded(UndoPropertyModification[] modifications)
        {
            OnSceneEdit();

            return modifications;
        }

        private void OnSceneGui(SceneView sv)
        {
            if (Event.current.type == EventType.MouseDrag)
                m_SubFrameManager.Reset(sv.camera.GetInstanceID());
        }

#endif // UNITY_EDITOR

        private void CheckDirtiness(HDCamera hdCamera)
        {
            // Grab the cached data for the current camera
            int camID = hdCamera.camera.GetInstanceID();
            CameraData camData = m_SubFrameManager.GetCameraData(camID);

            if (m_SubFrameManager.isRecording)
            {
                // If we are recording, we still want to know whether sky rendering is enabled or not
                camData.skyEnabled = (hdCamera.clearColorMode == HDAdditionalCameraData.ClearColorMode.Sky);
                m_SubFrameManager.SetCameraData(camID, camData);
                return;
            }

            // Check camera resolution dirtiness
            if (hdCamera.actualWidth != camData.width || hdCamera.actualHeight != camData.height)
            {
                camData.width = (uint)hdCamera.actualWidth;
                camData.height = (uint)hdCamera.actualHeight;
                camData.ResetIteration();
                m_SubFrameManager.SetCameraData(camID, camData);
                return;
            }

            // Check camera sky dirtiness
            bool enabled = (hdCamera.clearColorMode == HDAdditionalCameraData.ClearColorMode.Sky);
            if (enabled != camData.skyEnabled)
            {
                camData.skyEnabled = enabled;
                camData.ResetIteration();
                m_SubFrameManager.SetCameraData(camID, camData);
                return;
            }

            // Check camera fog dirtiness
            enabled = Fog.IsFogEnabled(hdCamera);
            if (enabled != camData.fogEnabled)
            {
                camData.fogEnabled = enabled;
                camData.ResetIteration();
                m_SubFrameManager.SetCameraData(camID, camData);
                return;
            }

//SensorSDK - Begin
            hdCamera.isLastIteration = camData.currentIteration == m_SubFrameManager.subFrameCount;

            if (Application.isPlaying && hdCamera.isLastIteration && hdCamera.isContinousCaptureEnabled)
            {
                camData.ResetIteration();
                m_SubFrameManager.SetCameraData(camID, camData);
                return;
            }
//SensorSDK - End

            // Check camera matrix dirtiness
            if (hdCamera.mainViewConstants.nonJitteredViewProjMatrix != (hdCamera.mainViewConstants.prevViewProjMatrix))
            {
                camData.ResetIteration();
                m_SubFrameManager.SetCameraData(camID, camData);
                return;
            }

            // Check materials dirtiness
            if (m_MaterialsDirty)
            {
                m_MaterialsDirty = false;
                ResetPathTracing();
                return;
            }

            // Check light or geometry transforms dirtiness
            if (m_TransformDirty)
            {
                m_TransformDirty = false;
                ResetPathTracing();
            }

            // Check lights dirtiness
            if (m_CacheLightCount != m_RayTracingLights.lightCount)
            {
                m_CacheLightCount = (uint)m_RayTracingLights.lightCount;
                ResetPathTracing();
                return;
            }

            // Check geometry dirtiness
            ulong accelSize = m_CurrentRAS.GetSize();
            if (accelSize != m_CacheAccelSize)
            {
                m_CacheAccelSize = accelSize;
                ResetPathTracing();
            }
        }

        static RTHandle PathTracingHistoryBufferAllocatorFunction(string viewName, int frameIndex, RTHandleSystem rtHandleSystem)
        {
            return rtHandleSystem.Alloc(Vector2.one, TextureXR.slices, colorFormat: GraphicsFormat.R32G32B32A32_SFloat, dimension: TextureXR.dimension,
                enableRandomWrite: true, useMipMap: false, autoGenerateMips: false,
                name: string.Format("{0}_PathTracingHistoryBuffer{1}", viewName, frameIndex));
        }

        struct PathTracingParameters
        {
<<<<<<< HEAD
            public RayTracingShader                 pathTracingShader;
            public CameraData                       cameraData;
            public BlueNoise.DitheredTextureSet     ditheredTextureSet;
            public ShaderVariablesRaytracing        shaderVariablesRaytracingCB;
            public Color                            backgroundColor;
            public Texture                          skyReflection;
            public Matrix4x4                        pixelCoordToViewDirWS;
            public Vector4                          dofParameters;
            public int                              width, height;
            public RayTracingAccelerationStructure  accelerationStructure;
            public HDRaytracingLightCluster         lightCluster;

//SensorSDK - Begin
            public HDCamera hdCamera;
//SensorSDK - End
=======
            public RayTracingShader pathTracingShader;
            public CameraData cameraData;
            public BlueNoise.DitheredTextureSet ditheredTextureSet;
            public ShaderVariablesRaytracing shaderVariablesRaytracingCB;
            public Color backgroundColor;
            public Texture skyReflection;
            public Matrix4x4 pixelCoordToViewDirWS;
            public Vector4 dofParameters;
            public int width, height;
            public RayTracingAccelerationStructure accelerationStructure;
            public HDRaytracingLightCluster lightCluster;
>>>>>>> c1d9dc44
        }

        PathTracingParameters PreparePathTracingParameters(HDCamera hdCamera)
        {
            PathTracingParameters parameters = new PathTracingParameters();

//SensorSDK - Begin 
            parameters.pathTracingShader = hdCamera.pathTracingShaderOverride == null ? m_Asset.renderPipelineRayTracingResources.pathTracing : hdCamera.pathTracingShaderOverride;
//SensorSDK - End

            parameters.cameraData = m_SubFrameManager.GetCameraData(hdCamera.camera.GetInstanceID());
            parameters.ditheredTextureSet = GetBlueNoiseManager().DitheredTextureSet256SPP();
            parameters.backgroundColor = hdCamera.backgroundColorHDR;
            parameters.skyReflection = m_SkyManager.GetSkyReflection(hdCamera);
            parameters.pixelCoordToViewDirWS = hdCamera.mainViewConstants.pixelCoordToViewDirWS;
            parameters.dofParameters = ComputeDoFConstants(hdCamera, m_PathTracingSettings);
            parameters.width = hdCamera.actualWidth;
            parameters.height = hdCamera.actualHeight;
            parameters.accelerationStructure = RequestAccelerationStructure();
            parameters.lightCluster = RequestLightCluster();

            parameters.shaderVariablesRaytracingCB = m_ShaderVariablesRayTracingCB;
            parameters.shaderVariablesRaytracingCB._RaytracingNumSamples = (int)m_SubFrameManager.subFrameCount;
            parameters.shaderVariablesRaytracingCB._RaytracingMinRecursion = m_PathTracingSettings.minimumDepth.value;
            parameters.shaderVariablesRaytracingCB._RaytracingMaxRecursion = m_PathTracingSettings.maximumDepth.value;
            parameters.shaderVariablesRaytracingCB._RaytracingIntensityClamp = m_PathTracingSettings.maximumIntensity.value;
            parameters.shaderVariablesRaytracingCB._RaytracingSampleIndex = (int)parameters.cameraData.currentIteration;

//SensorSDK - Begin
            parameters.hdCamera = hdCamera;
//SensorSDK - End

            return parameters;
        }

        static void RenderPathTracing(in PathTracingParameters parameters, RTHandle radianceTexture, CommandBuffer cmd)
        {
            // Define the shader pass to use for the path tracing pass
            cmd.SetRayTracingShaderPass(parameters.pathTracingShader, "PathTracingDXR");

            // Set the acceleration structure for the pass
            cmd.SetRayTracingAccelerationStructure(parameters.pathTracingShader, HDShaderIDs._RaytracingAccelerationStructureName, parameters.accelerationStructure);

            // Inject the ray-tracing sampling data
            BlueNoise.BindDitheredTextureSet(cmd, parameters.ditheredTextureSet);

            // Update the global constant buffer
            ConstantBuffer.PushGlobal(cmd, parameters.shaderVariablesRaytracingCB, HDShaderIDs._ShaderVariablesRaytracing);

            // LightLoop data
            cmd.SetGlobalBuffer(HDShaderIDs._RaytracingLightCluster, parameters.lightCluster.GetCluster());
            cmd.SetGlobalBuffer(HDShaderIDs._LightDatasRT, parameters.lightCluster.GetLightDatas());

            // Set the data for the ray miss
            cmd.SetRayTracingIntParam(parameters.pathTracingShader, HDShaderIDs._RaytracingCameraSkyEnabled, parameters.cameraData.skyEnabled ? 1 : 0);
            cmd.SetRayTracingVectorParam(parameters.pathTracingShader, HDShaderIDs._RaytracingCameraClearColor, parameters.backgroundColor);
            cmd.SetRayTracingTextureParam(parameters.pathTracingShader, HDShaderIDs._SkyTexture, parameters.skyReflection);

            // Additional data for path tracing
            cmd.SetRayTracingTextureParam(parameters.pathTracingShader, HDShaderIDs._RadianceTexture, radianceTexture);
            cmd.SetRayTracingMatrixParam(parameters.pathTracingShader, HDShaderIDs._PixelCoordToViewDirWS, parameters.pixelCoordToViewDirWS);
            cmd.SetRayTracingVectorParam(parameters.pathTracingShader, HDShaderIDs._PathTracedDoFConstants, parameters.dofParameters);

//SensorSDK - Begin
            parameters.hdCamera.PrepareDispatchRays?.Invoke(cmd);
//SensorSDK - End

            // Run the computation
            cmd.DispatchRays(parameters.pathTracingShader, "RayGen", (uint)parameters.width, (uint)parameters.height, 1);
        }

        class RenderPathTracingData
        {
            public PathTracingParameters parameters;
            public TextureHandle output;
        }

        TextureHandle RenderPathTracing(RenderGraph renderGraph, in PathTracingParameters parameters, TextureHandle pathTracingBuffer)
        {
            using (var builder = renderGraph.AddRenderPass<RenderPathTracingData>("Render PathTracing", out var passData))
            {
                passData.parameters = parameters;
                passData.output = builder.WriteTexture(pathTracingBuffer);

                builder.SetRenderFunc(
                    (RenderPathTracingData data, RenderGraphContext ctx) =>
                    {
                        RenderPathTracing(data.parameters, data.output, ctx.cmd);
                    });

                return passData.output;
            }
        }

        TextureHandle RenderPathTracing(RenderGraph renderGraph, HDCamera hdCamera)
        {
            RayTracingShader pathTracingShader = m_Asset.renderPipelineRayTracingResources.pathTracing;
            m_PathTracingSettings = hdCamera.volumeStack.GetComponent<PathTracing>();

            // Check the validity of the state before moving on with the computation
            if (!pathTracingShader || !m_PathTracingSettings.enable.value)
                return TextureHandle.nullHandle;

            CheckDirtiness(hdCamera);

            var parameters = PreparePathTracingParameters(hdCamera);
            TextureHandle outputTexture = CreateColorBuffer(renderGraph, hdCamera, false);
            // TODO RENDERGRAPH: This texture needs to be persistent
            // (apparently it only matters for some tests, loading a regular scene with pathtracing works even if this one is not persistent)
            // So we need to import a regular RTHandle. This is not good because it means the texture will always be allocate even if not used...
            // Refactor that when we formalize how to handle persistent textures better (with automatic lifetime and such).
            var radianceTexture = renderGraph.ImportTexture(m_RadianceTexture);

            if (!m_SubFrameManager.isRecording)
            {
                // If we are recording, the max iteration is set/overridden by the subframe manager, otherwise we read it from the path tracing volume
                m_SubFrameManager.subFrameCount = (uint)m_PathTracingSettings.maximumSamples.value;
            }


#if UNITY_HDRP_DXR_TESTS_DEFINE
            if (Application.isPlaying)
                m_SubFrameManager.subFrameCount = 1;
#endif

            if (parameters.cameraData.currentIteration < m_SubFrameManager.subFrameCount)
            {
                RenderPathTracing(m_RenderGraph, parameters, radianceTexture);
            }

            RenderAccumulation(m_RenderGraph, hdCamera, radianceTexture, outputTexture, true);

            return outputTexture;
        }
    }
}<|MERGE_RESOLUTION|>--- conflicted
+++ resolved
@@ -65,7 +65,7 @@
         PathTracing m_PathTracingSettings = null;
 
 #if UNITY_EDITOR
-        uint  m_CacheMaxIteration = 0;
+        uint m_CacheMaxIteration = 0;
 #endif // UNITY_EDITOR
         ulong m_CacheAccelSize = 0;
         uint m_CacheLightCount = 0;
@@ -185,7 +185,7 @@
                 return;
             }
 
-//SensorSDK - Begin
+            //SensorSDK - Begin
             hdCamera.isLastIteration = camData.currentIteration == m_SubFrameManager.subFrameCount;
 
             if (Application.isPlaying && hdCamera.isLastIteration && hdCamera.isContinousCaptureEnabled)
@@ -194,7 +194,7 @@
                 m_SubFrameManager.SetCameraData(camID, camData);
                 return;
             }
-//SensorSDK - End
+            //SensorSDK - End
 
             // Check camera matrix dirtiness
             if (hdCamera.mainViewConstants.nonJitteredViewProjMatrix != (hdCamera.mainViewConstants.prevViewProjMatrix))
@@ -245,23 +245,6 @@
 
         struct PathTracingParameters
         {
-<<<<<<< HEAD
-            public RayTracingShader                 pathTracingShader;
-            public CameraData                       cameraData;
-            public BlueNoise.DitheredTextureSet     ditheredTextureSet;
-            public ShaderVariablesRaytracing        shaderVariablesRaytracingCB;
-            public Color                            backgroundColor;
-            public Texture                          skyReflection;
-            public Matrix4x4                        pixelCoordToViewDirWS;
-            public Vector4                          dofParameters;
-            public int                              width, height;
-            public RayTracingAccelerationStructure  accelerationStructure;
-            public HDRaytracingLightCluster         lightCluster;
-
-//SensorSDK - Begin
-            public HDCamera hdCamera;
-//SensorSDK - End
-=======
             public RayTracingShader pathTracingShader;
             public CameraData cameraData;
             public BlueNoise.DitheredTextureSet ditheredTextureSet;
@@ -273,16 +256,18 @@
             public int width, height;
             public RayTracingAccelerationStructure accelerationStructure;
             public HDRaytracingLightCluster lightCluster;
->>>>>>> c1d9dc44
+            //SensorSDK - Begin
+            public HDCamera hdCamera;
+            //SensorSDK - End
         }
 
         PathTracingParameters PreparePathTracingParameters(HDCamera hdCamera)
         {
             PathTracingParameters parameters = new PathTracingParameters();
 
-//SensorSDK - Begin 
+            //SensorSDK - Begin
             parameters.pathTracingShader = hdCamera.pathTracingShaderOverride == null ? m_Asset.renderPipelineRayTracingResources.pathTracing : hdCamera.pathTracingShaderOverride;
-//SensorSDK - End
+            //SensorSDK - End
 
             parameters.cameraData = m_SubFrameManager.GetCameraData(hdCamera.camera.GetInstanceID());
             parameters.ditheredTextureSet = GetBlueNoiseManager().DitheredTextureSet256SPP();
@@ -302,9 +287,9 @@
             parameters.shaderVariablesRaytracingCB._RaytracingIntensityClamp = m_PathTracingSettings.maximumIntensity.value;
             parameters.shaderVariablesRaytracingCB._RaytracingSampleIndex = (int)parameters.cameraData.currentIteration;
 
-//SensorSDK - Begin
+            //SensorSDK - Begin
             parameters.hdCamera = hdCamera;
-//SensorSDK - End
+            //SensorSDK - End
 
             return parameters;
         }
@@ -337,9 +322,9 @@
             cmd.SetRayTracingMatrixParam(parameters.pathTracingShader, HDShaderIDs._PixelCoordToViewDirWS, parameters.pixelCoordToViewDirWS);
             cmd.SetRayTracingVectorParam(parameters.pathTracingShader, HDShaderIDs._PathTracedDoFConstants, parameters.dofParameters);
 
-//SensorSDK - Begin
+            //SensorSDK - Begin
             parameters.hdCamera.PrepareDispatchRays?.Invoke(cmd);
-//SensorSDK - End
+            //SensorSDK - End
 
             // Run the computation
             cmd.DispatchRays(parameters.pathTracingShader, "RayGen", (uint)parameters.width, (uint)parameters.height, 1);
