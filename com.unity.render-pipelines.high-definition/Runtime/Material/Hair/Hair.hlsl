//-----------------------------------------------------------------------------
// SurfaceData and BSDFData
//-----------------------------------------------------------------------------
// SurfaceData is defined in Hair.cs which generates Hair.cs.hlsl
#include "Hair.cs.hlsl"
#include "Packages/com.unity.render-pipelines.high-definition/Runtime/Material/SubsurfaceScattering/SubsurfaceScattering.hlsl"
#include "Packages/com.unity.render-pipelines.high-definition/Runtime/Material/NormalBuffer.hlsl"
#include "Packages/com.unity.render-pipelines.core/ShaderLibrary/VolumeRendering.hlsl"

//-----------------------------------------------------------------------------
// Texture and constant buffer declaration
//-----------------------------------------------------------------------------

#include "Packages/com.unity.render-pipelines.high-definition/Runtime/Material/LTCAreaLight/LTCAreaLight.hlsl"
#include "Packages/com.unity.render-pipelines.high-definition/Runtime/Material/PreIntegratedFGD/PreIntegratedFGD.hlsl"

#include "HairMarschner.hlsl"

#define DEFAULT_HAIR_SPECULAR_VALUE 0.0465 // Hair is IOR 1.55

//-----------------------------------------------------------------------------
// Helper functions/variable specific to this material
//-----------------------------------------------------------------------------

float3 GetNormalForShadowBias(BSDFData bsdfData)
{
#if _USE_LIGHT_FACING_NORMAL
    // TODO: should probably bias towards the light for splines...
    return bsdfData.geomNormalWS;
#else
    return bsdfData.geomNormalWS;
#endif
}

float GetAmbientOcclusionForMicroShadowing(BSDFData bsdfData)
{
    // Don't do micro shadow for hair, don't really make sense
    return 1.0;
}

void ClampRoughness(inout BSDFData bsdfData, float minRoughness)
{
    bsdfData.perceptualRoughness = max(RoughnessToPerceptualRoughness(minRoughness), bsdfData.perceptualRoughness);
    bsdfData.secondaryPerceptualRoughness = max(RoughnessToPerceptualRoughness(minRoughness), bsdfData.secondaryPerceptualRoughness);
}

// This function is use to help with debugging and must be implemented by any lit material
// Implementer must take into account what are the current override component and
// adjust SurfaceData properties accordingdly
void ApplyDebugToSurfaceData(float3x3 tangentToWorld, inout SurfaceData surfaceData)
{
#ifdef DEBUG_DISPLAY
    // NOTE: THe _Debug* uniforms come from /HDRP/Debug/DebugDisplay.hlsl

    // Override value if requested by user
    // this can be use also in case of debug lighting mode like diffuse only
    bool overrideAlbedo = _DebugLightingAlbedo.x != 0.0;
    bool overrideSmoothness = _DebugLightingSmoothness.x != 0.0;
    bool overrideNormal = _DebugLightingNormal.x != 0.0;

    if (overrideAlbedo)
    {
        float3 overrideAlbedoValue = _DebugLightingAlbedo.yzw;
        surfaceData.diffuseColor = overrideAlbedoValue;
    }

    if (overrideSmoothness)
    {
        float overrideSmoothnessValue = _DebugLightingSmoothness.y;
        surfaceData.perceptualSmoothness = overrideSmoothnessValue;
        surfaceData.secondaryPerceptualSmoothness = overrideSmoothnessValue;
    }

    if (overrideNormal)
    {
        surfaceData.normalWS = tangentToWorld[2];
    }

    if (_DebugFullScreenMode == FULLSCREENDEBUGMODE_VALIDATE_DIFFUSE_COLOR)
    {
        surfaceData.diffuseColor = pbrDiffuseColorValidate(surfaceData.diffuseColor, DEFAULT_HAIR_SPECULAR_VALUE, false, false).xyz;
    }
    else if (_DebugFullScreenMode == FULLSCREENDEBUGMODE_VALIDATE_SPECULAR_COLOR)
    {
        surfaceData.diffuseColor = pbrSpecularColorValidate(surfaceData.diffuseColor, DEFAULT_HAIR_SPECULAR_VALUE, false, false).xyz;
    }
#endif
}

// Note: This will be available and used in ShaderPassForward.hlsl since in Hair.shader,
// just before including the core code of the pass (ShaderPassForward.hlsl) we include
// Material.hlsl (or Lighting.hlsl which includes it) which in turn includes us,
// Hair.shader, via the #if defined(UNITY_MATERIAL_*) glue mechanism.
void ApplyDebugToBSDFData(inout BSDFData bsdfData)
{
#ifdef DEBUG_DISPLAY
    // Override value if requested by user
    // this can be use also in case of debug lighting mode like specular only
    bool overrideSpecularColor = _DebugLightingSpecularColor.x != 0.0;

    if (overrideSpecularColor)
    {
        float3 overrideSpecularColor = _DebugLightingSpecularColor.yzw;
        bsdfData.fresnel0 = overrideSpecularColor;
    }
#endif
}

NormalData ConvertSurfaceDataToNormalData(SurfaceData surfaceData)
{
    NormalData normalData;
    normalData.normalWS = surfaceData.normalWS;
    normalData.perceptualRoughness = PerceptualSmoothnessToPerceptualRoughness(surfaceData.perceptualSmoothness);
    return normalData;
}

//-----------------------------------------------------------------------------
// conversion function for forward
//-----------------------------------------------------------------------------

float RoughnessToBlinnPhongSpecularExponent(float roughness)
{
    return clamp(2 * rcp(roughness * roughness) - 2, FLT_EPS, rcp(FLT_EPS));
}

BSDFData ConvertSurfaceDataToBSDFData(uint2 positionSS, SurfaceData surfaceData)
{
    BSDFData bsdfData;
    ZERO_INITIALIZE(BSDFData, bsdfData);

    // IMPORTANT: All enable flags are statically know at compile time, so the compiler can do compile time optimization
    bsdfData.materialFeatures = surfaceData.materialFeatures;

    bsdfData.ambientOcclusion = surfaceData.ambientOcclusion;
    bsdfData.specularOcclusion = surfaceData.specularOcclusion;

    bsdfData.diffuseColor = surfaceData.diffuseColor;

    bsdfData.normalWS = surfaceData.normalWS;
    bsdfData.geomNormalWS = surfaceData.geomNormalWS;
    bsdfData.perceptualRoughness = PerceptualSmoothnessToPerceptualRoughness(surfaceData.perceptualSmoothness);

    // This value will be override by the value in diffusion profile
    bsdfData.fresnel0                 = DEFAULT_HAIR_SPECULAR_VALUE;
    bsdfData.transmittance            = surfaceData.transmittance;
    bsdfData.rimTransmissionIntensity = surfaceData.rimTransmissionIntensity;

    // This is the hair tangent (which represents the hair strand direction, root to tip).
    bsdfData.hairStrandDirectionWS = surfaceData.hairStrandDirectionWS;

    // Kajiya kay
    if (HasFlag(surfaceData.materialFeatures, MATERIALFEATUREFLAGS_HAIR_KAJIYA_KAY))
    {
        bsdfData.secondaryPerceptualRoughness = PerceptualSmoothnessToPerceptualRoughness(surfaceData.secondaryPerceptualSmoothness);        
        bsdfData.specularTint = surfaceData.specularTint;
        bsdfData.secondarySpecularTint = surfaceData.secondarySpecularTint;
        bsdfData.specularShift = surfaceData.specularShift;
        bsdfData.secondarySpecularShift = surfaceData.secondarySpecularShift;

        float roughness1 = PerceptualRoughnessToRoughness(bsdfData.perceptualRoughness);
        float roughness2 = PerceptualRoughnessToRoughness(bsdfData.secondaryPerceptualRoughness);

        bsdfData.specularExponent          = RoughnessToBlinnPhongSpecularExponent(roughness1);
        bsdfData.secondarySpecularExponent = RoughnessToBlinnPhongSpecularExponent(roughness2);

        bsdfData.anisotropy = 0.8; // For hair we fix the anisotropy
    }
    // Overide values we use for Marschner model
    if (HasFlag(surfaceData.materialFeatures, MATERIALFEATUREFLAGS_HAIR_MARSCHNER))
    {
<<<<<<< HEAD
        bsdfData.azimuthalPerceptualRoughness = PerceptualSmoothnessToRoughness(surfaceData.azimuthalSmoothness);
=======
        bsdfData.secondaryPerceptualRoughness = PerceptualSmoothnessToPerceptualRoughness(surfaceData.secondaryPerceptualSmoothness);        
        bsdfData.specularTint = surfaceData.specularTint;
        bsdfData.specularShift = surfaceData.specularShift;
        bsdfData.secondarySpecularShift = surfaceData.secondarySpecularShift;
        bsdfData.anisotropy = 0.8; // For hair we fix the anisotropy
        bsdfData.azimuthalPerceptualRoughness = PerceptualSmoothnessToPerceptualRoughness(surfaceData.azimuthalSmoothness);
>>>>>>> 45a3bc17
        bsdfData.indexOfRefraction = surfaceData.indexOfRefraction;
    }

    ApplyDebugToBSDFData(bsdfData);

    return bsdfData;
}

//-----------------------------------------------------------------------------
// Debug method (use to display values)
//-----------------------------------------------------------------------------

// This function call the generated debug function and allow to override the debug output if needed
void GetSurfaceDataDebug(uint paramId, SurfaceData surfaceData, inout float3 result, inout bool needLinearToSRGB)
{
    GetGeneratedSurfaceDataDebug(paramId, surfaceData, result, needLinearToSRGB);

    // Overide debug value output to be more readable
    switch (paramId)
    {
    case DEBUGVIEW_HAIR_SURFACEDATA_NORMAL_VIEW_SPACE:
        // Convert to view space
        result = TransformWorldToViewDir(surfaceData.normalWS) * 0.5 + 0.5;
        break;
    case DEBUGVIEW_HAIR_SURFACEDATA_GEOMETRIC_NORMAL_VIEW_SPACE:
        result = TransformWorldToViewDir(surfaceData.geomNormalWS) * 0.5 + 0.5;
        break;
    }
}

// This function call the generated debug function and allow to override the debug output if needed
void GetBSDFDataDebug(uint paramId, BSDFData bsdfData, inout float3 result, inout bool needLinearToSRGB)
{
    GetGeneratedBSDFDataDebug(paramId, bsdfData, result, needLinearToSRGB);

    // Overide debug value output to be more readable
    switch (paramId)
    {
    case DEBUGVIEW_HAIR_BSDFDATA_NORMAL_VIEW_SPACE:
        // Convert to view space
        result = TransformWorldToViewDir(bsdfData.normalWS) * 0.5 + 0.5;
        break;
    case DEBUGVIEW_HAIR_BSDFDATA_GEOMETRIC_NORMAL_VIEW_SPACE:
        result = TransformWorldToViewDir(bsdfData.geomNormalWS) * 0.5 + 0.5;
        break;
    }
}

void GetPBRValidatorDebug(SurfaceData surfaceData, inout float3 result)
{
    result = surfaceData.diffuseColor;
}

//-----------------------------------------------------------------------------
// PreLightData
//
// Make sure we respect naming conventions to reuse ShaderPassForward as is,
// ie struct (even if opaque to the ShaderPassForward) name is PreLightData,
// GetPreLightData prototype.
//-----------------------------------------------------------------------------

// Precomputed lighting data to send to the various lighting functions
struct PreLightData
{
    float NdotV;        // Could be negative due to normal mapping, use ClampNdotV()

    // IBL
    float3 iblR;                     // Reflected specular direction, used for IBL in EvaluateBSDF_Env()
    float  iblPerceptualRoughness;

    float3 specularFGD;              // Store preintegrated BSDF for both specular and diffuse
    float  diffuseFGD;
};

// This function is call to precompute heavy calculation before lightloop
PreLightData GetPreLightData(float3 V, PositionInputs posInput, inout BSDFData bsdfData)
{
    PreLightData preLightData;
    // Don't init to zero to allow to track warning about uninitialized data

#if _USE_LIGHT_FACING_NORMAL
    float3 N = ComputeViewFacingNormal(V, bsdfData.hairStrandDirectionWS);
#else
    float3 N = bsdfData.normalWS;
#endif

    preLightData.NdotV = dot(N, V);
    float clampedNdotV = ClampNdotV(preLightData.NdotV);

    float unused;

    if (HasFlag(bsdfData.materialFeatures, MATERIALFEATUREFLAGS_HAIR_KAJIYA_KAY))
    {
        // Note: For Kajiya hair we currently rely on a single cubemap sample instead of two, as in practice smoothness of both lobe aren't too far from each other.
        // and we take smoothness of the secondary lobe as it is often more rough (it is the colored one).
        preLightData.iblPerceptualRoughness = bsdfData.secondaryPerceptualRoughness;
        // TODO: adjust for Blinn-Phong here?
        GetPreIntegratedFGDGGXAndDisneyDiffuse(clampedNdotV, preLightData.iblPerceptualRoughness, bsdfData.fresnel0, preLightData.specularFGD, preLightData.diffuseFGD, unused);
        // We used lambert for hair for now
        // Note: this normalization term is wrong, correct one is (1/(Pi^2)).
        preLightData.diffuseFGD = 1.0;
    }
    else if (HasFlag(bsdfData.materialFeatures, MATERIALFEATUREFLAGS_HAIR_MARSCHNER))
    {
        N = ComputeViewFacingNormal(V, bsdfData.hairStrandDirectionWS);
        preLightData.iblPerceptualRoughness = bsdfData.perceptualRoughness;
        preLightData.specularFGD = 0.0;
        preLightData.diffuseFGD = 1.0;
    }

    // Stretch hack... Copy-pasted from GGX, ALU-optimized for hair.
    // float3 iblN = normalize(lerp(bsdfData.normalWS, N, bsdfData.anisotropy));
    float3 iblN = N;
    preLightData.iblR = reflect(-V, iblN);
    preLightData.iblPerceptualRoughness *= saturate(1.2 - abs(bsdfData.anisotropy));

    return preLightData;
}

//-----------------------------------------------------------------------------
// bake lighting function
//-----------------------------------------------------------------------------

// This define allow to say that we implement a ModifyBakedDiffuseLighting function to be call in PostInitBuiltinData
#define MODIFY_BAKED_DIFFUSE_LIGHTING

void ModifyBakedDiffuseLighting(float3 V, PositionInputs posInput, SurfaceData surfaceData, inout BuiltinData builtinData)
{
    // To get the data we need to do the whole process - compiler should optimize everything
    BSDFData bsdfData = ConvertSurfaceDataToBSDFData(posInput.positionSS, surfaceData);
    PreLightData preLightData = GetPreLightData(V, posInput, bsdfData);

    // Add GI transmission contribution to bakeDiffuseLighting, we then drop backBakeDiffuseLighting (i.e it is not used anymore, this save VGPR)
    {
        // TODO: disabled until further notice (not clear how to handle occlusion).
        //builtinData.bakeDiffuseLighting += builtinData.backBakeDiffuseLighting * bsdfData.transmittance;
    }

    // Premultiply (back) bake diffuse lighting information with diffuse pre-integration
    builtinData.bakeDiffuseLighting *= preLightData.diffuseFGD * bsdfData.diffuseColor;
}

//-----------------------------------------------------------------------------
// light transport functions
//-----------------------------------------------------------------------------

LightTransportData GetLightTransportData(SurfaceData surfaceData, BuiltinData builtinData, BSDFData bsdfData)
{
    LightTransportData lightTransportData;

    // DiffuseColor for lightmapping
    lightTransportData.diffuseColor = bsdfData.diffuseColor;
    lightTransportData.emissiveColor = builtinData.emissiveColor;

    return lightTransportData;
}

//-----------------------------------------------------------------------------
// LightLoop related function (Only include if required)
// HAS_LIGHTLOOP is define in Lighting.hlsl
//-----------------------------------------------------------------------------

#ifdef HAS_LIGHTLOOP

//-----------------------------------------------------------------------------
// BSDF share between directional light, punctual light and area light (reference)
//-----------------------------------------------------------------------------

bool IsNonZeroBSDF(float3 V, float3 L, PreLightData preLightData, BSDFData bsdfData)
{
    return true; // Due to either reflection or transmission being always active
}

CBSDF EvaluateBSDF(float3 V, float3 L, PreLightData preLightData, BSDFData bsdfData)
{
    CBSDF cbsdf;
    ZERO_INITIALIZE(CBSDF, cbsdf);

    float3 T = bsdfData.hairStrandDirectionWS;
    float3 N = bsdfData.normalWS;
    
    // To account for normal maps, we re-orthogonalize and compute
    // a new tangent.
    float3 bT = cross(N, T);
    T = SafeNormalize(cross(bT, N));

#if _USE_LIGHT_FACING_NORMAL
    // The Kajiya-Kay model has a "built-in" transmission, and the 'NdotL' is always positive.
    float cosTL = dot(T, L);
    float sinTL = sqrt(saturate(1.0 - cosTL * cosTL));
    float NdotL = sinTL; // Corresponds to the cosine w.r.t. the light-facing normal
#else
    // Double-sided Lambert.
    float NdotL = dot(N, L);
#endif

    float NdotV = preLightData.NdotV;
    float clampedNdotV = ClampNdotV(NdotV);
    float clampedNdotL = saturate(NdotL);

    float LdotV, NdotH, LdotH, invLenLV;
    GetBSDFAngle(V, L, NdotL, NdotV, LdotV, NdotH, LdotH, invLenLV);

    if (HasFlag(bsdfData.materialFeatures, MATERIALFEATUREFLAGS_HAIR_KAJIYA_KAY))
    {
        float3 t1 = ShiftTangent(T, N, bsdfData.specularShift);
        float3 t2 = ShiftTangent(T, N, bsdfData.secondarySpecularShift);

        float3 H = (L + V) * invLenLV;

        // Balancing energy between lobes, as well as between diffuse and specular is left to artists.
        float3 hairSpec1 = bsdfData.specularTint          * D_KajiyaKay(t1, H, bsdfData.specularExponent);
        float3 hairSpec2 = bsdfData.secondarySpecularTint * D_KajiyaKay(t2, H, bsdfData.secondarySpecularExponent);

        float3 F = F_Schlick(bsdfData.fresnel0, LdotH);

    #if _USE_LIGHT_FACING_NORMAL
        // See "Analytic Tangent Irradiance Environment Maps for Anisotropic Surfaces".
        cbsdf.diffR = rcp(PI * PI) * clampedNdotL;
        // Transmission is built into the model, and it's not exactly clear how to split it.
        cbsdf.diffT = 0;
    #else
        // Double-sided Lambert.
        cbsdf.diffR = Lambert() * clampedNdotL;
    #endif
        // Bypass the normal map...
        float geomNdotV = dot(bsdfData.geomNormalWS, V);

        // G = NdotL * NdotV.
        cbsdf.specR = 0.25 * F * (hairSpec1 + hairSpec2) * clampedNdotL * saturate(geomNdotV * FLT_MAX);

        // Yibing's and Morten's hybrid scatter model hack.
        float scatterFresnel1 = pow(saturate(-LdotV), 9.0) * pow(saturate(1.0 - geomNdotV * geomNdotV), 12.0);
        float scatterFresnel2 = saturate(PositivePow((1.0 - geomNdotV), 20.0));

        cbsdf.specT = scatterFresnel1 + bsdfData.rimTransmissionIntensity * scatterFresnel2;
    }
    else if (HasFlag(bsdfData.materialFeatures, MATERIALFEATUREFLAGS_HAIR_MARSCHNER))
    {
        // Get a normal aligned with the view vector so we know PhiI should be zero
        //float3 hairNorm = SafeNormalize(V - T * dot(V, T));
        float3 hairNorm = N;
        float thetaI, thetaL, phiI, phiL;
        ComputeHairRelativeAngles(V, T, hairNorm, thetaI, phiI);
        ComputeHairRelativeAngles(L, T, hairNorm, thetaL, phiL);
        float phiD = abs(phiL - phiI);
        float3 Fres = HairFresnelAllLobes(bsdfData.indexOfRefraction, phiD);
        
        // R
        cbsdf.specR = Fres.xxx * evalMTerm(thetaI, 0.5 * (thetaI + thetaL), bsdfData.perceptualRoughness, bsdfData.specularShift) * evalNTermR(phiD * 0.5, bsdfData.azimuthalPerceptualRoughness);
        // TRT
        cbsdf.specR += bsdfData.specularTint * bsdfData.specularTint * Fres.zzz * evalMTerm(thetaI, 0.5 * (thetaI + thetaL), bsdfData.secondaryPerceptualRoughness, -bsdfData.specularShift) * evalNTermTRT(phiD * 0.5, bsdfData.azimuthalPerceptualRoughness);
        // TT
        cbsdf.specT = bsdfData.specularTint * Fres.yyy * evalMTerm(thetaI, 0.5 * (thetaI + thetaL), bsdfData.secondaryPerceptualRoughness, 0) * evalNTermTT(phiD * 0.5, bsdfData.azimuthalPerceptualRoughness);
        
        cbsdf.specR *= evalHairCosTerm(thetaL, thetaI);
        
        // What you see below is an extraordinarily hacky and legendarily moronic way of faking
        // a multiple scattering effect.  Good boys and girls should not duplicate what you see
        // below, and it should always be held up as a scarlet letter of how to be foolish.
        // That said, it is here because it sometimes looks okay, and that's really all there is to it.
        float3 diffAlb = bsdfData.specularTint * (2.0 - bsdfData.specularTint);
        cbsdf.diffR = diffAlb * PI * evalMTerm(thetaI, 0.5 * (thetaI + thetaL), lerp(bsdfData.secondaryPerceptualRoughness, 1.0, 1-Fres.y), 0) * evalNTermTRT(phiD * 0.5, lerp(bsdfData.azimuthalPerceptualRoughness, 1.0, 1-Fres.y));
    }

    return cbsdf;
}

//-----------------------------------------------------------------------------
// Surface shading (all light types) below
//-----------------------------------------------------------------------------

// Hair used precomputed transmittance, no thick transmittance required
#define MATERIAL_INCLUDE_PRECOMPUTED_TRANSMISSION
#include "Packages/com.unity.render-pipelines.high-definition/Runtime/Lighting/LightEvaluation.hlsl"
#include "Packages/com.unity.render-pipelines.high-definition/Runtime/Material/MaterialEvaluation.hlsl"
#include "Packages/com.unity.render-pipelines.high-definition/Runtime/Lighting/SurfaceShading.hlsl"

//-----------------------------------------------------------------------------
// EvaluateBSDF_Directional
//-----------------------------------------------------------------------------

DirectLighting EvaluateBSDF_Directional(LightLoopContext lightLoopContext,
                                        float3 V, PositionInputs posInput, PreLightData preLightData,
                                        DirectionalLightData lightData, BSDFData bsdfData,
                                        BuiltinData builtinData)
{
    return ShadeSurface_Directional(lightLoopContext, posInput, builtinData,
                                    preLightData, lightData, bsdfData, V);
}

//-----------------------------------------------------------------------------
// EvaluateBSDF_Punctual (supports spot, point and projector lights)
//-----------------------------------------------------------------------------

DirectLighting EvaluateBSDF_Punctual(LightLoopContext lightLoopContext,
                                     float3 V, PositionInputs posInput,
                                     PreLightData preLightData, LightData lightData, BSDFData bsdfData, BuiltinData builtinData)
{
    return ShadeSurface_Punctual(lightLoopContext, posInput, builtinData,
                                 preLightData, lightData, bsdfData, V);
}

//-----------------------------------------------------------------------------
// EvaluateBSDF_Line
//-----------------------------------------------------------------------------

DirectLighting EvaluateBSDF_Line(   LightLoopContext lightLoopContext,
                                    float3 V, PositionInputs posInput,
                                    PreLightData preLightData, LightData lightData, BSDFData bsdfData, BuiltinData builtinData)
{
    DirectLighting lighting;
    ZERO_INITIALIZE(DirectLighting, lighting);

    // TODO

    return lighting;
}

//-----------------------------------------------------------------------------
// EvaluateBSDF_Rect
//-----------------------------------------------------------------------------

DirectLighting EvaluateBSDF_Rect(   LightLoopContext lightLoopContext,
                                    float3 V, PositionInputs posInput,
                                    PreLightData preLightData, LightData lightData, BSDFData bsdfData, BuiltinData builtinData)
{
    DirectLighting lighting;
    ZERO_INITIALIZE(DirectLighting, lighting);

    // TODO

    return lighting;
}

DirectLighting EvaluateBSDF_Area(LightLoopContext lightLoopContext,
    float3 V, PositionInputs posInput,
    PreLightData preLightData, LightData lightData,
    BSDFData bsdfData, BuiltinData builtinData)
{
    if (lightData.lightType == GPULIGHTTYPE_TUBE)
    {
        return EvaluateBSDF_Line(lightLoopContext, V, posInput, preLightData, lightData, bsdfData, builtinData);
    }
    else
    {
        return EvaluateBSDF_Rect(lightLoopContext, V, posInput, preLightData, lightData, bsdfData, builtinData);
    }
}

//-----------------------------------------------------------------------------
// EvaluateBSDF_SSLighting for screen space lighting
// ----------------------------------------------------------------------------

IndirectLighting EvaluateBSDF_ScreenSpaceReflection(PositionInputs posInput,
                                                    PreLightData   preLightData,
                                                    BSDFData       bsdfData,
                                                    inout float    reflectionHierarchyWeight)
{
    IndirectLighting lighting;
    ZERO_INITIALIZE(IndirectLighting, lighting);

    // TODO: this texture is sparse (mostly black). Can we avoid reading every texel? How about using Hi-S?
    float4 ssrLighting = LOAD_TEXTURE2D_X(_SsrLightingTexture, posInput.positionSS);

    // Note: RGB is already premultiplied by A.
    // TODO: we should multiply all indirect lighting by the FGD value only ONCE.
    lighting.specularReflected = ssrLighting.rgb /* * ssrLighting.a */ * preLightData.specularFGD;
    reflectionHierarchyWeight = ssrLighting.a;

    return lighting;
}

IndirectLighting EvaluateBSDF_ScreenspaceRefraction(LightLoopContext lightLoopContext,
                                                    float3 V, PositionInputs posInput,
                                                    PreLightData preLightData, BSDFData bsdfData,
                                                    EnvLightData envLightData,
                                                    inout float hierarchyWeight)
{
    IndirectLighting lighting;
    ZERO_INITIALIZE(IndirectLighting, lighting);

    // TODO

    return lighting;
}

//-----------------------------------------------------------------------------
// EvaluateBSDF_Env
// ----------------------------------------------------------------------------

// _preIntegratedFGD and _CubemapLD are unique for each BRDF
IndirectLighting EvaluateBSDF_Env(  LightLoopContext lightLoopContext,
                                    float3 V, PositionInputs posInput,
                                    PreLightData preLightData, EnvLightData lightData, BSDFData bsdfData,
                                    int influenceShapeType, int GPUImageBasedLightingType,
                                    inout float hierarchyWeight)
{
    IndirectLighting lighting;
    ZERO_INITIALIZE(IndirectLighting, lighting);

    if (GPUImageBasedLightingType == GPUIMAGEBASEDLIGHTINGTYPE_REFRACTION)
        return lighting;

    float3 envLighting;
    float3 positionWS = posInput.positionWS;
    float weight = 1.0;

    float3 R = preLightData.iblR;

    // Note: using influenceShapeType and projectionShapeType instead of (lightData|proxyData).shapeType allow to make compiler optimization in case the type is know (like for sky)
    EvaluateLight_EnvIntersection(positionWS, bsdfData.normalWS, lightData, influenceShapeType, R, weight);

    float iblMipLevel;
    // TODO: We need to match the PerceptualRoughnessToMipmapLevel formula for planar, so we don't do this test (which is specific to our current lightloop)
    // Specific case for Texture2Ds, their convolution is a gaussian one and not a GGX one - So we use another roughness mip mapping.
    if (IsEnvIndexTexture2D(lightData.envIndex))
    {
        // Empirical remapping
        iblMipLevel = PositivePow(preLightData.iblPerceptualRoughness, 0.8) * uint(max(_ColorPyramidScale.z - 1, 0));
    }
    else
    {
        iblMipLevel = PerceptualRoughnessToMipmapLevel(preLightData.iblPerceptualRoughness);
    }

    float4 preLD = SampleEnv(lightLoopContext, lightData.envIndex, R, iblMipLevel);
    weight *= preLD.a; // Used by planar reflection to discard pixel

    envLighting = preLightData.specularFGD * preLD.rgb;

    if (HasFlag(bsdfData.materialFeatures, MATERIALFEATUREFLAGS_HAIR_KAJIYA_KAY))
    {
        // We tint the HDRI with the secondary lob specular as it is more representatative of indirect lighting on hair.
        envLighting *= bsdfData.secondarySpecularTint;
    }

    UpdateLightingHierarchyWeights(hierarchyWeight, weight);
    envLighting *= weight * lightData.multiplier;
    lighting.specularReflected = envLighting;

    return lighting;
}

//-----------------------------------------------------------------------------
// PostEvaluateBSDF
// ----------------------------------------------------------------------------

void PostEvaluateBSDF(  LightLoopContext lightLoopContext,
                        float3 V, PositionInputs posInput,
                        PreLightData preLightData, BSDFData bsdfData, BuiltinData builtinData, AggregateLighting lighting,
                        out float3 diffuseLighting, out float3 specularLighting)
{
    AmbientOcclusionFactor aoFactor;
    GetScreenSpaceAmbientOcclusionMultibounce(posInput.positionSS, preLightData.NdotV, bsdfData.perceptualRoughness, bsdfData.ambientOcclusion, bsdfData.specularOcclusion, bsdfData.diffuseColor, bsdfData.fresnel0, aoFactor);
    ApplyAmbientOcclusionFactor(aoFactor, builtinData, lighting);

    // Apply the albedo to the direct diffuse lighting (only once). The indirect (baked)
    // diffuse lighting has already multiply the albedo in ModifyBakedDiffuseLighting().
    diffuseLighting = bsdfData.diffuseColor * lighting.direct.diffuse + builtinData.bakeDiffuseLighting + builtinData.emissiveColor;
    specularLighting = lighting.direct.specular + lighting.indirect.specularReflected;

#ifdef DEBUG_DISPLAY
    PostEvaluateBSDFDebugDisplay(aoFactor, builtinData, lighting, bsdfData.diffuseColor, diffuseLighting, specularLighting);
#endif
}

#endif // #ifdef HAS_LIGHTLOOP<|MERGE_RESOLUTION|>--- conflicted
+++ resolved
@@ -168,16 +168,7 @@
     // Overide values we use for Marschner model
     if (HasFlag(surfaceData.materialFeatures, MATERIALFEATUREFLAGS_HAIR_MARSCHNER))
     {
-<<<<<<< HEAD
-        bsdfData.azimuthalPerceptualRoughness = PerceptualSmoothnessToRoughness(surfaceData.azimuthalSmoothness);
-=======
-        bsdfData.secondaryPerceptualRoughness = PerceptualSmoothnessToPerceptualRoughness(surfaceData.secondaryPerceptualSmoothness);        
-        bsdfData.specularTint = surfaceData.specularTint;
-        bsdfData.specularShift = surfaceData.specularShift;
-        bsdfData.secondarySpecularShift = surfaceData.secondarySpecularShift;
-        bsdfData.anisotropy = 0.8; // For hair we fix the anisotropy
         bsdfData.azimuthalPerceptualRoughness = PerceptualSmoothnessToPerceptualRoughness(surfaceData.azimuthalSmoothness);
->>>>>>> 45a3bc17
         bsdfData.indexOfRefraction = surfaceData.indexOfRefraction;
     }
 
