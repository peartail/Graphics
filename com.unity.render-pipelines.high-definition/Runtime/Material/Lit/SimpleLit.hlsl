--- conflicted
+++ resolved
@@ -634,11 +634,7 @@
 
     float3 R = preLightData.iblR;
 
-<<<<<<< HEAD
-    SimpleEvaluateLight_EnvIntersection(posInput.positionWS, GetNormalWS(bsdfData), lightData, influenceShapeType, R, weight);
-=======
-    EvaluateLight_EnvIntersection(posInput.positionWS, bsdfData.normalWS, lightData, influenceShapeType, R, weight);
->>>>>>> 40767667
+    EvaluateLight_EnvIntersection(posInput.positionWS, GetNormalWS(bsdfData), lightData, influenceShapeType, R, weight);
 
     float iblMipLevel;
     // TODO: We need to match the PerceptualRoughnessToMipmapLevel formula for planar, so we don't do this test (which is specific to our current lightloop)
