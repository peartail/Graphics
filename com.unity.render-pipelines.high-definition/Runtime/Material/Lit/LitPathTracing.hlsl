#include "Packages/com.unity.render-pipelines.high-definition/Runtime/RenderPipeline/PathTracing/Shaders/PathTracingPayload.hlsl"
#include "Packages/com.unity.render-pipelines.high-definition/Runtime/RenderPipeline/PathTracing/Shaders/PathTracingMaterial.hlsl"
#include "Packages/com.unity.render-pipelines.high-definition/Runtime/RenderPipeline/PathTracing/Shaders/PathTracingBSDF.hlsl"
#include "Packages/com.unity.render-pipelines.high-definition/Runtime/RenderPipeline/PathTracing/Shaders/PathTracingAOV.hlsl"

// Lit Material Data:
//
// bsdfWeight0  Diffuse BRDF
// bsdfWeight1  Coat GGX BRDF
// bsdfWeight2  Spec GGX BRDF
// bsdfWeight3  Spec GGX BTDF

float3 GetSpecularCompensation(MaterialData mtlData)
{
    return 1.0 + mtlData.bsdfData.specularOcclusion * mtlData.bsdfData.fresnel0;
}

void ProcessBSDFData(PathPayload payload, BuiltinData builtinData, MaterialData mtlData, inout BSDFData bsdfData)
{
    // Adjust roughness to reduce fireflies
    bsdfData.roughnessT = max(payload.maxRoughness, bsdfData.roughnessT);
    bsdfData.roughnessB = max(payload.maxRoughness, bsdfData.roughnessB);

    float NdotV = abs(dot(GetSpecularNormal(mtlData), mtlData.V));

    // Modify fresnel0 value to take iridescence into account (code adapted from Lit.hlsl to produce identical results)
    if (bsdfData.iridescenceMask > 0.0)
    {
        float topIOR = lerp(1.0, CLEAR_COAT_IOR, bsdfData.coatMask);
        float viewAngle = sqrt(1.0 + (Sq(NdotV) - 1.0) / Sq(topIOR));

        bsdfData.fresnel0 = lerp(bsdfData.fresnel0, EvalIridescence(topIOR, viewAngle, bsdfData.iridescenceThickness, bsdfData.fresnel0), bsdfData.iridescenceMask);
    }

    // We store an energy compensation coefficient for GGX into the specular occlusion (code adapted from Lit.hlsl to produce identical results)
#ifdef LIT_USE_GGX_ENERGY_COMPENSATION
    bsdfData.specularOcclusion = BRDF::GetGGXMultipleScatteringEnergy(0.5 * (bsdfData.roughnessT + bsdfData.roughnessB), sqrt(NdotV));
#else
    bsdfData.specularOcclusion = 0.0;
#endif

#if defined(_SURFACE_TYPE_TRANSPARENT) && !HAS_REFRACTION
    // Turn alpha blending into proper refraction
    bsdfData.transmittanceMask = 1.0 - builtinData.opacity;
    bsdfData.ior = 1.0;
#endif
}

bool CreateMaterialData(PathPayload payload, BuiltinData builtinData, BSDFData bsdfData, inout float3 shadingPosition, inout float theSample, out MaterialData mtlData)
{
    // Alter values in the material's bsdfData struct, to better suit path tracing
    mtlData.V = -WorldRayDirection();
    mtlData.Nv = ComputeConsistentShadingNormal(mtlData.V, bsdfData.geomNormalWS, bsdfData.normalWS);
    mtlData.bsdfData = bsdfData;
    ProcessBSDFData(payload, builtinData, mtlData, mtlData.bsdfData);

    mtlData.bsdfWeight = 0.0;

    // Assume no coating by default
    float coatingTransmission = 1.0;

    // First determine if our incoming direction V is above (exterior) or below (interior) the surface
    if (IsAbove(mtlData))
    {
        float NdotV = dot(GetSpecularNormal(mtlData), mtlData.V);
        float Fcoat = F_Schlick(CLEAR_COAT_F0, NdotV);
        float Fspec = Luminance(F_Schlick(mtlData.bsdfData.fresnel0, NdotV));

        mtlData.bsdfWeight[1] = Fcoat * mtlData.bsdfData.coatMask;
        coatingTransmission = 1.0 - mtlData.bsdfWeight[1];
        mtlData.bsdfWeight[2] = coatingTransmission * lerp(Fspec, 0.5, 0.5 * (mtlData.bsdfData.roughnessT + mtlData.bsdfData.roughnessB)) * GetSpecularCompensation(mtlData);
        mtlData.bsdfWeight[3] = (coatingTransmission - mtlData.bsdfWeight[2]) * mtlData.bsdfData.transmittanceMask;
        mtlData.bsdfWeight[0] = coatingTransmission * (1.0 - mtlData.bsdfData.transmittanceMask) * Luminance(mtlData.bsdfData.diffuseColor) * mtlData.bsdfData.ambientOcclusion;
    }
#ifdef _SURFACE_TYPE_TRANSPARENT
    else // Below
    {
        float NdotV = -dot(GetSpecularNormal(mtlData), mtlData.V);
        float F = F_FresnelDielectric(1.0 / mtlData.bsdfData.ior, NdotV);

        mtlData.bsdfWeight[2] = F;
        mtlData.bsdfWeight[3] = (1.0 - mtlData.bsdfWeight[2]) * mtlData.bsdfData.transmittanceMask;
    }
#endif

    // Normalize the weights
    float wSum = mtlData.bsdfWeight[0] + mtlData.bsdfWeight[1] + mtlData.bsdfWeight[2] + mtlData.bsdfWeight[3];

    if (wSum < BSDF_WEIGHT_EPSILON)
        return false;

    mtlData.bsdfWeight /= wSum;

#ifdef _MATERIAL_FEATURE_SUBSURFACE_SCATTERING
    float subsurfaceWeight = mtlData.bsdfWeight[0] * mtlData.bsdfData.subsurfaceMask * (1.0 - payload.maxRoughness);

    mtlData.isSubsurface = theSample < subsurfaceWeight;
    if (mtlData.isSubsurface)
    {
        // We do a full, ray-traced subsurface scattering computation here:
        // Let's try and change shading position and normal, and replace the diffuse color by the subsurface throughput
        mtlData.subsurfaceWeightFactor = subsurfaceWeight;

        SSS::Result subsurfaceResult;
        float3 meanFreePath = 0.001 / (_ShapeParamsAndMaxScatterDists[mtlData.bsdfData.diffusionProfileIndex].rgb * _WorldScalesAndFilterRadiiAndThicknessRemaps[mtlData.bsdfData.diffusionProfileIndex].x);

#ifdef _MATERIAL_FEATURE_TRANSMISSION
        bool isThin = true;
#else
        bool isThin = false;
#endif
        if (!SSS::RandomWalk(shadingPosition, GetDiffuseNormal(mtlData), mtlData.bsdfData.diffuseColor, meanFreePath, payload.pixelCoord, subsurfaceResult, isThin))
            return false;

        shadingPosition = subsurfaceResult.exitPosition;
        mtlData.bsdfData.normalWS = subsurfaceResult.exitNormal;
        mtlData.bsdfData.geomNormalWS = subsurfaceResult.exitNormal;
        mtlData.bsdfData.diffuseColor = subsurfaceResult.throughput * coatingTransmission;
    }
    else
    {
        // Otherwise, we just compute BSDFs as usual
        mtlData.subsurfaceWeightFactor = 1.0 - subsurfaceWeight;

        mtlData.bsdfWeight[0] = max(mtlData.bsdfWeight[0] - subsurfaceWeight, BSDF_WEIGHT_EPSILON);
        mtlData.bsdfWeight /= mtlData.subsurfaceWeightFactor;

        theSample -= subsurfaceWeight;
    }

    // Rescale the sample we used for the SSS selection test
    theSample /= mtlData.subsurfaceWeightFactor;
#endif

    return true;
}

bool SampleMaterial(MaterialData mtlData, float3 inputSample, out float3 sampleDir, out MaterialResult result)
{
    Init(result);

#ifdef _MATERIAL_FEATURE_SUBSURFACE_SCATTERING
    if (mtlData.isSubsurface)
    {
        if (!BRDF::SampleLambert(mtlData, GetDiffuseNormal(mtlData), inputSample, sampleDir, result.diffValue, result.diffPdf))
            return false;

        result.diffValue *= mtlData.bsdfData.ambientOcclusion * (1.0 - mtlData.bsdfData.transmittanceMask);

        return true;
    }
#endif

    if (IsAbove(mtlData))
    {
        float3 value;
        float  pdf;
        float3 fresnelClearCoat = 0.0;

        if (inputSample.z < mtlData.bsdfWeight[0]) // Diffuse BRDF
        {
            if (!BRDF::SampleDiffuse(mtlData, GetDiffuseNormal(mtlData), inputSample, sampleDir, result.diffValue, result.diffPdf))
                return false;

            result.diffPdf *= mtlData.bsdfWeight[0];

            if (mtlData.bsdfWeight[1] > BSDF_WEIGHT_EPSILON)
            {
                BRDF::EvaluateGGX(mtlData, GetSpecularNormal(mtlData), CLEAR_COAT_ROUGHNESS, CLEAR_COAT_F0, sampleDir, value, pdf, fresnelClearCoat);
                fresnelClearCoat *= mtlData.bsdfData.coatMask;
                result.specValue += value * mtlData.bsdfData.coatMask;
                result.specPdf += mtlData.bsdfWeight[1] * pdf;
            }

            result.diffValue *= mtlData.bsdfData.ambientOcclusion * (1.0 - mtlData.bsdfData.transmittanceMask) * (1.0 - fresnelClearCoat);

            if (mtlData.bsdfWeight[2] > BSDF_WEIGHT_EPSILON)
            {
                BRDF::EvaluateAnisoGGX(mtlData, GetSpecularNormal(mtlData), mtlData.bsdfData.roughnessT, mtlData.bsdfData.roughnessB, mtlData.bsdfData.fresnel0, sampleDir, value, pdf);
                result.specValue += value * (1.0 - fresnelClearCoat) * GetSpecularCompensation(mtlData);
                result.specPdf += mtlData.bsdfWeight[2] * pdf;
            }
        }
        else if (inputSample.z < mtlData.bsdfWeight[0] + mtlData.bsdfWeight[1]) // Clear coat BRDF
        {
            if (!BRDF::SampleGGX(mtlData, GetSpecularNormal(mtlData), CLEAR_COAT_ROUGHNESS, CLEAR_COAT_F0, inputSample, sampleDir, result.specValue, result.specPdf, fresnelClearCoat))
                return false;

            fresnelClearCoat *= mtlData.bsdfData.coatMask;
            result.specValue *= mtlData.bsdfData.coatMask;
            result.specPdf *= mtlData.bsdfWeight[1];

            if (mtlData.bsdfWeight[0] > BSDF_WEIGHT_EPSILON)
            {
                BRDF::EvaluateDiffuse(mtlData, GetDiffuseNormal(mtlData), sampleDir, result.diffValue, result.diffPdf);
                result.diffValue *= mtlData.bsdfData.ambientOcclusion * (1.0 - mtlData.bsdfData.transmittanceMask) * (1.0 - fresnelClearCoat);
                result.diffPdf *= mtlData.bsdfWeight[0];
            }

            if (mtlData.bsdfWeight[2] > BSDF_WEIGHT_EPSILON)
            {
                BRDF::EvaluateAnisoGGX(mtlData, GetSpecularNormal(mtlData), mtlData.bsdfData.roughnessT, mtlData.bsdfData.roughnessB, mtlData.bsdfData.fresnel0, sampleDir, value, pdf);
                result.specValue += value * (1.0 - fresnelClearCoat) * GetSpecularCompensation(mtlData);
                result.specPdf += mtlData.bsdfWeight[2] * pdf;
            }
        }
        else if (inputSample.z < mtlData.bsdfWeight[0] + mtlData.bsdfWeight[1] + mtlData.bsdfWeight[2]) // Specular BRDF
        {
            if (!BRDF::SampleAnisoGGX(mtlData, GetSpecularNormal(mtlData), mtlData.bsdfData.roughnessT, mtlData.bsdfData.roughnessB, mtlData.bsdfData.fresnel0, inputSample, sampleDir, result.specValue, result.specPdf))
                return false;

            result.specValue *= GetSpecularCompensation(mtlData);
            result.specPdf *= mtlData.bsdfWeight[2];

            if (mtlData.bsdfWeight[1] > BSDF_WEIGHT_EPSILON)
            {
                BRDF::EvaluateGGX(mtlData, GetSpecularNormal(mtlData), CLEAR_COAT_ROUGHNESS, CLEAR_COAT_F0, sampleDir, value, pdf, fresnelClearCoat);
                fresnelClearCoat *= mtlData.bsdfData.coatMask;
                result.specValue = result.specValue * (1.0 - fresnelClearCoat) + value * mtlData.bsdfData.coatMask;
                result.specPdf += mtlData.bsdfWeight[1] * pdf;
            }

            if (mtlData.bsdfWeight[0] > BSDF_WEIGHT_EPSILON)
            {
                BRDF::EvaluateDiffuse(mtlData, GetDiffuseNormal(mtlData), sampleDir, result.diffValue, result.diffPdf);
                result.diffValue *= mtlData.bsdfData.ambientOcclusion * (1.0 - mtlData.bsdfData.transmittanceMask) * (1.0 - fresnelClearCoat);
                result.diffPdf *= mtlData.bsdfWeight[0];
            }
        }
#ifdef _SURFACE_TYPE_TRANSPARENT
        else // Specular BTDF
        {
            if (!BTDF::SampleAnisoGGX(mtlData, GetSpecularNormal(mtlData), mtlData.bsdfData.roughnessT, mtlData.bsdfData.roughnessB, mtlData.bsdfData.ior, inputSample, sampleDir, result.specValue, result.specPdf))
                return false;

    #ifdef _REFRACTION_THIN
            sampleDir = refract(sampleDir, GetSpecularNormal(mtlData), mtlData.bsdfData.ior);
            if (!any(sampleDir))
                return false;
    #endif

            result.specValue *= mtlData.bsdfData.transmittanceMask;
            result.specPdf *= mtlData.bsdfWeight[3];
        }
#endif

#ifdef _MATERIAL_FEATURE_SUBSURFACE_SCATTERING
        // We compensate for the fact that there is no spec when computing SSS
        result.specValue /= mtlData.subsurfaceWeightFactor;
#endif
    }
    else // Below
    {
#ifdef _SURFACE_TYPE_TRANSPARENT
    #ifdef _REFRACTION_THIN
        if (mtlData.bsdfData.transmittanceMask > 0.0)
        {
            // Just go through (although we should not end up here)
            sampleDir = -mtlData.V;
            result.specValue = DELTA_PDF;
            result.specPdf = DELTA_PDF;
        }
    #else
        if (inputSample.z < mtlData.bsdfWeight[2]) // Specular BRDF
        {
            if (!BRDF::SampleDelta(mtlData, GetSpecularNormal(mtlData), mtlData.bsdfData.ior, sampleDir, result.specValue, result.specPdf))
                return false;

            result.specPdf *= mtlData.bsdfWeight[2];
        }
        else // Specular BTDF
        {
            if (!BTDF::SampleDelta(mtlData, GetSpecularNormal(mtlData), mtlData.bsdfData.ior, sampleDir, result.specValue, result.specPdf))
                return false;

            result.specPdf *= mtlData.bsdfWeight[3];
        }
    #endif
#else
        return false;
#endif
    }

    return true;
}

void EvaluateMaterial(MaterialData mtlData, float3 sampleDir, out MaterialResult result)
{
    Init(result);

#ifdef _MATERIAL_FEATURE_SUBSURFACE_SCATTERING
    if (mtlData.isSubsurface)
    {
        BRDF::EvaluateLambert(mtlData, GetDiffuseNormal(mtlData), sampleDir, result.diffValue, result.diffPdf);
        result.diffValue *= 1.0 - mtlData.bsdfData.transmittanceMask; // AO purposedly ignored here

        return;
    }
#endif

    if (IsAbove(mtlData))
    {
        float3 value;
        float  pdf;
        float3 fresnelClearCoat = 0.0;

        if (mtlData.bsdfWeight[1] > BSDF_WEIGHT_EPSILON)
        {
            BRDF::EvaluateGGX(mtlData, GetSpecularNormal(mtlData), CLEAR_COAT_ROUGHNESS, CLEAR_COAT_F0, sampleDir, result.specValue, result.specPdf, fresnelClearCoat);
            fresnelClearCoat *= mtlData.bsdfData.coatMask;
            result.specValue *= mtlData.bsdfData.coatMask;
            result.specPdf *= mtlData.bsdfWeight[1];
        }

        if (mtlData.bsdfWeight[0] > BSDF_WEIGHT_EPSILON)
        {
            BRDF::EvaluateDiffuse(mtlData, GetDiffuseNormal(mtlData), sampleDir, result.diffValue, result.diffPdf);
            result.diffValue *= (1.0 - mtlData.bsdfData.transmittanceMask) * (1.0 - fresnelClearCoat); // AO purposedly ignored here
            result.diffPdf *= mtlData.bsdfWeight[0];
        }

        if (mtlData.bsdfWeight[2] > BSDF_WEIGHT_EPSILON)
        {
            BRDF::EvaluateAnisoGGX(mtlData, GetSpecularNormal(mtlData), mtlData.bsdfData.roughnessT, mtlData.bsdfData.roughnessB, mtlData.bsdfData.fresnel0, sampleDir, value, pdf);
            result.specValue += value * (1.0 - fresnelClearCoat) * GetSpecularCompensation(mtlData);
            result.specPdf += mtlData.bsdfWeight[2] * pdf;
        }

#ifdef _MATERIAL_FEATURE_SUBSURFACE_SCATTERING
        // We compensate for the fact that there is no spec when computing SSS
        result.specValue /= mtlData.subsurfaceWeightFactor;
#endif
    }
}

float3 GetLightNormal(MaterialData mtlData)
{
    // If both diffuse and specular normals are quasi-indentical, return one of them, otherwise return a null vector
    return dot(GetDiffuseNormal(mtlData), GetSpecularNormal(mtlData)) > 0.99 ? GetDiffuseNormal(mtlData) : float3(0.0, 0.0, 0.0);
}

float AdjustPathRoughness(MaterialData mtlData, MaterialResult mtlResult, bool isSampleBelow, float pathRoughness)
{
    // Adjust the max roughness, based on the estimated diff/spec ratio
    float adjustedPathRoughness = (mtlResult.specPdf * max(mtlData.bsdfData.roughnessT, mtlData.bsdfData.roughnessB) + mtlResult.diffPdf) / (mtlResult.diffPdf + mtlResult.specPdf);

#ifdef _SURFACE_TYPE_TRANSPARENT
    // When transmitting with an IOR close to 1.0, roughness is barely noticeable -> take that into account for path roughness adjustment
    if (IsBelow(mtlData) != isSampleBelow)
        adjustedPathRoughness = lerp(pathRoughness, adjustedPathRoughness, smoothstep(1.0, 1.3, mtlData.bsdfData.ior));
#endif

    return adjustedPathRoughness;
}

float3 GetMaterialAbsorption(MaterialData mtlData, SurfaceData surfaceData, float dist, bool isSampleBelow)
{
#if defined(_SURFACE_TYPE_TRANSPARENT) && HAS_REFRACTION
    // Apply absorption on rays below the interface, using Beer-Lambert's law
    if (isSampleBelow)
    {
    #ifdef _REFRACTION_THIN
        return exp(-mtlData.bsdfData.absorptionCoefficient * REFRACTION_THIN_DISTANCE);
    #else
        // We allow a reasonable max distance of 10 times the "atDistance" (so that objects do not end up appearing black)
        return exp(-mtlData.bsdfData.absorptionCoefficient * min(dist, surfaceData.atDistance * 10.0));
    #endif
    }
#endif

<<<<<<< HEAD
    return 1.0;
=======
    return value;
}

void GetAOVData(MaterialData mtlData, out AOVData aovData)
{
    aovData.albedo = mtlData.bsdfData.diffuseColor;
    aovData.normal = mtlData.bsdfData.normalWS;
>>>>>>> cd2334ca
}<|MERGE_RESOLUTION|>--- conflicted
+++ resolved
@@ -368,15 +368,11 @@
     }
 #endif
 
-<<<<<<< HEAD
     return 1.0;
-=======
-    return value;
 }
 
 void GetAOVData(MaterialData mtlData, out AOVData aovData)
 {
     aovData.albedo = mtlData.bsdfData.diffuseColor;
     aovData.normal = mtlData.bsdfData.normalWS;
->>>>>>> cd2334ca
 }