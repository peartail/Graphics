--- conflicted
+++ resolved
@@ -1007,11 +1007,7 @@
 
             HLSLPROGRAM
 
-<<<<<<< HEAD
-            #pragma only_renderers d3d11 xboxseries
-=======
-            #pragma only_renderers d3d11 ps5
->>>>>>> 1925c760
+            #pragma only_renderers d3d11 xboxseries ps5
             #pragma raytracing surface_shader
 
             #pragma multi_compile _ DEBUG_DISPLAY
@@ -1063,11 +1059,7 @@
 
             HLSLPROGRAM
 
-<<<<<<< HEAD
-            #pragma only_renderers d3d11 xboxseries
-=======
-            #pragma only_renderers d3d11 ps5
->>>>>>> 1925c760
+            #pragma only_renderers d3d11 xboxseries ps5
             #pragma raytracing surface_shader
 
             #pragma multi_compile _ DEBUG_DISPLAY
@@ -1116,11 +1108,7 @@
 
             HLSLPROGRAM
 
-<<<<<<< HEAD
-            #pragma only_renderers d3d11 xboxseries
-=======
-            #pragma only_renderers d3d11 ps5
->>>>>>> 1925c760
+            #pragma only_renderers d3d11 xboxseries ps5
             #pragma raytracing surface_shader
 
             #pragma multi_compile _ DEBUG_DISPLAY
@@ -1158,11 +1146,7 @@
 
             HLSLPROGRAM
 
-<<<<<<< HEAD
-            #pragma only_renderers d3d11 xboxseries
-=======
-            #pragma only_renderers d3d11 ps5
->>>>>>> 1925c760
+            #pragma only_renderers d3d11 xboxseries ps5
             #pragma raytracing surface_shader
 
             #define SHADERPASS SHADERPASS_RAYTRACING_VISIBILITY
@@ -1191,11 +1175,7 @@
 
             HLSLPROGRAM
 
-<<<<<<< HEAD
-            #pragma only_renderers d3d11 xboxseries
-=======
-            #pragma only_renderers d3d11 ps5
->>>>>>> 1925c760
+            #pragma only_renderers d3d11 xboxseries ps5
             #pragma raytracing surface_shader
 
             #pragma multi_compile _ DEBUG_DISPLAY
@@ -1229,11 +1209,7 @@
 
             HLSLPROGRAM
 
-<<<<<<< HEAD
-            #pragma only_renderers d3d11 xboxseries
-=======
-            #pragma only_renderers d3d11 ps5
->>>>>>> 1925c760
+            #pragma only_renderers d3d11 xboxseries ps5
             #pragma raytracing surface_shader
 
             #pragma multi_compile _ DEBUG_DISPLAY
