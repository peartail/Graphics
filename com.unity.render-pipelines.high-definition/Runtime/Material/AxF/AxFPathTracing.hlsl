--- conflicted
+++ resolved
@@ -111,16 +111,12 @@
 
 float3 GetMaterialAbsorption(MaterialData mtlData, SurfaceData surfaceData, float dist, bool isSampleBelow)
 {
-<<<<<<< HEAD
     // No absorption here
     return 1.0;
-=======
-    return value;
 }
 
 void GetAOVData(MaterialData mtlData, out AOVData aovData)
 {
     aovData.albedo = mtlData.bsdfData.diffuseColor;
     aovData.normal = mtlData.bsdfData.normalWS;
->>>>>>> cd2334ca
 }