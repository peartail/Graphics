Shader "HDRP/LayeredLitTessellation"
{
    Properties
    {
        // Following set of parameters represent the parameters node inside the MaterialGraph.
        // They are use to fill a SurfaceData. With a MaterialGraph this should not exist.

        // All the following properties are filled by the referenced lit shader.

        // Reminder. Color here are in linear but the UI (color picker) do the conversion sRGB to linear
        _BaseColor0("BaseColor0", Color) = (1, 1, 1, 1)
        _BaseColor1("BaseColor1", Color) = (1, 1, 1, 1)
        _BaseColor2("BaseColor2", Color) = (1, 1, 1, 1)
        _BaseColor3("BaseColor3", Color) = (1, 1, 1, 1)

        _BaseColorMap0("BaseColorMap0", 2D) = "white" {}
        _BaseColorMap1("BaseColorMap1", 2D) = "white" {}
        _BaseColorMap2("BaseColorMap2", 2D) = "white" {}
        _BaseColorMap3("BaseColorMap3", 2D) = "white" {}
        [HideInInspector] _BaseColorMap0_MipInfo("_BaseColorMap0_MipInfo", Vector) = (0, 0, 0, 0)

        _Metallic0("Metallic0", Range(0.0, 1.0)) = 0
        _Metallic1("Metallic1", Range(0.0, 1.0)) = 0
        _Metallic2("Metallic2", Range(0.0, 1.0)) = 0
        _Metallic3("Metallic3", Range(0.0, 1.0)) = 0

        _MetallicRemapMin0("MetallicRemapMin0", Range(0.0, 1.0)) = 0.0
        _MetallicRemapMin1("MetallicRemapMin1", Range(0.0, 1.0)) = 0.0
        _MetallicRemapMin2("MetallicRemapMin2", Range(0.0, 1.0)) = 0.0
        _MetallicRemapMin3("MetallicRemapMin3", Range(0.0, 1.0)) = 0.0

        _MetallicRemapMax0("MetallicRemapMax0", Range(0.0, 1.0)) = 1.0
        _MetallicRemapMax1("MetallicRemapMax1", Range(0.0, 1.0)) = 1.0
        _MetallicRemapMax2("MetallicRemapMax2", Range(0.0, 1.0)) = 1.0
        _MetallicRemapMax3("MetallicRemapMax3", Range(0.0, 1.0)) = 1.0

        _Smoothness0("Smoothness0", Range(0.0, 1.0)) = 0.5
        _Smoothness1("Smoothness1", Range(0.0, 1.0)) = 0.5
        _Smoothness2("Smoothness2", Range(0.0, 1.0)) = 0.5
        _Smoothness3("Smoothness3", Range(0.0, 1.0)) = 0.5

        _SmoothnessRemapMin0("SmoothnessRemapMin0", Range(0.0, 1.0)) = 0.0
        _SmoothnessRemapMin1("SmoothnessRemapMin1", Range(0.0, 1.0)) = 0.0
        _SmoothnessRemapMin2("SmoothnessRemapMin2", Range(0.0, 1.0)) = 0.0
        _SmoothnessRemapMin3("SmoothnessRemapMin3", Range(0.0, 1.0)) = 0.0

        _SmoothnessRemapMax0("SmoothnessRemapMax0", Range(0.0, 1.0)) = 1.0
        _SmoothnessRemapMax1("SmoothnessRemapMax1", Range(0.0, 1.0)) = 1.0
        _SmoothnessRemapMax2("SmoothnessRemapMax2", Range(0.0, 1.0)) = 1.0
        _SmoothnessRemapMax3("SmoothnessRemapMax3", Range(0.0, 1.0)) = 1.0

        _AORemapMin0("AORemapMin0", Range(0.0, 1.0)) = 0.0
        _AORemapMin1("AORemapMin1", Range(0.0, 1.0)) = 0.0
        _AORemapMin2("AORemapMin2", Range(0.0, 1.0)) = 0.0
        _AORemapMin3("AORemapMin3", Range(0.0, 1.0)) = 0.0

        _AORemapMax0("AORemapMax0", Range(0.0, 1.0)) = 1.0
        _AORemapMax1("AORemapMax1", Range(0.0, 1.0)) = 1.0
        _AORemapMax2("AORemapMax2", Range(0.0, 1.0)) = 1.0
        _AORemapMax3("AORemapMax3", Range(0.0, 1.0)) = 1.0

        _MaskMap0("MaskMap0", 2D) = "white" {}
        _MaskMap1("MaskMap1", 2D) = "white" {}
        _MaskMap2("MaskMap2", 2D) = "white" {}
        _MaskMap3("MaskMap3", 2D) = "white" {}

        _NormalMap0("NormalMap0", 2D) = "bump" {}
        _NormalMap1("NormalMap1", 2D) = "bump" {}
        _NormalMap2("NormalMap2", 2D) = "bump" {}
        _NormalMap3("NormalMap3", 2D) = "bump" {}

        _NormalMapOS0("NormalMapOS0", 2D) = "white" {}
        _NormalMapOS1("NormalMapOS1", 2D) = "white" {}
        _NormalMapOS2("NormalMapOS2", 2D) = "white" {}
        _NormalMapOS3("NormalMapOS3", 2D) = "white" {}

        _NormalScale0("_NormalScale0", Range(0.0, 2.0)) = 1
        _NormalScale1("_NormalScale1", Range(0.0, 2.0)) = 1
        _NormalScale2("_NormalScale2", Range(0.0, 2.0)) = 1
        _NormalScale3("_NormalScale3", Range(0.0, 2.0)) = 1

        _BentNormalMap0("BentNormalMap0", 2D) = "bump" {}
        _BentNormalMap1("BentNormalMap1", 2D) = "bump" {}
        _BentNormalMap2("BentNormalMap2", 2D) = "bump" {}
        _BentNormalMap3("BentNormalMap3", 2D) = "bump" {}

        _BentNormalMapOS0("BentNormalMapOS0", 2D) = "white" {}
        _BentNormalMapOS1("BentNormalMapOS1", 2D) = "white" {}
        _BentNormalMapOS2("BentNormalMapOS2", 2D) = "white" {}
        _BentNormalMapOS3("BentNormalMapOS3", 2D) = "white" {}

        _HeightMap0("HeightMap0", 2D) = "black" {}
        _HeightMap1("HeightMap1", 2D) = "black" {}
        _HeightMap2("HeightMap2", 2D) = "black" {}
        _HeightMap3("HeightMap3", 2D) = "black" {}

        // Caution: Default value of _HeightAmplitude must be (_HeightMax - _HeightMin) * 0.01
        // Those two properties are computed from the ones exposed in the UI and depends on the displaement mode so they are separate because we don't want to lose information upon displacement mode change.
        [HideInInspector] _HeightAmplitude0("Height Scale0", Float) = 0.02
        [HideInInspector] _HeightAmplitude1("Height Scale1", Float) = 0.02
        [HideInInspector] _HeightAmplitude2("Height Scale2", Float) = 0.02
        [HideInInspector] _HeightAmplitude3("Height Scale3", Float) = 0.02
        [HideInInspector] _HeightCenter0("Height Bias0", Range(0.0, 1.0)) = 0.5
        [HideInInspector] _HeightCenter1("Height Bias1", Range(0.0, 1.0)) = 0.5
        [HideInInspector] _HeightCenter2("Height Bias2", Range(0.0, 1.0)) = 0.5
        [HideInInspector] _HeightCenter3("Height Bias3", Range(0.0, 1.0)) = 0.5

        [Enum(MinMax, 0, Amplitude, 1)] _HeightMapParametrization0("Heightmap Parametrization0", Int) = 0
        [Enum(MinMax, 0, Amplitude, 1)] _HeightMapParametrization1("Heightmap Parametrization1", Int) = 0
        [Enum(MinMax, 0, Amplitude, 1)] _HeightMapParametrization2("Heightmap Parametrization2", Int) = 0
        [Enum(MinMax, 0, Amplitude, 1)] _HeightMapParametrization3("Heightmap Parametrization3", Int) = 0
        // These parameters are for vertex displacement/Tessellation
        _HeightOffset0("Height Offset0", Float) = 0
        _HeightOffset1("Height Offset1", Float) = 0
        _HeightOffset2("Height Offset2", Float) = 0
        _HeightOffset3("Height Offset3", Float) = 0
        // MinMax mode
        _HeightMin0("Height Min0", Float) = -1
        _HeightMin1("Height Min1", Float) = -1
        _HeightMin2("Height Min2", Float) = -1
        _HeightMin3("Height Min3", Float) = -1
        _HeightMax0("Height Max0", Float) = 1
        _HeightMax1("Height Max1", Float) = 1
        _HeightMax2("Height Max2", Float) = 1
        _HeightMax3("Height Max3", Float) = 1

        // Amplitude mode
        _HeightTessAmplitude0("Amplitude0", Float) = 2.0 // in Centimeters
        _HeightTessAmplitude1("Amplitude1", Float) = 2.0 // in Centimeters
        _HeightTessAmplitude2("Amplitude2", Float) = 2.0 // in Centimeters
        _HeightTessAmplitude3("Amplitude3", Float) = 2.0 // in Centimeters
        _HeightTessCenter0("Height Bias0", Range(0.0, 1.0)) = 0.5
        _HeightTessCenter1("Height Bias1", Range(0.0, 1.0)) = 0.5
        _HeightTessCenter2("Height Bias2", Range(0.0, 1.0)) = 0.5
        _HeightTessCenter3("Height Bias3", Range(0.0, 1.0)) = 0.5

        // These parameters are for pixel displacement
        _HeightPoMAmplitude0("Height Amplitude0", Float) = 2.0 // In centimeters
        _HeightPoMAmplitude1("Height Amplitude1", Float) = 2.0 // In centimeters
        _HeightPoMAmplitude2("Height Amplitude2", Float) = 2.0 // In centimeters
        _HeightPoMAmplitude3("Height Amplitude3", Float) = 2.0 // In centimeters

        _DetailMap0("DetailMap0", 2D) = "linearGrey" {}
        _DetailMap1("DetailMap1", 2D) = "linearGrey" {}
        _DetailMap2("DetailMap2", 2D) = "linearGrey" {}
        _DetailMap3("DetailMap3", 2D) = "linearGrey" {}

        _DetailAlbedoScale0("_DetailAlbedoScale0", Range(0.0, 2.0)) = 1
        _DetailAlbedoScale1("_DetailAlbedoScale1", Range(0.0, 2.0)) = 1
        _DetailAlbedoScale2("_DetailAlbedoScale2", Range(0.0, 2.0)) = 1
        _DetailAlbedoScale3("_DetailAlbedoScale3", Range(0.0, 2.0)) = 1

        _DetailNormalScale0("_DetailNormalScale0", Range(0.0, 2.0)) = 1
        _DetailNormalScale1("_DetailNormalScale1", Range(0.0, 2.0)) = 1
        _DetailNormalScale2("_DetailNormalScale2", Range(0.0, 2.0)) = 1
        _DetailNormalScale3("_DetailNormalScale3", Range(0.0, 2.0)) = 1

        _DetailSmoothnessScale0("_DetailSmoothnessScale0", Range(0.0, 2.0)) = 1
        _DetailSmoothnessScale1("_DetailSmoothnessScale1", Range(0.0, 2.0)) = 1
        _DetailSmoothnessScale2("_DetailSmoothnessScale2", Range(0.0, 2.0)) = 1
        _DetailSmoothnessScale3("_DetailSmoothnessScale3", Range(0.0, 2.0)) = 1

        [Enum(TangentSpace, 0, ObjectSpace, 1)] _NormalMapSpace0("NormalMap space", Float) = 0
        [Enum(TangentSpace, 0, ObjectSpace, 1)] _NormalMapSpace1("NormalMap space", Float) = 0
        [Enum(TangentSpace, 0, ObjectSpace, 1)] _NormalMapSpace2("NormalMap space", Float) = 0
        [Enum(TangentSpace, 0, ObjectSpace, 1)] _NormalMapSpace3("NormalMap space", Float) = 0

        _DiffusionProfile0("Diffusion Profile0", Int) = 0
        _DiffusionProfile1("Diffusion Profile1", Int) = 0
        _DiffusionProfile2("Diffusion Profile2", Int) = 0
        _DiffusionProfile3("Diffusion Profile3", Int) = 0

        [HideInInspector] _DiffusionProfileAsset0("Diffusion Profile Asset0", Vector) = (0, 0, 0, 0)
        [HideInInspector] _DiffusionProfileHash0("Diffusion Profile Hash0", Float) = 0
        [HideInInspector] _DiffusionProfileAsset1("Diffusion Profile Asset1", Vector) = (0, 0, 0, 0)
        [HideInInspector] _DiffusionProfileHash1("Diffusion Profile Hash1", Float) = 0
        [HideInInspector] _DiffusionProfileAsset2("Diffusion Profile Asset2", Vector) = (0, 0, 0, 0)
        [HideInInspector] _DiffusionProfileHash2("Diffusion Profile Hash2", Float) = 0
        [HideInInspector] _DiffusionProfileAsset3("Diffusion Profile Asset3", Vector) = (0, 0, 0, 0)
        [HideInInspector] _DiffusionProfileHash3("Diffusion Profile Hash3", Float) = 0

        _SubsurfaceMask0("Subsurface Mask0", Range(0.0, 1.0)) = 1.0
        _SubsurfaceMask1("Subsurface Mask1", Range(0.0, 1.0)) = 1.0
        _SubsurfaceMask2("Subsurface Mask2", Range(0.0, 1.0)) = 1.0
        _SubsurfaceMask3("Subsurface Mask3", Range(0.0, 1.0)) = 1.0

        _SubsurfaceMaskMap0("Subsurface Mask Map0", 2D) = "white" {}
        _SubsurfaceMaskMap1("Subsurface Mask Map1", 2D) = "white" {}
        _SubsurfaceMaskMap2("Subsurface Mask Map2", 2D) = "white" {}
        _SubsurfaceMaskMap3("Subsurface Mask Map3", 2D) = "white" {}

        _Thickness0("Thickness", Range(0.0, 1.0)) = 1.0
        _Thickness1("Thickness", Range(0.0, 1.0)) = 1.0
        _Thickness2("Thickness", Range(0.0, 1.0)) = 1.0
        _Thickness3("Thickness", Range(0.0, 1.0)) = 1.0

        _ThicknessMap0("Thickness Map", 2D) = "white" {}
        _ThicknessMap1("Thickness Map", 2D) = "white" {}
        _ThicknessMap2("Thickness Map", 2D) = "white" {}
        _ThicknessMap3("Thickness Map", 2D) = "white" {}

        _ThicknessRemap0("Thickness Remap", Vector) = (0, 1, 0, 0)
        _ThicknessRemap1("Thickness Remap", Vector) = (0, 1, 0, 0)
        _ThicknessRemap2("Thickness Remap", Vector) = (0, 1, 0, 0)
        _ThicknessRemap3("Thickness Remap", Vector) = (0, 1, 0, 0)

        // All the following properties exist only in layered lit material

        // Layer blending options
        _LayerMaskMap("LayerMaskMap", 2D) = "white" {}
        _LayerInfluenceMaskMap("LayerInfluenceMaskMap", 2D) = "white" {}
        [ToggleUI] _UseHeightBasedBlend("UseHeightBasedBlend", Float) = 0.0

        _HeightTransition("Height Transition", Range(0, 1.0)) = 0.0

        [ToggleUI] _UseDensityMode("Use Density mode", Float) = 0.0
        [ToggleUI] _UseMainLayerInfluence("UseMainLayerInfluence", Float) = 0.0

        _InheritBaseNormal1("_InheritBaseNormal1", Range(0, 1.0)) = 0.0
        _InheritBaseNormal2("_InheritBaseNormal2", Range(0, 1.0)) = 0.0
        _InheritBaseNormal3("_InheritBaseNormal3", Range(0, 1.0)) = 0.0

        _InheritBaseHeight1("_InheritBaseHeight1", Range(0, 1.0)) = 0.0
        _InheritBaseHeight2("_InheritBaseHeight2", Range(0, 1.0)) = 0.0
        _InheritBaseHeight3("_InheritBaseHeight3", Range(0, 1.0)) = 0.0

        _InheritBaseColor1("_InheritBaseColor1", Range(0, 1.0)) = 0.0
        _InheritBaseColor2("_InheritBaseColor2", Range(0, 1.0)) = 0.0
        _InheritBaseColor3("_InheritBaseColor3", Range(0, 1.0)) = 0.0

        [ToggleUI] _OpacityAsDensity0("_OpacityAsDensity0", Float) = 0.0
        [ToggleUI] _OpacityAsDensity1("_OpacityAsDensity1", Float) = 0.0
        [ToggleUI] _OpacityAsDensity2("_OpacityAsDensity2", Float) = 0.0
        [ToggleUI] _OpacityAsDensity3("_OpacityAsDensity3", Float) = 0.0

        [HideInInspector] _LayerCount("_LayerCount", Float) = 2.0

        [Enum(None, 0, Multiply, 1, Add, 2)] _VertexColorMode("Vertex color mode", Float) = 0

        [ToggleUI]  _ObjectScaleAffectTile("_ObjectScaleAffectTile", Float) = 0.0
        [Enum(UV0, 0, UV1, 1, UV2, 2, UV3, 3, Planar, 4, Triplanar, 5)] _UVBlendMask("UV Set for blendMask", Float) = 0
        [HideInInspector] _UVMappingMaskBlendMask("_UVMappingMaskBlendMask", Color) = (1, 0, 0, 0)
        _TexWorldScaleBlendMask("Tiling", Float) = 1.0

        // Following are builtin properties

        [Enum(Off, 0, From Ambient Occlusion, 1, From Bent Normals, 2)]  _SpecularOcclusionMode("Specular Occlusion Mode", Int) = 1

        [HDR] _EmissiveColor("EmissiveColor", Color) = (0, 0, 0)
        // Used only to serialize the LDR and HDR emissive color in the material UI,
        // in the shader only the _EmissiveColor should be used
        [HideInInspector] _EmissiveColorLDR("EmissiveColor LDR", Color) = (0, 0, 0)
        _EmissiveColorMap("EmissiveColorMap", 2D) = "white" {}
        [ToggleUI] _AlbedoAffectEmissive("Albedo Affect Emissive", Float) = 0.0
        [HideInInspector] _EmissiveIntensityUnit("Emissive Mode", Int) = 0
        [ToggleUI] _UseEmissiveIntensity("Use Emissive Intensity", Int) = 0
        _EmissiveIntensity("Emissive Intensity", Float) = 1
        _EmissiveExposureWeight("Emissive Pre Exposure", Range(0.0, 1.0)) = 1.0

        [ToggleUI] _AlphaCutoffEnable("Alpha Cutoff Enable", Float) = 0.0

        _AlphaCutoff("Alpha Cutoff", Range(0.0, 1.0)) = 0.5
        _TransparentSortPriority("_TransparentSortPriority", Float) = 0

        // Stencil state
        // Forward
        [HideInInspector] _StencilRef("_StencilRef", Int) = 0  // StencilUsage.Clear
        [HideInInspector] _StencilWriteMask("_StencilWriteMask", Int) = 3 // StencilUsage.RequiresDeferredLighting | StencilUsage.SubsurfaceScattering
        // GBuffer
        [HideInInspector] _StencilRefGBuffer("_StencilRefGBuffer", Int) = 2 // StencilUsage.RequiresDeferredLighting
        [HideInInspector] _StencilWriteMaskGBuffer("_StencilWriteMaskGBuffer", Int) = 3 // StencilUsage.RequiresDeferredLighting | StencilUsage.SubsurfaceScattering
        // Depth prepass
        [HideInInspector] _StencilRefDepth("_StencilRefDepth", Int) = 0 // Nothing
        [HideInInspector] _StencilWriteMaskDepth("_StencilWriteMaskDepth", Int) = 8 // StencilUsage.TraceReflectionRay
        // Motion vector pass
        [HideInInspector] _StencilRefMV("_StencilRefMV", Int) = 32 // StencilUsage.ObjectMotionVector
        [HideInInspector] _StencilWriteMaskMV("_StencilWriteMaskMV", Int) = 32 // StencilUsage.ObjectMotionVector

        // Blending state
        [HideInInspector] _SurfaceType("__surfacetype", Float) = 0.0
        [HideInInspector] _BlendMode ("__blendmode", Float) = 0.0
        [HideInInspector] _SrcBlend ("__src", Float) = 1.0
        [HideInInspector] _DstBlend ("__dst", Float) = 0.0
        [HideInInspector] _AlphaSrcBlend("__alphaSrc", Float) = 1.0
        [HideInInspector] _AlphaDstBlend("__alphaDst", Float) = 0.0
        [HideInInspector][ToggleUI]_AlphaToMaskInspectorValue("_AlphaToMaskInspectorValue", Float) = 0 // Property used to save the alpha to mask state in the inspector
        [HideInInspector][ToggleUI]_AlphaToMask("__alphaToMask", Float) = 0

        [HideInInspector][ToggleUI] _ZWrite ("__zw", Float) = 1.0
        [HideInInspector][ToggleUI] _TransparentZWrite("_TransparentZWrite", Float) = 0.0
        [HideInInspector] _CullMode("__cullmode", Float) = 2.0
        [Enum(UnityEditor.Rendering.HighDefinition.TransparentCullMode)] _TransparentCullMode("_TransparentCullMode", Int) = 2 // Back culling by default
        [Enum(UnityEditor.Rendering.HighDefinition.OpaqueCullMode)] _OpaqueCullMode("_OpaqueCullMode", Int) = 2 // Back culling by default
        [HideInInspector] _ZTestDepthEqualForOpaque("_ZTestDepthEqualForOpaque", Int) = 4 // Less equal
        [HideInInspector] _ZTestGBuffer("_ZTestGBuffer", Int) = 4
        [Enum(UnityEngine.Rendering.CompareFunction)] _ZTestTransparent("Transparent ZTest", Int) = 4 // Less equal

        [ToggleUI] _EnableFogOnTransparent("Enable Fog", Float) = 1.0
        [ToggleUI] _EnableBlendModePreserveSpecularLighting("Enable Blend Mode Preserve Specular Lighting", Float) = 1.0

        [ToggleUI] _DoubleSidedEnable("Double sided enable", Float) = 0.0
        [Enum(Flip, 0, Mirror, 1, None, 2)] _DoubleSidedNormalMode("Double sided normal mode", Float) = 1
        [HideInInspector] _DoubleSidedConstants("_DoubleSidedConstants", Vector) = (1, 1, -1, 0)

        // For layering, due to combinatorial explosion, we only support SSS/Transmission and Standard. We let other case for the shader graph
        [Enum(Subsurface Scattering, 0, Standard, 1, Translucent, 5)] _MaterialID("MaterialId", Int) = 1 // MaterialId.Standard
        [ToggleUI] _TransmissionEnable("_TransmissionEnable", Float) = 1.0

        [Enum(None, 0, Tessellation displacement, 3)] _DisplacementMode("DisplacementMode", Int) = 3
        [ToggleUI] _DisplacementLockObjectScale("displacement lock object scale", Float) = 1.0
        [ToggleUI] _DisplacementLockTilingScale("displacement lock tiling scale", Float) = 1.0
        [ToggleUI] _DepthOffsetEnable("Depth Offset View space", Float) = 0.0

        [ToggleUI] _EnableGeometricSpecularAA("EnableGeometricSpecularAA", Float) = 0.0
        _SpecularAAScreenSpaceVariance("SpecularAAScreenSpaceVariance", Range(0.0, 1.0)) = 0.1
        _SpecularAAThreshold("SpecularAAThreshold", Range(0.0, 1.0)) = 0.2

        _PPDMinSamples("Min sample for POM", Range(1.0, 64.0)) = 5
        _PPDMaxSamples("Max sample for POM", Range(1.0, 64.0)) = 15
        _PPDLodThreshold("Start lod to fade out the POM effect", Range(0.0, 16.0)) = 5
        _PPDPrimitiveLength("Primitive length for POM", Float) = 1
        _PPDPrimitiveWidth("Primitive width for POM", Float) = 1
        [HideInInspector] _InvPrimScale("Inverse primitive scale for non-planar POM", Vector) = (1, 1, 0, 0)

        [Enum(Use Emissive Color, 0, Use Emissive Mask, 1)] _EmissiveColorMode("Emissive color mode", Float) = 1
        [Enum(UV0, 0, UV1, 1, UV2, 2, UV3, 3, Planar, 4, Triplanar, 5, Same as Main layer, 6)] _UVEmissive("UV Set for emissive", Float) = 0
        _TexWorldScaleEmissive("Scale to apply on world coordinate", Float) = 1.0
        [HideInInspector] _UVMappingMaskEmissive("_UVMappingMaskEmissive", Color) = (1, 0, 0, 0)

        // Caution: C# code in BaseLitUI.cs call LightmapEmissionFlagsProperty() which assume that there is an existing "_EmissionColor"
        // value that exist to identify if the GI emission need to be enabled.
        // In our case we don't use such a mechanism but need to keep the code quiet. We declare the value and always enable it.
        // TODO: Fix the code in legacy unity so we can customize the beahvior for GI
        _EmissionColor("Color", Color) = (1, 1, 1)

        _TexWorldScale0("Tiling", Float) = 1.0
        _TexWorldScale1("Tiling", Float) = 1.0
        _TexWorldScale2("Tiling", Float) = 1.0
        _TexWorldScale3("Tiling", Float) = 1.0

        [HideInInspector] _InvTilingScale0("Inverse tiling scale = 2 / (abs(_BaseColorMap_ST.x) + abs(_BaseColorMap_ST.y))", Float) = 1
        [HideInInspector] _InvTilingScale1("Inverse tiling scale = 2 / (abs(_BaseColorMap_ST.x) + abs(_BaseColorMap_ST.y))", Float) = 1
        [HideInInspector] _InvTilingScale2("Inverse tiling scale = 2 / (abs(_BaseColorMap_ST.x) + abs(_BaseColorMap_ST.y))", Float) = 1
        [HideInInspector] _InvTilingScale3("Inverse tiling scale = 2 / (abs(_BaseColorMap_ST.x) + abs(_BaseColorMap_ST.y))", Float) = 1

        [Enum(UV0, 0, UV1, 1, UV2, 2, UV3, 3, Planar, 4, Triplanar, 5)] _UVBase0("UV Set for base0", Float) = 0 // no UV1/2/3 for main layer (matching Lit.shader and for PPDisplacement restriction)
        [Enum(UV0, 0, UV1, 1, UV2, 2, UV3, 3, Planar, 4, Triplanar, 5)] _UVBase1("UV Set for base1", Float) = 0
        [Enum(UV0, 0, UV1, 1, UV2, 2, UV3, 3, Planar, 4, Triplanar, 5)] _UVBase2("UV Set for base2", Float) = 0
        [Enum(UV0, 0, UV1, 1, UV2, 2, UV3, 3, Planar, 4, Triplanar, 5)] _UVBase3("UV Set for base3", Float) = 0

        [HideInInspector] _UVMappingMask0("_UVMappingMask0", Color) = (1, 0, 0, 0)
        [HideInInspector] _UVMappingMask1("_UVMappingMask1", Color) = (1, 0, 0, 0)
        [HideInInspector] _UVMappingMask2("_UVMappingMask2", Color) = (1, 0, 0, 0)
        [HideInInspector] _UVMappingMask3("_UVMappingMask3", Color) = (1, 0, 0, 0)

        [Enum(UV0, 0, UV1, 1, UV2, 2, UV3, 3)] _UVDetail0("UV Set for detail0", Float) = 0
        [Enum(UV0, 0, UV1, 1, UV2, 2, UV3, 3)] _UVDetail1("UV Set for detail1", Float) = 0
        [Enum(UV0, 0, UV1, 1, UV2, 2, UV3, 3)] _UVDetail2("UV Set for detail2", Float) = 0
        [Enum(UV0, 0, UV1, 1, UV2, 2, UV3, 3)] _UVDetail3("UV Set for detail3", Float) = 0

        [HideInInspector] _UVDetailsMappingMask0("_UVDetailsMappingMask0", Color) = (1, 0, 0, 0)
        [HideInInspector] _UVDetailsMappingMask1("_UVDetailsMappingMask1", Color) = (1, 0, 0, 0)
        [HideInInspector] _UVDetailsMappingMask2("_UVDetailsMappingMask2", Color) = (1, 0, 0, 0)
        [HideInInspector] _UVDetailsMappingMask3("_UVDetailsMappingMask3", Color) = (1, 0, 0, 0)

        [ToggleUI] _LinkDetailsWithBase0("LinkDetailsWithBase0", Float) = 1.0
        [ToggleUI] _LinkDetailsWithBase1("LinkDetailsWithBase1", Float) = 1.0
        [ToggleUI] _LinkDetailsWithBase2("LinkDetailsWithBase2", Float) = 1.0
        [ToggleUI] _LinkDetailsWithBase3("LinkDetailsWithBase3", Float) = 1.0

        // Tessellation specific
        [Enum(None, 0, Phong, 1)] _TessellationMode("Tessellation mode", Float) = 0
        _TessellationFactor("Tessellation Factor", Range(0.0, 64.0)) = 4.0
        _TessellationFactorMinDistance("Tessellation start fading distance", Float) = 20.0
        _TessellationFactorMaxDistance("Tessellation end fading distance", Float) = 50.0
        _TessellationFactorTriangleSize("Tessellation triangle size", Float) = 100.0
        _TessellationShapeFactor("Tessellation shape factor", Range(0.0, 1.0)) = 0.75 // Only use with Phong
        _TessellationBackFaceCullEpsilon("Tessellation back face epsilon", Range(-1.0, 0.0)) = -0.25
        // TODO: Handle culling mode for backface culling

        // HACK: GI Baking system relies on some properties existing in the shader ("_MainTex", "_Cutoff" and "_Color") for opacity handling, so we need to store our version of those parameters in the hard-coded name the GI baking system recognizes.
        _MainTex("Albedo", 2D) = "white" {}
        _Color("Color", Color) = (1,1,1,1)
        _Cutoff("Alpha Cutoff", Range(0.0, 1.0)) = 0.5

        [ToggleUI] _SupportDecals("Support Decals", Float) = 1.0
        [ToggleUI] _ReceivesSSR("Receives SSR", Float) = 1.0
        [ToggleUI] _AddPrecomputedVelocity("AddPrecomputedVelocity", Float) = 0.0

        [HideInInspector][NoScaleOffset]unity_Lightmaps("unity_Lightmaps", 2DArray) = "" {}
        [HideInInspector][NoScaleOffset]unity_LightmapsInd("unity_LightmapsInd", 2DArray) = "" {}
        [HideInInspector][NoScaleOffset]unity_ShadowMasks("unity_ShadowMasks", 2DArray) = "" {}

    }

    HLSLINCLUDE

    #pragma target 5.0
    #pragma only_renderers d3d11 playstation xboxone xboxseries vulkan metal switch

    #pragma shader_feature_local _ALPHATEST_ON
    #pragma shader_feature_local _ALPHATOMASK_ON
    #pragma shader_feature_local _DEPTHOFFSET_ON
    #pragma shader_feature_local _DOUBLESIDED_ON
    #pragma shader_feature_local _ _TESSELLATION_DISPLACEMENT _PIXEL_DISPLACEMENT
    #pragma shader_feature_local _VERTEX_DISPLACEMENT_LOCK_OBJECT_SCALE
    #pragma shader_feature_local _DISPLACEMENT_LOCK_TILING_SCALE
    #pragma shader_feature_local _PIXEL_DISPLACEMENT_LOCK_OBJECT_SCALE
    #pragma shader_feature_local _TESSELLATION_PHONG

    #pragma shader_feature_local _ _EMISSIVE_MAPPING_PLANAR _EMISSIVE_MAPPING_TRIPLANAR _EMISSIVE_MAPPING_BASE
    #pragma shader_feature_local _LAYER_TILING_COUPLED_WITH_UNIFORM_OBJECT_SCALE
    #pragma shader_feature_local _ _LAYER_MAPPING_PLANAR_BLENDMASK _LAYER_MAPPING_TRIPLANAR_BLENDMASK
    #pragma shader_feature_local _ _LAYER_MAPPING_PLANAR0 _LAYER_MAPPING_TRIPLANAR0
    #pragma shader_feature_local _ _LAYER_MAPPING_PLANAR1 _LAYER_MAPPING_TRIPLANAR1
    #pragma shader_feature_local _ _LAYER_MAPPING_PLANAR2 _LAYER_MAPPING_TRIPLANAR2
    #pragma shader_feature_local _ _LAYER_MAPPING_PLANAR3 _LAYER_MAPPING_TRIPLANAR3
    #pragma shader_feature_local _NORMALMAP_TANGENT_SPACE0
    #pragma shader_feature_local _NORMALMAP_TANGENT_SPACE1
    #pragma shader_feature_local _NORMALMAP_TANGENT_SPACE2
    #pragma shader_feature_local _NORMALMAP_TANGENT_SPACE3
    #pragma shader_feature_local _ _REQUIRE_UV2 _REQUIRE_UV3

    // We can only have 64 shader_feature_local
    #pragma shader_feature _NORMALMAP0                                  // Non-local
    #pragma shader_feature _NORMALMAP1                                  // Non-local
    #pragma shader_feature _NORMALMAP2                                  // Non-local
    #pragma shader_feature _NORMALMAP3                                  // Non-local
    #pragma shader_feature _MASKMAP0                                    // Non-local
    #pragma shader_feature _MASKMAP1                                    // Non-local
    #pragma shader_feature _MASKMAP2                                    // Non-local
    #pragma shader_feature _MASKMAP3                                    // Non-local
    #pragma shader_feature _BENTNORMALMAP0                              // Non-local
    #pragma shader_feature _BENTNORMALMAP1                              // Non-local
    #pragma shader_feature _BENTNORMALMAP2                              // Non-local
    #pragma shader_feature _BENTNORMALMAP3                              // Non-local
    #pragma shader_feature _EMISSIVE_COLOR_MAP                          // Non-local

    // _ENABLESPECULAROCCLUSION keyword is obsolete but keep here for compatibility. Do not used
    // _ENABLESPECULAROCCLUSION and _SPECULAR_OCCLUSION_X can't exist at the same time (the new _SPECULAR_OCCLUSION replace it)
    // When _ENABLESPECULAROCCLUSION is found we define _SPECULAR_OCCLUSION_X so new code to work
    #pragma shader_feature _ENABLESPECULAROCCLUSION                     // Non-local
    #pragma shader_feature _ _SPECULAR_OCCLUSION_NONE _SPECULAR_OCCLUSION_FROM_BENT_NORMAL_MAP // Non-local
    #ifdef _ENABLESPECULAROCCLUSION
    #define _SPECULAR_OCCLUSION_FROM_BENT_NORMAL_MAP
    #endif

    #pragma shader_feature _DETAIL_MAP0                                 // Non-local
    #pragma shader_feature _DETAIL_MAP1                                 // Non-local
    #pragma shader_feature _DETAIL_MAP2                                 // Non-local
    #pragma shader_feature _DETAIL_MAP3                                 // Non-local
    #pragma shader_feature _HEIGHTMAP0                                  // Non-local
    #pragma shader_feature _HEIGHTMAP1                                  // Non-local
    #pragma shader_feature _HEIGHTMAP2                                  // Non-local
    #pragma shader_feature _HEIGHTMAP3                                  // Non-local
    #pragma shader_feature _SUBSURFACE_MASK_MAP0                        // Non-local
    #pragma shader_feature _SUBSURFACE_MASK_MAP1                        // Non-local
    #pragma shader_feature _SUBSURFACE_MASK_MAP2                        // Non-local
    #pragma shader_feature _SUBSURFACE_MASK_MAP3                        // Non-local
    #pragma shader_feature _THICKNESSMAP0                               // Non-local
    #pragma shader_feature _THICKNESSMAP1                               // Non-local
    #pragma shader_feature _THICKNESSMAP2                               // Non-local
    #pragma shader_feature _THICKNESSMAP3                               // Non-local

    #pragma shader_feature_local _ _LAYER_MASK_VERTEX_COLOR_MUL _LAYER_MASK_VERTEX_COLOR_ADD
    #pragma shader_feature_local _MAIN_LAYER_INFLUENCE_MODE
    #pragma shader_feature_local _INFLUENCEMASK_MAP
    #pragma shader_feature_local _DENSITY_MODE
    #pragma shader_feature_local _HEIGHT_BASED_BLEND
    #pragma shader_feature_local _ _LAYEREDLIT_3_LAYERS _LAYEREDLIT_4_LAYERS

    #pragma shader_feature_local _DISABLE_DECALS
    #pragma shader_feature_local _DISABLE_SSR
    #pragma shader_feature_local _ADD_PRECOMPUTED_VELOCITY
    #pragma shader_feature_local _ENABLE_GEOMETRIC_SPECULAR_AA

    // Keyword for transparent
    #pragma shader_feature _SURFACE_TYPE_TRANSPARENT
    #pragma shader_feature_local _ENABLE_FOG_ON_TRANSPARENT

    // MaterialFeature are used as shader feature to allow compiler to optimize properly
    #pragma shader_feature_local _MATERIAL_FEATURE_SUBSURFACE_SCATTERING
    #pragma shader_feature_local _MATERIAL_FEATURE_TRANSMISSION

    // enable dithering LOD crossfade
    #pragma multi_compile _ LOD_FADE_CROSSFADE

    //enable GPU instancing support
    #pragma multi_compile_instancing
    #pragma multi_compile _ DOTS_INSTANCING_ON
    #pragma instancing_options renderinglayer

    //-------------------------------------------------------------------------------------
    // Define
    //-------------------------------------------------------------------------------------

    #define TESSELLATION_ON

    #define SUPPORT_BLENDMODE_PRESERVE_SPECULAR_LIGHTING

    // This shader support vertex modification
    #define HAVE_VERTEX_MODIFICATION
    #define HAVE_TESSELLATION_MODIFICATION

    // If we use subsurface scattering, enable output split lighting (for forward pass)
    #if defined(_MATERIAL_FEATURE_SUBSURFACE_SCATTERING) && !defined(_SURFACE_TYPE_TRANSPARENT)
    #define OUTPUT_SPLIT_LIGHTING
    #endif

    #define _MAX_LAYER 4

    #if defined(_LAYEREDLIT_4_LAYERS)
    #   define _LAYER_COUNT 4
    #elif defined(_LAYEREDLIT_3_LAYERS)
    #   define _LAYER_COUNT 3
    #else
    #   define _LAYER_COUNT 2
    #endif

    // Explicitely said that we are a layered shader as we share code between lit and layered lit
    #define LAYERED_LIT_SHADER

    //-------------------------------------------------------------------------------------
    // Include
    //-------------------------------------------------------------------------------------

    #include "Packages/com.unity.render-pipelines.core/ShaderLibrary/Common.hlsl"
    #include "Packages/com.unity.render-pipelines.core/ShaderLibrary/GeometricTools.hlsl"
    #include "Packages/com.unity.render-pipelines.core/ShaderLibrary/Tessellation.hlsl"
    #include "Packages/com.unity.render-pipelines.high-definition/Runtime/ShaderLibrary/ShaderVariables.hlsl"
    #include "Packages/com.unity.render-pipelines.high-definition/Runtime/RenderPipeline/ShaderPass/FragInputs.hlsl"
    #include "Packages/com.unity.render-pipelines.high-definition/Runtime/RenderPipeline/ShaderPass/ShaderPass.cs.hlsl"    

    //-------------------------------------------------------------------------------------
    // variable declaration
    //-------------------------------------------------------------------------------------

    // #include "Packages/com.unity.render-pipelines.high-definition/Runtime/Material/Lit/Lit.cs.hlsl"
    #include "Packages/com.unity.render-pipelines.high-definition/Runtime/Material/Lit/LitProperties.hlsl"

    // TODO:
    // Currently, Lit.hlsl and LitData.hlsl are included for every pass. Split Lit.hlsl in two:
    // LitData.hlsl and LitShading.hlsl (merge into the existing LitData.hlsl).
    // LitData.hlsl should be responsible for preparing shading parameters.
    // LitShading.hlsl implements the light loop API.
    // LitData.hlsl is included here, LitShading.hlsl is included below for shading passes only.

    ENDHLSL

    SubShader
    {
        // This tags allow to use the shader replacement features
        Tags{ "RenderPipeline" = "HDRenderPipeline" "RenderType" = "HDLitShader" }

        Pass
        {
            Name "ScenePickingPass"
            Tags { "LightMode" = "Picking" }

            Cull [_CullMode]

            HLSLPROGRAM

            // Note: Require _SelectionID variable

            // We reuse depth prepass for the scene selection, allow to handle alpha correctly as well as tessellation and vertex animation
            #define SHADERPASS SHADERPASS_DEPTH_ONLY
            #define SCENEPICKINGPASS
            #include "Packages/com.unity.render-pipelines.high-definition/Runtime/ShaderLibrary/PickingSpaceTransforms.hlsl"
            #include "Packages/com.unity.render-pipelines.high-definition/Runtime/Material/Material.hlsl"
            #include "Packages/com.unity.render-pipelines.high-definition/Runtime/Material/Lit/Lit.hlsl"
            #include "Packages/com.unity.render-pipelines.high-definition/Runtime/Material/Lit/ShaderPass/LitDepthPass.hlsl"
<<<<<<< HEAD
			#include "Packages/com.unity.render-pipelines.high-definition/Runtime/Material/LayeredLit/LayeredLitData.hlsl"
=======
            #include "Packages/com.unity.render-pipelines.high-definition/Runtime/Material/LayeredLit/LayeredLitData.hlsl"
>>>>>>> 7ce40b82
            #include "Packages/com.unity.render-pipelines.high-definition/Runtime/RenderPipeline/ShaderPass/ShaderPassDepthOnly.hlsl"

            #pragma vertex Vert
            #pragma fragment Frag
            #pragma hull Hull
            #pragma domain Domain

            #pragma editor_sync_compilation

            ENDHLSL
        }

        Pass
        {
            Name "SceneSelectionPass"
            Tags{ "LightMode" = "SceneSelectionPass" }

            Cull Off

            ZWrite On

            ColorMask 0

            HLSLPROGRAM

            // Note: Require _ObjectId and _PassValue variables

            #define SHADERPASS SHADERPASS_DEPTH_ONLY
            #define SCENESELECTIONPASS // This will drive the output of the scene selection shader
            #include "Packages/com.unity.render-pipelines.high-definition/Runtime/Material/Material.hlsl"
            #include "Packages/com.unity.render-pipelines.high-definition/Runtime/Material/Lit/Lit.hlsl"
            #include "Packages/com.unity.render-pipelines.high-definition/Runtime/Material/Lit/ShaderPass/LitDepthPass.hlsl"
			#include "Packages/com.unity.render-pipelines.high-definition/Runtime/Material/LayeredLit/LayeredLitData.hlsl"
			#include "Packages/com.unity.render-pipelines.high-definition/Runtime/RenderPipeline/ShaderPass/ShaderPassDepthOnly.hlsl"

            #pragma vertex Vert
            #pragma fragment Frag
            #pragma hull Hull
            #pragma domain Domain

            #pragma editor_sync_compilation

            ENDHLSL
        }

         // Caution: The outline selection in the editor use the vertex shader/hull/domain shader of the first pass declare. So it should not bethe  meta pass.
        Pass
        {
            Name "GBuffer"
            Tags { "LightMode" = "GBuffer" } // This will be only for opaque object based on the RenderQueue index

            Cull [_CullMode]
            ZTest[_ZTestGBuffer]

            Stencil
            {
                WriteMask [_StencilWriteMaskGBuffer]
                Ref [_StencilRefGBuffer]
                Comp Always
                Pass Replace
            }

            HLSLPROGRAM

            #pragma multi_compile _ DEBUG_DISPLAY
            #pragma multi_compile _ LIGHTMAP_ON
            #pragma multi_compile _ DIRLIGHTMAP_COMBINED
            #pragma multi_compile _ DYNAMICLIGHTMAP_ON
            #pragma multi_compile _ SHADOWS_SHADOWMASK
            // Setup DECALS_OFF so the shader stripper can remove variants
            #pragma multi_compile DECALS_OFF DECALS_3RT DECALS_4RT
            #pragma multi_compile _ LIGHT_LAYERS

        #ifndef DEBUG_DISPLAY
            // When we have alpha test, we will force a depth prepass so we always bypass the clip instruction in the GBuffer
            // Don't do it with debug display mode as it is possible there is no depth prepass in this case
            #define SHADERPASS_GBUFFER_BYPASS_ALPHA_TEST
        #endif

            #define SHADERPASS SHADERPASS_GBUFFER
            #ifdef DEBUG_DISPLAY
            #include "Packages/com.unity.render-pipelines.high-definition/Runtime/Debug/DebugDisplay.hlsl"
            #endif
            #include "Packages/com.unity.render-pipelines.high-definition/Runtime/Material/Material.hlsl"
            #include "Packages/com.unity.render-pipelines.high-definition/Runtime/Material/Lit/Lit.hlsl"
            #include "Packages/com.unity.render-pipelines.high-definition/Runtime/Material/Lit/ShaderPass/LitSharePass.hlsl"
			#include "Packages/com.unity.render-pipelines.high-definition/Runtime/Material/LayeredLit/LayeredLitData.hlsl"

            #include "Packages/com.unity.render-pipelines.high-definition/Runtime/RenderPipeline/ShaderPass/ShaderPassGBuffer.hlsl"

            #pragma vertex Vert
            #pragma fragment Frag
            #pragma hull Hull
            #pragma domain Domain

            ENDHLSL
        }

        // Extracts information for lightmapping, GI (emission, albedo, ...)
        // This pass it not used during regular rendering.
        Pass
        {
            Name "META"
            Tags{ "LightMode" = "META" }

            Cull Off

            HLSLPROGRAM

            // Lightmap memo
            // DYNAMICLIGHTMAP_ON is used when we have an "enlighten lightmap" ie a lightmap updated at runtime by enlighten.This lightmap contain indirect lighting from realtime lights and realtime emissive material.Offline baked lighting(from baked material / light,
            // both direct and indirect lighting) will hand up in the "regular" lightmap->LIGHTMAP_ON.

            // No tessellation for Meta pass
            #undef TESSELLATION_ON

            #define SHADERPASS SHADERPASS_LIGHT_TRANSPORT
            #include "Packages/com.unity.render-pipelines.high-definition/Runtime/Material/Material.hlsl"
            #include "Packages/com.unity.render-pipelines.high-definition/Runtime/Material/Lit/Lit.hlsl"
            #include "Packages/com.unity.render-pipelines.high-definition/Runtime/Material/Lit/ShaderPass/LitSharePass.hlsl"
			#include "Packages/com.unity.render-pipelines.high-definition/Runtime/Material/LayeredLit/LayeredLitData.hlsl"
			#include "Packages/com.unity.render-pipelines.high-definition/Runtime/RenderPipeline/ShaderPass/ShaderPassLightTransport.hlsl"

            #pragma vertex Vert
            #pragma fragment Frag

            ENDHLSL
        }

        Pass
        {
            Name "MotionVectors"
            Tags{ "LightMode" = "MotionVectors" } // Caution, this need to be call like this to setup the correct parameters by C++ (legacy Unity)

            // If velocity pass (motion vectors) is enabled we tag the stencil so it don't perform CameraMotionVelocity
            Stencil
            {
                WriteMask [_StencilWriteMaskMV]
                Ref [_StencilRefMV]
                Comp Always
                Pass Replace
            }

            Cull[_CullMode]
            AlphaToMask [_AlphaToMask]

            ZWrite On

            HLSLPROGRAM
            #pragma multi_compile _ WRITE_NORMAL_BUFFER
            #pragma multi_compile _ WRITE_DECAL_BUFFER
            #pragma multi_compile _ WRITE_MSAA_DEPTH

            #define SHADERPASS SHADERPASS_MOTION_VECTORS
            #include "Packages/com.unity.render-pipelines.high-definition/Runtime/Material/Material.hlsl"
            #include "Packages/com.unity.render-pipelines.high-definition/Runtime/Material/Lit/Lit.hlsl"
            #ifdef WRITE_NORMAL_BUFFER // If enabled we need all regular interpolator
            #include "Packages/com.unity.render-pipelines.high-definition/Runtime/Material/Lit/ShaderPass/LitSharePass.hlsl"
            #else
            #include "Packages/com.unity.render-pipelines.high-definition/Runtime/Material/Lit/ShaderPass/LitMotionVectorPass.hlsl"
            #endif
			#include "Packages/com.unity.render-pipelines.high-definition/Runtime/Material/LayeredLit/LayeredLitData.hlsl"
			#include "Packages/com.unity.render-pipelines.high-definition/Runtime/RenderPipeline/ShaderPass/ShaderPassMotionVectors.hlsl"

            // TODO: Tesselation can't work with velocity for now...
            #pragma vertex Vert
            #pragma fragment Frag
            #pragma hull Hull
            #pragma domain Domain

            ENDHLSL
        }

        Pass
        {
            Name "ShadowCaster"
            Tags{ "LightMode" = "ShadowCaster" }

            Cull[_CullMode]

            ZClip [_ZClip]
            ZWrite On
            ZTest LEqual

            ColorMask 0

            HLSLPROGRAM

            #define SHADERPASS SHADERPASS_SHADOWS
            #include "Packages/com.unity.render-pipelines.high-definition/Runtime/Material/Material.hlsl"
            #include "Packages/com.unity.render-pipelines.high-definition/Runtime/Material/Lit/Lit.hlsl"
            #include "Packages/com.unity.render-pipelines.high-definition/Runtime/Material/Lit/ShaderPass/LitDepthPass.hlsl"
			#include "Packages/com.unity.render-pipelines.high-definition/Runtime/Material/LayeredLit/LayeredLitData.hlsl"
			#include "Packages/com.unity.render-pipelines.high-definition/Runtime/RenderPipeline/ShaderPass/ShaderPassDepthOnly.hlsl"

            #pragma vertex Vert
            #pragma fragment Frag
            #pragma hull Hull
            #pragma domain Domain

            ENDHLSL
        }

        Pass
        {
            Name "DepthOnly"
            Tags{ "LightMode" = "DepthOnly" }

            Cull[_CullMode]
            AlphaToMask [_AlphaToMask]

            // To be able to tag stencil with disableSSR information for forward
            Stencil
            {
                WriteMask [_StencilWriteMaskDepth]
                Ref [_StencilRefDepth]
                Comp Always
                Pass Replace
            }

            ZWrite On

            HLSLPROGRAM

           // In deferred, depth only pass don't output anything.
            // In forward it output the normal buffer
            #pragma multi_compile _ WRITE_NORMAL_BUFFER
            #pragma multi_compile _ WRITE_DECAL_BUFFER
            #pragma multi_compile _ WRITE_MSAA_DEPTH

            #define SHADERPASS SHADERPASS_DEPTH_ONLY
            #include "Packages/com.unity.render-pipelines.high-definition/Runtime/Material/Material.hlsl"
            #include "Packages/com.unity.render-pipelines.high-definition/Runtime/Material/Lit/Lit.hlsl"

            #ifdef WRITE_NORMAL_BUFFER // If enabled we need all regular interpolator
            #include "Packages/com.unity.render-pipelines.high-definition/Runtime/Material/Lit/ShaderPass/LitSharePass.hlsl"
            #else
            #include "Packages/com.unity.render-pipelines.high-definition/Runtime/Material/Lit/ShaderPass/LitDepthPass.hlsl"
            #endif

			#include "Packages/com.unity.render-pipelines.high-definition/Runtime/Material/LayeredLit/LayeredLitData.hlsl"
			#include "Packages/com.unity.render-pipelines.high-definition/Runtime/RenderPipeline/ShaderPass/ShaderPassDepthOnly.hlsl"

            #pragma vertex Vert
            #pragma fragment Frag
            #pragma hull Hull
            #pragma domain Domain

            ENDHLSL
        }

        Pass
        {
            Name "Forward"
            Tags{ "LightMode" = "Forward" } // This will be only for transparent object based on the RenderQueue index

            Stencil
            {
                WriteMask [_StencilWriteMask]
                Ref [_StencilRef]
                Comp Always
                Pass Replace
            }

            Blend [_SrcBlend] [_DstBlend], [_AlphaSrcBlend] [_AlphaDstBlend]
            // In case of forward we want to have depth equal for opaque mesh
            ZTest [_ZTestDepthEqualForOpaque]
            ZWrite [_ZWrite]
            Cull [_CullMode]

            HLSLPROGRAM

            #pragma multi_compile _ DEBUG_DISPLAY
            #pragma multi_compile _ LIGHTMAP_ON
            #pragma multi_compile _ DIRLIGHTMAP_COMBINED
            #pragma multi_compile _ DYNAMICLIGHTMAP_ON
            #pragma multi_compile _ SHADOWS_SHADOWMASK
            #pragma multi_compile SCREEN_SPACE_SHADOWS_OFF SCREEN_SPACE_SHADOWS_ON
            // Setup DECALS_OFF so the shader stripper can remove variants
            #pragma multi_compile DECALS_OFF DECALS_3RT DECALS_4RT

            // Supported shadow modes per light type
            #pragma multi_compile SHADOW_LOW SHADOW_MEDIUM SHADOW_HIGH

            #pragma multi_compile USE_FPTL_LIGHTLIST USE_CLUSTERED_LIGHTLIST

            #define SHADERPASS SHADERPASS_FORWARD
            // In case of opaque we don't want to perform the alpha test, it is done in depth prepass and we use depth equal for ztest (setup from UI)
            // Don't do it with debug display mode as it is possible there is no depth prepass in this case
            #if !defined(_SURFACE_TYPE_TRANSPARENT) && !defined(DEBUG_DISPLAY)
                #define SHADERPASS_FORWARD_BYPASS_ALPHA_TEST
            #endif
            #include "Packages/com.unity.render-pipelines.high-definition/Runtime/Material/Material.hlsl"
            #include "Packages/com.unity.render-pipelines.high-definition/Runtime/Lighting/Lighting.hlsl"

        #ifdef DEBUG_DISPLAY
            #include "Packages/com.unity.render-pipelines.high-definition/Runtime/Debug/DebugDisplay.hlsl"
        #endif

            // The light loop (or lighting architecture) is in charge to:
            // - Define light list
            // - Define the light loop
            // - Setup the constant/data
            // - Do the reflection hierarchy
            // - Provide sampling function for shadowmap, ies, cookie and reflection (depends on the specific use with the light loops like index array or atlas or single and texture format (cubemap/latlong))

            #define HAS_LIGHTLOOP

            #include "Packages/com.unity.render-pipelines.high-definition/Runtime/Lighting/LightLoop/LightLoopDef.hlsl"
            #include "Packages/com.unity.render-pipelines.high-definition/Runtime/Material/Lit/Lit.hlsl"
            #include "Packages/com.unity.render-pipelines.high-definition/Runtime/Lighting/LightLoop/LightLoop.hlsl"

            #include "Packages/com.unity.render-pipelines.high-definition/Runtime/Material/Lit/ShaderPass/LitSharePass.hlsl"
			#include "Packages/com.unity.render-pipelines.high-definition/Runtime/Material/LayeredLit/LayeredLitData.hlsl"
			#include "Packages/com.unity.render-pipelines.high-definition/Runtime/RenderPipeline/ShaderPass/ShaderPassForward.hlsl"

            #pragma vertex Vert
            #pragma fragment Frag
            #pragma hull Hull
            #pragma domain Domain

            ENDHLSL
        }

        Pass
        {
            Name "FullScreenDebug"
            Tags{ "LightMode" = "FullScreenDebug" }

            Cull[_CullMode]

            ZWrite Off
            ZTest LEqual

            HLSLPROGRAM

            #define SHADERPASS SHADERPASS_FULL_SCREEN_DEBUG
            #include "Packages/com.unity.render-pipelines.high-definition/Runtime/Material/Material.hlsl"
            #include "Packages/com.unity.render-pipelines.high-definition/Runtime/Material/Lit/Lit.hlsl"
            #include "Packages/com.unity.render-pipelines.high-definition/Runtime/Material/Lit/ShaderPass/LitSharePass.hlsl"
            #include "Packages/com.unity.render-pipelines.high-definition/Runtime/Material/LayeredLit/LayeredLitData.hlsl"
            #include "Packages/com.unity.render-pipelines.high-definition/Runtime/RenderPipeline/ShaderPass/ShaderPassFullScreenDebug.hlsl"

            #pragma vertex Vert
            #pragma fragment Frag
            #pragma hull Hull
            #pragma domain Domain

            ENDHLSL
        }
    }

    CustomEditor "UnityEditor.Rendering.HighDefinition.LayeredLitGUI"
}<|MERGE_RESOLUTION|>--- conflicted
+++ resolved
@@ -529,7 +529,7 @@
     #include "Packages/com.unity.render-pipelines.core/ShaderLibrary/Tessellation.hlsl"
     #include "Packages/com.unity.render-pipelines.high-definition/Runtime/ShaderLibrary/ShaderVariables.hlsl"
     #include "Packages/com.unity.render-pipelines.high-definition/Runtime/RenderPipeline/ShaderPass/FragInputs.hlsl"
-    #include "Packages/com.unity.render-pipelines.high-definition/Runtime/RenderPipeline/ShaderPass/ShaderPass.cs.hlsl"    
+    #include "Packages/com.unity.render-pipelines.high-definition/Runtime/RenderPipeline/ShaderPass/ShaderPass.cs.hlsl"
 
     //-------------------------------------------------------------------------------------
     // variable declaration
@@ -566,15 +566,10 @@
             // We reuse depth prepass for the scene selection, allow to handle alpha correctly as well as tessellation and vertex animation
             #define SHADERPASS SHADERPASS_DEPTH_ONLY
             #define SCENEPICKINGPASS
-            #include "Packages/com.unity.render-pipelines.high-definition/Runtime/ShaderLibrary/PickingSpaceTransforms.hlsl"
             #include "Packages/com.unity.render-pipelines.high-definition/Runtime/Material/Material.hlsl"
             #include "Packages/com.unity.render-pipelines.high-definition/Runtime/Material/Lit/Lit.hlsl"
             #include "Packages/com.unity.render-pipelines.high-definition/Runtime/Material/Lit/ShaderPass/LitDepthPass.hlsl"
-<<<<<<< HEAD
-			#include "Packages/com.unity.render-pipelines.high-definition/Runtime/Material/LayeredLit/LayeredLitData.hlsl"
-=======
             #include "Packages/com.unity.render-pipelines.high-definition/Runtime/Material/LayeredLit/LayeredLitData.hlsl"
->>>>>>> 7ce40b82
             #include "Packages/com.unity.render-pipelines.high-definition/Runtime/RenderPipeline/ShaderPass/ShaderPassDepthOnly.hlsl"
 
             #pragma vertex Vert
