using System.Collections.Generic;
using System.Runtime.CompilerServices;
using UnityEngine.Assertions;
using UnityEngine.Experimental.Rendering;

namespace UnityEngine.Rendering.HighDefinition
{
    using AntialiasingMode = HDAdditionalCameraData.AntialiasingMode;

    // Main class for all post-processing related features - only includes camera effects, no
    // lighting/surface effect like SSR/AO
    sealed class PostProcessSystem
    {
        private enum SMAAStage
        {
            EdgeDetection = 0,
            BlendWeights = 1,
            NeighborhoodBlending = 2
        }

        const GraphicsFormat k_ColorFormat         = GraphicsFormat.B10G11R11_UFloatPack32;
        const GraphicsFormat k_CoCFormat           = GraphicsFormat.R16_SFloat;
        const GraphicsFormat k_ExposureFormat      = GraphicsFormat.R32G32_SFloat;

        readonly RenderPipelineResources m_Resources;
        bool m_ResetHistory;
        Material m_FinalPassMaterial;
        Material m_ClearBlackMaterial;
        Material m_SMAAMaterial;
        Material m_TemporalAAMaterial;

        MaterialPropertyBlock m_TAAHistoryBlitPropertyBlock = new MaterialPropertyBlock();
        MaterialPropertyBlock m_TAAPropertyBlock = new MaterialPropertyBlock();

        // Exposure data
        const int k_ExposureCurvePrecision = 128;
        readonly Color[] m_ExposureCurveColorArray = new Color[k_ExposureCurvePrecision];
        readonly int[] m_ExposureVariants = new int[4];

        Texture2D m_ExposureCurveTexture;
        RTHandle m_EmptyExposureTexture; // RGHalf

        // Depth of field data
        ComputeBuffer m_BokehNearKernel;
        ComputeBuffer m_BokehFarKernel;
        ComputeBuffer m_BokehIndirectCmd;
        ComputeBuffer m_NearBokehTileList;
        ComputeBuffer m_FarBokehTileList;

        // Bloom data
        const int k_MaxBloomMipCount = 16;
        readonly RTHandle[] m_BloomMipsDown = new RTHandle[k_MaxBloomMipCount + 1];
        readonly RTHandle[] m_BloomMipsUp = new RTHandle[k_MaxBloomMipCount + 1];
        RTHandle m_BloomTexture;

        // Chromatic aberration data
        Texture2D m_InternalSpectralLut;

        // Color grading data
        readonly int m_LutSize;
        RTHandle m_InternalLogLut; // ARGBHalf
        readonly HableCurve m_HableCurve;

        // Prefetched components (updated on every frame)
        Exposure m_Exposure;
        DepthOfField m_DepthOfField;
        MotionBlur m_MotionBlur;
        PaniniProjection m_PaniniProjection;
        Bloom m_Bloom;
        ChromaticAberration m_ChromaticAberration;
        LensDistortion m_LensDistortion;
        Vignette m_Vignette;
        Tonemapping m_Tonemapping;
        WhiteBalance m_WhiteBalance;
        ColorAdjustments m_ColorAdjustments;
        ChannelMixer m_ChannelMixer;
        SplitToning m_SplitToning;
        LiftGammaGain m_LiftGammaGain;
        ShadowsMidtonesHighlights m_ShadowsMidtonesHighlights;
        ColorCurves m_Curves;
        FilmGrain m_FilmGrain;

        // Prefetched frame settings (updated on every frame)
        bool m_ExposureControlFS;
        bool m_StopNaNFS;
        bool m_DepthOfFieldFS;
        bool m_MotionBlurFS;
        bool m_PaniniProjectionFS;
        bool m_BloomFS;
        bool m_ChromaticAberrationFS;
        bool m_LensDistortionFS;
        bool m_VignetteFS;
        bool m_ColorGradingFS;
        bool m_FilmGrainFS;
        bool m_DitheringFS;
        bool m_AntialiasingFS;

        // Physical camera ref
        HDPhysicalCamera m_PhysicalCamera;
        static readonly HDPhysicalCamera m_DefaultPhysicalCamera = new HDPhysicalCamera();

        // Misc (re-usable)
        RTHandle m_TempTexture1024; // RGHalf
        RTHandle m_TempTexture32;   // RGHalf

        readonly TargetPool m_Pool;

        readonly bool m_UseSafePath;
        bool m_PostProcessEnabled;
        bool m_AnimatedMaterialsEnabled;

        bool m_MotionBlurSupportsScattering;

        // Max guard band size is assumed to be 8 pixels
        const int k_RTGuardBandSize = 4;

        // Uber feature map to workaround the lack of multi_compile in compute shaders
        readonly Dictionary<int, string> m_UberPostFeatureMap = new Dictionary<int, string>();

        readonly System.Random m_Random;

        HDRenderPipeline m_HDInstance;

        public PostProcessSystem(HDRenderPipelineAsset hdAsset, RenderPipelineResources defaultResources)
        {
            m_Resources = defaultResources;
            m_FinalPassMaterial = CoreUtils.CreateEngineMaterial(m_Resources.shaders.finalPassPS);
            m_ClearBlackMaterial = CoreUtils.CreateEngineMaterial(m_Resources.shaders.clearBlackPS);
            m_SMAAMaterial = CoreUtils.CreateEngineMaterial(m_Resources.shaders.SMAAPS);
            m_TemporalAAMaterial = CoreUtils.CreateEngineMaterial(m_Resources.shaders.temporalAntialiasingPS);

            // Some compute shaders fail on specific hardware or vendors so we'll have to use a
            // safer but slower code path for them
            m_UseSafePath = SystemInfo.graphicsDeviceVendor
                .ToLowerInvariant().Contains("intel");

            // Project-wise LUT size for all grading operations - meaning that internal LUTs and
            // user-provided LUTs will have to be this size
            var settings = hdAsset.currentPlatformRenderPipelineSettings.postProcessSettings;
            m_LutSize = settings.lutSize;
            var lutFormat = (GraphicsFormat)settings.lutFormat;

            // Feature maps
            // Must be kept in sync with variants defined in UberPost.compute
            PushUberFeature(UberPostFeatureFlags.None);
            PushUberFeature(UberPostFeatureFlags.ChromaticAberration);
            PushUberFeature(UberPostFeatureFlags.Vignette);
            PushUberFeature(UberPostFeatureFlags.LensDistortion);
            PushUberFeature(UberPostFeatureFlags.ChromaticAberration | UberPostFeatureFlags.Vignette);
            PushUberFeature(UberPostFeatureFlags.ChromaticAberration | UberPostFeatureFlags.LensDistortion);
            PushUberFeature(UberPostFeatureFlags.Vignette | UberPostFeatureFlags.LensDistortion);
            PushUberFeature(UberPostFeatureFlags.ChromaticAberration | UberPostFeatureFlags.Vignette | UberPostFeatureFlags.LensDistortion);

            // Grading specific
            m_HableCurve = new HableCurve();
            m_InternalLogLut = RTHandles.Alloc(
                name: "Color Grading Log Lut",
                dimension: TextureDimension.Tex3D,
                width: m_LutSize,
                height: m_LutSize,
                slices: m_LutSize,
                depthBufferBits: DepthBits.None,
                colorFormat: lutFormat,
                filterMode: FilterMode.Bilinear,
                wrapMode: TextureWrapMode.Clamp,
                anisoLevel: 0,
                useMipMap: false,
                enableRandomWrite: true
            );

            // Setup a default exposure textures and clear it to neutral values so that the exposure
            // multiplier is 1 and thus has no effect
            // Beware that 0 in EV100 maps to a multiplier of 0.833 so the EV100 value in this
            // neutral exposure texture isn't 0
            m_EmptyExposureTexture = RTHandles.Alloc(1, 1, colorFormat: k_ExposureFormat,
                enableRandomWrite: true, name: "Empty EV100 Exposure"
            );

            m_MotionBlurSupportsScattering = SystemInfo.IsFormatSupported(GraphicsFormat.R32_UInt, FormatUsage.LoadStore) && SystemInfo.IsFormatSupported(GraphicsFormat.R16_UInt, FormatUsage.LoadStore);
            // TODO: Remove this line when atomic bug in HLSLcc is fixed.
            m_MotionBlurSupportsScattering = m_MotionBlurSupportsScattering && (SystemInfo.graphicsDeviceType != GraphicsDeviceType.Vulkan);
            // TODO: Write a version that uses structured buffer instead of texture to do atomic as Metal doesn't support atomics on textures.
            m_MotionBlurSupportsScattering = m_MotionBlurSupportsScattering && (SystemInfo.graphicsDeviceType != GraphicsDeviceType.Metal);

            var tex = new Texture2D(1, 1, TextureFormat.RGHalf, false, true);
            tex.SetPixel(0, 0, new Color(1f, ColorUtils.ConvertExposureToEV100(1f), 0f, 0f));
            tex.Apply();
            Graphics.Blit(tex, m_EmptyExposureTexture);
            CoreUtils.Destroy(tex);

            // Initialize our target pool to ease RT management
            m_Pool = new TargetPool();

            // Use a custom RNG, we don't want to mess with the Unity one that the users might be
            // relying on (breaks determinism in their code)
            m_Random = new System.Random();

            // Misc targets
            m_TempTexture1024 = RTHandles.Alloc(
                1024, 1024, colorFormat: GraphicsFormat.R16G16_SFloat,
                enableRandomWrite: true, name: "Average Luminance Temp 1024"
            );

            m_TempTexture32 = RTHandles.Alloc(
                32, 32, colorFormat: GraphicsFormat.R16G16_SFloat,
                enableRandomWrite: true, name: "Average Luminance Temp 32"
            );

            ResetHistory();
        }

        public void Cleanup()
        {
            m_Pool.Cleanup();

            RTHandles.Release(m_EmptyExposureTexture);
            RTHandles.Release(m_TempTexture1024);
            RTHandles.Release(m_TempTexture32);
            CoreUtils.Destroy(m_ExposureCurveTexture);
            CoreUtils.Destroy(m_InternalSpectralLut);
            RTHandles.Release(m_InternalLogLut);
            CoreUtils.Destroy(m_FinalPassMaterial);
            CoreUtils.Destroy(m_ClearBlackMaterial);
            CoreUtils.SafeRelease(m_BokehNearKernel);
            CoreUtils.SafeRelease(m_BokehFarKernel);
            CoreUtils.SafeRelease(m_BokehIndirectCmd);
            CoreUtils.SafeRelease(m_NearBokehTileList);
            CoreUtils.SafeRelease(m_FarBokehTileList);

            m_EmptyExposureTexture      = null;
            m_TempTexture1024           = null;
            m_TempTexture32             = null;
            m_ExposureCurveTexture      = null;
            m_InternalSpectralLut       = null;
            m_InternalLogLut            = null;
            m_FinalPassMaterial         = null;
            m_ClearBlackMaterial        = null;
            m_BokehNearKernel           = null;
            m_BokehFarKernel            = null;
            m_BokehIndirectCmd          = null;
            m_NearBokehTileList         = null;
            m_FarBokehTileList          = null;
        }

        [MethodImpl(MethodImplOptions.AggressiveInlining)]
        public void ResetHistory() => m_ResetHistory = true;

        public void BeginFrame(CommandBuffer cmd, HDCamera camera, HDRenderPipeline hdInstance)
        {
            m_HDInstance = hdInstance;
            m_PostProcessEnabled = camera.frameSettings.IsEnabled(FrameSettingsField.Postprocess) && CoreUtils.ArePostProcessesEnabled(camera.camera);
            m_AnimatedMaterialsEnabled = CoreUtils.AreAnimatedMaterialsEnabled(camera.camera);

            // Grab physical camera settings or a default instance if it's null (should only happen
            // in rare occasions due to how HDAdditionalCameraData is added to the camera)
            m_PhysicalCamera = camera.physicalParameters ?? m_DefaultPhysicalCamera;

            // Prefetch all the volume components we need to save some cycles as most of these will
            // be needed in multiple places
            var stack = VolumeManager.instance.stack;
            m_Exposure                  = stack.GetComponent<Exposure>();
            m_DepthOfField              = stack.GetComponent<DepthOfField>();
            m_MotionBlur                = stack.GetComponent<MotionBlur>();
            m_PaniniProjection          = stack.GetComponent<PaniniProjection>();
            m_Bloom                     = stack.GetComponent<Bloom>();
            m_ChromaticAberration       = stack.GetComponent<ChromaticAberration>();
            m_LensDistortion            = stack.GetComponent<LensDistortion>();
            m_Vignette                  = stack.GetComponent<Vignette>();
            m_Tonemapping               = stack.GetComponent<Tonemapping>();
            m_WhiteBalance              = stack.GetComponent<WhiteBalance>();
            m_ColorAdjustments          = stack.GetComponent<ColorAdjustments>();
            m_ChannelMixer              = stack.GetComponent<ChannelMixer>();
            m_SplitToning               = stack.GetComponent<SplitToning>();
            m_LiftGammaGain             = stack.GetComponent<LiftGammaGain>();
            m_ShadowsMidtonesHighlights = stack.GetComponent<ShadowsMidtonesHighlights>();
            m_Curves                    = stack.GetComponent<ColorCurves>();
            m_FilmGrain                 = stack.GetComponent<FilmGrain>();

            // Prefetch frame settings - these aren't free to pull so we want to do it only once
            // per frame
            var frameSettings = camera.frameSettings;
            m_ExposureControlFS     = frameSettings.IsEnabled(FrameSettingsField.ExposureControl);
            m_StopNaNFS             = frameSettings.IsEnabled(FrameSettingsField.StopNaN);
            m_DepthOfFieldFS        = frameSettings.IsEnabled(FrameSettingsField.DepthOfField);
            m_MotionBlurFS          = frameSettings.IsEnabled(FrameSettingsField.MotionBlur);
            m_PaniniProjectionFS    = frameSettings.IsEnabled(FrameSettingsField.PaniniProjection);
            m_BloomFS               = frameSettings.IsEnabled(FrameSettingsField.Bloom);
            m_ChromaticAberrationFS = frameSettings.IsEnabled(FrameSettingsField.ChromaticAberration);
            m_LensDistortionFS      = frameSettings.IsEnabled(FrameSettingsField.LensDistortion);
            m_VignetteFS            = frameSettings.IsEnabled(FrameSettingsField.Vignette);
            m_ColorGradingFS        = frameSettings.IsEnabled(FrameSettingsField.ColorGrading);
            m_FilmGrainFS           = frameSettings.IsEnabled(FrameSettingsField.FilmGrain);
            m_DitheringFS           = frameSettings.IsEnabled(FrameSettingsField.Dithering);
            m_AntialiasingFS        = frameSettings.IsEnabled(FrameSettingsField.Antialiasing);

            // Handle fixed exposure & disabled pre-exposure by forcing an exposure multiplier of 1
            if (!m_ExposureControlFS)
            {
                cmd.SetGlobalTexture(HDShaderIDs._ExposureTexture, m_EmptyExposureTexture);
                cmd.SetGlobalTexture(HDShaderIDs._PrevExposureTexture, m_EmptyExposureTexture);
            }
            else
            {
                if (IsExposureFixed())
                {
                    using (new ProfilingSample(cmd, "Fixed Exposure", CustomSamplerId.Exposure.GetSampler()))
                    {
                        DoFixedExposure(cmd, camera);
                    }
                }

                cmd.SetGlobalTexture(HDShaderIDs._ExposureTexture, GetExposureTexture(camera));
                cmd.SetGlobalTexture(HDShaderIDs._PrevExposureTexture, GetPreviousExposureTexture(camera));
            }
        }

        public void Render(CommandBuffer cmd, HDCamera camera, BlueNoise blueNoise, RTHandle colorBuffer, RTHandle afterPostProcessTexture, RTHandle lightingBuffer, RenderTargetIdentifier finalRT, RTHandle depthBuffer, bool flipY)
        {
            var dynResHandler = DynamicResolutionHandler.instance;

            m_Pool.SetHWDynamicResolutionState(camera);

            void PoolSource(ref RTHandle src, RTHandle dst)
            {
                // Special case to handle the source buffer, we only want to send it back to our
                // target pool if it's not the input color buffer
                if (src != colorBuffer) m_Pool.Recycle(src);
                src = dst;
            }

            bool isSceneView = camera.camera.cameraType == CameraType.SceneView;

            using (new ProfilingSample(cmd, "Post-processing", CustomSamplerId.PostProcessing.GetSampler()))
            {
                var source = colorBuffer;

                if (m_PostProcessEnabled)
                {
                    // Guard bands (also known as "horrible hack") to avoid bleeding previous RTHandle
                    // content into smaller viewports with some effects like Bloom that rely on bilinear
                    // filtering and can't use clamp sampler and the likes
                    // Note: some platforms can't clear a partial render target so we directly draw black triangles
                    {
                        int w = camera.actualWidth;
                        int h = camera.actualHeight;
                        cmd.SetRenderTarget(source, 0, CubemapFace.Unknown, -1);

                        if (w < source.rt.width || h < source.rt.height)
                        {
                            cmd.SetViewport(new Rect(w, 0, k_RTGuardBandSize, h));
                            cmd.DrawProcedural(Matrix4x4.identity, m_ClearBlackMaterial, 0, MeshTopology.Triangles, 3, 1);
                            cmd.SetViewport(new Rect(0, h, w + k_RTGuardBandSize, k_RTGuardBandSize));
                            cmd.DrawProcedural(Matrix4x4.identity, m_ClearBlackMaterial, 0, MeshTopology.Triangles, 3, 1);
                        }
                    }

                    // Optional NaN killer before post-processing kicks in
                    bool stopNaNs = camera.stopNaNs && m_StopNaNFS;

                #if UNITY_EDITOR
                    if (isSceneView)
                        stopNaNs = HDRenderPipelinePreferences.sceneViewStopNaNs;
                #endif

                    if (stopNaNs)
                    {
                        using (new ProfilingSample(cmd, "Stop NaNs", CustomSamplerId.StopNaNs.GetSampler()))
                        {
                            var destination = m_Pool.Get(Vector2.one, k_ColorFormat);
                            DoStopNaNs(cmd, camera, source, destination);
                            PoolSource(ref source, destination);
                        }
                    }
                }

                // Dynamic exposure - will be applied in the next frame
                // Not considered as a post-process so it's not affected by its enabled state
                if (!IsExposureFixed() && m_ExposureControlFS)
                {
                    using (new ProfilingSample(cmd, "Dynamic Exposure", CustomSamplerId.Exposure.GetSampler()))
                    {
                        DoDynamicExposure(cmd, camera, source, lightingBuffer);
                    }
                }

                if (m_PostProcessEnabled)
                {
                    // TODO: Do we want user effects before post?

                    // Temporal anti-aliasing goes first
                    bool taaEnabled = false;

                    if (m_AntialiasingFS)
                    {
                        taaEnabled = camera.antialiasing == AntialiasingMode.TemporalAntialiasing;

                        if (taaEnabled)
                        {
                            using (new ProfilingSample(cmd, "Temporal Anti-aliasing", CustomSamplerId.TemporalAntialiasing.GetSampler()))
                            {
                                var destination = m_Pool.Get(Vector2.one, k_ColorFormat);
                                DoTemporalAntialiasing(cmd, camera, source, destination, depthBuffer);
                                PoolSource(ref source, destination);
                            }
                        }
                        else if (camera.antialiasing == AntialiasingMode.SubpixelMorphologicalAntiAliasing)
                        {
                            using (new ProfilingSample(cmd, "SMAA", CustomSamplerId.SMAA.GetSampler()))
                            {
                                var destination = m_Pool.Get(Vector2.one, k_ColorFormat);
                                DoSMAA(cmd, camera, source, destination, depthBuffer);
                                PoolSource(ref source, destination);
                            }
                        }
                    }

                    // Depth of Field is done right after TAA as it's easier to just re-project the CoC
                    // map rather than having to deal with all the implications of doing it before TAA
                    if (m_DepthOfField.IsActive() && !isSceneView && m_DepthOfFieldFS)
                    {
                        using (new ProfilingSample(cmd, "Depth of Field", CustomSamplerId.DepthOfField.GetSampler()))
                        {
                            var destination = m_Pool.Get(Vector2.one, k_ColorFormat);
                            DoDepthOfField(cmd, camera, source, destination, taaEnabled);
                            PoolSource(ref source, destination);
                        }
                    }

                    // Motion blur after depth of field for aesthetic reasons (better to see motion
                    // blurred bokeh rather than out of focus motion blur)
                    if (m_MotionBlur.IsActive() && m_AnimatedMaterialsEnabled && !m_ResetHistory && m_MotionBlurFS)
                    {
                        using (new ProfilingSample(cmd, "Motion Blur", CustomSamplerId.MotionBlur.GetSampler()))
                        {
                            var destination = m_Pool.Get(Vector2.one, k_ColorFormat);
                            DoMotionBlur(cmd, camera, source, destination);
                            PoolSource(ref source, destination);
                        }
                    }

                    // Panini projection is done as a fullscreen pass after all depth-based effects are
                    // done and before bloom kicks in
                    // This is one effect that would benefit from an overscan mode or supersampling in
                    // HDRP to reduce the amount of resolution lost at the center of the screen
                    if (m_PaniniProjection.IsActive() && !isSceneView && m_PaniniProjectionFS)
                    {
                        using (new ProfilingSample(cmd, "Panini Projection", CustomSamplerId.PaniniProjection.GetSampler()))
                        {
                            var destination = m_Pool.Get(Vector2.one, k_ColorFormat);
                            DoPaniniProjection(cmd, camera, source, destination);
                            PoolSource(ref source, destination);
                        }
                    }

                    // Combined post-processing stack - always runs if postfx is enabled
                    using (new ProfilingSample(cmd, "Uber", CustomSamplerId.UberPost.GetSampler()))
                    {
                        // Feature flags are passed to all effects and it's their responsibility to check
                        // if they are used or not so they can set default values if needed
                        var cs = m_Resources.shaders.uberPostCS;
                        var featureFlags = GetUberFeatureFlags(isSceneView);
                        int kernel = GetUberKernel(cs, featureFlags);

                        // Generate the bloom texture
                        bool bloomActive = m_Bloom.IsActive() && m_BloomFS;

                        if (bloomActive)
                        {
                            using (new ProfilingSample(cmd, "Bloom", CustomSamplerId.Bloom.GetSampler()))
                            {
                                DoBloom(cmd, camera, source, cs, kernel);
                            }
                        }
                        else
                        {
                            cmd.SetComputeTextureParam(cs, kernel, HDShaderIDs._BloomTexture, TextureXR.GetBlackTexture());
                            cmd.SetComputeTextureParam(cs, kernel, HDShaderIDs._BloomDirtTexture, Texture2D.blackTexture);
                            cmd.SetComputeVectorParam(cs, HDShaderIDs._BloomParams, Vector4.zero);
                        }

                        // Build the color grading lut
                        using (new ProfilingSample(cmd, "Color Grading LUT Builder", CustomSamplerId.ColorGradingLUTBuilder.GetSampler()))
                        {
                            DoColorGrading(cmd, cs, kernel);
                        }

                        // Setup the rest of the effects
                        DoLensDistortion(cmd, cs, kernel, featureFlags);
                        DoChromaticAberration(cmd, cs, kernel, featureFlags);
                        DoVignette(cmd, cs, kernel, featureFlags);

                        // Run
                        var destination = m_Pool.Get(Vector2.one, k_ColorFormat);

                        bool outputColorLog = m_HDInstance.m_CurrentDebugDisplaySettings.data.fullScreenDebugMode == FullScreenDebugMode.ColorLog;
                        cmd.SetComputeVectorParam(cs, "_DebugFlags", new Vector4(outputColorLog ? 1 : 0, 0, 0, 0));
                        cmd.SetComputeTextureParam(cs, kernel, HDShaderIDs._InputTexture, source);
                        cmd.SetComputeTextureParam(cs, kernel, HDShaderIDs._OutputTexture, destination);
                        cmd.DispatchCompute(cs, kernel, (camera.actualWidth + 7) / 8, (camera.actualHeight + 7) / 8, camera.viewCount);
                        m_HDInstance.PushFullScreenDebugTexture(camera, cmd, destination, FullScreenDebugMode.ColorLog);

                        // Cleanup
                        if (bloomActive) m_Pool.Recycle(m_BloomTexture);
                        m_BloomTexture = null;

                        PoolSource(ref source, destination);
                    }
                }

                // TODO: User effects go here

                if (dynResHandler.DynamicResolutionEnabled() &&     // Dynamic resolution is on.
                    camera.antialiasing == AntialiasingMode.FastApproximateAntialiasing &&
                    m_AntialiasingFS)
                {
                    using (new ProfilingSample(cmd, "FXAA", CustomSamplerId.FXAA.GetSampler()))
                    {
                        var destination = m_Pool.Get(Vector2.one, k_ColorFormat);
                        DoFXAA(cmd, camera, source, destination);
                        PoolSource(ref source, destination);
                    }
                }

                // Final pass
                using (new ProfilingSample(cmd, "Final Pass", CustomSamplerId.FinalPost.GetSampler()))
                {
                    DoFinalPass(cmd, camera, blueNoise, source, afterPostProcessTexture, depthBuffer, finalRT, flipY);
                    PoolSource(ref source, null);
                }
            }

            m_ResetHistory = false;
        }

        void PushUberFeature(UberPostFeatureFlags flags)
        {
            // Use an int for the key instead of the enum itself to avoid GC pressure due to the
            // lack of a default comparer
            int iflags = (int)flags;
            m_UberPostFeatureMap.Add(iflags, "KMain_Variant" + iflags);
        }

        int GetUberKernel(ComputeShader cs, UberPostFeatureFlags flags)
        {
            bool success = m_UberPostFeatureMap.TryGetValue((int)flags, out var kernelName);
            Assert.IsTrue(success);
            return cs.FindKernel(kernelName);
        }

        // Grabs all active feature flags
        UberPostFeatureFlags GetUberFeatureFlags(bool isSceneView)
        {
            var flags = UberPostFeatureFlags.None;

            if (m_ChromaticAberration.IsActive() && m_ChromaticAberrationFS)
                flags |= UberPostFeatureFlags.ChromaticAberration;

            if (m_Vignette.IsActive() && m_VignetteFS)
                flags |= UberPostFeatureFlags.Vignette;

            if (m_LensDistortion.IsActive() && !isSceneView && m_LensDistortionFS)
                flags |= UberPostFeatureFlags.LensDistortion;

            return flags;
        }

        static void ValidateComputeBuffer(ref ComputeBuffer cb, int size, int stride, ComputeBufferType type = ComputeBufferType.Default)
        {
            if (cb == null || cb.count < size)
            {
                CoreUtils.SafeRelease(cb);
                cb = new ComputeBuffer(size, stride, type);
            }
        }

        #region NaN Killer

        void DoStopNaNs(CommandBuffer cmd, HDCamera camera, RTHandle source, RTHandle destination)
        {
            var cs = m_Resources.shaders.nanKillerCS;
            int kernel = cs.FindKernel("KMain");
            cmd.SetComputeTextureParam(cs, kernel, HDShaderIDs._InputTexture, source);
            cmd.SetComputeTextureParam(cs, kernel, HDShaderIDs._OutputTexture, destination);
            cmd.DispatchCompute(cs, kernel, (camera.actualWidth + 7) / 8, (camera.actualHeight + 7) / 8, camera.viewCount);
        }

        #endregion

        #region Exposure

        [MethodImpl(MethodImplOptions.AggressiveInlining)]
        bool IsExposureFixed() => m_Exposure.mode.value == ExposureMode.Fixed || m_Exposure.mode.value == ExposureMode.UsePhysicalCamera;

        public RTHandle GetExposureTexture(HDCamera camera)
        {
            // 1x1 pixel, holds the current exposure multiplied in the red channel and EV100 value
            // in the green channel
            // One frame delay + history RTs being flipped at the beginning of the frame means we
            // have to grab the exposure marked as "previous"
            var rt = camera.GetPreviousFrameRT((int)HDCameraFrameHistoryType.Exposure);
            return rt ?? m_EmptyExposureTexture;
        }

        public RTHandle GetPreviousExposureTexture(HDCamera camera)
        {
            // See GetExposureTexture
            var rt = camera.GetCurrentFrameRT((int)HDCameraFrameHistoryType.Exposure);
            return rt ?? m_EmptyExposureTexture;
        }

        void DoFixedExposure(CommandBuffer cmd, HDCamera camera)
        {
            var cs = m_Resources.shaders.exposureCS;

            GrabExposureHistoryTextures(camera, out var prevExposure, out _);

            int kernel = 0;

            if (m_Exposure.mode.value == ExposureMode.Fixed)
            {
                kernel = cs.FindKernel("KFixedExposure");
                cmd.SetComputeVectorParam(cs, HDShaderIDs._ExposureParams, new Vector4(m_Exposure.fixedExposure.value, 0f, 0f, 0f));
            }
            else if (m_Exposure.mode == ExposureMode.UsePhysicalCamera)
            {
                kernel = cs.FindKernel("KManualCameraExposure");
                cmd.SetComputeVectorParam(cs, HDShaderIDs._ExposureParams, new Vector4(m_Exposure.compensation.value, m_PhysicalCamera.aperture, m_PhysicalCamera.shutterSpeed, m_PhysicalCamera.iso));
            }

            cmd.SetComputeTextureParam(cs, kernel, HDShaderIDs._OutputTexture, prevExposure);
            cmd.DispatchCompute(cs, kernel, 1, 1, 1);
        }

        static void GrabExposureHistoryTextures(HDCamera camera, out RTHandle previous, out RTHandle next)
        {
            RTHandle Allocator(string id, int frameIndex, RTHandleSystem rtHandleSystem)
            {
                // r: multiplier, g: EV100
                return rtHandleSystem.Alloc(1, 1, colorFormat: k_ExposureFormat,
                    enableRandomWrite: true, name: $"Exposure Texture ({id}) {frameIndex}"
                );
            }

            // We rely on the RT history system that comes with HDCamera, but because it is swapped
            // at the beginning of the frame and exposure is applied with a one-frame delay it means
            // that 'current' and 'previous' are swapped
            next = camera.GetCurrentFrameRT((int)HDCameraFrameHistoryType.Exposure)
                ?? camera.AllocHistoryFrameRT((int)HDCameraFrameHistoryType.Exposure, Allocator, 2);
            previous = camera.GetPreviousFrameRT((int)HDCameraFrameHistoryType.Exposure);
        }

        void PrepareExposureCurveData(AnimationCurve curve, out float min, out float max)
        {
            if (m_ExposureCurveTexture == null)
            {
                m_ExposureCurveTexture = new Texture2D(k_ExposureCurvePrecision, 1, TextureFormat.RHalf, false, true)
                {
                    name = "Exposure Curve",
                    filterMode = FilterMode.Bilinear,
                    wrapMode = TextureWrapMode.Clamp
                };
            }

            var pixels = m_ExposureCurveColorArray;

            // Fail safe in case the curve is deleted / has 0 point
            if (curve == null || curve.length == 0)
            {
                min = 0f;
                max = 0f;

                for (int i = 0; i < k_ExposureCurvePrecision; i++)
                    pixels[i] = Color.clear;
            }
            else
            {
                min = curve[0].time;
                max = curve[curve.length - 1].time;
                float step = (max - min) / (k_ExposureCurvePrecision - 1f);

                for (int i = 0; i < k_ExposureCurvePrecision; i++)
                    pixels[i] = new Color(curve.Evaluate(min + step * i), 0f, 0f, 0f);
            }

            m_ExposureCurveTexture.SetPixels(pixels);
            m_ExposureCurveTexture.Apply();
        }

        // TODO: Handle light buffer as a source for average luminance
        void DoDynamicExposure(CommandBuffer cmd, HDCamera camera, RTHandle colorBuffer, RTHandle lightingBuffer)
        {
            var cs = m_Resources.shaders.exposureCS;
            int kernel;

            GrabExposureHistoryTextures(camera, out var prevExposure, out var nextExposure);

            // Setup variants
            var adaptationMode = m_Exposure.adaptationMode.value;

            if (!Application.isPlaying || m_ResetHistory)
                adaptationMode = AdaptationMode.Fixed;

            if (m_ResetHistory)
            {
                kernel = cs.FindKernel("KReset");
                cmd.SetComputeTextureParam(cs, kernel, HDShaderIDs._OutputTexture, prevExposure);
                cmd.DispatchCompute(cs, kernel, 1, 1, 1);
            }

            m_ExposureVariants[0] = 1; // (int)exposureSettings.luminanceSource.value;
            m_ExposureVariants[1] = (int)m_Exposure.meteringMode.value;
            m_ExposureVariants[2] = (int)adaptationMode;
            m_ExposureVariants[3] = 0;

            // Pre-pass
            //var sourceTex = exposureSettings.luminanceSource == LuminanceSource.LightingBuffer
            //    ? lightingBuffer
            //    : colorBuffer;
            var sourceTex = colorBuffer;

            kernel = cs.FindKernel("KPrePass");
            cmd.SetComputeIntParams(cs, HDShaderIDs._Variants, m_ExposureVariants);
            cmd.SetComputeTextureParam(cs, kernel, HDShaderIDs._PreviousExposureTexture, prevExposure);
            cmd.SetComputeTextureParam(cs, kernel, HDShaderIDs._SourceTexture, sourceTex);
            cmd.SetComputeTextureParam(cs, kernel, HDShaderIDs._OutputTexture, m_TempTexture1024);
            cmd.DispatchCompute(cs, kernel, 1024 / 8, 1024 / 8, 1);

            // Reduction: 1st pass (1024 -> 32)
            kernel = cs.FindKernel("KReduction");
            cmd.SetComputeTextureParam(cs, kernel, HDShaderIDs._PreviousExposureTexture, prevExposure);
            cmd.SetComputeTextureParam(cs, kernel, HDShaderIDs._ExposureCurveTexture, Texture2D.blackTexture);
            cmd.SetComputeTextureParam(cs, kernel, HDShaderIDs._InputTexture, m_TempTexture1024);
            cmd.SetComputeTextureParam(cs, kernel, HDShaderIDs._OutputTexture, m_TempTexture32);
            cmd.DispatchCompute(cs, kernel, 32, 32, 1);

            // Reduction: 2nd pass (32 -> 1) + evaluate exposure
            if (m_Exposure.mode.value == ExposureMode.Automatic)
            {
                cmd.SetComputeVectorParam(cs, HDShaderIDs._ExposureParams, new Vector4(m_Exposure.compensation.value, m_Exposure.limitMin.value, m_Exposure.limitMax.value, 0f));
                m_ExposureVariants[3] = 1;
            }
            else if (m_Exposure.mode.value == ExposureMode.CurveMapping)
            {
                PrepareExposureCurveData(m_Exposure.curveMap.value, out float min, out float max);
                cmd.SetComputeTextureParam(cs, kernel, HDShaderIDs._ExposureCurveTexture, m_ExposureCurveTexture);
                cmd.SetComputeVectorParam(cs, HDShaderIDs._ExposureParams, new Vector4(m_Exposure.compensation.value, min, max, 0f));
                m_ExposureVariants[3] = 2;
            }

            cmd.SetComputeVectorParam(cs, HDShaderIDs._AdaptationParams, new Vector4(m_Exposure.adaptationSpeedLightToDark.value, m_Exposure.adaptationSpeedDarkToLight.value, 0f, 0f));
            cmd.SetComputeIntParams(cs, HDShaderIDs._Variants, m_ExposureVariants);
            cmd.SetComputeTextureParam(cs, kernel, HDShaderIDs._PreviousExposureTexture, prevExposure);
            cmd.SetComputeTextureParam(cs, kernel, HDShaderIDs._InputTexture, m_TempTexture32);
            cmd.SetComputeTextureParam(cs, kernel, HDShaderIDs._OutputTexture, nextExposure);
            cmd.DispatchCompute(cs, kernel, 1, 1, 1);
        }

        #endregion

        #region Temporal Anti-aliasing

        void DoTemporalAntialiasing(CommandBuffer cmd, HDCamera camera, RTHandle source, RTHandle destination, RTHandle depthBuffer)
        {
            GrabTemporalAntialiasingHistoryTextures(camera, out var prevHistory, out var nextHistory);


            if (m_ResetHistory)
            {
                m_TAAHistoryBlitPropertyBlock.SetTexture(HDShaderIDs._BlitTexture, source);
                m_TAAHistoryBlitPropertyBlock.SetVector(HDShaderIDs._BlitScaleBias, new Vector4(1.0f, 1.0f, 0.0f, 0.0f));
                m_TAAHistoryBlitPropertyBlock.SetFloat(HDShaderIDs._BlitMipLevel, 0);
                HDUtils.DrawFullScreen(cmd, HDUtils.GetBlitMaterial(source.rt.dimension), prevHistory, m_TAAHistoryBlitPropertyBlock, 0);
                HDUtils.DrawFullScreen(cmd, HDUtils.GetBlitMaterial(source.rt.dimension), nextHistory, m_TAAHistoryBlitPropertyBlock, 0);
            }

            m_TAAPropertyBlock.SetInt(HDShaderIDs._StencilMask, (int)HDRenderPipeline.StencilBitMask.ExcludeFromTAA);
            m_TAAPropertyBlock.SetInt(HDShaderIDs._StencilRef, (int)HDRenderPipeline.StencilBitMask.ExcludeFromTAA);
            m_TAAPropertyBlock.SetVector(HDShaderIDs._RTHandleScaleHistory, camera.historyRTHandleProperties.rtHandleScale);
            m_TAAPropertyBlock.SetTexture(HDShaderIDs._InputTexture, source);
            m_TAAPropertyBlock.SetTexture(HDShaderIDs._InputHistoryTexture, prevHistory);

            CoreUtils.SetRenderTarget(cmd, destination, depthBuffer);
            cmd.SetRandomWriteTarget(1, nextHistory);
            cmd.DrawProcedural(Matrix4x4.identity, m_TemporalAAMaterial, 0, MeshTopology.Triangles, 3, 1, m_TAAPropertyBlock);
            cmd.ClearRandomWriteTargets();
        }

        static void GrabTemporalAntialiasingHistoryTextures(HDCamera camera, out RTHandle previous, out RTHandle next)
        {
            RTHandle Allocator(string id, int frameIndex, RTHandleSystem rtHandleSystem)
            {
                return rtHandleSystem.Alloc(
                    Vector2.one, TextureXR.slices, DepthBits.None, dimension: TextureXR.dimension,
                    filterMode: FilterMode.Bilinear, colorFormat: k_ColorFormat,
                    enableRandomWrite: true, useDynamicScale: true, name: "TAA History"
                );
            }

            next = camera.GetCurrentFrameRT((int)HDCameraFrameHistoryType.TemporalAntialiasing)
                ?? camera.AllocHistoryFrameRT((int)HDCameraFrameHistoryType.TemporalAntialiasing, Allocator, 2);
            previous = camera.GetPreviousFrameRT((int)HDCameraFrameHistoryType.TemporalAntialiasing);
        }

        #endregion

        #region Depth Of Field

        //
        // Reference used:
        //   "A Lens and Aperture Camera Model for Synthetic Image Generation" [Potmesil81]
        //   "A Low Distortion Map Between Disk and Square" [Shirley97] [Chiu97]
        //   "High Quality Antialiasing" [Lorach07]
        //   "CryEngine 3 Graphics Gems" [Sousa13]
        //   "Next Generation Post Processing in Call of Duty: Advanced Warfare" [Jimenez14]
        //
        // Note: do not merge if/else clauses for each layer, pass schedule order is important to
        // reduce sync points on the GPU
        //
        // TODO: can be further optimized
        // TODO: debug panel entries (coc, tiles, etc)
        //
        void DoDepthOfField(CommandBuffer cmd, HDCamera camera, RTHandle source, RTHandle destination, bool taaEnabled)
        {
            bool nearLayerActive = m_DepthOfField.IsNearLayerActive();
            bool farLayerActive = m_DepthOfField.IsFarLayerActive();

            Assert.IsTrue(nearLayerActive || farLayerActive);

            bool bothLayersActive = nearLayerActive && farLayerActive;
<<<<<<< HEAD
            bool useTiles = !camera.xr.instancingEnabled;
            bool hqFiltering = m_DepthOfField.highQualityFiltering;
=======
            bool useTiles = !camera.xr.singlePassEnabled;
            bool hqFiltering = m_DepthOfField.highQualityFiltering.value;
>>>>>>> 9d7fcb4d

            const uint kIndirectNearOffset = 0u * sizeof(uint);
            const uint kIndirectFarOffset  = 3u * sizeof(uint);

            // -----------------------------------------------------------------------------
            // Data prep
            // The number of samples & max blur sizes are scaled according to the resolution, with a
            // base scale of 1.0 for 1080p output

            int bladeCount = m_PhysicalCamera.bladeCount;

            float rotation = (m_PhysicalCamera.aperture - HDPhysicalCamera.kMinAperture) / (HDPhysicalCamera.kMaxAperture - HDPhysicalCamera.kMinAperture);
            rotation *= (360f / bladeCount) * Mathf.Deg2Rad; // TODO: Crude approximation, make it correct

            float ngonFactor = 1f;
            if (m_PhysicalCamera.curvature.y - m_PhysicalCamera.curvature.x > 0f)
                ngonFactor = (m_PhysicalCamera.aperture - m_PhysicalCamera.curvature.x) / (m_PhysicalCamera.curvature.y - m_PhysicalCamera.curvature.x);

            ngonFactor = Mathf.Clamp01(ngonFactor);
            ngonFactor = Mathf.Lerp(ngonFactor, 0f, Mathf.Abs(m_PhysicalCamera.anamorphism));

            float anamorphism = m_PhysicalCamera.anamorphism / 4f;
            float barrelClipping = m_PhysicalCamera.barrelClipping / 3f;

            float scale = 1f / (float)m_DepthOfField.resolution;
            var screenScale = new Vector2(scale, scale);
            int targetWidth = Mathf.RoundToInt(camera.actualWidth * scale);
            int targetHeight = Mathf.RoundToInt(camera.actualHeight * scale);
            int threadGroup8X = (targetWidth + 7) / 8;
            int threadGroup8Y = (targetHeight + 7) / 8;

            cmd.SetGlobalVector(HDShaderIDs._TargetScale, new Vector4((float)m_DepthOfField.resolution, scale, 0f, 0f));

            float resolutionScale = (camera.actualHeight / 1080f) * (scale * 2f);
            int farSamples = Mathf.CeilToInt(m_DepthOfField.farSampleCount * resolutionScale);
            int nearSamples = Mathf.CeilToInt(m_DepthOfField.nearSampleCount * resolutionScale);
            float farMaxBlur = m_DepthOfField.farMaxBlur * resolutionScale;
            float nearMaxBlur = m_DepthOfField.nearMaxBlur * resolutionScale;

            // If TAA is enabled we use the camera history system to grab CoC history textures, but
            // because these don't use the same RTHandle system as the global one we'll have a
            // different scale than _RTHandleScale so we need to handle our own
            var cocHistoryScale = RTHandles.rtHandleProperties.rtHandleScale;

            ComputeShader cs;
            int kernel;

            // -----------------------------------------------------------------------------
            // Temporary targets prep

            RTHandle pingNearRGB = null, pongNearRGB = null, nearCoC = null, nearAlpha = null,
                dilatedNearCoC = null, pingFarRGB = null, pongFarRGB = null, farCoC = null;

            if (nearLayerActive)
            {
                pingNearRGB = m_Pool.Get(screenScale, k_ColorFormat);
                pongNearRGB = m_Pool.Get(screenScale, k_ColorFormat);
                nearCoC = m_Pool.Get(screenScale, k_CoCFormat);
                nearAlpha = m_Pool.Get(screenScale, k_CoCFormat);
                dilatedNearCoC = m_Pool.Get(screenScale, k_CoCFormat);
            }

            if (farLayerActive)
            {
                pingFarRGB = m_Pool.Get(screenScale, k_ColorFormat, true);
                pongFarRGB = m_Pool.Get(screenScale, k_ColorFormat);
                farCoC = m_Pool.Get(screenScale, k_CoCFormat, true);
            }

            var fullresCoC = m_Pool.Get(Vector2.one, k_CoCFormat);

            // -----------------------------------------------------------------------------
            // Render logic

            using (new ProfilingSample(cmd, "Generate Kernels", CustomSamplerId.DepthOfFieldKernel.GetSampler()))
            {
                // -----------------------------------------------------------------------------
                // Pass: generate bokeh kernels
                // Given that we allow full customization of near & far planes we'll need a separate
                // kernel for each layer

                cs = m_Resources.shaders.depthOfFieldKernelCS;
                kernel = cs.FindKernel("KParametricBlurKernel");

                // Near samples
                if (nearLayerActive)
                {
                    ValidateComputeBuffer(ref m_BokehNearKernel, nearSamples * nearSamples, sizeof(uint));
                    cmd.SetComputeVectorParam(cs, HDShaderIDs._Params1, new Vector4(nearSamples, ngonFactor, bladeCount, rotation));
                    cmd.SetComputeVectorParam(cs, HDShaderIDs._Params2, new Vector4(anamorphism, 0f, 0f, 0f));
                    cmd.SetComputeBufferParam(cs, kernel, HDShaderIDs._BokehKernel, m_BokehNearKernel);
                    cmd.DispatchCompute(cs, kernel, Mathf.CeilToInt((nearSamples * nearSamples) / 64f), 1, 1);
                }

                // Far samples
                if (farLayerActive)
                {
                    ValidateComputeBuffer(ref m_BokehFarKernel, farSamples * farSamples, sizeof(uint));
                    cmd.SetComputeVectorParam(cs, HDShaderIDs._Params1, new Vector4(farSamples, ngonFactor, bladeCount, rotation));
                    cmd.SetComputeVectorParam(cs, HDShaderIDs._Params2, new Vector4(anamorphism, 0f, 0f, 0f));
                    cmd.SetComputeBufferParam(cs, kernel, HDShaderIDs._BokehKernel, m_BokehFarKernel);
                    cmd.DispatchCompute(cs, kernel, Mathf.CeilToInt((farSamples * farSamples) / 64f), 1, 1);
                }
            }

            using (new ProfilingSample(cmd, "CoC", CustomSamplerId.DepthOfFieldCoC.GetSampler()))
            {
                // -----------------------------------------------------------------------------
                // Pass: compute CoC in full-screen (needed for temporal re-projection & combine)
                // CoC is initially stored in a RHalf texture in range [-1,1] as it makes RT
                // management easier and temporal re-projection cheaper; later transformed into
                // individual targets for near & far layers

                cs = m_Resources.shaders.depthOfFieldCoCCS;

                if (m_DepthOfField.focusMode.value == DepthOfFieldMode.UsePhysicalCamera)
                {
                    // "A Lens and Aperture Camera Model for Synthetic Image Generation" [Potmesil81]
                    float F = camera.camera.focalLength / 1000f;
                    float A = camera.camera.focalLength / m_PhysicalCamera.aperture;
                    float P = m_DepthOfField.focusDistance.value;
                    float maxCoC = (A * F) / (P - F);

                    kernel = cs.FindKernel("KMainPhysical");
                    cmd.SetComputeVectorParam(cs, HDShaderIDs._Params, new Vector4(P, maxCoC, 0f, 0f));
                }
                else // DepthOfFieldMode.Manual
                {
                    float nearEnd = m_DepthOfField.nearFocusEnd.value;
                    float nearStart = Mathf.Min(m_DepthOfField.nearFocusStart.value, nearEnd - 1e-5f);
                    float farStart = Mathf.Max(m_DepthOfField.farFocusStart.value, nearEnd);
                    float farEnd = Mathf.Max(m_DepthOfField.farFocusEnd.value, farStart);

                    kernel = cs.FindKernel("KMainManual");
                    cmd.SetComputeVectorParam(cs, HDShaderIDs._Params, new Vector4(nearStart, nearEnd, farStart, farEnd));
                }

                cmd.SetComputeTextureParam(cs, kernel, HDShaderIDs._OutputCoCTexture, fullresCoC);
                cmd.DispatchCompute(cs, kernel, (camera.actualWidth + 7) / 8, (camera.actualHeight + 7) / 8, camera.viewCount);

                // -----------------------------------------------------------------------------
                // Pass: re-project CoC if TAA is enabled

                if (taaEnabled)
                {
                    GrabCoCHistory(camera, out var prevCoCTex, out var nextCoCTex);
                    cocHistoryScale = new Vector2(camera.historyRTHandleProperties.rtHandleScale.z, camera.historyRTHandleProperties.rtHandleScale.w);

                    cs = m_Resources.shaders.depthOfFieldCoCReprojectCS;
                    kernel = cs.FindKernel("KMain");
                    cmd.SetComputeVectorParam(cs, HDShaderIDs._Params, new Vector4(m_ResetHistory ? 0f : 0.91f, cocHistoryScale.x, cocHistoryScale.y, 0f));
                    cmd.SetComputeTextureParam(cs, kernel, HDShaderIDs._InputCoCTexture, fullresCoC);
                    cmd.SetComputeTextureParam(cs, kernel, HDShaderIDs._InputHistoryCoCTexture, prevCoCTex);
                    cmd.SetComputeTextureParam(cs, kernel, HDShaderIDs._OutputCoCTexture, nextCoCTex);
                    cmd.DispatchCompute(cs, kernel, (camera.actualWidth + 7) / 8, (camera.actualHeight + 7) / 8, camera.viewCount);

                    // Cleanup the main CoC texture as we don't need it anymore and use the
                    // re-projected one instead for the following steps
                    m_Pool.Recycle(fullresCoC);
                    fullresCoC = nextCoCTex;
                }
            }

            using (new ProfilingSample(cmd, "Pre-Filter", CustomSamplerId.DepthOfFieldPrefilter.GetSampler()))
            {
                // -----------------------------------------------------------------------------
                // Pass: downsample & prefilter CoC and layers
                // We only need to pre-multiply the CoC for the far layer; if only near is being
                // rendered we can use the downsampled color target as-is
                // TODO: We may want to add an anti-flicker here

                cs = m_Resources.shaders.depthOfFieldPrefilterCS;

                kernel = m_DepthOfField.resolution == DepthOfFieldResolution.Full
                    ? cs.FindKernel(bothLayersActive ? "KMainNearFarFullRes" : nearLayerActive ? "KMainNearFullRes" : "KMainFarFullRes")
                    : cs.FindKernel(bothLayersActive ? "KMainNearFar" : nearLayerActive ? "KMainNear" : "KMainFar");

                cmd.SetComputeTextureParam(cs, kernel, HDShaderIDs._InputTexture, source);
                cmd.SetComputeTextureParam(cs, kernel, HDShaderIDs._InputCoCTexture, fullresCoC);
                cmd.SetComputeVectorParam(cs, HDShaderIDs._CoCTargetScale, cocHistoryScale);

                if (nearLayerActive)
                {
                    cmd.SetComputeTextureParam(cs, kernel, HDShaderIDs._OutputNearCoCTexture, nearCoC);
                    cmd.SetComputeTextureParam(cs, kernel, HDShaderIDs._OutputNearTexture, pingNearRGB);
                }

                if (farLayerActive)
                {
                    cmd.SetComputeTextureParam(cs, kernel, HDShaderIDs._OutputFarCoCTexture, farCoC);
                    cmd.SetComputeTextureParam(cs, kernel, HDShaderIDs._OutputFarTexture, pingFarRGB);
                }

                cmd.DispatchCompute(cs, kernel, threadGroup8X, threadGroup8Y, camera.viewCount);
            }

            if (farLayerActive)
            {
                using (new ProfilingSample(cmd, "Pyramid", CustomSamplerId.DepthOfFieldPyramid.GetSampler()))
                {
                    // -----------------------------------------------------------------------------
                    // Pass: mip generation
                    // We only do this for the far layer because the near layer can't really use
                    // very wide radii due to reconstruction artifacts

                    int tx = ((targetWidth >> 1) + 7) / 8;
                    int ty = ((targetHeight >> 1) + 7) / 8;

                    if (m_UseSafePath)
                    {
                        // The other compute fails hard on Intel because of texture format issues
                        cs = m_Resources.shaders.depthOfFieldMipSafeCS;
                        kernel = cs.FindKernel("KMain");
                        var mipScale = scale;

                        for (int i = 0; i < 4; i++)
                        {
                            mipScale *= 0.5f;
                            var size = new Vector2Int(Mathf.RoundToInt(camera.actualWidth * mipScale), Mathf.RoundToInt(camera.actualHeight * mipScale));
                            var mip = m_Pool.Get(new Vector2(mipScale, mipScale), k_ColorFormat);

                            cmd.SetComputeVectorParam(cs, HDShaderIDs._TexelSize, new Vector4(size.x, size.y, 1f / size.x, 1f / size.y));
                            int gx = (size.x + 7) / 8;
                            int gy = (size.y + 7) / 8;

                            // Downsample
                            cmd.SetComputeTextureParam(cs, kernel, HDShaderIDs._InputTexture, pingFarRGB);
                            cmd.SetComputeTextureParam(cs, kernel, HDShaderIDs._OutputTexture, mip);
                            cmd.DispatchCompute(cs, kernel, gx, gy, camera.viewCount);

                            // Copy to mip
                            cmd.SetComputeTextureParam(cs, kernel, HDShaderIDs._InputTexture, mip);
                            cmd.SetComputeTextureParam(cs, kernel, HDShaderIDs._OutputTexture, pingFarRGB, i + 1);
                            cmd.DispatchCompute(cs, kernel, gx, gy, camera.viewCount);

                            m_Pool.Recycle(mip);
                        }
                    }
                    else
                    {
                        cs = m_Resources.shaders.depthOfFieldMipCS;
                        kernel = cs.FindKernel("KMainColor");
                        cmd.SetComputeTextureParam(cs, kernel, HDShaderIDs._InputTexture, pingFarRGB, 0);
                        cmd.SetComputeTextureParam(cs, kernel, HDShaderIDs._OutputMip1, pingFarRGB, 1);
                        cmd.SetComputeTextureParam(cs, kernel, HDShaderIDs._OutputMip2, pingFarRGB, 2);
                        cmd.SetComputeTextureParam(cs, kernel, HDShaderIDs._OutputMip3, pingFarRGB, 3);
                        cmd.SetComputeTextureParam(cs, kernel, HDShaderIDs._OutputMip4, pingFarRGB, 4);
                        cmd.DispatchCompute(cs, kernel, tx, ty, camera.viewCount);
                    }

                    cs = m_Resources.shaders.depthOfFieldMipCS;
                    kernel = cs.FindKernel("KMainCoC");
                    cmd.SetComputeTextureParam(cs, kernel, HDShaderIDs._InputTexture, farCoC, 0);
                    cmd.SetComputeTextureParam(cs, kernel, HDShaderIDs._OutputMip1, farCoC, 1);
                    cmd.SetComputeTextureParam(cs, kernel, HDShaderIDs._OutputMip2, farCoC, 2);
                    cmd.SetComputeTextureParam(cs, kernel, HDShaderIDs._OutputMip3, farCoC, 3);
                    cmd.SetComputeTextureParam(cs, kernel, HDShaderIDs._OutputMip4, farCoC, 4);
                    cmd.DispatchCompute(cs, kernel, tx, ty, camera.viewCount);
                }
            }

            if (nearLayerActive)
            {
                using (new ProfilingSample(cmd, "Dilate", CustomSamplerId.DepthOfFieldDilate.GetSampler()))
                {
                    // -----------------------------------------------------------------------------
                    // Pass: dilate the near CoC

                    cs = m_Resources.shaders.depthOfFieldDilateCS;
                    kernel = cs.FindKernel("KMain");
                    cmd.SetComputeVectorParam(cs, HDShaderIDs._Params, new Vector4(targetWidth - 1, targetHeight - 1, 0f, 0f));

                    int passCount = Mathf.CeilToInt((nearMaxBlur + 2f) / 4f);

                    cmd.SetComputeTextureParam(cs, kernel, HDShaderIDs._InputCoCTexture, nearCoC);
                    cmd.SetComputeTextureParam(cs, kernel, HDShaderIDs._OutputCoCTexture, dilatedNearCoC);
                    cmd.DispatchCompute(cs, kernel, threadGroup8X, threadGroup8Y, camera.viewCount);

                    if (passCount > 1)
                    {
                        // Ping-pong
                        var src = dilatedNearCoC;
                        var dst = m_Pool.Get(screenScale, k_CoCFormat);

                        for (int i = 1; i < passCount; i++)
                        {
                            cmd.SetComputeTextureParam(cs, kernel, HDShaderIDs._InputCoCTexture, src);
                            cmd.SetComputeTextureParam(cs, kernel, HDShaderIDs._OutputCoCTexture, dst);
                            cmd.DispatchCompute(cs, kernel, threadGroup8X, threadGroup8Y, camera.viewCount);
                            CoreUtils.Swap(ref src, ref dst);
                        }

                        dilatedNearCoC = src;
                        m_Pool.Recycle(dst);
                    }
                }
            }

            if (useTiles)
            {
                using (new ProfilingSample(cmd, "Tile Max", CustomSamplerId.DepthOfFieldTileMax.GetSampler()))
                {
                    // -----------------------------------------------------------------------------
                    // Pass: tile-max classification
                    // Tile coordinates are stored as 16bit (good enough for resolutions up to 64K)

                    ValidateComputeBuffer(ref m_BokehIndirectCmd, 3 * 2, sizeof(uint), ComputeBufferType.IndirectArguments);
                    ValidateComputeBuffer(ref m_NearBokehTileList, threadGroup8X * threadGroup8Y, sizeof(uint), ComputeBufferType.Append);
                    ValidateComputeBuffer(ref m_FarBokehTileList, threadGroup8X * threadGroup8Y, sizeof(uint), ComputeBufferType.Append);
                    m_NearBokehTileList.SetCounterValue(0u);
                    m_FarBokehTileList.SetCounterValue(0u);

                    // Clear the indirect command buffer
                    cs = m_Resources.shaders.depthOfFieldTileMaxCS;
                    kernel = cs.FindKernel("KClear");
                    cmd.SetComputeBufferParam(cs, kernel, HDShaderIDs._IndirectBuffer, m_BokehIndirectCmd);
                    cmd.DispatchCompute(cs, kernel, 1, 1, 1);

                    // Build the tile list & indirect command buffer
                    kernel = cs.FindKernel(bothLayersActive ? "KMainNearFar" : nearLayerActive ? "KMainNear" : "KMainFar");
                    cmd.SetComputeVectorParam(cs, HDShaderIDs._Params, new Vector4(targetWidth - 1, targetHeight - 1, 0f, 0f));
                    cmd.SetComputeBufferParam(cs, kernel, HDShaderIDs._IndirectBuffer, m_BokehIndirectCmd);

                    if (nearLayerActive)
                    {
                        cmd.SetComputeTextureParam(cs, kernel, HDShaderIDs._InputNearCoCTexture, dilatedNearCoC);
                        cmd.SetComputeBufferParam(cs, kernel, HDShaderIDs._NearTileList, m_NearBokehTileList);
                    }

                    if (farLayerActive)
                    {
                        cmd.SetComputeTextureParam(cs, kernel, HDShaderIDs._InputFarCoCTexture, farCoC);
                        cmd.SetComputeBufferParam(cs, kernel, HDShaderIDs._FarTileList, m_FarBokehTileList);
                    }

                    cmd.DispatchCompute(cs, kernel, threadGroup8X, threadGroup8Y, 1);
                }
            }

            if (farLayerActive)
            {
                using (new ProfilingSample(cmd, "Gather Far", CustomSamplerId.DepthOfFieldGatherFar.GetSampler()))
                {
                    // -----------------------------------------------------------------------------
                    // Pass: bokeh blur the far layer

                    if (useTiles)
                    {
                        // Need to clear dest as we recycle render targets and tiles won't write to
                        // all pixels thus leaving previous-frame info
                        cmd.SetRenderTarget(pongFarRGB);
                        cmd.ClearRenderTarget(false, true, Color.clear);
                    }

                    cs = m_Resources.shaders.depthOfFieldGatherCS;
                    kernel = cs.FindKernel(useTiles ? "KMainFarTiles" : "KMainFar");
                    cmd.SetComputeVectorParam(cs, HDShaderIDs._Params, new Vector4(farSamples, farSamples * farSamples, barrelClipping, farMaxBlur));
                    cmd.SetComputeVectorParam(cs, HDShaderIDs._TexelSize, new Vector4(targetWidth, targetHeight, 1f / targetWidth, 1f / targetHeight));
                    cmd.SetComputeTextureParam(cs, kernel, HDShaderIDs._InputTexture, pingFarRGB);
                    cmd.SetComputeTextureParam(cs, kernel, HDShaderIDs._InputCoCTexture, farCoC);
                    cmd.SetComputeTextureParam(cs, kernel, HDShaderIDs._OutputTexture, pongFarRGB);
                    cmd.SetComputeBufferParam(cs, kernel, HDShaderIDs._BokehKernel, m_BokehFarKernel);

                    if (useTiles)
                    {
                        cmd.SetComputeBufferParam(cs, kernel, HDShaderIDs._TileList, m_FarBokehTileList);
                        cmd.DispatchCompute(cs, kernel, m_BokehIndirectCmd, kIndirectFarOffset);
                    }
                    else
                    {
                        cmd.DispatchCompute(cs, kernel, threadGroup8X, threadGroup8Y, camera.viewCount);
                    }
                }
            }

            if (nearLayerActive)
            {
                using (new ProfilingSample(cmd, "Pre-Combine", CustomSamplerId.DepthOfFieldPreCombine.GetSampler()))
                {
                    // -----------------------------------------------------------------------------
                    // Pass: if the far layer was active, use it as a source for the near blur to
                    // avoid out-of-focus artifacts (e.g. near blur in front of far blur)

                    if (farLayerActive)
                    {
                        cs = m_Resources.shaders.depthOfFieldCombineCS;
                        kernel = cs.FindKernel("KMainPreCombineFar");
                        cmd.SetComputeTextureParam(cs, kernel, HDShaderIDs._InputTexture, pingNearRGB);
                        cmd.SetComputeTextureParam(cs, kernel, HDShaderIDs._InputFarTexture, pongFarRGB);
                        cmd.SetComputeTextureParam(cs, kernel, HDShaderIDs._InputCoCTexture, farCoC);
                        cmd.SetComputeTextureParam(cs, kernel, HDShaderIDs._OutputTexture, pongNearRGB);
                        cmd.DispatchCompute(cs, kernel, threadGroup8X, threadGroup8Y, camera.viewCount);

                        CoreUtils.Swap(ref pingNearRGB, ref pongNearRGB);
                    }
                }

                using (new ProfilingSample(cmd, "Gather Near", CustomSamplerId.DepthOfFieldGatherNear.GetSampler()))
                {
                    // -----------------------------------------------------------------------------
                    // Pass: bokeh blur the near layer

                    if (useTiles)
                    {
                        // Same as the far layer, clear to discard garbage data
                        if (!farLayerActive)
                        {
                            cmd.SetRenderTarget(pongNearRGB);
                            cmd.ClearRenderTarget(false, true, Color.clear);
                        }

                        cmd.SetRenderTarget(nearAlpha);
                        cmd.ClearRenderTarget(false, true, Color.clear);
                    }

                    cs = m_Resources.shaders.depthOfFieldGatherCS;
                    kernel = cs.FindKernel(useTiles ? "KMainNearTiles" : "KMainNear");
                    cmd.SetComputeVectorParam(cs, HDShaderIDs._Params, new Vector4(nearSamples, nearSamples * nearSamples, barrelClipping, nearMaxBlur));
                    cmd.SetComputeVectorParam(cs, HDShaderIDs._TexelSize, new Vector4(targetWidth, targetHeight, 1f / targetWidth, 1f / targetHeight));
                    cmd.SetComputeTextureParam(cs, kernel, HDShaderIDs._InputTexture, pingNearRGB);
                    cmd.SetComputeTextureParam(cs, kernel, HDShaderIDs._InputCoCTexture, nearCoC);
                    cmd.SetComputeTextureParam(cs, kernel, HDShaderIDs._InputDilatedCoCTexture, dilatedNearCoC);
                    cmd.SetComputeTextureParam(cs, kernel, HDShaderIDs._OutputTexture, pongNearRGB);
                    cmd.SetComputeTextureParam(cs, kernel, HDShaderIDs._OutputAlphaTexture, nearAlpha);
                    cmd.SetComputeBufferParam(cs, kernel, HDShaderIDs._BokehKernel, m_BokehNearKernel);

                    if (useTiles)
                    {
                        cmd.SetComputeBufferParam(cs, kernel, HDShaderIDs._TileList, m_NearBokehTileList);
                        cmd.DispatchCompute(cs, kernel, m_BokehIndirectCmd, kIndirectNearOffset);
                    }
                    else
                    {
                        cmd.DispatchCompute(cs, kernel, threadGroup8X, threadGroup8Y, camera.viewCount);
                    }
                }
            }

            using (new ProfilingSample(cmd, "Combine", CustomSamplerId.DepthOfFieldCombine.GetSampler()))
            {
                // -----------------------------------------------------------------------------
                // Pass: combine blurred layers with source color

                cs = m_Resources.shaders.depthOfFieldCombineCS;

                if (m_DepthOfField.resolution == DepthOfFieldResolution.Full)
                    kernel = cs.FindKernel(bothLayersActive ? "KMainNearFarFullRes" : nearLayerActive ? "KMainNearFullRes" : "KMainFarFullRes");
                else if (hqFiltering)
                    kernel = cs.FindKernel(bothLayersActive ? "KMainNearFarHighQ" : nearLayerActive ? "KMainNearHighQ" : "KMainFarHighQ");
                else
                    kernel = cs.FindKernel(bothLayersActive ? "KMainNearFarLowQ" : nearLayerActive ? "KMainNearLowQ" : "KMainFarLowQ");

                if (nearLayerActive)
                {
                    cmd.SetComputeTextureParam(cs, kernel, HDShaderIDs._InputNearTexture, pongNearRGB);
                    cmd.SetComputeTextureParam(cs, kernel, HDShaderIDs._InputNearAlphaTexture, nearAlpha);
                }

                if (farLayerActive)
                {
                    cmd.SetComputeTextureParam(cs, kernel, HDShaderIDs._InputFarTexture, pongFarRGB);
                    cmd.SetComputeTextureParam(cs, kernel, HDShaderIDs._InputCoCTexture, fullresCoC);
                }

                cmd.SetComputeTextureParam(cs, kernel, HDShaderIDs._InputTexture, source);
                cmd.SetComputeTextureParam(cs, kernel, HDShaderIDs._OutputTexture, destination);
                cmd.DispatchCompute(cs, kernel, (camera.actualWidth + 7) / 8, (camera.actualHeight + 7) / 8, camera.viewCount);
            }

            // -----------------------------------------------------------------------------
            // Cleanup

            if (farLayerActive)
            {
                m_Pool.Recycle(pingFarRGB);
                m_Pool.Recycle(pongFarRGB);
                m_Pool.Recycle(farCoC);
            }

            if (nearLayerActive)
            {
                m_Pool.Recycle(pingNearRGB);
                m_Pool.Recycle(pongNearRGB);
                m_Pool.Recycle(nearCoC);
                m_Pool.Recycle(nearAlpha);
                m_Pool.Recycle(dilatedNearCoC);
            }

            if (!taaEnabled)
                m_Pool.Recycle(fullresCoC); // Already cleaned up if TAA is enabled
        }

        static void GrabCoCHistory(HDCamera camera, out RTHandle previous, out RTHandle next)
        {
            RTHandle Allocator(string id, int frameIndex, RTHandleSystem rtHandleSystem)
            {
                return rtHandleSystem.Alloc(
                    Vector2.one, TextureXR.slices, DepthBits.None, GraphicsFormat.R16_SFloat,
                    dimension: TextureXR.dimension, enableRandomWrite: true, useDynamicScale: true, name: "CoC History"
                );
            }

            next = camera.GetCurrentFrameRT((int)HDCameraFrameHistoryType.DepthOfFieldCoC)
                ?? camera.AllocHistoryFrameRT((int)HDCameraFrameHistoryType.DepthOfFieldCoC, Allocator, 2);
            previous = camera.GetPreviousFrameRT((int)HDCameraFrameHistoryType.DepthOfFieldCoC);
        }

        #endregion

        #region Motion Blur

        void DoMotionBlur(CommandBuffer cmd, HDCamera camera, RTHandle source, RTHandle destination)
        {
            // -----------------------------------------------------------------------------

            int tileSize = 32;

            if (m_MotionBlurSupportsScattering)
            {
                tileSize = 16;
            }

            int tileTexWidth = Mathf.CeilToInt(camera.actualWidth / tileSize);
            int tileTexHeight = Mathf.CeilToInt(camera.actualHeight / tileSize);
            Vector2 tileTexScale = new Vector2((float)tileTexWidth / camera.actualWidth, (float)tileTexHeight / camera.actualHeight);
            Vector4 tileTargetSize = new Vector4(tileTexWidth, tileTexHeight, 1.0f / tileTexWidth, 1.0f / tileTexHeight);

            RTHandle preppedMotionVec = m_Pool.Get(Vector2.one, GraphicsFormat.B10G11R11_UFloatPack32);
            RTHandle minMaxTileVel = m_Pool.Get(tileTexScale, GraphicsFormat.B10G11R11_UFloatPack32);
            RTHandle maxTileNeigbourhood = m_Pool.Get(tileTexScale, GraphicsFormat.B10G11R11_UFloatPack32);
            RTHandle tileToScatterMax = null;
            RTHandle tileToScatterMin = null;
            if (m_MotionBlurSupportsScattering)
            {
                tileToScatterMax = m_Pool.Get(tileTexScale, GraphicsFormat.R32_UInt);
                tileToScatterMin = m_Pool.Get(tileTexScale, GraphicsFormat.R16_UInt);
            }

            float screenMagnitude = (new Vector2(camera.actualWidth, camera.actualHeight).magnitude);
            Vector4 motionBlurParams0 = new Vector4(
                screenMagnitude,
                screenMagnitude * screenMagnitude,
                m_MotionBlur.minimumVelocity.value,
                m_MotionBlur.minimumVelocity.value * m_MotionBlur.minimumVelocity.value
            );


            Vector4 motionBlurParams1 = new Vector4(
                m_MotionBlur.intensity.value,
                m_MotionBlur.maximumVelocity.value / screenMagnitude,
                0.25f, // min/max velocity ratio for high quality.
                m_MotionBlur.cameraRotationVelocityClamp.value
            );

            // -----------------------------------------------------------------------------
            // Prep motion vectors

            // - Pack normalized motion vectors and linear depth in R11G11B10
            ComputeShader cs;
            int kernel;
            int threadGroupX;
            int threadGroupY;
            int groupSizeX = 8;
            int groupSizeY = 8;

            using (new ProfilingSample(cmd, "Motion Vectors prepping", CustomSamplerId.MotionBlurMotionVecPrep.GetSampler()))
            {
                cs = m_Resources.shaders.motionBlurMotionVecPrepCS;
                kernel = cs.FindKernel("MotionVecPreppingCS");
                cmd.SetComputeTextureParam(cs, kernel, HDShaderIDs._MotionVecAndDepth, preppedMotionVec);
                cmd.SetComputeVectorParam(cs, HDShaderIDs._MotionBlurParams, motionBlurParams0);
                cmd.SetComputeVectorParam(cs, HDShaderIDs._MotionBlurParams1, motionBlurParams1);
                cmd.SetComputeMatrixParam(cs, HDShaderIDs._PrevVPMatrixNoTranslation, camera.mainViewConstants.prevViewProjMatrixNoCameraTrans);

                threadGroupX = (camera.actualWidth + (groupSizeX - 1)) / groupSizeX;
                threadGroupY = (camera.actualHeight + (groupSizeY - 1)) / groupSizeY;
                cmd.DispatchCompute(cs, kernel, threadGroupX, threadGroupY, camera.viewCount);
            }


            // -----------------------------------------------------------------------------
            // Generate MinMax motion vectors tiles

            using (new ProfilingSample(cmd, "Tile Min Max", CustomSamplerId.MotionBlurTileMinMax.GetSampler()))
            {
                // We store R11G11B10 with RG = Max vel and B = Min vel magnitude
                cs = m_Resources.shaders.motionBlurTileGenCS;
                if (m_MotionBlurSupportsScattering)
                {
                    kernel = cs.FindKernel("TileGenPass_Scattering");
                }
                else
                {
                    kernel = cs.FindKernel("TileGenPass");
                }
                cmd.SetComputeTextureParam(cs, kernel, HDShaderIDs._TileMinMaxMotionVec, minMaxTileVel);
                cmd.SetComputeTextureParam(cs, kernel, HDShaderIDs._MotionVecAndDepth, preppedMotionVec);
                cmd.SetComputeVectorParam(cs, HDShaderIDs._MotionBlurParams, motionBlurParams0);
                cmd.SetComputeVectorParam(cs, HDShaderIDs._MotionBlurParams1, motionBlurParams1);

                if (m_MotionBlurSupportsScattering)
                {
                    cmd.SetComputeTextureParam(cs, kernel, HDShaderIDs._TileToScatterMax, tileToScatterMax);
                    cmd.SetComputeTextureParam(cs, kernel, HDShaderIDs._TileToScatterMin, tileToScatterMin);
                }

                threadGroupX = (camera.actualWidth + (tileSize - 1)) / tileSize;
                threadGroupY = (camera.actualHeight + (tileSize - 1)) / tileSize;
                cmd.DispatchCompute(cs, kernel, threadGroupX, threadGroupY, camera.viewCount);
            }

            // -----------------------------------------------------------------------------
            // Generate max tiles neigbhourhood

            using (new ProfilingSample(cmd, m_MotionBlurSupportsScattering ? "Tile Scattering" :  "Tile Neighbourhood", CustomSamplerId.MotionBlurTileNeighbourhood.GetSampler()))
            {
                cs = m_Resources.shaders.motionBlurTileGenCS;
                if (m_MotionBlurSupportsScattering)
                {
                    kernel = cs.FindKernel("TileNeighbourhood_Scattering");
                }
                else
                {
                    kernel = cs.FindKernel("TileNeighbourhood");
                }
                cmd.SetComputeVectorParam(cs, HDShaderIDs._TileTargetSize, tileTargetSize);
                cmd.SetComputeTextureParam(cs, kernel, HDShaderIDs._TileMinMaxMotionVec, minMaxTileVel);
                cmd.SetComputeTextureParam(cs, kernel, HDShaderIDs._TileMaxNeighbourhood, maxTileNeigbourhood);
                if (m_MotionBlurSupportsScattering)
                {
                    cmd.SetComputeTextureParam(cs, kernel, HDShaderIDs._TileToScatterMax, tileToScatterMax);
                    cmd.SetComputeTextureParam(cs, kernel, HDShaderIDs._TileToScatterMin, tileToScatterMin);
                }
                groupSizeX = 8;
                groupSizeY = 8;
                threadGroupX = (tileTexWidth + (groupSizeX - 1)) / groupSizeX;
                threadGroupY = (tileTexHeight + (groupSizeY - 1)) / groupSizeY;
                cmd.DispatchCompute(cs, kernel, threadGroupX, threadGroupY, camera.viewCount);
            }

            // -----------------------------------------------------------------------------
            // Merge min/max info spreaded above.

            if (m_MotionBlurSupportsScattering)
            {
                kernel = cs.FindKernel("TileMinMaxMerge");
                cmd.SetComputeVectorParam(cs, HDShaderIDs._TileTargetSize, tileTargetSize);
                cmd.SetComputeTextureParam(cs, kernel, HDShaderIDs._TileToScatterMax, tileToScatterMax);
                cmd.SetComputeTextureParam(cs, kernel, HDShaderIDs._TileToScatterMin, tileToScatterMin);
                cmd.SetComputeTextureParam(cs, kernel, HDShaderIDs._TileMaxNeighbourhood, maxTileNeigbourhood);
                cmd.DispatchCompute(cs, kernel, threadGroupX, threadGroupY, camera.viewCount);
            }

            // -----------------------------------------------------------------------------
            // Blur kernel
            using (new ProfilingSample(cmd, "Blur Kernel", CustomSamplerId.MotionBlurKernel.GetSampler()))
            {
                uint sampleCount = (uint)m_MotionBlur.sampleCount;
                Vector4 motionBlurParams2 = new Vector4(
                    m_MotionBlurSupportsScattering ? (sampleCount + (sampleCount & 1)) : sampleCount,
                    tileSize,
                    m_MotionBlur.depthComparisonExtent.value,
                    0.0f
                    );

                cs = m_Resources.shaders.motionBlurCS;
                kernel = cs.FindKernel("MotionBlurCS");
                cmd.SetComputeVectorParam(cs, HDShaderIDs._TileTargetSize, tileTargetSize);
                cmd.SetComputeTextureParam(cs, kernel, HDShaderIDs._MotionVecAndDepth, preppedMotionVec);
                cmd.SetComputeTextureParam(cs, kernel, HDShaderIDs._OutputTexture, destination);
                cmd.SetComputeTextureParam(cs, kernel, HDShaderIDs._TileMaxNeighbourhood, maxTileNeigbourhood);
                cmd.SetComputeTextureParam(cs, kernel, HDShaderIDs._InputTexture, source);
                cmd.SetComputeVectorParam(cs, HDShaderIDs._MotionBlurParams, motionBlurParams0);
                cmd.SetComputeVectorParam(cs, HDShaderIDs._MotionBlurParams1, motionBlurParams1);
                cmd.SetComputeVectorParam(cs, HDShaderIDs._MotionBlurParams2, motionBlurParams2);

                groupSizeX = 16;
                groupSizeY = 16;
                threadGroupX = (camera.actualWidth + (groupSizeX - 1)) / groupSizeX;
                threadGroupY = (camera.actualHeight + (groupSizeY - 1)) / groupSizeY;
                cmd.DispatchCompute(cs, kernel, threadGroupX, threadGroupY, camera.viewCount);
            }


            // -----------------------------------------------------------------------------
            // Recycle RTs

            m_Pool.Recycle(minMaxTileVel);
            m_Pool.Recycle(maxTileNeigbourhood);
            m_Pool.Recycle(preppedMotionVec);
            if (m_MotionBlurSupportsScattering)
            {
                m_Pool.Recycle(tileToScatterMax);
                m_Pool.Recycle(tileToScatterMin);
            }
        }

        #endregion

        #region Panini Projection

        // Back-ported & adapted from the work of the Stockholm demo team - thanks Lasse!
        void DoPaniniProjection(CommandBuffer cmd, HDCamera camera, RTHandle source, RTHandle destination)
        {
            float distance = m_PaniniProjection.distance.value;
            var viewExtents = CalcViewExtents(camera);
            var cropExtents = CalcCropExtents(camera, distance);

            float scaleX = cropExtents.x / viewExtents.x;
            float scaleY = cropExtents.y / viewExtents.y;
            float scaleF = Mathf.Min(scaleX, scaleY);

            float paniniD = distance;
            float paniniS = Mathf.Lerp(1.0f, Mathf.Clamp01(scaleF), m_PaniniProjection.cropToFit.value);

            var cs = m_Resources.shaders.paniniProjectionCS;
            int kernel = 1f - Mathf.Abs(paniniD) > float.Epsilon
                ? cs.FindKernel("KMainGeneric")
                : cs.FindKernel("KMainUnitDistance");

            cmd.SetComputeVectorParam(cs, HDShaderIDs._Params, new Vector4(viewExtents.x, viewExtents.y, paniniD, paniniS));
            cmd.SetComputeTextureParam(cs, kernel, HDShaderIDs._InputTexture, source);
            cmd.SetComputeTextureParam(cs, kernel, HDShaderIDs._OutputTexture, destination);
            cmd.DispatchCompute(cs, kernel, (camera.actualWidth + 7) / 8, (camera.actualHeight + 7) / 8, camera.viewCount);
        }

        Vector2 CalcViewExtents(HDCamera camera)
        {
            float fovY = camera.camera.fieldOfView * Mathf.Deg2Rad;
            float aspect = (float)camera.actualWidth / (float)camera.actualHeight;

            float viewExtY = Mathf.Tan(0.5f * fovY);
            float viewExtX = aspect * viewExtY;

            return new Vector2(viewExtX, viewExtY);
        }

        Vector2 CalcCropExtents(HDCamera camera, float d)
        {
            // given
            //    S----------- E--X-------
            //    |    `  ~.  /,´
            //    |-- ---    Q
            //    |        ,/    `
            //  1 |      ,´/       `
            //    |    ,´ /         ´
            //    |  ,´  /           ´
            //    |,`   /             ,
            //    O    /
            //    |   /               ,
            //  d |  /
            //    | /                ,
            //    |/                .
            //    P
            //    |              ´
            //    |         , ´
            //    +-    ´
            //
            // have X
            // want to find E

            float viewDist = 1f + d;

            var projPos = CalcViewExtents(camera);
            var projHyp = Mathf.Sqrt(projPos.x * projPos.x + 1f);

            float cylDistMinusD = 1f / projHyp;
            float cylDist = cylDistMinusD + d;
            var cylPos = projPos * cylDistMinusD;

            return cylPos * (viewDist / cylDist);
        }

        #endregion

        #region Bloom

        // TODO: All of this could be simplified and made faster once we have the ability to bind mips as SRV
        unsafe void DoBloom(CommandBuffer cmd, HDCamera camera, RTHandle source, ComputeShader uberCS, int uberKernel)
        {
            var resolution = m_Bloom.resolution;
            float scaleW = 1f / ((int)resolution / 2f);
            float scaleH = 1f / ((int)resolution / 2f);

            if (m_Bloom.anamorphic.value)
            {
                // Positive anamorphic ratio values distort vertically - negative is horizontal
                float anamorphism = m_PhysicalCamera.anamorphism * 0.5f;
                scaleW *= anamorphism < 0 ? 1f + anamorphism : 1f;
                scaleH *= anamorphism > 0 ? 1f - anamorphism : 1f;
            }

            // Determine the iteration count
            int maxSize = Mathf.Max(camera.actualWidth, camera.actualHeight);
            int iterations = Mathf.FloorToInt(Mathf.Log(maxSize, 2f) - 2 - (resolution == BloomResolution.Half ? 0 : 1));
            int mipCount = Mathf.Clamp(iterations, 1, k_MaxBloomMipCount);
            var mipSizes = stackalloc Vector2Int[mipCount];

            // Prepare targets
            // We could have a single texture with mips but because we can't bind individual mips as
            // SRVs right now we have to ping-pong between buffers and make the code more
            // complicated than it should be
            for (int i = 0; i < mipCount; i++)
            {
                float p = 1f / Mathf.Pow(2f, i + 1f);
                float sw = scaleW * p;
                float sh = scaleH * p;
                int pw, ph;
                if (DynamicResolutionHandler.instance.HardwareDynamicResIsEnabled())
                {
                    pw = Mathf.Max(1, Mathf.CeilToInt(sw * camera.actualWidth));
                    ph = Mathf.Max(1, Mathf.CeilToInt(sh * camera.actualHeight));
                }
                else
                {
                    pw = Mathf.Max(1, Mathf.RoundToInt(sw * camera.actualWidth));
                    ph = Mathf.Max(1, Mathf.RoundToInt(sh * camera.actualHeight));
                }
                var scale = new Vector2(sw, sh);
                var pixelSize = new Vector2Int(pw, ph);

                mipSizes[i] = pixelSize;
                m_BloomMipsDown[i] = m_Pool.Get(scale, k_ColorFormat);
                m_BloomMipsUp[i] = m_Pool.Get(scale, k_ColorFormat);
            }

            // All the computes for this effect use the same group size so let's use a local
            // function to simplify dispatches
            // Make sure the thread group count is sufficient to draw the guard bands
            void DispatchWithGuardBands(ComputeShader shader, int kernelId, in Vector2Int size)
            {
                int w = size.x;
                int h = size.y;

                if (w < source.rt.width && w % 8 < k_RTGuardBandSize)
                    w += k_RTGuardBandSize;
                if (h < source.rt.height && h % 8 < k_RTGuardBandSize)
                    h += k_RTGuardBandSize;

                cmd.DispatchCompute(shader, kernelId, (w + 7) / 8, (h + 7) / 8, camera.viewCount);
            }

            // Pre-filtering
            ComputeShader cs;
            int kernel;

            if (m_Bloom.prefilter.value)
            {
                var size = mipSizes[0];
                cs = m_Resources.shaders.bloomPrefilterCS;
                kernel = cs.FindKernel("KMain");

                cmd.SetComputeTextureParam(cs, kernel, HDShaderIDs._InputTexture, source);
                cmd.SetComputeTextureParam(cs, kernel, HDShaderIDs._OutputTexture, m_BloomMipsUp[0]); // Use m_BloomMipsUp as temp target
                cmd.SetComputeVectorParam(cs, HDShaderIDs._TexelSize, new Vector4(size.x, size.y, 1f / size.x, 1f / size.y));
                DispatchWithGuardBands(cs, kernel, size);

                cs = m_Resources.shaders.bloomBlurCS;
                kernel = cs.FindKernel("KMain"); // Only blur

                cmd.SetComputeTextureParam(cs, kernel, HDShaderIDs._InputTexture, m_BloomMipsUp[0]);
                cmd.SetComputeTextureParam(cs, kernel, HDShaderIDs._OutputTexture, m_BloomMipsDown[0]);
                cmd.SetComputeVectorParam(cs, HDShaderIDs._TexelSize, new Vector4(size.x, size.y, 1f / size.x, 1f / size.y));
                DispatchWithGuardBands(cs, kernel, size);
            }
            else
            {
                var size = mipSizes[0];
                cs = m_Resources.shaders.bloomBlurCS;
                kernel = cs.FindKernel("KMainDownsample");

                cmd.SetComputeTextureParam(cs, kernel, HDShaderIDs._InputTexture, source);
                cmd.SetComputeTextureParam(cs, kernel, HDShaderIDs._OutputTexture, m_BloomMipsDown[0]);
                cmd.SetComputeVectorParam(cs, HDShaderIDs._TexelSize, new Vector4(size.x, size.y, 1f / size.x, 1f / size.y));
                DispatchWithGuardBands(cs, kernel, size);
            }

            // Blur pyramid
            kernel = cs.FindKernel("KMainDownsample");

            for (int i = 0; i < mipCount - 1; i++)
            {
                var src = m_BloomMipsDown[i];
                var dst = m_BloomMipsDown[i + 1];
                var size = mipSizes[i + 1];

                cmd.SetComputeTextureParam(cs, kernel, HDShaderIDs._InputTexture, src);
                cmd.SetComputeTextureParam(cs, kernel, HDShaderIDs._OutputTexture, dst);
                cmd.SetComputeVectorParam(cs, HDShaderIDs._TexelSize, new Vector4(size.x, size.y, 1f / size.x, 1f / size.y));
                DispatchWithGuardBands(cs, kernel, size);
            }

            // Upsample & combine
            cs = m_Resources.shaders.bloomUpsampleCS;
            kernel = cs.FindKernel(m_Bloom.highQualityFiltering ? "KMainHighQ" : "KMainLowQ");

            float scatter = Mathf.Lerp(0.05f, 0.95f, m_Bloom.scatter.value);

            for (int i = mipCount - 2; i >= 0; i--)
            {
                var low = (i == mipCount - 2) ? m_BloomMipsDown : m_BloomMipsUp;
                var srcLow = low[i + 1];
                var srcHigh = m_BloomMipsDown[i];
                var dst = m_BloomMipsUp[i];
                var highSize = mipSizes[i];
                var lowSize = mipSizes[i + 1];

                cmd.SetComputeTextureParam(cs, kernel, HDShaderIDs._InputLowTexture, srcLow);
                cmd.SetComputeTextureParam(cs, kernel, HDShaderIDs._InputHighTexture, srcHigh);
                cmd.SetComputeTextureParam(cs, kernel, HDShaderIDs._OutputTexture, dst);
                cmd.SetComputeVectorParam(cs, HDShaderIDs._Params, new Vector4(scatter, 0f, 0f, 0f));
                cmd.SetComputeVectorParam(cs, HDShaderIDs._BloomBicubicParams, new Vector4(lowSize.x, lowSize.y, 1f / lowSize.x, 1f / lowSize.y));
                cmd.SetComputeVectorParam(cs, HDShaderIDs._TexelSize, new Vector4(highSize.x, highSize.y, 1f / highSize.x, 1f / highSize.y));
                DispatchWithGuardBands(cs, kernel, highSize);
            }

            // Cleanup
            for (int i = 0; i < mipCount; i++)
            {
                m_Pool.Recycle(m_BloomMipsDown[i]);
                if (i > 0) m_Pool.Recycle(m_BloomMipsUp[i]);
            }

            // Set uber data
            var bloomSize = mipSizes[0];
            m_BloomTexture = m_BloomMipsUp[0];

            float intensity = Mathf.Pow(2f, m_Bloom.intensity.value) - 1f; // Makes intensity easier to control
            var tint = m_Bloom.tint.value.linear;
            var luma = ColorUtils.Luminance(tint);
            tint = luma > 0f ? tint * (1f / luma) : Color.white;

            // Lens dirtiness
            // Keep the aspect ratio correct & center the dirt texture, we don't want it to be
            // stretched or squashed
            var dirtTexture = m_Bloom.dirtTexture.value == null ? Texture2D.blackTexture : m_Bloom.dirtTexture.value;
            int dirtEnabled = m_Bloom.dirtTexture.value != null && m_Bloom.dirtIntensity.value > 0f ? 1 : 0;
            float dirtRatio = (float)dirtTexture.width / (float)dirtTexture.height;
            float screenRatio = (float)camera.actualWidth / (float)camera.actualHeight;
            var dirtTileOffset = new Vector4(1f, 1f, 0f, 0f);
            float dirtIntensity = m_Bloom.dirtIntensity.value * intensity;

            if (dirtRatio > screenRatio)
            {
                dirtTileOffset.x = screenRatio / dirtRatio;
                dirtTileOffset.z = (1f - dirtTileOffset.x) * 0.5f;
            }
            else if (screenRatio > dirtRatio)
            {
                dirtTileOffset.y = dirtRatio / screenRatio;
                dirtTileOffset.w = (1f - dirtTileOffset.y) * 0.5f;
            }

            cmd.SetComputeTextureParam(uberCS, uberKernel, HDShaderIDs._BloomTexture, m_BloomTexture);
            cmd.SetComputeTextureParam(uberCS, uberKernel, HDShaderIDs._BloomDirtTexture, dirtTexture);
            cmd.SetComputeVectorParam(uberCS, HDShaderIDs._BloomParams, new Vector4(intensity, dirtIntensity, 1f, dirtEnabled));
            cmd.SetComputeVectorParam(uberCS, HDShaderIDs._BloomTint, (Vector4)tint);
            cmd.SetComputeVectorParam(uberCS, HDShaderIDs._BloomBicubicParams, new Vector4(bloomSize.x, bloomSize.y, 1f / bloomSize.x, 1f / bloomSize.y));
            cmd.SetComputeVectorParam(uberCS, HDShaderIDs._BloomDirtScaleOffset, dirtTileOffset);
        }

        #endregion

        #region Lens Distortion

        void DoLensDistortion(CommandBuffer cmd, ComputeShader cs, int kernel, UberPostFeatureFlags flags)
        {
            if ((flags & UberPostFeatureFlags.LensDistortion) != UberPostFeatureFlags.LensDistortion)
                return;

            float amount = 1.6f * Mathf.Max(Mathf.Abs(m_LensDistortion.intensity.value * 100f), 1f);
            float theta = Mathf.Deg2Rad * Mathf.Min(160f, amount);
            float sigma = 2f * Mathf.Tan(theta * 0.5f);
            var center = m_LensDistortion.center.value * 2f - Vector2.one;
            var p1 = new Vector4(
                center.x,
                center.y,
                Mathf.Max(m_LensDistortion.xMultiplier.value, 1e-4f),
                Mathf.Max(m_LensDistortion.yMultiplier.value, 1e-4f)
            );
            var p2 = new Vector4(
                m_LensDistortion.intensity.value >= 0f ? theta : 1f / theta,
                sigma,
                1f / m_LensDistortion.scale.value,
                m_LensDistortion.intensity.value * 100f
            );

            cmd.SetComputeVectorParam(cs, HDShaderIDs._DistortionParams1, p1);
            cmd.SetComputeVectorParam(cs, HDShaderIDs._DistortionParams2, p2);
        }

        #endregion

        #region Chromatic Aberration

        void DoChromaticAberration(CommandBuffer cmd, ComputeShader cs, int kernel, UberPostFeatureFlags flags)
        {
            if ((flags & UberPostFeatureFlags.ChromaticAberration) != UberPostFeatureFlags.ChromaticAberration)
                return;

            var spectralLut = m_ChromaticAberration.spectralLut.value;

            // If no spectral lut is set, use a pre-generated one
            if (spectralLut == null)
            {
                if (m_InternalSpectralLut == null)
                {
                    m_InternalSpectralLut = new Texture2D(3, 1, TextureFormat.RGB24, false)
                    {
                        name = "Chromatic Aberration Spectral LUT",
                        filterMode = FilterMode.Bilinear,
                        wrapMode = TextureWrapMode.Clamp,
                        anisoLevel = 0,
                        hideFlags = HideFlags.DontSave
                    };

                    m_InternalSpectralLut.SetPixels(new []
                    {
                        new Color(1f, 0f, 0f),
                        new Color(0f, 1f, 0f),
                        new Color(0f, 0f, 1f)
                    });

                    m_InternalSpectralLut.Apply();
                }

                spectralLut = m_InternalSpectralLut;
            }

            var settings = new Vector4(m_ChromaticAberration.intensity.value * 0.05f, m_ChromaticAberration.maxSamples, 0f, 0f);
            cmd.SetComputeTextureParam(cs, kernel, HDShaderIDs._ChromaSpectralLut, spectralLut);
            cmd.SetComputeVectorParam(cs, HDShaderIDs._ChromaParams, settings);
        }

        #endregion

        #region Vignette

        void DoVignette(CommandBuffer cmd, ComputeShader cs, int kernel, UberPostFeatureFlags flags)
        {
            if ((flags & UberPostFeatureFlags.Vignette) != UberPostFeatureFlags.Vignette)
                return;

            if (m_Vignette.mode.value == VignetteMode.Procedural)
            {
                float roundness = (1f - m_Vignette.roundness.value) * 6f + m_Vignette.roundness.value;
                cmd.SetComputeVectorParam(cs, HDShaderIDs._VignetteParams1, new Vector4(m_Vignette.center.value.x, m_Vignette.center.value.y, 0f, 0f));
                cmd.SetComputeVectorParam(cs, HDShaderIDs._VignetteParams2, new Vector4(m_Vignette.intensity.value * 3f, m_Vignette.smoothness.value * 5f, roundness, m_Vignette.rounded.value ? 1f : 0f));
                cmd.SetComputeVectorParam(cs, HDShaderIDs._VignetteColor, m_Vignette.color.value);
                cmd.SetComputeTextureParam(cs, kernel, HDShaderIDs._VignetteMask, Texture2D.blackTexture);
            }
            else // Masked
            {
                var color = m_Vignette.color.value;
                color.a = Mathf.Clamp01(m_Vignette.opacity.value);

                cmd.SetComputeVectorParam(cs, HDShaderIDs._VignetteParams1, new Vector4(0f, 0f, 1f, 0f));
                cmd.SetComputeVectorParam(cs, HDShaderIDs._VignetteColor, color);
                cmd.SetComputeTextureParam(cs, kernel, HDShaderIDs._VignetteMask, m_Vignette.mask.value);
            }
        }

        #endregion

        #region Color Grading

        // TODO: User lut support
        void DoColorGrading(CommandBuffer cmd, ComputeShader cs, int kernel)
        {
            // Prepare data
            var lmsColorBalance = GetColorBalanceCoeffs(m_WhiteBalance.temperature.value, m_WhiteBalance.tint.value);
            var hueSatCon = new Vector4(m_ColorAdjustments.hueShift.value / 360f, m_ColorAdjustments.saturation.value / 100f + 1f, m_ColorAdjustments.contrast.value / 100f + 1f, 0f);
            var channelMixerR = new Vector4(m_ChannelMixer.redOutRedIn.value   / 100f, m_ChannelMixer.redOutGreenIn.value   / 100f, m_ChannelMixer.redOutBlueIn.value   / 100f, 0f);
            var channelMixerG = new Vector4(m_ChannelMixer.greenOutRedIn.value / 100f, m_ChannelMixer.greenOutGreenIn.value / 100f, m_ChannelMixer.greenOutBlueIn.value / 100f, 0f);
            var channelMixerB = new Vector4(m_ChannelMixer.blueOutRedIn.value  / 100f, m_ChannelMixer.blueOutGreenIn.value  / 100f, m_ChannelMixer.blueOutBlueIn.value  / 100f, 0f);

            ComputeShadowsMidtonesHighlights(out var shadows, out var midtones, out var highlights, out var shadowsHighlightsLimits);
            ComputeLiftGammaGain(out var lift, out var gamma, out var gain);
            ComputeSplitToning(out var splitShadows, out var splitHighlights);

            // Setup lut builder compute & grab the kernel we need
            var tonemappingMode = m_Tonemapping.mode.value;
            var builderCS = m_Resources.shaders.lutBuilder3DCS;
            string kernelName = "KBuild_NoTonemap";

            if (m_Tonemapping.IsActive())
            {
                switch (tonemappingMode)
                {
                    case TonemappingMode.Neutral:  kernelName = "KBuild_NeutralTonemap"; break;
                    case TonemappingMode.ACES:     kernelName = "KBuild_AcesTonemap"; break;
                    case TonemappingMode.Custom:   kernelName = "KBuild_CustomTonemap"; break;
                    case TonemappingMode.External: kernelName = "KBuild_ExternalTonemap"; break;
                }
            }

            int builderKernel = builderCS.FindKernel(kernelName);

            // Fill-in constant buffers & textures
            cmd.SetComputeTextureParam(builderCS, builderKernel, HDShaderIDs._OutputTexture, m_InternalLogLut);
            cmd.SetComputeVectorParam(builderCS, HDShaderIDs._Size, new Vector4(m_LutSize, 1f / (m_LutSize - 1f), 0f, 0f));
            cmd.SetComputeVectorParam(builderCS, HDShaderIDs._ColorBalance, lmsColorBalance);
            cmd.SetComputeVectorParam(builderCS, HDShaderIDs._ColorFilter, m_ColorAdjustments.colorFilter.value.linear);
            cmd.SetComputeVectorParam(builderCS, HDShaderIDs._ChannelMixerRed, channelMixerR);
            cmd.SetComputeVectorParam(builderCS, HDShaderIDs._ChannelMixerGreen, channelMixerG);
            cmd.SetComputeVectorParam(builderCS, HDShaderIDs._ChannelMixerBlue, channelMixerB);
            cmd.SetComputeVectorParam(builderCS, HDShaderIDs._HueSatCon, hueSatCon);
            cmd.SetComputeVectorParam(builderCS, HDShaderIDs._Lift, lift);
            cmd.SetComputeVectorParam(builderCS, HDShaderIDs._Gamma, gamma);
            cmd.SetComputeVectorParam(builderCS, HDShaderIDs._Gain, gain);
            cmd.SetComputeVectorParam(builderCS, HDShaderIDs._Shadows, shadows);
            cmd.SetComputeVectorParam(builderCS, HDShaderIDs._Midtones, midtones);
            cmd.SetComputeVectorParam(builderCS, HDShaderIDs._Highlights, highlights);
            cmd.SetComputeVectorParam(builderCS, HDShaderIDs._ShaHiLimits, shadowsHighlightsLimits);
            cmd.SetComputeVectorParam(builderCS, HDShaderIDs._SplitShadows, splitShadows);
            cmd.SetComputeVectorParam(builderCS, HDShaderIDs._SplitHighlights, splitHighlights);

            // YRGB
            cmd.SetComputeTextureParam(builderCS, builderKernel, HDShaderIDs._CurveMaster, m_Curves.master.value.GetTexture());
            cmd.SetComputeTextureParam(builderCS, builderKernel, HDShaderIDs._CurveRed, m_Curves.red.value.GetTexture());
            cmd.SetComputeTextureParam(builderCS, builderKernel, HDShaderIDs._CurveGreen, m_Curves.green.value.GetTexture());
            cmd.SetComputeTextureParam(builderCS, builderKernel, HDShaderIDs._CurveBlue, m_Curves.blue.value.GetTexture());

            // Secondary curves
            cmd.SetComputeTextureParam(builderCS, builderKernel, HDShaderIDs._CurveHueVsHue, m_Curves.hueVsHue.value.GetTexture());
            cmd.SetComputeTextureParam(builderCS, builderKernel, HDShaderIDs._CurveHueVsSat, m_Curves.hueVsSat.value.GetTexture());
            cmd.SetComputeTextureParam(builderCS, builderKernel, HDShaderIDs._CurveLumVsSat, m_Curves.lumVsSat.value.GetTexture());
            cmd.SetComputeTextureParam(builderCS, builderKernel, HDShaderIDs._CurveSatVsSat, m_Curves.satVsSat.value.GetTexture());

            // Artist-driven tonemap curve
            if (tonemappingMode == TonemappingMode.Custom)
            {
                m_HableCurve.Init(
                    m_Tonemapping.toeStrength.value,
                    m_Tonemapping.toeLength.value,
                    m_Tonemapping.shoulderStrength.value,
                    m_Tonemapping.shoulderLength.value,
                    m_Tonemapping.shoulderAngle.value,
                    m_Tonemapping.gamma.value
                );

                cmd.SetComputeVectorParam(builderCS, HDShaderIDs._CustomToneCurve, m_HableCurve.uniforms.curve);
                cmd.SetComputeVectorParam(builderCS, HDShaderIDs._ToeSegmentA, m_HableCurve.uniforms.toeSegmentA);
                cmd.SetComputeVectorParam(builderCS, HDShaderIDs._ToeSegmentB, m_HableCurve.uniforms.toeSegmentB);
                cmd.SetComputeVectorParam(builderCS, HDShaderIDs._MidSegmentA, m_HableCurve.uniforms.midSegmentA);
                cmd.SetComputeVectorParam(builderCS, HDShaderIDs._MidSegmentB, m_HableCurve.uniforms.midSegmentB);
                cmd.SetComputeVectorParam(builderCS, HDShaderIDs._ShoSegmentA, m_HableCurve.uniforms.shoSegmentA);
                cmd.SetComputeVectorParam(builderCS, HDShaderIDs._ShoSegmentB, m_HableCurve.uniforms.shoSegmentB);
            }
            else if (tonemappingMode == TonemappingMode.External)
            {
                cmd.SetComputeTextureParam(builderCS, builderKernel, HDShaderIDs._LogLut3D, m_Tonemapping.lutTexture.value);
                cmd.SetComputeVectorParam(builderCS, HDShaderIDs._LogLut3D_Params, new Vector4(1f / m_LutSize, m_LutSize - 1f, m_Tonemapping.lutContribution.value, 0f));
            }

            // Generate the lut
            // See the note about Metal & Intel in LutBuilder3D.compute
            builderCS.GetKernelThreadGroupSizes(builderKernel, out uint threadX, out uint threadY, out uint threadZ);
            cmd.DispatchCompute(builderCS, builderKernel,
                (int)((m_LutSize + threadX - 1u) / threadX),
                (int)((m_LutSize + threadY - 1u) / threadY),
                (int)((m_LutSize + threadZ - 1u) / threadZ)
            );

            // This should be EV100 instead of EV but given that EV100(0) isn't equal to 1, it means
            // we can't use 0 as the default neutral value which would be confusing to users
            float postExposureLinear = Mathf.Pow(2f, m_ColorAdjustments.postExposure.value);

            // Setup the uber shader
            var logLutSettings = new Vector4(1f / m_LutSize, m_LutSize - 1f, postExposureLinear, m_ColorGradingFS ? 1f : 0f);
            cmd.SetComputeTextureParam(cs, kernel, HDShaderIDs._LogLut3D, m_InternalLogLut);
            cmd.SetComputeVectorParam(cs, HDShaderIDs._LogLut3D_Params, logLutSettings);
        }

        // Returns color balance coefficients in the LMS space
        public static Vector3 GetColorBalanceCoeffs(float temperature, float tint)
        {
            // Range ~[-1.5;1.5] works best
            float t1 = temperature / 65f;
            float t2 = tint / 65f;

            // Get the CIE xy chromaticity of the reference white point.
            // Note: 0.31271 = x value on the D65 white point
            float x = 0.31271f - t1 * (t1 < 0f ? 0.1f : 0.05f);
            float y = ColorUtils.StandardIlluminantY(x) + t2 * 0.05f;

            // Calculate the coefficients in the LMS space.
            var w1 = new Vector3(0.949237f, 1.03542f, 1.08728f); // D65 white point
            var w2 = ColorUtils.CIExyToLMS(x, y);
            return new Vector3(w1.x / w2.x, w1.y / w2.y, w1.z / w2.z);
        }

        void ComputeShadowsMidtonesHighlights(out Vector4 shadows, out Vector4 midtones, out Vector4 highlights, out Vector4 limits)
        {
            float weight;

            shadows = m_ShadowsMidtonesHighlights.shadows.value;
            shadows.x = Mathf.GammaToLinearSpace(shadows.x);
            shadows.y = Mathf.GammaToLinearSpace(shadows.y);
            shadows.z = Mathf.GammaToLinearSpace(shadows.z);
            weight = shadows.w * (Mathf.Sign(shadows.w) < 0f ? 1f : 4f);
            shadows.x = Mathf.Max(shadows.x + weight, 0f);
            shadows.y = Mathf.Max(shadows.y + weight, 0f);
            shadows.z = Mathf.Max(shadows.z + weight, 0f);
            shadows.w = 0f;

            midtones = m_ShadowsMidtonesHighlights.midtones.value;
            midtones.x = Mathf.GammaToLinearSpace(midtones.x);
            midtones.y = Mathf.GammaToLinearSpace(midtones.y);
            midtones.z = Mathf.GammaToLinearSpace(midtones.z);
            weight = midtones.w * (Mathf.Sign(midtones.w) < 0f ? 1f : 4f);
            midtones.x = Mathf.Max(midtones.x + weight, 0f);
            midtones.y = Mathf.Max(midtones.y + weight, 0f);
            midtones.z = Mathf.Max(midtones.z + weight, 0f);
            midtones.w = 0f;

            highlights = m_ShadowsMidtonesHighlights.highlights.value;
            highlights.x = Mathf.GammaToLinearSpace(highlights.x);
            highlights.y = Mathf.GammaToLinearSpace(highlights.y);
            highlights.z = Mathf.GammaToLinearSpace(highlights.z);
            weight = highlights.w * (Mathf.Sign(highlights.w) < 0f ? 1f : 4f);
            highlights.x = Mathf.Max(highlights.x + weight, 0f);
            highlights.y = Mathf.Max(highlights.y + weight, 0f);
            highlights.z = Mathf.Max(highlights.z + weight, 0f);
            highlights.w = 0f;

            limits = new Vector4(
                m_ShadowsMidtonesHighlights.shadowsStart.value,
                m_ShadowsMidtonesHighlights.shadowsEnd.value,
                m_ShadowsMidtonesHighlights.highlightsStart.value,
                m_ShadowsMidtonesHighlights.highlightsEnd.value
            );
        }

        void ComputeLiftGammaGain(out Vector4 lift, out Vector4 gamma, out Vector4 gain)
        {
            lift = m_LiftGammaGain.lift.value;
            lift.x = Mathf.GammaToLinearSpace(lift.x) * 0.15f;
            lift.y = Mathf.GammaToLinearSpace(lift.y) * 0.15f;
            lift.z = Mathf.GammaToLinearSpace(lift.z) * 0.15f;

            float lumLift = ColorUtils.Luminance(lift);
            lift.x = lift.x - lumLift + lift.w;
            lift.y = lift.y - lumLift + lift.w;
            lift.z = lift.z - lumLift + lift.w;
            lift.w = 0f;

            gamma = m_LiftGammaGain.gamma.value;
            gamma.x = Mathf.GammaToLinearSpace(gamma.x) * 0.8f;
            gamma.y = Mathf.GammaToLinearSpace(gamma.y) * 0.8f;
            gamma.z = Mathf.GammaToLinearSpace(gamma.z) * 0.8f;

            float lumGamma = ColorUtils.Luminance(gamma);
            gamma.w += 1f;
            gamma.x = 1f / Mathf.Max(gamma.x - lumGamma + gamma.w, 1e-03f);
            gamma.y = 1f / Mathf.Max(gamma.y - lumGamma + gamma.w, 1e-03f);
            gamma.z = 1f / Mathf.Max(gamma.z - lumGamma + gamma.w, 1e-03f);
            gamma.w = 0f;

            gain = m_LiftGammaGain.gain.value;
            gain.x = Mathf.GammaToLinearSpace(gain.x) * 0.8f;
            gain.y = Mathf.GammaToLinearSpace(gain.y) * 0.8f;
            gain.z = Mathf.GammaToLinearSpace(gain.z) * 0.8f;

            float lumGain = ColorUtils.Luminance(gain);
            gain.w += 1f;
            gain.x = gain.x - lumGain + gain.w;
            gain.y = gain.y - lumGain + gain.w;
            gain.z = gain.z - lumGain + gain.w;
            gain.w = 0f;
        }

        void ComputeSplitToning(out Vector4 shadows, out Vector4 highlights)
        {
            // As counter-intuitive as it is, to make split-toning work the same way it does in
            // Adobe products we have to do all the maths in sRGB... So do not convert these to
            // linear before sending them to the shader, this isn't a bug!
            shadows = m_SplitToning.shadows.value;
            highlights = m_SplitToning.highlights.value;

            // Balance is stored in `shadows.w`
            shadows.w = m_SplitToning.balance.value / 100f;
            highlights.w = 0f;
        }

        #endregion

        #region FXAA

        void DoFXAA(CommandBuffer cmd, HDCamera camera, RTHandle source, RTHandle destination)
        {
            var cs = m_Resources.shaders.FXAACS;
            int kernel = cs.FindKernel("FXAA");
            cmd.SetComputeTextureParam(cs, kernel, HDShaderIDs._InputTexture, source);
            cmd.SetComputeTextureParam(cs, kernel, HDShaderIDs._OutputTexture, destination);
            cmd.DispatchCompute(cs, kernel, (camera.actualWidth + 7) / 8, (camera.actualHeight + 7) / 8, camera.viewCount);
        }

        #endregion

        #region SMAA

        void DoSMAA(CommandBuffer cmd, HDCamera camera, RTHandle source, RTHandle destination, RTHandle depthBuffer)
        {
            RTHandle SMAAEdgeTex = m_Pool.Get(Vector2.one, GraphicsFormat.R8G8B8A8_UNorm);
            RTHandle SMAABlendTex = m_Pool.Get(Vector2.one, GraphicsFormat.R8G8B8A8_UNorm);

            // -----------------------------------------------------------------------------

            m_SMAAMaterial.SetVector(HDShaderIDs._SMAARTMetrics, new Vector4(1.0f / camera.actualWidth, 1.0f / camera.actualHeight, camera.actualWidth, camera.actualHeight));

            m_SMAAMaterial.SetTexture(HDShaderIDs._SMAAAreaTex, m_Resources.textures.SMAAAreaTex);
            m_SMAAMaterial.SetTexture(HDShaderIDs._SMAASearchTex, m_Resources.textures.SMAASearchTex);
            m_SMAAMaterial.SetInt(HDShaderIDs._StencilRef, (int)HDRenderPipeline.StencilBitMask.SMAA);
            m_SMAAMaterial.SetInt(HDShaderIDs._StencilMask, (int)HDRenderPipeline.StencilBitMask.SMAA);

            switch(camera.SMAAQuality)
            {
                case HDAdditionalCameraData.SMAAQualityLevel.Low:
                    m_SMAAMaterial.EnableKeyword("SMAA_PRESET_LOW");
                    break;
                case HDAdditionalCameraData.SMAAQualityLevel.Medium:
                    m_SMAAMaterial.EnableKeyword("SMAA_PRESET_MEDIUM");
                    break;
                case HDAdditionalCameraData.SMAAQualityLevel.High:
                    m_SMAAMaterial.EnableKeyword("SMAA_PRESET_HIGH");
                    break;
                default:
                    m_SMAAMaterial.EnableKeyword("SMAA_PRESET_HIGH");
                    break;
            }

            // -----------------------------------------------------------------------------
            // Clear
            CoreUtils.SetRenderTarget(cmd, SMAAEdgeTex, ClearFlag.Color);
            CoreUtils.SetRenderTarget(cmd, SMAABlendTex, ClearFlag.Color);

            // -----------------------------------------------------------------------------
            // EdgeDetection stage
            cmd.SetGlobalTexture(HDShaderIDs._InputTexture, source);
            HDUtils.DrawFullScreen(cmd, m_SMAAMaterial, SMAAEdgeTex, depthBuffer, null, (int)SMAAStage.EdgeDetection);

            // -----------------------------------------------------------------------------
            // BlendWeights stage
            cmd.SetGlobalTexture(HDShaderIDs._InputTexture, SMAAEdgeTex);
            HDUtils.DrawFullScreen(cmd, m_SMAAMaterial, SMAABlendTex, depthBuffer, null, (int)SMAAStage.BlendWeights);

            // -----------------------------------------------------------------------------
            // NeighborhoodBlending stage
            cmd.SetGlobalTexture(HDShaderIDs._InputTexture, source);
            m_SMAAMaterial.SetTexture(HDShaderIDs._SMAABlendTex, SMAABlendTex);
            HDUtils.DrawFullScreen(cmd, m_SMAAMaterial, destination, null, (int)SMAAStage.NeighborhoodBlending);

            // -----------------------------------------------------------------------------
            m_Pool.Recycle(SMAAEdgeTex);
            m_Pool.Recycle(SMAABlendTex);
        }

        #endregion

        #region Final Pass

        void DoFinalPass(CommandBuffer cmd, HDCamera camera, BlueNoise blueNoise, RTHandle source, RTHandle afterPostProcessTexture, RTHandle depthBuffer, RenderTargetIdentifier destination, bool flipY)
        {
            // Final pass has to be done in a pixel shader as it will be the one writing straight
            // to the backbuffer eventually

            m_FinalPassMaterial.shaderKeywords = null;
            m_FinalPassMaterial.SetTexture(HDShaderIDs._InputTexture, source);

            var dynResHandler = DynamicResolutionHandler.instance;
            bool dynamicResIsOn = camera.isMainGameView && dynResHandler.DynamicResolutionEnabled();

            if (dynamicResIsOn)
            {
                switch (dynResHandler.filter)
                {
                    case DynamicResUpscaleFilter.Bilinear:
                        m_FinalPassMaterial.EnableKeyword("BILINEAR");
                        break;
                    case DynamicResUpscaleFilter.CatmullRom:
                        m_FinalPassMaterial.EnableKeyword("CATMULL_ROM_4");
                        break;
                    case DynamicResUpscaleFilter.Lanczos:
                        m_FinalPassMaterial.EnableKeyword("LANCZOS");
                        break;
                }
            }

            if (m_PostProcessEnabled)
            {
                if (camera.antialiasing == AntialiasingMode.FastApproximateAntialiasing && !dynamicResIsOn && m_AntialiasingFS)
                    m_FinalPassMaterial.EnableKeyword("FXAA");

                if (m_FilmGrain.IsActive() && m_FilmGrainFS)
                {
                    var texture = m_FilmGrain.texture.value;

                    if (m_FilmGrain.type.value != FilmGrainLookup.Custom)
                        texture = m_Resources.textures.filmGrainTex[(int)m_FilmGrain.type.value];

                    if (texture != null) // Fail safe if the resources asset breaks :/
                    {
                        #if HDRP_DEBUG_STATIC_POSTFX
                        int offsetX = 0;
                        int offsetY = 0;
                        #else
                        int offsetX = (int)(m_Random.NextDouble() * texture.width);
                        int offsetY = (int)(m_Random.NextDouble() * texture.height);
                        #endif

                        m_FinalPassMaterial.EnableKeyword("GRAIN");
                        m_FinalPassMaterial.SetTexture(HDShaderIDs._GrainTexture, texture);
                        m_FinalPassMaterial.SetVector(HDShaderIDs._GrainParams, new Vector2(m_FilmGrain.intensity.value * 4f, m_FilmGrain.response.value));
                        m_FinalPassMaterial.SetVector(HDShaderIDs._GrainTextureParams, new Vector4(texture.width, texture.height, offsetX, offsetY));
                    }
                }

                if (camera.dithering && m_DitheringFS)
                {
                    var blueNoiseTexture = blueNoise.textureArray16L;

                    #if HDRP_DEBUG_STATIC_POSTFX
                    int textureId = 0;
                    #else
                    int textureId = Time.frameCount % blueNoiseTexture.depth;
                    #endif

                    m_FinalPassMaterial.EnableKeyword("DITHER");
                    m_FinalPassMaterial.SetTexture(HDShaderIDs._BlueNoiseTexture, blueNoiseTexture);
                    m_FinalPassMaterial.SetVector(HDShaderIDs._DitherParams, new Vector3(blueNoiseTexture.width, blueNoiseTexture.height, textureId));
                }
            }


            m_FinalPassMaterial.SetVector(HDShaderIDs._UVTransform,
                flipY
                ? new Vector4(1.0f, -1.0f, 0.0f, 1.0f)
                : new Vector4(1.0f,  1.0f, 0.0f, 0.0f)
            );

            // Blit to backbuffer
            Rect backBufferRect = camera.finalViewport;

            // When post process is not the final pass, we render at (0,0) so that subsequent rendering does not have to bother about viewports.
            // Final viewport is handled in the final blit in this case
            if (!HDUtils.PostProcessIsFinalPass())
            {
                if (dynResHandler.HardwareDynamicResIsEnabled())
                {
                    var scaledSize = dynResHandler.GetLastScaledSize();
                    backBufferRect.width = scaledSize.x;
                    backBufferRect.height = scaledSize.y;
                }
                backBufferRect.x = backBufferRect.y = 0;
            }

            if (camera.frameSettings.IsEnabled(FrameSettingsField.AfterPostprocess))
            {
                m_FinalPassMaterial.EnableKeyword("APPLY_AFTER_POST");
                m_FinalPassMaterial.SetTexture(HDShaderIDs._AfterPostProcessTexture, afterPostProcessTexture);
            }
            else
            {
                m_FinalPassMaterial.SetTexture(HDShaderIDs._AfterPostProcessTexture, TextureXR.GetBlackTexture());
            }

            HDUtils.DrawFullScreen(cmd, backBufferRect, m_FinalPassMaterial, destination, depthBuffer);
        }

        #endregion

        #region Render Target Management Utilities

        // Quick utility class to manage temporary render targets for post-processing and keep the
        // code readable.
        class TargetPool
        {
            readonly Dictionary<int, Stack<RTHandle>> m_Targets;
            int m_Tracker;
            bool m_HasHWDynamicResolution;

            public TargetPool()
            {
                m_Targets = new Dictionary<int, Stack<RTHandle>>();
                m_Tracker = 0;
                m_HasHWDynamicResolution = false;
            }

            public void Cleanup()
            {
                foreach (var kvp in m_Targets)
                {
                    var stack = kvp.Value;

                    if (stack == null)
                        continue;

                    while (stack.Count > 0)
                        RTHandles.Release(stack.Pop());
                }

                m_Targets.Clear();
            }

            public void SetHWDynamicResolutionState(HDCamera camera)
            {
                bool needsHW = DynamicResolutionHandler.instance.HardwareDynamicResIsEnabled();
                if (needsHW && !m_HasHWDynamicResolution)
                {
                    // If any target has no dynamic resolution enabled, but we require it, we need to cleanup the pool.
                    bool missDynamicScale = false;
                    foreach (var kvp in m_Targets)
                    {
                        var stack = kvp.Value;

                        if (stack == null)
                            continue;

                        // We found a RT with no dynamic scale
                        if (stack.Count > 0 && !stack.Peek().rt.useDynamicScale)
                        {
                            missDynamicScale = true;
                            break;
                        }
                    }

                    if (missDynamicScale)
                    {
                        m_HasHWDynamicResolution = needsHW;
                        Cleanup();
                    }
                }
            }

            public RTHandle Get(in Vector2 scaleFactor, GraphicsFormat format, bool mipmap = false)
            {
                var hashCode = ComputeHashCode(scaleFactor.x, scaleFactor.y, (int)format, mipmap);

                if (m_Targets.TryGetValue(hashCode, out var stack) && stack.Count > 0)
                    return stack.Pop();

                var rt = RTHandles.Alloc(
                    scaleFactor, TextureXR.slices, DepthBits.None, colorFormat: format, dimension: TextureXR.dimension,
                    useMipMap: mipmap, enableRandomWrite: true, useDynamicScale: true, name: "Post-processing Target Pool " + m_Tracker
                );

                m_Tracker++;
                return rt;
            }

            public void Recycle(RTHandle rt)
            {
                Assert.IsNotNull(rt);
                var hashCode = ComputeHashCode(rt.scaleFactor.x, rt.scaleFactor.y, (int)rt.rt.graphicsFormat, rt.rt.useMipMap);

                if (!m_Targets.TryGetValue(hashCode, out var stack))
                {
                    stack = new Stack<RTHandle>();
                    m_Targets.Add(hashCode, stack);
                }

                stack.Push(rt);
            }

            [MethodImpl(MethodImplOptions.AggressiveInlining)]
            int ComputeHashCode(float scaleX, float scaleY, int format, bool mipmap)
            {
                int hashCode = 17;

                unchecked
                {
                    unsafe
                    {
                        hashCode = hashCode * 23 + *((int*)&scaleX);
                        hashCode = hashCode * 23 + *((int*)&scaleY);
                    }

                    hashCode = hashCode * 23 + format;
                    hashCode = hashCode * 23 + (mipmap ? 1 : 0);
                }

                return hashCode;
            }
        }

        #endregion
    }
}<|MERGE_RESOLUTION|>--- conflicted
+++ resolved
@@ -827,13 +827,8 @@
             Assert.IsTrue(nearLayerActive || farLayerActive);
 
             bool bothLayersActive = nearLayerActive && farLayerActive;
-<<<<<<< HEAD
-            bool useTiles = !camera.xr.instancingEnabled;
+            bool useTiles = !camera.xr.singlePassEnabled;
             bool hqFiltering = m_DepthOfField.highQualityFiltering;
-=======
-            bool useTiles = !camera.xr.singlePassEnabled;
-            bool hqFiltering = m_DepthOfField.highQualityFiltering.value;
->>>>>>> 9d7fcb4d
 
             const uint kIndirectNearOffset = 0u * sizeof(uint);
             const uint kIndirectFarOffset  = 3u * sizeof(uint);
