#include "Packages/com.unity.render-pipelines.core/ShaderLibrary/Common.hlsl"
#include "Packages/com.unity.render-pipelines.high-definition/Runtime/ShaderLibrary/ShaderVariables.hlsl"
#include "Packages/com.unity.render-pipelines.high-definition/Runtime/PostProcessing/Shaders/DepthOfFieldCommon.hlsl"

#pragma only_renderers d3d11 playstation xboxone xboxseries vulkan metal switch

#pragma kernel KMain
#pragma multi_compile _ NEAR
#pragma multi_compile _ FAR

// Indirect arguments have to be in a RWBuffer
// The first three uints are near threadgroups, the last three are far threadgroups
RWBuffer<uint> _IndirectBuffer;

CBUFFER_START(cb0)
    float4 _Params;
CBUFFER_END

#define Size uint2(_Params.xy)

#define TILE_SIZE                   8u
#define INDIRECT_NEAR_OFFSET        0u
#define INDIRECT_FAR_OFFSET         3u

TEXTURE2D_X(_InputNearCoCTexture);
TEXTURE2D_X(_InputFarCoCTexture);

AppendStructuredBuffer<TileData> _NearTileList;
AppendStructuredBuffer<TileData> _FarTileList;

groupshared float gs_cacheNear[TILE_SIZE * TILE_SIZE];
groupshared float gs_cacheFar[TILE_SIZE * TILE_SIZE];

[numthreads(TILE_SIZE, TILE_SIZE, 1)]
void KMain(uint2 dispatchThreadId : SV_DispatchThreadID, uint2 groupThreadId : SV_GroupThreadID)
{
    uint threadIdx = groupThreadId.y * TILE_SIZE + groupThreadId.x;

#if NEAR
    gs_cacheNear[threadIdx] = _InputNearCoCTexture[COORD_TEXTURE2D_X(min(dispatchThreadId, Size))].x;
#endif
<<<<<<< HEAD
    
#if FAR    
=======

#if FAR
>>>>>>> 59992aaa
    gs_cacheFar[threadIdx] = _InputFarCoCTexture[COORD_TEXTURE2D_X(min(dispatchThreadId, Size))].x;
#endif

    GroupMemoryBarrierWithGroupSync();

    // Parallel reduction - find the max value for this tile
    UNITY_UNROLL
    for(uint s = (TILE_SIZE * TILE_SIZE) / 2u; s > 0u; s >>= 1u)
    {
        if (threadIdx < s)
        {
<<<<<<< HEAD
#if NEAR        
            gs_cacheNear[threadIdx] = max(gs_cacheNear[threadIdx], gs_cacheNear[threadIdx + s]);
#endif            

#if FAR            
            gs_cacheFar[threadIdx] = max(gs_cacheFar[threadIdx], gs_cacheFar[threadIdx + s]);
#endif            
=======
#if NEAR
            gs_cacheNear[threadIdx] = max(gs_cacheNear[threadIdx], gs_cacheNear[threadIdx + s]);
#endif

#if FAR
            gs_cacheFar[threadIdx] = max(gs_cacheFar[threadIdx], gs_cacheFar[threadIdx + s]);
#endif
>>>>>>> 59992aaa
        }

        GroupMemoryBarrierWithGroupSync();
    }

    // Evaluate on group thread 0
    if (threadIdx == 0u)
    {
        #if NEAR
        if (gs_cacheNear[threadIdx] > 0.0)
        {
            // Near tile detected
            TileData tileData = { PackTileCoord(dispatchThreadId) };
            _NearTileList.Append(tileData);
            InterlockedAdd(_IndirectBuffer[INDIRECT_NEAR_OFFSET], 1);
        }
        #endif

        #if FAR
        if (gs_cacheFar[threadIdx] > 0.0)
        {
            // Far tile detected
            TileData tileData = { PackTileCoord(dispatchThreadId) };
            _FarTileList.Append(tileData);
            InterlockedAdd(_IndirectBuffer[INDIRECT_FAR_OFFSET], 1);
        }
        #endif
    }
}<|MERGE_RESOLUTION|>--- conflicted
+++ resolved
@@ -39,13 +39,8 @@
 #if NEAR
     gs_cacheNear[threadIdx] = _InputNearCoCTexture[COORD_TEXTURE2D_X(min(dispatchThreadId, Size))].x;
 #endif
-<<<<<<< HEAD
-    
-#if FAR    
-=======
 
 #if FAR
->>>>>>> 59992aaa
     gs_cacheFar[threadIdx] = _InputFarCoCTexture[COORD_TEXTURE2D_X(min(dispatchThreadId, Size))].x;
 #endif
 
@@ -57,15 +52,6 @@
     {
         if (threadIdx < s)
         {
-<<<<<<< HEAD
-#if NEAR        
-            gs_cacheNear[threadIdx] = max(gs_cacheNear[threadIdx], gs_cacheNear[threadIdx + s]);
-#endif            
-
-#if FAR            
-            gs_cacheFar[threadIdx] = max(gs_cacheFar[threadIdx], gs_cacheFar[threadIdx + s]);
-#endif            
-=======
 #if NEAR
             gs_cacheNear[threadIdx] = max(gs_cacheNear[threadIdx], gs_cacheNear[threadIdx + s]);
 #endif
@@ -73,7 +59,6 @@
 #if FAR
             gs_cacheFar[threadIdx] = max(gs_cacheFar[threadIdx], gs_cacheFar[threadIdx + s]);
 #endif
->>>>>>> 59992aaa
         }
 
         GroupMemoryBarrierWithGroupSync();
