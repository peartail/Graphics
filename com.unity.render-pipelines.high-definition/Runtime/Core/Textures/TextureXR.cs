using UnityEngine.Rendering;

namespace UnityEngine.Experimental.Rendering
{
    internal static class TextureXR
    {
        // Property set by XRSystem
        internal static int maxViews { private get; set; } = 1;

        // Property accessed when allocating a render target
        internal static int slices { get => maxViews; }

        // Must be in sync with shader define in TextureXR.hlsl
        internal static bool useTexArray
        {
            get
            {
                switch (SystemInfo.graphicsDeviceType)
                {
                    case GraphicsDeviceType.Direct3D11:
                    case GraphicsDeviceType.Direct3D12:
                        return SystemInfo.graphicsDeviceType != GraphicsDeviceType.XboxOne;

                    case GraphicsDeviceType.PlayStation4:
                        return true;

                    case GraphicsDeviceType.Vulkan:
                        return true;
                }

                return false;
            }
        }

        internal static TextureDimension dimension
        {
            get
            {
                // TEXTURE2D_X macros will now expand to TEXTURE2D or TEXTURE2D_ARRAY
                return useTexArray ? TextureDimension.Tex2DArray : TextureDimension.Tex2D;
            }
        }

<<<<<<< HEAD
        internal static void Initialize(CommandBuffer cmd)
=======
        public static void Initialize(CommandBuffer cmd, ComputeShader clearR32_UIntShader)
>>>>>>> d8daa281
        {
            if (blackUIntTexture2DArray == null)
                blackUIntTexture2DArray = CreateBlackUIntTextureArray(cmd, clearR32_UIntShader);
            if (blackUIntTexture == null)
                blackUIntTexture = CreateBlackUintTexture(cmd, clearR32_UIntShader);
        }

        internal static Texture GetClearTexture()
        {
            if (useTexArray)
                return clearTexture2DArray;

            return clearTexture;
        }

        internal static Texture GetBlackTexture()
        {
            if (useTexArray)
                return blackTexture2DArray;

            return Texture2D.blackTexture;
        }

        internal static Texture GetBlackUIntTexture()
        {
            if (useTexArray)
                return blackUIntTexture2DArray;

            return blackUIntTexture;
        }

        internal static Texture GetWhiteTexture()
        {
            if (useTexArray)
                return whiteTexture2DArray;

            return Texture2D.whiteTexture;
        }

        private static Texture2DArray CreateTexture2DArrayFromTexture2D(Texture2D source, string name)
        {
            Texture2DArray texArray = new Texture2DArray(source.width, source.height, slices, source.format, false) { name = name };
            for (int i = 0; i < slices; ++i)
                Graphics.CopyTexture(source, 0, 0, texArray, i, 0);

            return texArray;
        }

        private static Texture2D m_ClearTexture;
        private static Texture2D clearTexture
        {
            get
            {
                if (m_ClearTexture == null)
                {
                    m_ClearTexture = new Texture2D(1, 1, TextureFormat.ARGB32, false) { name = "Clear Texture" };
                    m_ClearTexture.SetPixel(0, 0, Color.clear);
                    m_ClearTexture.Apply();
                }

                return m_ClearTexture;
            }
        }

        private static Texture m_BlackUIntTexture;
        public static Texture blackUIntTexture { get => m_BlackUIntTexture; private set => m_BlackUIntTexture = value; }

        static Texture2DArray m_ClearTexture2DArray;
        internal static Texture2DArray clearTexture2DArray
        {
            get
            {
                if (m_ClearTexture2DArray == null)
                    m_ClearTexture2DArray = CreateTexture2DArrayFromTexture2D(clearTexture, "Clear Texture2DArray");

                return m_ClearTexture2DArray;
            }
        }

        static Texture2DArray m_BlackTexture2DArray;
        internal static Texture2DArray blackTexture2DArray
        {
            get
            {
                if (m_BlackTexture2DArray == null)
                    m_BlackTexture2DArray = CreateTexture2DArrayFromTexture2D(Texture2D.blackTexture, "Black Texture2DArray");

                return m_BlackTexture2DArray;
            }
        }

        static Texture2DArray m_WhiteTexture2DArray;
        internal static Texture2DArray whiteTexture2DArray
        {
            get
            {
                if (m_WhiteTexture2DArray == null)
                    m_WhiteTexture2DArray = CreateTexture2DArrayFromTexture2D(Texture2D.whiteTexture, "White Texture2DArray");

                return m_WhiteTexture2DArray;
            }
        }

        static Texture CreateBlackUIntTextureArray(CommandBuffer cmd, ComputeShader clearR32_UIntShader)
        {
            RenderTexture blackUIntTexture2DArray = new RenderTexture(1, 1, 0, GraphicsFormat.R32_UInt)
            {
                dimension = TextureDimension.Tex2DArray,
                volumeDepth = slices,
                useMipMap = false,
                autoGenerateMips = false,
                enableRandomWrite = true,
                name = "Black UInt Texture Array"
            };

            blackUIntTexture2DArray.Create();

<<<<<<< HEAD
            // Can't use CreateTexture2DArrayFromTexture2D here because we need to create the texture using GraphicsFormat
            for (int i = 0; i < slices; ++i)
=======
            // Workaround because we currently can't create a Texture2DArray using an R32_UInt format
            // So we create a R32_UInt RenderTarget and clear it using a compute shader, because we can't
            // Clear this type of target on metal devices (output type nor compatible: float4 vs uint)
            int kernel = clearR32_UIntShader.FindKernel("ClearUIntTextureArray");
            cmd.SetComputeTextureParam(clearR32_UIntShader, kernel, "_TargetArray", blackUIntTexture2DArray);
            cmd.DispatchCompute(clearR32_UIntShader, kernel, 1, 1, kMaxSlices);

            return blackUIntTexture2DArray as Texture;
        }

        static Texture CreateBlackUintTexture(CommandBuffer cmd, ComputeShader clearR32_UIntShader)
        {
            RenderTexture blackUIntTexture2D = new RenderTexture(1, 1, 0, GraphicsFormat.R32_UInt)
>>>>>>> d8daa281
            {
                dimension = TextureDimension.Tex2D,
                volumeDepth = kMaxSlices,
                useMipMap = false,
                autoGenerateMips = false,
                enableRandomWrite = true,
                name = "Black UInt Texture Array"
            };

            blackUIntTexture2D.Create();

            // Workaround because we currently can't create a Texture2DArray using an R32_UInt format
            // So we create a R32_UInt RenderTarget and clear it using a compute shader, because we can't
            // Clear this type of target on metal devices (output type nor compatible: float4 vs uint)
            int kernel = clearR32_UIntShader.FindKernel("ClearUIntTexture");
            cmd.SetComputeTextureParam(clearR32_UIntShader, kernel, "_Target", blackUIntTexture2D);
            cmd.DispatchCompute(clearR32_UIntShader, kernel, 1, 1, kMaxSlices);

            return blackUIntTexture2D as Texture;
        }

        static Texture m_BlackUIntTexture2DArray;
        internal static Texture blackUIntTexture2DArray { get => m_BlackUIntTexture2DArray; private set => m_BlackUIntTexture2DArray = value; }
    }
}<|MERGE_RESOLUTION|>--- conflicted
+++ resolved
@@ -41,11 +41,7 @@
             }
         }
 
-<<<<<<< HEAD
-        internal static void Initialize(CommandBuffer cmd)
-=======
-        public static void Initialize(CommandBuffer cmd, ComputeShader clearR32_UIntShader)
->>>>>>> d8daa281
+        internal static void Initialize(CommandBuffer cmd, ComputeShader clearR32_UIntShader)
         {
             if (blackUIntTexture2DArray == null)
                 blackUIntTexture2DArray = CreateBlackUIntTextureArray(cmd, clearR32_UIntShader);
@@ -111,7 +107,7 @@
         }
 
         private static Texture m_BlackUIntTexture;
-        public static Texture blackUIntTexture { get => m_BlackUIntTexture; private set => m_BlackUIntTexture = value; }
+        internal static Texture blackUIntTexture { get => m_BlackUIntTexture; private set => m_BlackUIntTexture = value; }
 
         static Texture2DArray m_ClearTexture2DArray;
         internal static Texture2DArray clearTexture2DArray
@@ -163,16 +159,12 @@
 
             blackUIntTexture2DArray.Create();
 
-<<<<<<< HEAD
-            // Can't use CreateTexture2DArrayFromTexture2D here because we need to create the texture using GraphicsFormat
-            for (int i = 0; i < slices; ++i)
-=======
             // Workaround because we currently can't create a Texture2DArray using an R32_UInt format
             // So we create a R32_UInt RenderTarget and clear it using a compute shader, because we can't
             // Clear this type of target on metal devices (output type nor compatible: float4 vs uint)
             int kernel = clearR32_UIntShader.FindKernel("ClearUIntTextureArray");
             cmd.SetComputeTextureParam(clearR32_UIntShader, kernel, "_TargetArray", blackUIntTexture2DArray);
-            cmd.DispatchCompute(clearR32_UIntShader, kernel, 1, 1, kMaxSlices);
+            cmd.DispatchCompute(clearR32_UIntShader, kernel, 1, 1, slices);
 
             return blackUIntTexture2DArray as Texture;
         }
@@ -180,10 +172,9 @@
         static Texture CreateBlackUintTexture(CommandBuffer cmd, ComputeShader clearR32_UIntShader)
         {
             RenderTexture blackUIntTexture2D = new RenderTexture(1, 1, 0, GraphicsFormat.R32_UInt)
->>>>>>> d8daa281
             {
                 dimension = TextureDimension.Tex2D,
-                volumeDepth = kMaxSlices,
+                volumeDepth = slices,
                 useMipMap = false,
                 autoGenerateMips = false,
                 enableRandomWrite = true,
@@ -197,7 +188,7 @@
             // Clear this type of target on metal devices (output type nor compatible: float4 vs uint)
             int kernel = clearR32_UIntShader.FindKernel("ClearUIntTexture");
             cmd.SetComputeTextureParam(clearR32_UIntShader, kernel, "_Target", blackUIntTexture2D);
-            cmd.DispatchCompute(clearR32_UIntShader, kernel, 1, 1, kMaxSlices);
+            cmd.DispatchCompute(clearR32_UIntShader, kernel, 1, 1, slices);
 
             return blackUIntTexture2D as Texture;
         }
