# The High Definition Render Pipeline Asset

The High Definition Render Pipeline (HDRP) Asset controls the global rendering settings of your Project and creates an instance of the rendering pipeline. A rendering pipeline instance contains intermediate resources and an implementation of the render pipeline. 

Unity does not allocate memory or build Shader variants for disabled features in your HDRP Asset. This means that you can disable settings that you are not using to save memory, but you can not enable disabled features at run time. You can toggle enabled features at run time on a per-Camera basis using [Frame-Settings](Frame-Settings.html).

## Creating an HDRP Asset

A new Project using the HDRP template includes an HDRP Asset file named HDRenderPipelineAsset in the Assets/Settings folder.

If you [upgrade a Project to HDRP](Upgrading-To-HDRP.html) and therefore do not use the HDRP template, you need to add an HDRP Asset to your Project. To create and customize an HDRP Asset:

1. In the Unity Editor, go to the Project window and navigate to the folder you want to create your HDRP Asset in. This folder must be inside the **Assets** folder; you can not create Assets in the **Packages** folder.
2. In the main menu, go to **Assets > Create > Rendering** and click **High Definition Render Pipeline Asset**.
3. Enter a name for the **HDRP Asset** and press the Return key to confirm it.

When you have created an HDRP Asset, you must assign it it to the pipeline:

1. Navigate to **Edit > Project Settings > Graphics** and locate the **Scriptable Render Pipeline Settings** property at the top.
2. Either drag and drop the HDRP Asset into the property field, or use the object picker (located on the right of the field) to select it from a list of all HDRP Assets in your Project.

Unity now uses the High Definition Render Pipeline (HDRP) in your Unity Project. HDRP does not support gamma space, so your Project must use linear color space, To do this:

1. Navigate to **Edit > Project Settings > Player > Other Settings** and locate the **Color Space** property.
2. Select **Linear** from the **Color Space** drop-down.

You can create multiple HDRP Assets containing different settings. This is useful for Project that support multiple platforms, such as PC, Xbox One and PlayStation 4. In each HDRP Asset, you can change settings to suite the hardware of each platform and then assign the relevant one when building your Project for each platform.

To change the HDRP Asset your render pipeline uses, either manually select an HDRP Asset in the Graphics Settings window (as shown above), or  use the GraphicsSettings.renderPipelineAsset property via script.

When you create an HDRP Asset, open it in the Inspector to edit its properties. 

## Rendering

| **Property**                            | **Description**                                              |
| --------------------------------------- | ------------------------------------------------------------ |
| **Lit Shader Mode**                     | Use the drop-down to choose which mode HDRP uses for the [Lit Shader](Lit-Shader.html).<br />&#8226; **Forward Only**: forces HDRP to only use forward rendering for Lit Shaders.<br />&#8226; **Deferred Only**: forces HDRP to use deferred rendering for Lit Shaders (HDRP still renders advanced Materials using forward rendering).<br />&#8226; **Both**: allows the Camera to use deferred and forward rendering.<br /><br />Select **Both** to allow you to switch between forward and deferred rendering for Lit Shaders at run time per Camera. Selecting a specific mode reduces build time and Shader memory because HDRP requires less Shader variants, but it is not possible to switch from one mode to the other at run time. |
| **- Multisample Anti-aliasing Quality** | Use the drop-down to set the number of samples HDRP uses for multisample anti-aliasing (MSAA). The larger the sample count, the better the quality. Select **None** to disable MSAA.<br />This property is only visible when **Lit Shader Mode** is set to **Forward Only** or **Both**. |
| **Motion Vectors**                      | Enable the checkbox to make HDRP support motion vectors. HDRP uses motion vectors for effects like screen space reflection (SSR) and motion blur. When disabled, motion blur has no effect and HDRP calculates SSR with lower quality. |
| **Runtime Debug Display**               | Enable the checkbox to make HDRP display Material and Lighting properties at run time to help debugging.Disable this checkbox to reduce build time and Shader memory. This disables the following debug modes: All Material debug modes except GBuffer debug. The Lux meter, diffuse lighting only, and specular lighting only debug modes. The overriding option for overriding albedo. |
| **Dithering Cross-fade**                | Enable the checkbox to make HDRP support dithering cross fade. This allows HDRP to implement smooth transitions between a GameObject’s LOD levels. When disabled, this reduces build time if you are not using LOD fade. |
| **Transparent Backface**                | Enable the checkbox to make HDRP support transparent back-face render passes. If your Unity Project does not need to make a transparent back-face pass, disable this checkbox to reduce build time. |
| **Transparent Depth Prepass**           | Enable the checkbox to make HDRP support transparent depth render prepasses. If your Unity Project does not need to make a transparent depth prepass, disable this checkbox to reduce build time . |
| **Transparent Depth Postpass**          | Enable the checkbox to make HDRP support transparent depth render postpasses. If your Unity Project does not make use of a transparent depth postpass. Uncheck this checkbox to reduce build time . |
| **Custom Pass**                         | Enable the checkbox to make HDRP support custom passes. If your Unity Project does not make use [Custom Passes](Custom-Pass.html), Uncheck this checkbox to save memory . |
| - **Custom Buffer Format**                | Specify the texture format for the custom buffer. If you experience banding issues due to your custom passes, you can change it to either `R11G11B10` if you don't need alpha or `R16G16B16A16`. |
| **Realtime Raytracing (Preview)**       | Enable the checkbox to enable HDRP realtime ray tracing (Experimental). It requires to have ray tracing compatible hardware. For more information, please refer to the [Ray Tracing Getting Started](Ray-Tracing-Getting-Started.html#HardwareRequirements) page. |
| **Raytracing Tier**                     | Select the active tier for ray tracing effects. For more information, please refer to the [Ray Tracing Tier Table](Ray-Tracing-Getting-Started.html#TierTable). |
| - **LOD Bias**                          | Set the value that Cameras use to calculate their LOD bias. The Camera uses this value differently depending on the **LOD Bias Mode** you select. |
| - **Maximum LOD Level**                 | Set the value that Cameras use to calculate their maximum level of detail. The Camera uses this value differently depending on the **Maximum LOD Level Mode** you select. |

<a name="Decals"></a>

### Decals

These settings control the draw distance and resolution of the decals atlas that HDRP uses when it renders decals projected onto transparent surfaces.

| **Property**                                 | **Description**                                              |
| -------------------------------------------- | ------------------------------------------------------------ |
| **Enable**                                   | Enable the checkbox to make HDRP support decals in your Unity Project. |
| **- Draw Distance**                          | The maximum distance from the Camera at which Unity draws Decals. |
| **- Atlas Width**                            | The Decal Atlas width. This atlas stores all decals that project onto transparent surfaces. |
| **- Atlas Height**                           | The Decal Atlas height. This atlas stores all decals that project onto transparent surfaces. |
| **- Metal and Ambient Occlusion properties** | Enable the checkbox to allow decals to affect metallic and ambient occlusion Material properties. Enabling this feature has a performance impact. |
| **- Maximum** **Decals on Screen**           | The maximum number of decals you can have on screen at one time. |

<a name="DynamicResolution"></a>

### Dynamic Resolution

| **Property**                    | **Description**                                              |
| ------------------------------- | ------------------------------------------------------------ |
| **Enable**                      | Enable the checkbox to make HDRP support dynamic resolution in your Unity Project. |
| **- Dynamic Resolution Type**   | Use the drop-down to select the type of dynamic resolution HDRP uses:<br />&#8226; **Software**: This option allocates render targets to accommodate the maximum resolution possible, then rescales the viewport accordingly. This allows the viewport to render at varying resolutions. |
| **- Upscale Filter**            | Use the drop-down to select the filter that HDRP uses for upscaling.<br />&#8226; **Bilinear**: A low quality upsample. The least resource intensive option.<br />&#8226; **Catmull-Rom**: A bicubic upsample with 4 taps.<br />&#8226; **Lanczos**: A sharp upsample. This method can potentially introduce artifacts so you should not use it for extreme upsampling cases for example, when the screen percentage is less than 50%. |
| **- Minimum Screen Percentage** | The minimum screen percentage that dynamic resolution can reach. |
| **- Maximum Screen Percentage** | The maximum screen percentage that dynamic resolution can reach. This value must be higher than the **Min Screen Percentage**. |
| **- Force Screen Percentage**   | Enable the checkbox to force HDRP to use a specific screen percentage for dynamic resolution. This feature is useful for debugging dynamic resolution. |
| **- Forced Screen Percentage**  | The specific screen percentage that HDRP uses for dynamic resolution. This property is only visible when you enable the **Force Screen Percentage**.. |



## Lighting

| **Property**                       | **Description**                                              |
| ---------------------------------- | ------------------------------------------------------------ |
| **Screen Space Ambient Occlusion** | Enable the checkbox to make HDRP support screen space ambient occlusion (SSAO). SSAO is a technique for approximating ambient occlusion efficiently in real time. |
| **Volumetrics**                    | Enable the checkbox to make HDRP support volumetrics. This allows you to use **Volumetric Fog** for the **Fog Type** in the [Visual Environment](Override-Visual-Environment.html). |
| **- high quality**                 | Enable the checkbox to increase the resolution of volumetrics. This increases the quality of fog effects, but increases the resource intensity greatly. |
| **Light Layers**                   | Enable the checkbox to make HDRP support Light Layers. You can assign a Layer to a Light which then only lights up Mesh Renderers with a matching rendering Layer. |

### Light Layers

Light Layers are used to separate lighting into different layers in order to make object only reacting to certain lights.

| **Property**           | **Description**                                              |
| ---------------------- | ------------------------------------------------------------ |
| **Enable**             | Enable the checkbox to make HDRP support Light Layers. You can assign a Layer to a Light which then only lights up Mesh Renderers with a matching rendering Layer. |
| **Light Layer Name i** | The name displayed on light and meshes when using this HDRenderPipelineAsset. |

### Cookies

Use the Cookie settings to configure the maximum resolution of individual cookies and the maximum resolution of cookie texture arrays that define the number of cookies on screen at one time. Larger sizes use more memory, but result in higher quality images.

| **Property**           | **Description**                                              |
| ---------------------- | ------------------------------------------------------------ |
| **Cookie Size**        | Use the drop-down to select the maximum individual cookie size for 2D cookies. HDRP uses 2D cookies for Directional and Spot Lights. |
| **Texture Array Size** | The maximum Texture Array size for the 2D cookies that HDRP uses for Directional and Spot Lights. Increase this to make HDRP support a greater number of 2D cookies concurrently on screen. |
| **Point Cookie Size**  | Use the drop-down to select the maximum[ Point Cookie](https://docs.unity3d.com/Manual/Cookies.html) size for cubemap cookies. HDRP uses cubemap cookies for Point Lights. |
| **Cubemap Array Size** | The maximum cube map Array size for the Cube cookies that HDRP uses for Point Lights. Increase this to make HDRP support a greater number of cube map cookies concurrently on screen. |

### Reflections

Use the Reflection settings to configure the resolution of your reflections and whether Unity should compress the Reflection Probe caches or not.

| **Property**                               | **Description**                                              |
| ------------------------------------------ | ------------------------------------------------------------ |
| **Screen Space Reflection**                | Enable the checkbox to make HDRP support [screen space reflection](https://docs.unity3d.com/Manual/PostProcessing-ScreenSpaceReflection.html). SSR is a technique for calculating reflections by reusing screen space data. |
| **Compress Reflection Probe Cache**        | Enable the checkbox to compress the [Reflection Probe](Reflection-Probe.html) cache in order to save space on disk. |
| **Reflection Cubemap Size**                | Use the drop-down to select the maximum resolution of individual Reflection Probe[ ](https://docs.unity3d.com/Manual/class-Cubemap.html)[cubemaps](https://docs.unity3d.com/Manual/class-Cubemap.html). |
| **Probe Cache Size**                       | The maximum size of the Probe Cache. Defines how many Probe cube maps HDRP can save in cache. |
| **Compress Planar Reflection Probe Cache** | Enable the checkbox to compress the [Planar Reflection Probe](Planar-Reflection-Probe.html) cache in order to save space on disk. |
| **Planar Reflection Texture Size**         | Use the drop-down to select the maximum resolution of individual Planar Reflection textures. |
| **Planar Probe Cache Size**                | The maximum size of the Planer Reflection Probe cache. Defines how many Probe textures HDRP can save in cache. |
| **Maximum Environment Lights on Screen**   | The maximum number of environment Lights HDRP can manage on screen at once. |

<a name="SkyLighting"></a>

### Sky

These settings control skybox reflections and skybox lighting.

| **Property**               | **Description**                                              |
| -------------------------- | ------------------------------------------------------------ |
| **Reflection Size**        | Use the drop-down to select the maximum resolution of the cube map HDRP uses to manage fallback reflection when no local reflection probes are present. This property has no effect on the quality of the sky itself. |
| **Lighting Override Mask** | Use the drop-down to select the [Volume](Volumes.html) layer mask HDRP uses to override sky lighting. Use this to decouple the display sky and lighting. See the [Environment Lighting](Environment-Lighting.html#DecoupleVisualEnvironment) for information on how to decouple environment lighting from the sky background. |

### Shadow

These settings adjust the size of the shadowmask. Smaller values causes Unity to discard more distant shadows, while higher values lead to Unity displaying more shadows at longer distances from the Camera.

| **Property**                     | **Description**                                              |
| -------------------------------- | ------------------------------------------------------------ |
| **Shadowmask**                  | Enable the checkbox to make HDRP support the [Shadowmask lighting mode](Lighting-Mode-Shadowmask.html) in your Unity Project. |
| **Maximum** **Shadow on Screen** | The maximum number of shadows you can have in view. A Spot Light casts a single shadow, a Point Light casts six shadows, and a Directional Light casts shadows equal to the number of cascades defined in the [HD Shadow Settings](Override-Shadows.html) override. |
| **Filtering Quality**            | Use the drop-down to select the filtering quality for shadows. Higher values increase the shadow quality in HDRP as better filtering near the edges of shadows reduce aliasing effects. Shadow quality only works for Cameras that use [forward rendering](Forward-And-Deferred-Rendering.html). **Deferred** mode uses Medium.<br />To edit this property, select **Both** or **Forward Only** from the **Lit Shader Mode** drop-down. For information on each filtering quality preset, see the [Filtering Qualities table](#FilteringQualities). |
| **Screen Space Shadows**         | Enable the checkbox to allow HDRP to compute shadows in a separate pass and store them in a screen-aligned Texture. |
| - **Maximum**                    | Set the maximum number of screen space shadows that HDRP can handle. |

<a name="ShadowMapSettings"></a>

The following sections allow you to customize the shadow atlases and individual shadow resolution tiers for each type of Light in HDRP. Shadow resolution tiers are useful because, instead of defining the shadow resolution for each individual Light as a number, you can assign a numbered resolution to a named shadow resolution tier then use the named tier instead of rewriting the number. For example, instead of setting the resolution of each Light to 512, you could say that **Medium** resolution shadows have a resolution of 512 and then set the shadow quality of each Light to be **Medium**. This way, you can more easily have consistent shadow quality across your HDRP Project.

The three sections here are:

- **Directional Light Shadows**
- **Punctual Light Shadows**
- **Area Light Shadows**

They all share the same properties, except **Directional Light Shadows** which does not include **Resolution** or **Dynamic Rescale**.

| **Property**        | **Description**                                              |
| ------------------- | ------------------------------------------------------------ |
| ***Light Atlas***   |                                                              |
| **Resolution**      | Use the drop-down to select the resolution of the shadow atlas. |
| **Precision**       | Use the drop-down to select the precision of the shadow map. This sets the bit depth of each pixel of the shadow map. **16 bit** is faster and uses less memory at the expense of precision. |
| **Dynamic Rescale** | Enable the checkbox to allow HDRP to rescale the shadow atlas if all the shadows on the screen don’t currently fit onto it. |

| ***Shadow Resolution Tiers*** |                                                              |
| ----------------------------- | ------------------------------------------------------------ |
| **L**                         | Set the resolution of shadows set to this quality. Light's with their **Resolution** set to **Low** use this resolution for their shadows. |
| **M**                         | Set the resolution of shadows set to this quality. Light's with their **Resolution** set to **Medium** use this resolution for their shadows. |
| **H**                         | Set the resolution of shadows set to this quality. Light's with their **Resolution** set to **High** use this resolution for their shadows. |
| **U**                         | Set the resolution of shadows set to this quality. Light's with their **Resolution** set to **Ultra** use this resolution for their shadows. |
| **Maximum Shadow Resolution** | Set the maximum resolution of any shadow map of this Light type. If you set any shadow resolution to a value higher than this, HDRP clamps it to this value. |

<a name="FilteringQualities"></a>

#### Filtering Qualities

| **Filtering Quality** | **Algorithm**                                                |
| --------------------- | ------------------------------------------------------------ |
| **Low**               | &#8226; **Point/Spot Lights**: Percentage Closer Filtering (PCF) 3x3 (4 taps).<br />&#8226; **Directional Lights**: PCF Tent 5x5 (9 taps).<br />&#8226; **Area Lights**: EVSM. |
| **Medium**            | &#8226; **Point/Spot Lights**: PCF 5x5 (9 taps).<br />&#8226; **Directional Lights**: PCF Tent 5x5 (9 taps).<br />&#8226; **Area Lights**: EVSM. |
<<<<<<< HEAD
| **High**              | &#8226;**Point/Spot/Directional Lights**: Percentage Closer Soft Shadow (PCSS). You can change the sample count to decrease the quality of these shadows. This decreases the resource intensity of this algorithm. To change the sample count for shadows cast by that Light, set the **Filter Sample Count** in the Inspector of each Light component.<br /><br />Note that the softness of the PCSS shadows is driven by the shape radius for point and spot light, and by angular diameter for directional lights.<br />&#8226; **Area Lights**: EVSM. |
=======
| **High**              | &#8226;**Point/Spot/Directional Lights**: Percentage Closer Soft Shadow (PCSS). You can change the sample count to decrease the quality of these shadows. This decreases the resource intensity of this algorithm. To change the sample count for shadows cast by that Light, set the **Filter Sample Count** in the Inspector of each Light component.<br /><br />**Note**: The softness of PCSS shadows is defined by the shape radius of Point and Spot Lights, and by the angular diameter of Directional Lights.<br />&#8226; **Area Lights**: EVSM. |
>>>>>>> 194dc4b2

The PCF algorithm applies a fixed size blur. PCSS applies a different blur size depending on the distance between the shadowed pixel and the shadow caster. This results in a more realistic shadow, that is also more resource intensive to compute.

### Light Loop

Use these settings to enable or disable settings relating to lighting in HDRP.

| **Property**                      | **Description**                                              |
| --------------------------------- | ------------------------------------------------------------ |
| **Maximum Directional On Screen** | The maximum number of Directional Lights HDRP can manage on screen at once. |
| **Maximum Punctual On Screen**    | The maximum number of [Point and Spot Lights](Glossary.html#PunctualLight) HDRP can manage on screen at once. |
| **Maximum Area On Screen**        | The maximum number of area Lights HDRP can manage on screen at once. |

## Material

| **Property**                    | **Description**                                              |
| ------------------------------- | ------------------------------------------------------------ |
| **Distortion**                  | Enable the checkbox to make HDRP support distortion. If your Unity Project does not use distortion, disable this checkbox to reduce build time. |
| **Subsurface Scattering**       | Enable the checkbox to make HDRP support subsurface scattering (SSS). SSS describes light penetration of the surface of a translucent object |
| **- High Quality**             | Enable the checkbox to increase the SSS Sample Count and enable high quality subsurface scattering. Increasing the sample count greatly increases the performance cost of the Subsurface Scattering effect. |
| **Fabric BSDF Convolution** | By default, Fabric Materials reuse the Reflection Probes that HDRP calculates for the Lit Shader (GGX BRDF). Enable the checkbox to make HDRP calculate another version of each Reflection Probe for the Fabric Shader, creating more accurate lighting effects. This increases the resource intensity because HDRP must condition two Reflection Probes instead of one. It also reduces the number of visible Reflection Probes in the current view by half because the size of the cache that store Reflection Probe data does not change and now must store both versions of each Reflection Probe. |
| **Diffusion Profile List**      | Assign __Diffusion Profiles__ to this list to store Subsurface Scattering and Transmission profiles for your Project. To create a Diffusion Profile Asset, navigate to **Assets > Create > Rendering** and click **Diffusion Profile**. |

## Post-processing

| **Property**           | **Description**                                              |
| ---------------------- | ------------------------------------------------------------ |
| **Grading LUT Size**   | The size of the internal and external color grading lookup textures (LUTs). This size is fixed for the Project. You can not mix and match LUT sizes, so decide on a size before you start the color grading process. The default value, **32**, provides a good balance of speed and quality. |
| **Grading LUT Format** | Use the drop-down to select the format to encode the color grading LUTs with. Lower precision formats are faster and use less memory at the expense of color precision. These formats directly map to their equivalent in the built-in [GraphicsFormat](https://docs.unity3d.com/ScriptReference/Experimental.Rendering.GraphicsFormat.html) enum value. |
<|MERGE_RESOLUTION|>--- conflicted
+++ resolved
@@ -182,11 +182,7 @@
 | --------------------- | ------------------------------------------------------------ |
 | **Low**               | &#8226; **Point/Spot Lights**: Percentage Closer Filtering (PCF) 3x3 (4 taps).<br />&#8226; **Directional Lights**: PCF Tent 5x5 (9 taps).<br />&#8226; **Area Lights**: EVSM. |
 | **Medium**            | &#8226; **Point/Spot Lights**: PCF 5x5 (9 taps).<br />&#8226; **Directional Lights**: PCF Tent 5x5 (9 taps).<br />&#8226; **Area Lights**: EVSM. |
-<<<<<<< HEAD
-| **High**              | &#8226;**Point/Spot/Directional Lights**: Percentage Closer Soft Shadow (PCSS). You can change the sample count to decrease the quality of these shadows. This decreases the resource intensity of this algorithm. To change the sample count for shadows cast by that Light, set the **Filter Sample Count** in the Inspector of each Light component.<br /><br />Note that the softness of the PCSS shadows is driven by the shape radius for point and spot light, and by angular diameter for directional lights.<br />&#8226; **Area Lights**: EVSM. |
-=======
 | **High**              | &#8226;**Point/Spot/Directional Lights**: Percentage Closer Soft Shadow (PCSS). You can change the sample count to decrease the quality of these shadows. This decreases the resource intensity of this algorithm. To change the sample count for shadows cast by that Light, set the **Filter Sample Count** in the Inspector of each Light component.<br /><br />**Note**: The softness of PCSS shadows is defined by the shape radius of Point and Spot Lights, and by the angular diameter of Directional Lights.<br />&#8226; **Area Lights**: EVSM. |
->>>>>>> 194dc4b2
 
 The PCF algorithm applies a fixed size blur. PCSS applies a different blur size depending on the distance between the shadowed pixel and the shadow caster. This results in a more realistic shadow, that is also more resource intensive to compute.
 
