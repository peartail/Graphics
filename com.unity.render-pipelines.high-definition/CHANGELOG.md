--- conflicted
+++ resolved
@@ -60,9 +60,6 @@
 - Added semi-transparent shadows for point and spot lights.
 - Added support for semi-transparent shadow for unlit shader and unlit shader graph.
 - Added the alpha clip enabled toggle to the material UI for all HDRP shader graphs.
-<<<<<<< HEAD
-- Added documentation pages for Sample projects and Package Sample content.
-=======
 - Added Material Samples to explain how to use the lit shader features
 - Added an initial implementation of ray traced sub surface scattering
 - Added AssetPostprocessors and Shadergraphs to handle Arnold Standard Surface and 3DsMax Physical material import from FBX.
@@ -70,7 +67,7 @@
 - Added script documentation for SSR, SSAO (ray tracing), GI, Light Cluster, RayTracingSettings, Ray Counters, etc.
 - Added path tracing support for refraction and internal reflections.
 - Added support for Thin Refraction Model and Lit's Clear Coat in Path Tracing.
->>>>>>> b13d1607
+- Added documentation pages for Sample projects and Package Sample content.
 
 ### Fixed
 - Update documentation of HDRISky-Backplate, precise how to have Ambient Occlusion on the Backplate
