--- conflicted
+++ resolved
@@ -422,7 +422,19 @@
 - Fix Inf source in LTC for area lights.
 - Fix issue with AO being misaligned when multiple view are visible.
 - Fix issue that caused the clamp of camera rotation motion for motion blur to be ineffective.
-<<<<<<< HEAD
+- Fixed issue with AssetPostprocessors dependencies causing models to be imported twice when upgrading the package version.
+- Fixed culling of lights with XR SDK
+- Fixed memory stomp in shadow caching code, leading to overflow of Shadow request array and runtime errors.
+- Fixed an issue related to transparent objects reading the ray traced indirect diffuse buffer
+- Fixed an issue with filtering ray traced area lights when the intensity is high or there is an exposure.
+- Fixed ill-formed include path in Depth Of Field shader.
+- Fixed shader graph and ray tracing after the shader target PR.
+- Fixed a bug in semi-transparent shadows (object further than the light casting shadows)
+- Fix state enabled of default volume profile when in package.
+- Fixed removal of MeshRenderer and MeshFilter on adding Light component. 
+- Fixed Ray Traced SubSurface Scattering not working with ray traced area lights
+- Fixed Ray Traced SubSurface Scattering not working in forward mode.
+- Fixed a bug in debug light volumes.
 - Fixed a bug related to ray traced area light shadow history.
 - Fixed an issue where fog sky color mode could sample NaNs in the sky cubemap.
 - Fixed a leak in the PBR sky renderer.
@@ -436,21 +448,6 @@
 - Fixed infinite reload loop while displaying Light's Shadow's Link Light Layer in Inspector of Prefab Asset.
 - Fixed the culling was not disposed error in build log.
 - Fixed the cookie atlas size and planar atlas size being too big after an upgrade of the HDRP asset.
-=======
-- Fixed issue with AssetPostprocessors dependencies causing models to be imported twice when upgrading the package version.
-- Fixed culling of lights with XR SDK
-- Fixed memory stomp in shadow caching code, leading to overflow of Shadow request array and runtime errors.
-- Fixed an issue related to transparent objects reading the ray traced indirect diffuse buffer
-- Fixed an issue with filtering ray traced area lights when the intensity is high or there is an exposure.
-- Fixed ill-formed include path in Depth Of Field shader.
-- Fixed shader graph and ray tracing after the shader target PR.
-- Fixed a bug in semi-transparent shadows (object further than the light casting shadows)
-- Fix state enabled of default volume profile when in package.
-- Fixed removal of MeshRenderer and MeshFilter on adding Light component. 
-- Fixed Ray Traced SubSurface Scattering not working with ray traced area lights
-- Fixed Ray Traced SubSurface Scattering not working in forward mode.
-- Fixed a bug in debug light volumes.
->>>>>>> 832c1e56
 
 ### Changed
 - Color buffer pyramid is not allocated anymore if neither refraction nor distortion are enabled
@@ -534,14 +531,11 @@
 - Removing unused alpha threshold depth prepass and post pass for fabric shader graph.
 - Transform result from CIE XYZ to sRGB color space in EvalSensitivity for iridescence.
 - Moved BeginCameraRendering callback right before culling.
-<<<<<<< HEAD
+- Changed the visibility of the Indirect Lighting Controller component to public.
 - Renamed the cubemap used for diffuse convolution to a more explicit name for the memory profiler.
 - Improved behaviour of transmission color on transparent surfaces in path tracing.
 - Light dimmer can now get values higher than one and was renamed to multiplier in the UI. 
 - Removed info box requesting volume component for Visual Environment and updated the documentation with the relevant information.
-=======
-- Changed the visibility of the Indirect Lighting Controller component to public.
->>>>>>> 832c1e56
 
 ## [7.1.1] - 2019-09-05
 
