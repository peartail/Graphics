--- conflicted
+++ resolved
@@ -6,16 +6,10 @@
 
 ## [11.0.0] - 2020-12-02
 
-<<<<<<< HEAD
-### Changed
-- Removed the material pass probe volumes evaluation mode. 
-- Specular color values below 2% will gradually kill specular highlights completely. 
-=======
 ### Added
 - Added a new API to bake HDRP probes from C# (case 1276360)
 - Added support for pre-exposure for planar reflections.
 - Added support for nested volume components to volume system.
->>>>>>> 1d37e201
 
 ### Fixed
 - Fixed probe volumes debug views.
@@ -23,6 +17,7 @@
 ### Changed
 - Removed the material pass probe volumes evaluation mode.
 - Volume parameter of type Cubemap can now accept Cubemap render textures and custom render textures.
+- Specular color values below 2% will gradually kill specular highlights completely. 
 
 ## [10.3.0] - 2020-12-01
 
