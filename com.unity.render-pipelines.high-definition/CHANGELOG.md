--- conflicted
+++ resolved
@@ -16,12 +16,9 @@
 - Added after post process injection point for custom passes
 - Added basic alpha compositing support - Alpha is available afterpostprocess when using FP16 buffer format.
 - Added falloff distance on Reflection Probe and Planar Reflection Probe
-<<<<<<< HEAD
+- Added hability to name LightLayers in HDRenderPipelineAsset
+- Added a range compression factor for Reflection Probe and Planar Reflection Probe to avoid saturation of colors.
 - Added path tracing support for directional, point and spot lights, as well as emission from Lit and Unlit.
-=======
-- Added hability to name LightLayers in HDRenderPipelineAsset
-- Added a range compression factor for Reflection Probe and Planar Reflection Probe to avoid saturation of colors. 
->>>>>>> 58280984
 
 ### Fixed
 - Sorting, undo, labels, layout in the Lighting Explorer.
@@ -92,16 +89,10 @@
 - Fixed an issue where fog color was not pre-exposed correctly
 - Fix priority order when custom passes are overlapping
 - Fix cleanup not called when the custom pass GameObject is destroyed
-<<<<<<< HEAD
 - Replaced most instances of GraphicsSettings.renderPipelineAsset by GraphicsSettings.currentRenderPipeline. This should fix some parameters not working on Quality Settings overrides.
 - Fixed an issue with Realtime GI not working on upgraded projects.
 - Fixed issue with screen space shadows fallback texture was not set as a texture array.
-=======
-- Replaced most instances of GraphicsSettings.renderPipelineAsset by GraphicsSettings.currentRenderPipeline. This should fix some parameters not working on Quality Settings overrides. 
-- Fixed an issue with Realtime GI not working on upgraded projects. 
-- Fixed issue with screen space shadows fallback texture was not set as a texture array. 
 - Fixed Pyramid Lights bounding box
->>>>>>> 58280984
 
 ### Changed
 - Color buffer pyramid is not allocated anymore if neither refraction nor distortion are enabled
