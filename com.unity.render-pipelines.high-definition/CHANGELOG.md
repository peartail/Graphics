--- conflicted
+++ resolved
@@ -368,11 +368,8 @@
 - Fixed XR autotests viewport size rounding
 - Fixed mip map slider knob displayed when cubemap have no mipmap
 - Remove unnecessary skip of material upgrade dialog box.
-<<<<<<< HEAD
+- Fixed the profiling sample mismatch errors when enabling the profiler in play mode
 - Fixed adjusting positive axis of Blend Distance slides the negative axis in the density volume component.
-=======
-- Fixed the profiling sample mismatch errors when enabling the profiler in play mode
->>>>>>> b4dca5ef
 
 ### Changed
 - Color buffer pyramid is not allocated anymore if neither refraction nor distortion are enabled
