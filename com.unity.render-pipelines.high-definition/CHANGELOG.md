--- conflicted
+++ resolved
@@ -5,6 +5,9 @@
 and this project adheres to [Semantic Versioning](http://semver.org/spec/v2.0.0.html).
 
 ## [4.9.0-preview] - 2019-XX-XX
+
+###Added
+- Added decal master node for shader graph
 
 ## [4.8.0-preview] - 2019-01-16
 
@@ -88,14 +91,6 @@
 ## [4.3.0-preview] - 2018-11-23
 
 ### Added
-<<<<<<< HEAD
-- Add y offset for PlanarReflectionProbe and offset tool
-- Expose option to run SSR and SSAO on async compute
-- Added support of "_GlossMapScale" in upgrader
-- Added instruction for wave intrinsic (for AMD GCN)
-- Added new UI for decal material to allow remapping and scaling of some properties
-- Added decal master node for shader graph
-=======
 - Added option to run Contact Shadows and Volumetrics Voxelization stage in Async Compute
 - Added camera freeze debug mode - Allow to visually see culling result for a camera
 - Added support of LuxAtDistance for punctual lights
@@ -122,7 +117,6 @@
 - Exposed the option to run SSR and SSAO on async compute.
 - Added support for the _GlossMapScale parameter in the Legacy to HDRP Material converter.
 - Added wave intrinsic instructions for use in Shaders (for AMD GCN).
->>>>>>> cbed76c6
 
 
 ### Fixed
