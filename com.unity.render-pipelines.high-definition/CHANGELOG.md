--- conflicted
+++ resolved
@@ -84,10 +84,7 @@
 - Fixed transparent motion vectors not working when in MSAA.
 - VFX: Removed irrelevant queues in render queue selection from HDRP outputs
 - VFX: Motion Vector are correctly renderered with MSAA [Case 1240754](https://issuetracker.unity3d.com/product/unity/issues/guid/1240754/)
-<<<<<<< HEAD
-=======
 - Fixed a cause of NaN when a normal of 0-length is generated (usually via shadergraph).
->>>>>>> 33ed22a3
 - Fixed error when undo a Reflection Probe removal in a prefab instance. (case 1244047)
 - Fixed various multi-editing issues when changing Emission parameters.
 - Fixed issue that prevented cubemap thumbnails from rendering (only on D3D11 and Metal).
