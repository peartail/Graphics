# Changelog
All notable changes to this package will be documented in this file.

The format is based on [Keep a Changelog](http://keepachangelog.com/en/1.0.0/)
and this project adheres to [Semantic Versioning](http://semver.org/spec/v2.0.0.html).

## [7.1.0] - 2019-XX-XX

### Added
- Cube LUT support in Tonemapping. Cube LUT helpers for external grading are available in the Post-processing Sample package.

### Fixed
- Fixed material albedo affecting the lux meter

## [7.0.0] - 2019-07-10

### Added
- `Fixed`, `Viewer`, and `Automatic` modes to compute the FOV used when rendering a `PlanarReflectionProbe`
- A checkbox to toggle the chrome gizmo of `ReflectionProbe`and `PlanarReflectionProbe`
- Added a Light layer in shadows that allow for objects to cast shadows without being affected by light (and vice versa).
- You can now access ShaderGraph blend states from the Material UI (for example, **Surface Type**, **Sorting Priority**, and **Blending Mode**). This change may break Materials that use a ShaderGraph, to fix them, select **Edit > Render Pipeline > Reset all ShaderGraph Scene Materials BlendStates**. This syncs the blendstates of you ShaderGraph master nodes with the Material properties.
- You can now control ZTest, ZWrite, and CullMode for transparent Materials.
- Materials that use Unlit Shaders or Unlit Master Node Shaders now cast shadows.
<<<<<<< HEAD
- Debug mode `Transparency overdraw`, allowing to see an "heat map" of pixel shader invocations for transparent objects (including VFX)
=======
- Added an option to enable the ztest on **After Post Process** materials when TAA is disabled.
- Added a new SSAO (based on Ground Truth Ambient Occlusion algorithm) to replace the previous one. 
- Added support for shadow tint on light
- BeginCameraRendering and EndCameraRendering callbacks are now called with probes
- Adding option to update shadow maps only On Enable and On Demand. 
- Shader Graphs that use time-dependent vertex modification now generate correct motion vectors.
- Added option to allow a custom spot angle for spot light shadow maps. 
- Added frame settings for individual post-processing effects
- Added dither transition between cascades for Low and Medium quality settings
- Added single-pass instancing support with XR SDK
- Added occlusion mesh support with XR SDK
- Added support of Alembic velocity to various shaders
- Added support for more than 2 views for single-pass instancing
- Added support for per punctual/directional light min roughness in StackLit
- Added mirror view support with XR SDK
- Added VR verification in HDRPWizard
- Added DXR verification in HDRPWizard
- Added feedbacks in UI of Volume regarding skies
>>>>>>> 5fb0448c

### Fixed
- Fixed an issue with history buffers causing effects like TAA or auto exposure to flicker when more than one camera was visible in the editor
- The correct preview is displayed when selecting multiple `PlanarReflectionProbe`s
- Fixed volumetric rendering with camera-relative code and XR stereo instancing
- Fixed issue with flashing cyan due to async compilation of shader when selecting a mesh
- Fix texture type mismatch when the contact shadow are disabled (causing errors on IOS devices)
- Fixed Generate Shader Includes while in package
- Fixed issue when texture where deleted in ShadowCascadeGUI
- Fixed issue in FrameSettingsHistory when disabling a camera several time without enabling it in between.
- Fixed volumetric reprojection with camera-relative code and XR stereo instancing
- Added custom BaseShaderPreprocessor in HDEditorUtils.GetBaseShaderPreprocessorList()
- Fixed compile issue when USE_XR_SDK is not defined
- Fixed procedural sky sun disk intensity for high directional light intensities
- Fixed Decal mip level when using texture mip map streaming to avoid dropping to lowest permitted mip (now loading all mips)
- Fixed deferred shading for XR single-pass instancing after lightloop refactor
- Fixed cluster and material classification debug (material classification now works with compute as pixel shader lighting)
- Fixed IOS Nan by adding a maximun epsilon definition REAL_EPS that uses HALF_EPS when fp16 are used
- Removed unnecessary GC allocation in motion blur code
- Fixed locked UI with advanded influence volume inspector for probes
- Fixed invalid capture direction when rendering planar reflection probes
- Fixed Decal HTILE optimization with platform not supporting texture atomatic (Disable it)
- Fixed a crash in the build when the contact shadows are disabled
- Fixed camera rendering callbacks order (endCameraRendering was being called before the actual rendering)
- Fixed issue with wrong opaque blending settings for After Postprocess
- Fixed issue with Low resolution transparency on PS4
- Fixed a memory leak on volume profiles
- Fixed The Parallax Occlusion Mappping node in shader graph and it's UV input slot
- Fixed lighting with XR single-pass instancing by disabling deferred tiles
- Fixed the Bloom prefiltering pass
- Fixed post-processing effect relying on Unity's random number generator
- Fixed camera flickering when using TAA and selecting the camera in the editor
- Fixed issue with single shadow debug view and volumetrics
- Fixed most of the problems with light animation and timeline
- Fixed indirect deferred compute with XR single-pass instancing
- Fixed a slight omission in anisotropy calculations derived from HazeMapping in StackLit
- Improved stack computation numerical stability in StackLit
- Fix PBR master node always opaque (wrong blend modes for forward pass)
- Fixed TAA with XR single-pass instancing (missing macros)
- Fixed an issue causing Scene View selection wire gizmo to not appear when using HDRP Shader Graphs.
- Fixed wireframe rendering mode (case 1083989)
- Fixed the renderqueue not updated when the alpha clip is modified in the material UI.
- Fixed the PBR master node preview
- Remove the ReadOnly flag on Reflection Probe's cubemap assets during bake when there are no VCS active.
- Fixed an issue where setting a material debug view would not reset the other exclusive modes
- Spot light shapes are now correctly taken into account when baking
- Now the static lighting sky will correctly take the default values for non-overridden properties

### Changed
- Optimization: Reduce the group size of the deferred lighting pass from 16x16 to 8x8
- Replaced HDCamera.computePassCount by viewCount
- Removed xrInstancing flag in RTHandles (replaced by TextureXR.slices and TextureXR.dimensions)
- Refactor the HDRenderPipeline and lightloop code to preprare for high level rendergraph
- Removed the **Back Then Front Rendering** option in the fabric Master Node settings. Enabling this option previously did nothing.
- Shader type Real translates to FP16 precision on Nintendo Switch.
- Shader framework refactor: Introduce CBSDF, EvaluateBSDF, IsNonZeroBSDF to replace BSDF functions
- Shader framework refactor:  GetBSDFAngles, LightEvaluation and SurfaceShading functions
- Replace ComputeMicroShadowing by GetAmbientOcclusionForMicroShadowing
- Rename WorldToTangent to TangentToWorld as it was incorrectly named
- Remove SunDisk and Sun Halo size from directional light
- Remove all obsolete wind code from shader
- Renamed DecalProjectorComponent into DecalProjector for API alignment.
- Improved the Volume UI and made them Global by default
- Remove very high quality shadow option
- Change default for shadow quality in Deferred to Medium
- Enlighten now use inverse squared falloff (before was using builtin falloff)
- Enlighten is now deprecated. Please use CPU or GPU lightmaper instead.
- Remove the name in the diffusion profile UI
- Changed how shadow map resolution scaling with distance is computed. Now it uses screen space area rather than light range.
- Updated MoreOptions display in UI
- Moved Display Area Light Emissive Mesh script API functions in the editor namespace
- direct strenght properties in ambient occlusion now affect direct specular as well
- Removed advanced Specular Occlusion control in StackLit: SSAO based SO control is hidden and fixed to behave like Lit, SPTD is the only HQ technique shown for baked SO.
- Shader framework refactor: Changed ClampRoughness signature to include PreLightData access.
- HDRPWizard window is now in Window > General > HD Render Pipeline Wizard
- Moved StaticLightingSky to LightingWindow
- Removes the current "Scene Settings" and replace them with "Sky & Fog Settings" (with Physically Based Sky and Volumetric Fog).

## [6.7.0-preview] - 2019-05-16

### Added
- Added ViewConstants StructuredBuffer to simplify XR rendering
- Added API to render specific settings during a frame
- Added stadia to the supported platforms (2019.3)
- Enabled cascade blends settings in the HD Shadow component
- Added Hardware Dynamic Resolution support. 
- Added MatCap debug view to replace the no scene lighting debug view. 
- Added clear GBuffer option in FrameSettings (default to false)
- Added preview for decal shader graph (Only albedo, normal and emission)
- Added exposure weight control for decal
- Screen Space Directional Shadow under a define option. Activated for ray tracing 
- Added a new abstraction for RendererList that will help transition to Render Graph and future RendererList API
- Added multipass support for VR
- Added XR SDK integration (multipass only)
- Added Shader Graph samples for Hair, Fabric and Decal master nodes.
- Add fade distance, shadow fade distance and light layers to light explorer
- Add method to draw light layer drawer in a rect to HDEditorUtils

### Fixed
- Fixed deserialization crash at runtime
- Fixed for ShaderGraph Unlit masternode not writing velocity
- Fixed a crash when assiging a new HDRP asset with the 'Verify Saving Assets' option enabled
- Fixed exposure to properly support TEXTURE2D_X
- Fixed TerrainLit basemap texture generation
- Fixed a bug that caused nans when material classification was enabled and a tile contained one standard material + a material with transmission.
- Fixed gradient sky hash that was not using the exposure hash
- Fixed displayed default FrameSettings in HDRenderPipelineAsset wrongly updated on scripts reload.
- Fixed gradient sky hash that was not using the exposure hash.
- Fixed visualize cascade mode with exposure.
- Fixed (enabled) exposure on override lighting debug modes.
- Fixed issue with LightExplorer when volume have no profile
- Fixed issue with SSR for negative, infinite and NaN history values
- Fixed LightLayer in HDReflectionProbe and PlanarReflectionProbe inspector that was not displayed as a mask.
- Fixed NaN in transmission when the thickness and a color component of the scattering distance was to 0
- Fixed Light's ShadowMask multi-edition.
- Fixed motion blur and SMAA with VR single-pass instancing
- Fixed NaNs generated by phase functionsin volumetric lighting
- Fixed NaN issue with refraction effect and IOR of 1 at extreme grazing angle
- Fixed nan tracker not using the exposure 
- Fixed sorting priority on lit and unlit materials
- Fixed null pointer exception when there are no AOVRequests defined on a camera
- Fixed dirty state of prefab using disabled ReflectionProbes
- Fixed an issue where gizmos and editor grid were not correctly depth tested
- Fixed created default scene prefab non editable due to wrong file extension.
- Fixed an issue where sky convolution was recomputed for nothing when a preview was visible (causing extreme slowness when fabric convolution is enabled)
- Fixed issue with decal that wheren't working currently in player
- Fixed missing stereo rendering macros in some fragment shaders
- Fixed exposure for ReflectionProbe and PlanarReflectionProbe gizmos
- Fixed single-pass instancing on PSVR
- Fixed Vulkan shader issue with Texture2DArray in ScreenSpaceShadow.compute by re-arranging code (workaround)
- Fixed camera-relative issue with lights and XR single-pass instancing
- Fixed single-pass instancing on Vulkan
- Fixed htile synchronization issue with shader graph decal
- Fixed Gizmos are not drawn in Camera preview
- Fixed pre-exposure for emissive decal
- Fixed wrong values computed in PreIntegrateFGD and in the generation of volumetric lighting data by forcing the use of fp32.
- Fixed NaNs arising during the hair lighting pass
- Fixed synchronization issue in decal HTile that occasionally caused rendering artifacts around decal borders
- Fixed QualitySettings getting marked as modified by HDRP (and thus checked out in Perforce)
- Fixed a bug with uninitialized values in light explorer
- Fixed issue with LOD transition
- Fixed shader warnings related to raytracing and TEXTURE2D_X

### Changed
- Refactor PixelCoordToViewDirWS to be VR compatible and to compute it only once per frame
- Modified the variants stripper to take in account multiple HDRP assets used in the build.
- Improve the ray biasing code to avoid self-intersections during the SSR traversal
- Update Pyramid Spot Light to better match emitted light volume.
- Moved _XRViewConstants out of UnityPerPassStereo constant buffer to fix issues with PSSL
- Removed GetPositionInput_Stereo() and single-pass (double-wide) rendering mode
- Changed label width of the frame settings to accommodate better existing options. 
- SSR's Default FrameSettings for camera is now enable.
- Re-enabled the sharpening filter on Temporal Anti-aliasing
- Exposed HDEditorUtils.LightLayerMaskDrawer for integration in other packages and user scripting.
- Rename atmospheric scattering in FrameSettings to Fog
- The size modifier in the override for the culling sphere in Shadow Cascades now defaults to 0.6, which is the same as the formerly hardcoded value.
- Moved LOD Bias and Maximum LOD Level from Frame Setting section `Other` to `Rendering`
- ShaderGraph Decal that affect only emissive, only draw in emissive pass (was drawing in dbuffer pass too)
- Apply decal projector fade factor correctly on all attribut and for shader graph decal
- Move RenderTransparentDepthPostpass after all transparent
- Update exposure prepass to interleave XR single-pass instancing views in a checkerboard pattern
- Removed ScriptRuntimeVersion check in wizard.

## [6.6.0-preview] - 2019-04-01

### Added
- Added preliminary changes for XR deferred shading
- Added support of 111110 color buffer
- Added proper support for Recorder in HDRP
- Added depth offset input in shader graph master nodes
- Added a Parallax Occlusion Mapping node
- Added SMAA support
- Added Homothety and Symetry quick edition modifier on volume used in ReflectionProbe, PlanarReflectionProbe and DensityVolume
- Added multi-edition support for DecalProjectorComponent
- Improve hair shader
- Added the _ScreenToTargetScaleHistory uniform variable to be used when sampling HDRP RTHandle history buffers.
- Added settings in `FrameSettings` to change `QualitySettings.lodBias` and `QualitySettings.maximumLODLevel` during a rendering
- Added an exposure node to retrieve the current, inverse and previous frame exposure value.
- Added an HD scene color node which allow to sample the scene color with mips and a toggle to remove the exposure.
- Added safeguard on HD scene creation if default scene not set in the wizard
- Added Low res transparency rendering pass. 

### Fixed
- Fixed HDRI sky intensity lux mode
- Fixed dynamic resolution for XR
- Fixed instance identifier semantic string used by Shader Graph
- Fixed null culling result occuring when changing scene that was causing crashes
- Fixed multi-edition light handles and inspector shapes
- Fixed light's LightLayer field when multi-editing
- Fixed normal blend edition handles on DensityVolume
- Fixed an issue with layered lit shader and height based blend where inactive layers would still have influence over the result
- Fixed multi-selection handles color for DensityVolume
- Fixed multi-edition inspector's blend distances for HDReflectionProbe, PlanarReflectionProbe and DensityVolume
- Fixed metric distance that changed along size in DensityVolume
- Fixed DensityVolume shape handles that have not same behaviour in advance and normal edition mode
- Fixed normal map blending in TerrainLit by only blending the derivatives
- Fixed Xbox One rendering just a grey screen instead of the scene
- Fixed probe handles for multiselection
- Fixed baked cubemap import settings for convolution
- Fixed regression causing crash when attempting to open HDRenderPipelineWizard without an HDRenderPipelineAsset setted
- Fixed FullScreenDebug modes: SSAO, SSR, Contact shadow, Prerefraction Color Pyramid, Final Color Pyramid
- Fixed volumetric rendering with stereo instancing
- Fixed shader warning
- Fixed missing resources in existing asset when updating package
- Fixed PBR master node preview in forward rendering or transparent surface
- Fixed deferred shading with stereo instancing
- Fixed "look at" edition mode of Rotation tool for DecalProjectorComponent
- Fixed issue when switching mode in ReflectionProbe and PlanarReflectionProbe
- Fixed issue where migratable component version where not always serialized when part of prefab's instance
- Fixed an issue where shadow would not be rendered properly when light layer are not enabled
- Fixed exposure weight on unlit materials
- Fixed Light intensity not played in the player when recorded with animation/timeline
- Fixed some issues when multi editing HDRenderPipelineAsset
- Fixed emission node breaking the main shader graph preview in certain conditions.
- Fixed checkout of baked probe asset when baking probes.
- Fixed invalid gizmo position for rotated ReflectionProbe
- Fixed multi-edition of material's SurfaceType and RenderingPath
- Fixed whole pipeline reconstruction on selecting for the first time or modifying other than the currently used HDRenderPipelineAsset
- Fixed single shadow debug mode
- Fixed global scale factor debug mode when scale > 1
- Fixed debug menu material overrides not getting applied to the Terrain Lit shader
- Fixed typo in computeLightVariants
- Fixed deferred pass with XR instancing by disabling ComputeLightEvaluation
- Fixed bloom resolution independence
- Fixed lens dirt intensity not behaving properly
- Fixed the Stop NaN feature
- Fixed some resources to handle more than 2 instanced views for XR
- Fixed issue with black screen (NaN) produced on old GPU hardware or intel GPU hardware with gaussian pyramid
- Fixed issue with disabled punctual light would still render when only directional light is present

### Changed
- DensityVolume scripting API will no longuer allow to change between advance and normal edition mode
- Disabled depth of field, lens distortion and panini projection in the scene view
- TerrainLit shaders and includes are reorganized and made simpler.
- TerrainLit shader GUI now allows custom properties to be displayed in the Terrain fold-out section.
- Optimize distortion pass with stencil
- Disable SceneSelectionPass in shader graph preview
- Control punctual light and area light shadow atlas separately
- Move SMAA anti-aliasing option to after Temporal Anti Aliasing one, to avoid problem with previously serialized project settings
- Optimize rendering with static only lighting and when no cullable lights/decals/density volumes are present. 
- Updated handles for DecalProjectorComponent for enhanced spacial position readability and have edition mode for better SceneView management
- DecalProjectorComponent are now scale independent in order to have reliable metric unit (see new Size field for changing the size of the volume)
- Restructure code from HDCamera.Update() by adding UpdateAntialiasing() and UpdateViewConstants()
- Renamed velocity to motion vectors
- Objects rendered during the After Post Process pass while TAA is enabled will not benefit from existing depth buffer anymore. This is done to fix an issue where those object would wobble otherwise
- Removed usage of builtin unity matrix for shadow, shadow now use same constant than other view
- The default volume layer mask for cameras & probes is now `Default` instead of `Everything`

## [6.5.0-preview] - 2019-03-07

### Added
- Added depth-of-field support with stereo instancing
- Adding real time area light shadow support
- Added a new FrameSettings: Specular Lighting to toggle the specular during the rendering

### Fixed
- Fixed diffusion profile upgrade breaking package when upgrading to a new version
- Fixed decals cropped by gizmo not updating correctly if prefab
- Fixed an issue when enabling SSR on multiple view
- Fixed edition of the intensity's unit field while selecting multiple lights
- Fixed wrong calculation in soft voxelization for density volume
- Fixed gizmo not working correctly with pre-exposure
- Fixed issue with setting a not available RT when disabling motion vectors
- Fixed planar reflection when looking at mirror normal
- Fixed mutiselection issue with HDLight Inspector
- Fixed HDAdditionalCameraData data migration
- Fixed failing builds when light explorer window is open
- Fixed cascade shadows border sometime causing artefacts between cascades
- Restored shadows in the Cascade Shadow debug visualization
- `camera.RenderToCubemap` use proper face culling

### Changed
- When rendering reflection probe disable all specular lighting and for metals use fresnelF0 as diffuse color for bake lighting.

## [6.4.0-preview] - 2019-02-21

### Added
- VR: Added TextureXR system to selectively expand TEXTURE2D macros to texture array for single-pass stereo instancing + Convert textures call to these macros
- Added an unit selection dropdown next to shutter speed (camera)
- Added error helpbox when trying to use a sub volume component that require the current HDRenderPipelineAsset to support a feature that it is not supporting.
- Add mesh for tube light when display emissive mesh is enabled

### Fixed
- Fixed Light explorer. The volume explorer used `profile` instead of `sharedProfile` which instantiate a custom volume profile instead of editing the asset itself.
- Fixed UI issue where all is displayed using metric unit in shadow cascade and Percent is set in the unit field (happening when opening the inspector).
- Fixed inspector event error when double clicking on an asset (diffusion profile/material).
- Fixed nullref on layered material UI when the material is not an asset.
- Fixed nullref exception when undo/redo a light property.
- Fixed visual bug when area light handle size is 0.

### Changed
- Update UI for 32bit/16bit shadow precision settings in HDRP asset
- Object motion vectors have been disabled in all but the game view. Camera motion vectors are still enabled everywhere, allowing TAA and Motion Blur to work on static objects.
- Enable texture array by default for most rendering code on DX11 and unlock stereo instancing (DX11 only for now)

## [6.3.0-preview] - 2019-02-18

### Added
- Added emissive property for shader graph decals
- Added a diffusion profile override volume so the list of diffusion profile assets to use can be chanaged without affecting the HDRP asset
- Added a "Stop NaNs" option on cameras and in the Scene View preferences.
- Added metric display option in HDShadowSettings and improve clamping
- Added shader parameter mapping in DebugMenu
- Added scripting API to configure DebugData for DebugMenu

### Fixed
- Fixed decals in forward
- Fixed issue with stencil not correctly setup for various master node and shader for the depth pass, motion vector pass and GBuffer/Forward pass
- Fixed SRP batcher and metal
- Fixed culling and shadows for Pyramid, Box, Rectangle and Tube lights
- Fixed an issue where scissor render state leaking from the editor code caused partially black rendering

### Changed
- When a lit material has a clear coat mask that is not null, we now use the clear coat roughness to compute the screen space reflection.
- Diffusion profiles are now limited to one per asset and can be referenced in materials, shader graphs and vfx graphs. Materials will be upgraded automatically except if they are using a shader graph, in this case it will display an error message.

## [6.2.0-preview] - 2019-02-15

### Added
- Added help box listing feature supported in a given HDRenderPipelineAsset alongs with the drawbacks implied.
- Added cascade visualizer, supporting disabled handles when not overriding.

### Fixed
- Fixed post processing with stereo double-wide
- Fixed issue with Metal: Use sign bit to find the cache type instead of lowest bit.
- Fixed invalid state when creating a planar reflection for the first time
- Fix FrameSettings's LitShaderMode not restrained by supported LitShaderMode regression.

### Changed
- The default value roughness value for the clearcoat has been changed from 0.03 to 0.01
- Update default value of based color for master node
- Update Fabric Charlie Sheen lighting model - Remove Fresnel component that wasn't part of initial model + Remap smoothness to [0.0 - 0.6] range for more artist friendly parameter

### Changed
- Code refactor: all macros with ARGS have been swapped with macros with PARAM. This is because the ARGS macros were incorrectly named.

## [6.1.0-preview] - 2019-02-13

### Added
- Added support for post-processing anti-aliasing in the Scene View (FXAA and TAA). These can be set in Preferences.
- Added emissive property for decal material (non-shader graph)

### Fixed
- Fixed a few UI bugs with the color grading curves.
- Fixed "Post Processing" in the scene view not toggling post-processing effects
- Fixed bake only object with flag `ReflectionProbeStaticFlag` when baking a `ReflectionProbe`

### Changed
- Removed unsupported Clear Depth checkbox in Camera inspector
- Updated the toggle for advanced mode in inspectors.

## [6.0.0-preview] - 2019-02-23

### Added
- Added new API to perform a camera rendering
- Added support for hair master node (Double kajiya kay - Lambert)
- Added Reset behaviour in DebugMenu (ingame mapping is right joystick + B)
- Added Default HD scene at new scene creation while in HDRP
- Added Wizard helping to configure HDRP project
- Added new UI for decal material to allow remapping and scaling of some properties
- Added cascade shadow visualisation toggle in HD shadow settings
- Added icons for assets
- Added replace blending mode for distortion
- Added basic distance fade for density volumes
- Added decal master node for shader graph
- Added HD unlit master node (Cross Pipeline version is name Unlit)
- Added new Rendering Queue in materials
- Added post-processing V3 framework embed in HDRP, remove postprocess V2 framework
- Post-processing now uses the generic volume framework
-   New depth-of-field, bloom, panini projection effects, motion blur
-   Exposure is now done as a pre-exposition pass, the whole system has been revamped
-   Exposure now use EV100 everywhere in the UI (Sky, Emissive Light)
- Added emissive intensity (Luminance and EV100 control) control for Emissive
- Added pre-exposure weigth for Emissive
- Added an emissive color node and a slider to control the pre-exposure percentage of emission color
- Added physical camera support where applicable
- Added more color grading tools
- Added changelog level for Shader Variant stripping
- Added Debug mode for validation of material albedo and metalness/specularColor values
- Added a new dynamic mode for ambient probe and renamed BakingSky to StaticLightingSky
- Added command buffer parameter to all Bind() method of material
- Added Material validator in Render Pipeline Debug
- Added code to future support of DXR (not enabled)
- Added support of multiviewport
- Added HDRenderPipeline.RequestSkyEnvironmentUpdate function to force an update from script when sky is set to OnDemand
- Added a Lighting and BackLighting slots in Lit, StackLit, Fabric and Hair master nodes
- Added support for overriding terrain detail rendering shaders, via the render pipeline editor resources asset
- Added xrInstancing flag support to RTHandle
- Added support for cullmask for decal projectors
- Added software dynamic resolution support
- Added support for "After Post-Process" render pass for unlit shader
- Added support for textured rectangular area lights
- Added stereo instancing macros to MSAA shaders
- Added support for Quarter Res Raytraced Reflections (not enabled)
- Added fade factor for decal projectors.
- Added stereo instancing macros to most shaders used in VR
- Added multi edition support for HDRenderPipelineAsset

### Fixed
- Fixed logic to disable FPTL with stereo rendering
- Fixed stacklit transmission and sun highlight
- Fixed decals with stereo rendering
- Fixed sky with stereo rendering
- Fixed flip logic for postprocessing + VR
- Fixed copyStencilBuffer pass for Switch
- Fixed point light shadow map culling that wasn't taking into account far plane
- Fixed usage of SSR with transparent on all master node
- Fixed SSR and microshadowing on fabric material
- Fixed blit pass for stereo rendering
- Fixed lightlist bounds for stereo rendering
- Fixed windows and in-game DebugMenu sync.
- Fixed FrameSettings' LitShaderMode sync when opening DebugMenu.
- Fixed Metal specific issues with decals, hitting a sampler limit and compiling AxF shader
- Fixed an issue with flipped depth buffer during postprocessing
- Fixed normal map use for shadow bias with forward lit - now use geometric normal
- Fixed transparent depth prepass and postpass access so they can be use without alpha clipping for lit shader
- Fixed support of alpha clip shadow for lit master node
- Fixed unlit master node not compiling
- Fixed issue with debug display of reflection probe
- Fixed issue with phong tessellations not working with lit shader
- Fixed issue with vertex displacement being affected by heightmap setting even if not heightmap where assign
- Fixed issue with density mode on Lit terrain producing NaN
- Fixed issue when going back and forth from Lit to LitTesselation for displacement mode
- Fixed issue with ambient occlusion incorrectly applied to emissiveColor with light layers in deferred
- Fixed issue with fabric convolution not using the correct convolved texture when fabric convolution is enabled
- Fixed issue with Thick mode for Transmission that was disabling transmission with directional light
- Fixed shutdown edge cases with HDRP tests
- Fixed slowdow when enabling Fabric convolution in HDRP asset
- Fixed specularAA not compiling in StackLit Master node
- Fixed material debug view with stereo rendering
- Fixed material's RenderQueue edition in default view.
- Fixed banding issues within volumetric density buffer
- Fixed missing multicompile for MSAA for AxF
- Fixed camera-relative support for stereo rendering
- Fixed remove sync with render thread when updating decal texture atlas.
- Fixed max number of keyword reach [256] issue. Several shader feature are now local
- Fixed Scene Color and Depth nodes
- Fixed SSR in forward
- Fixed custom editor of Unlit, HD Unlit and PBR shader graph master node
- Fixed issue with NewFrame not correctly calculated in Editor when switching scene
- Fixed issue with TerrainLit not compiling with depth only pass and normal buffer
- Fixed geometric normal use for shadow bias with PBR master node in forward
- Fixed instancing macro usage for decals
- Fixed error message when having more than one directional light casting shadow
- Fixed error when trying to display preview of Camera or PlanarReflectionProbe
- Fixed LOAD_TEXTURE2D_ARRAY_MSAA macro
- Fixed min-max and amplitude clamping value in inspector of vertex displacement materials
- Fixed issue with alpha shadow clip (was incorrectly clipping object shadow)
- Fixed an issue where sky cubemap would not be cleared correctly when setting the current sky to None
- Fixed a typo in Static Lighting Sky component UI
- Fixed issue with incorrect reset of RenderQueue when switching shader in inspector GUI
- Fixed issue with variant stripper stripping incorrectly some variants
- Fixed a case of ambient lighting flickering because of previews
- Fixed Decals when rendering multiple camera in a single frame
- Fixed cascade shadow count in shader
- Fixed issue with Stacklit shader with Haze effect
- Fixed an issue with the max sample count for the TAA
- Fixed post-process guard band for XR
- Fixed exposure of emissive of Unlit
- Fixed depth only and motion vector pass for Unlit not working correctly with MSAA
- Fixed an issue with stencil buffer copy causing unnecessary compute dispatches for lighting
- Fixed multi edition issue in FrameSettings
- Fixed issue with SRP batcher and DebugDisplay variant of lit shader
- Fixed issue with debug material mode not doing alpha test
- Fixed "Attempting to draw with missing UAV bindings" errors on Vulkan
- Fixed pre-exposure incorrectly apply to preview
- Fixed issue with duplicate 3D texture in 3D texture altas of volumetric?
- Fixed Camera rendering order (base on the depth parameter)
- Fixed shader graph decals not being cropped by gizmo
- Fixed "Attempting to draw with missing UAV bindings" errors on Vulkan.


### Changed
- ColorPyramid compute shader passes is swapped to pixel shader passes on platforms where the later is faster (Nintendo Switch).
- Removing the simple lightloop used by the simple lit shader
- Whole refactor of reflection system: Planar and reflection probe
- Separated Passthrough from other RenderingPath
- Update several properties naming and caption based on feedback from documentation team
- Remove tile shader variant for transparent backface pass of lit shader
- Rename all HDRenderPipeline to HDRP folder for shaders
- Rename decal property label (based on doc team feedback)
- Lit shader mode now default to Deferred to reduce build time
- Update UI of Emission parameters in shaders
- Improve shader variant stripping including shader graph variant
- Refactored render loop to render realtime probes visible per camera
- Enable SRP batcher by default
- Shader code refactor: Rename LIGHTLOOP_SINGLE_PASS => LIGHTLOOP_DISABLE_TILE_AND_CLUSTER and clean all usage of LIGHTLOOP_TILE_PASS
- Shader code refactor: Move pragma definition of vertex and pixel shader inside pass + Move SURFACE_GRADIENT definition in XXXData.hlsl
- Micro-shadowing in Lit forward now use ambientOcclusion instead of SpecularOcclusion
- Upgraded FrameSettings workflow, DebugMenu and Inspector part relative to it
- Update build light list shader code to support 32 threads in wavefronts on Switch
- LayeredLit layers' foldout are now grouped in one main foldout per layer
- Shadow alpha clip can now be enabled on lit shader and haor shader enven for opaque
- Temporal Antialiasing optimization for Xbox One X
- Parameter depthSlice on SetRenderTarget functions now defaults to -1 to bind the entire resource
- Rename SampleCameraDepth() functions to LoadCameraDepth() and SampleCameraDepth(), same for SampleCameraColor() functions
- Improved Motion Blur quality. 
- Update stereo frame settings values for single-pass instancing and double-wide
- Rearrange FetchDepth functions to prepare for stereo-instancing
- Remove unused _ComputeEyeIndex
- Updated HDRenderPipelineAsset inspector
- Re-enable SRP batcher for metal

## [5.2.0-preview] - 2018-11-27

### Added
- Added option to run Contact Shadows and Volumetrics Voxelization stage in Async Compute
- Added camera freeze debug mode - Allow to visually see culling result for a camera
- Added support of Gizmo rendering before and after postprocess in Editor
- Added support of LuxAtDistance for punctual lights

### Fixed
- Fixed Debug.DrawLine and Debug.Ray call to work in game view
- Fixed DebugMenu's enum resetted on change
- Fixed divide by 0 in refraction causing NaN
- Fixed disable rough refraction support
- Fixed refraction, SSS and atmospheric scattering for VR
- Fixed forward clustered lighting for VR (double-wide).
- Fixed Light's UX to not allow negative intensity
- Fixed HDRenderPipelineAsset inspector broken when displaying its FrameSettings from project windows.
- Fixed forward clustered lighting for VR (double-wide).
- Fixed HDRenderPipelineAsset inspector broken when displaying its FrameSettings from project windows.
- Fixed Decals and SSR diable flags for all shader graph master node (Lit, Fabric, StackLit, PBR)
- Fixed Distortion blend mode for shader graph master node (Lit, StackLit)
- Fixed bent Normal for Fabric master node in shader graph
- Fixed PBR master node lightlayers
- Fixed shader stripping for built-in lit shaders.

### Changed
- Rename "Regular" in Diffusion profile UI "Thick Object"
- Changed VBuffer depth parametrization for volumetric from distanceRange to depthExtent - Require update of volumetric settings - Fog start at near plan
- SpotLight with box shape use Lux unit only

## [5.1.0-preview] - 2018-11-19

### Added

- Added a separate Editor resources file for resources Unity does not take when it builds a Player.
- You can now disable SSR on Materials in Shader Graph.
- Added support for MSAA when the Supported Lit Shader Mode is set to Both. Previously HDRP only supported MSAA for Forward mode.
- You can now override the emissive color of a Material when in debug mode.
- Exposed max light for Light Loop Settings in HDRP asset UI.
- HDRP no longer performs a NormalDBuffer pass update if there are no decals in the Scene.
- Added distant (fall-back) volumetric fog and improved the fog evaluation precision.
- Added an option to reflect sky in SSR.
- Added a y-axis offset for the PlanarReflectionProbe and offset tool.
- Exposed the option to run SSR and SSAO on async compute.
- Added support for the _GlossMapScale parameter in the Legacy to HDRP Material converter.
- Added wave intrinsic instructions for use in Shaders (for AMD GCN).


### Fixed
- Fixed sphere shaped influence handles clamping in Reflection Probes.
- Fixed Reflection Probe data migration for projects created before using HDRP.
- Fixed UI of Layered Material where Unity previously rendered the scrollbar above the Copy button.
- Fixed Material tessellations parameters Start fade distance and End fade distance. Originally, Unity clamped these values when you modified them.
- Fixed various distortion and refraction issues - handle a better fall-back.
- Fixed SSR for multiple views.
- Fixed SSR issues related to self-intersections.
- Fixed shape density volume handle speed.
- Fixed density volume shape handle moving too fast.
- Fixed the Camera velocity pass that we removed by mistake.
- Fixed some null pointer exceptions when disabling motion vectors support.
- Fixed viewports for both the Subsurface Scattering combine pass and the transparent depth prepass.
- Fixed the blend mode pop-up in the UI. It previously did not appear when you enabled pre-refraction.
- Fixed some null pointer exceptions that previously occurred when you disabled motion vectors support.
- Fixed Layered Lit UI issue with scrollbar.
- Fixed cubemap assignation on custom ReflectionProbe.
- Fixed Reflection Probes’ capture settings' shadow distance.
- Fixed an issue with the SRP batcher and Shader variables declaration.
- Fixed thickness and subsurface slots for fabric Shader master node that wasn't appearing with the right combination of flags.
- Fixed d3d debug layer warning.
- Fixed PCSS sampling quality.
- Fixed the Subsurface and transmission Material feature enabling for fabric Shader.
- Fixed the Shader Graph UV node’s dimensions when using it in a vertex Shader.
- Fixed the planar reflection mirror gizmo's rotation.
- Fixed HDRenderPipelineAsset's FrameSettings not showing the selected enum in the Inspector drop-down.
- Fixed an error with async compute.
- MSAA now supports transparency.
- The HDRP Material upgrader tool now converts metallic values correctly.
- Volumetrics now render in Reflection Probes.
- Fixed a crash that occurred whenever you set a viewport size to 0.
- Fixed the Camera physic parameter that the UI previously did not display.
- Fixed issue in pyramid shaped spotlight handles manipulation

### Changed

- Renamed Line shaped Lights to Tube Lights.
- HDRP now uses mean height fog parametrization.
- Shadow quality settings are set to All when you use HDRP (This setting is not visible in the UI when using SRP). This avoids Legacy Graphics Quality Settings disabling the shadows and give SRP full control over the Shadows instead.
- HDRP now internally uses premultiplied alpha for all fog.
- Updated default FrameSettings used for realtime Reflection Probes when you create a new HDRenderPipelineAsset.
- Remove multi-camera support. LWRP and HDRP will not support multi-camera layered rendering.
- Updated Shader Graph subshaders to use the new instancing define.
- Changed fog distance calculation from distance to plane to distance to sphere.
- Optimized forward rendering using AMD GCN by scalarizing the light loop.
- Changed the UI of the Light Editor.
- Change ordering of includes in HDRP Materials in order to reduce iteration time for faster compilation.
- Added a StackLit master node replacing the InspectorUI version. IMPORTANT: All previously authored StackLit Materials will be lost. You need to recreate them with the master node.

## [5.0.0-preview] - 2018-09-28

### Added
- Added occlusion mesh to depth prepass for VR (VR still disabled for now)
- Added a debug mode to display only one shadow at once
- Added controls for the highlight created by directional lights
- Added a light radius setting to punctual lights to soften light attenuation and simulate fill lighting
- Added a 'minRoughness' parameter to all non-area lights (was previously only available for certain light types)
- Added separate volumetric light/shadow dimmers
- Added per-pixel jitter to volumetrics to reduce aliasing artifacts
- Added a SurfaceShading.hlsl file, which implements material-agnostic shading functionality in an efficient manner
- Added support for shadow bias for thin object transmission
- Added FrameSettings to control realtime planar reflection
- Added control for SRPBatcher on HDRP Asset
- Added an option to clear the shadow atlases in the debug menu
- Added a color visualization of the shadow atlas rescale in debug mode
- Added support for disabling SSR on materials
- Added intrinsic for XBone
- Added new light volume debugging tool
- Added a new SSR debug view mode
- Added translaction's scale invariance on DensityVolume
- Added multiple supported LitShadermode and per renderer choice in case of both Forward and Deferred supported
- Added custom specular occlusion mode to Lit Shader Graph Master node

### Fixed
- Fixed a normal bias issue with Stacklit (Was causing light leaking)
- Fixed camera preview outputing an error when both scene and game view where display and play and exit was call
- Fixed override debug mode not apply correctly on static GI
- Fixed issue where XRGraphicsConfig values set in the asset inspector GUI weren't propagating correctly (VR still disabled for now)
- Fixed issue with tangent that was using SurfaceGradient instead of regular normal decoding
- Fixed wrong error message display when switching to unsupported target like IOS
- Fixed an issue with ambient occlusion texture sometimes not being created properly causing broken rendering
- Shadow near plane is no longer limited at 0.1
- Fixed decal draw order on transparent material
- Fixed an issue where sometime the lookup texture used for GGX convolution was broken, causing broken rendering
- Fixed an issue where you wouldn't see any fog for certain pipeline/scene configurations
- Fixed an issue with volumetric lighting where the anisotropy value of 0 would not result in perfectly isotropic lighting
- Fixed shadow bias when the atlas is rescaled
- Fixed shadow cascade sampling outside of the atlas when cascade count is inferior to 4
- Fixed shadow filter width in deferred rendering not matching shader config
- Fixed stereo sampling of depth texture in MSAA DepthValues.shader
- Fixed box light UI which allowed negative and zero sizes, thus causing NaNs
- Fixed stereo rendering in HDRISky.shader (VR)
- Fixed normal blend and blend sphere influence for reflection probe
- Fixed distortion filtering (was point filtering, now trilinear)
- Fixed contact shadow for large distance
- Fixed depth pyramid debug view mode
- Fixed sphere shaped influence handles clamping in reflection probes
- Fixed reflection probes data migration for project created before using hdrp
- Fixed ambient occlusion for Lit Master Node when slot is connected

### Changed
- Use samplerunity_ShadowMask instead of samplerunity_samplerLightmap for shadow mask
- Allow to resize reflection probe gizmo's size
- Improve quality of screen space shadow
- Remove support of projection model for ScreenSpaceLighting (SSR always use HiZ and refraction always Proxy)
- Remove all the debug mode from SSR that are obsolete now
- Expose frameSettings and Capture settings for reflection and planar probe
- Update UI for reflection probe, planar probe, camera and HDRP Asset
- Implement proper linear blending for volumetric lighting via deep compositing as described in the paper "Deep Compositing Using Lie Algebras"
- Changed  planar mapping to match terrain convention (XZ instead of ZX)
- XRGraphicsConfig is no longer Read/Write. Instead, it's read-only. This improves consistency of XR behavior between the legacy render pipeline and SRP
- Change reflection probe data migration code (to update old reflection probe to new one)
- Updated gizmo for ReflectionProbes
- Updated UI and Gizmo of DensityVolume

## [4.0.0-preview] - 2018-09-28

### Added
- Added a new TerrainLit shader that supports rendering of Unity terrains.
- Added controls for linear fade at the boundary of density volumes
- Added new API to control decals without monobehaviour object
- Improve Decal Gizmo
- Implement Screen Space Reflections (SSR) (alpha version, highly experimental)
- Add an option to invert the fade parameter on a Density Volume
- Added a Fabric shader (experimental) handling cotton and silk
- Added support for MSAA in forward only for opaque only
- Implement smoothness fade for SSR
- Added support for AxF shader (X-rite format - require special AxF importer from Unity not part of HDRP)
- Added control for sundisc on directional light (hack)
- Added a new HD Lit Master node that implements Lit shader support for Shader Graph
- Added Micro shadowing support (hack)
- Added an event on HDAdditionalCameraData for custom rendering
- HDRP Shader Graph shaders now support 4-channel UVs.

### Fixed
- Fixed an issue where sometimes the deferred shadow texture would not be valid, causing wrong rendering.
- Stencil test during decals normal buffer update is now properly applied
- Decals corectly update normal buffer in forward
- Fixed a normalization problem in reflection probe face fading causing artefacts in some cases
- Fix multi-selection behavior of Density Volumes overwriting the albedo value
- Fixed support of depth texture for RenderTexture. HDRP now correctly output depth to user depth buffer if RenderTexture request it.
- Fixed multi-selection behavior of Density Volumes overwriting the albedo value
- Fixed support of depth for RenderTexture. HDRP now correctly output depth to user depth buffer if RenderTexture request it.
- Fixed support of Gizmo in game view in the editor
- Fixed gizmo for spot light type
- Fixed issue with TileViewDebug mode being inversed in gameview
- Fixed an issue with SAMPLE_TEXTURECUBE_SHADOW macro
- Fixed issue with color picker not display correctly when game and scene view are visible at the same time
- Fixed an issue with reflection probe face fading
- Fixed camera motion vectors shader and associated matrices to update correctly for single-pass double-wide stereo rendering
- Fixed light attenuation functions when range attenuation is disabled
- Fixed shadow component algorithm fixup not dirtying the scene, so changes can be saved to disk.
- Fixed some GC leaks for HDRP
- Fixed contact shadow not affected by shadow dimmer
- Fixed GGX that works correctly for the roughness value of 0 (mean specular highlgiht will disappeard for perfect mirror, we rely on maxSmoothness instead to always have a highlight even on mirror surface)
- Add stereo support to ShaderPassForward.hlsl. Forward rendering now seems passable in limited test scenes with camera-relative rendering disabled.
- Add stereo support to ProceduralSky.shader and OpaqueAtmosphericScattering.shader.
- Added CullingGroupManager to fix more GC.Alloc's in HDRP
- Fixed rendering when multiple cameras render into the same render texture

### Changed
- Changed the way depth & color pyramids are built to be faster and better quality, thus improving the look of distortion and refraction.
- Stabilize the dithered LOD transition mask with respect to the camera rotation.
- Avoid multiple depth buffer copies when decals are present
- Refactor code related to the RT handle system (No more normal buffer manager)
- Remove deferred directional shadow and move evaluation before lightloop
- Add a function GetNormalForShadowBias() that material need to implement to return the normal used for normal shadow biasing
- Remove Jimenez Subsurface scattering code (This code was disabled by default, now remove to ease maintenance)
- Change Decal API, decal contribution is now done in Material. Require update of material using decal
- Move a lot of files from CoreRP to HDRP/CoreRP. All moved files weren't used by Ligthweight pipeline. Long term they could move back to CoreRP after CoreRP become out of preview
- Updated camera inspector UI
- Updated decal gizmo
- Optimization: The objects that are rendered in the Motion Vector Pass are not rendered in the prepass anymore
- Removed setting shader inclue path via old API, use package shader include paths
- The default value of 'maxSmoothness' for punctual lights has been changed to 0.99
- Modified deferred compute and vert/frag shaders for first steps towards stereo support
- Moved material specific Shader Graph files into corresponding material folders.
- Hide environment lighting settings when enabling HDRP (Settings are control from sceneSettings)
- Update all shader includes to use absolute path (allow users to create material in their Asset folder)
- Done a reorganization of the files (Move ShaderPass to RenderPipeline folder, Move all shadow related files to Lighting/Shadow and others)
- Improved performance and quality of Screen Space Shadows

## [3.3.0-preview]

### Added
- Added an error message to say to use Metal or Vulkan when trying to use OpenGL API
- Added a new Fabric shader model that supports Silk and Cotton/Wool
- Added a new HDRP Lighting Debug mode to visualize Light Volumes for Point, Spot, Line, Rectangular and Reflection Probes
- Add support for reflection probe light layers
- Improve quality of anisotropic on IBL

### Fixed
- Fix an issue where the screen where darken when rendering camera preview
- Fix display correct target platform when showing message to inform user that a platform is not supported
- Remove workaround for metal and vulkan in normal buffer encoding/decoding
- Fixed an issue with color picker not working in forward
- Fixed an issue where reseting HDLight do not reset all of its parameters
- Fixed shader compile warning in DebugLightVolumes.shader

### Changed
- Changed default reflection probe to be 256x256x6 and array size to be 64
- Removed dependence on the NdotL for thickness evaluation for translucency (based on artist's input)
- Increased the precision when comparing Planar or HD reflection probe volumes
- Remove various GC alloc in C#. Slightly better performance

## [3.2.0-preview]

### Added
- Added a luminance meter in the debug menu
- Added support of Light, reflection probe, emissive material, volume settings related to lighting to Lighting explorer
- Added support for 16bit shadows

### Fixed
- Fix issue with package upgrading (HDRP resources asset is now versionned to worarkound package manager limitation)
- Fix HDReflectionProbe offset displayed in gizmo different than what is affected.
- Fix decals getting into a state where they could not be removed or disabled.
- Fix lux meter mode - The lux meter isn't affected by the sky anymore
- Fix area light size reset when multi-selected
- Fix filter pass number in HDUtils.BlitQuad
- Fix Lux meter mode that was applying SSS
- Fix planar reflections that were not working with tile/cluster (olbique matrix)
- Fix debug menu at runtime not working after nested prefab PR come to trunk
- Fix scrolling issue in density volume

### Changed
- Shader code refactor: Split MaterialUtilities file in two parts BuiltinUtilities (independent of FragInputs) and MaterialUtilities (Dependent of FragInputs)
- Change screen space shadow rendertarget format from ARGB32 to RG16

## [3.1.0-preview]

### Added
- Decal now support per channel selection mask. There is now two mode. One with BaseColor, Normal and Smoothness and another one more expensive with BaseColor, Normal, Smoothness, Metal and AO. Control is on HDRP Asset. This may require to launch an update script for old scene: 'Edit/Render Pipeline/Single step upgrade script/Upgrade all DecalMaterial MaskBlendMode'.
- Decal now supports depth bias for decal mesh, to prevent z-fighting
- Decal material now supports draw order for decal projectors
- Added LightLayers support (Base on mask from renderers name RenderingLayers and mask from light name LightLayers - if they match, the light apply) - cost an extra GBuffer in deferred (more bandwidth)
- When LightLayers is enabled, the AmbientOclusion is store in the GBuffer in deferred path allowing to avoid double occlusion with SSAO. In forward the double occlusion is now always avoided.
- Added the possibility to add an override transform on the camera for volume interpolation
- Added desired lux intensity and auto multiplier for HDRI sky
- Added an option to disable light by type in the debug menu
- Added gradient sky
- Split EmissiveColor and bakeDiffuseLighting in forward avoiding the emissiveColor to be affect by SSAO
- Added a volume to control indirect light intensity
- Added EV 100 intensity unit for area lights
- Added support for RendererPriority on Renderer. This allow to control order of transparent rendering manually. HDRP have now two stage of sorting for transparent in addition to bact to front. Material have a priority then Renderer have a priority.
- Add Coupling of (HD)Camera and HDAdditionalCameraData for reset and remove in inspector contextual menu of Camera
- Add Coupling of (HD)ReflectionProbe and HDAdditionalReflectionData for reset and remove in inspector contextual menu of ReflectoinProbe
- Add macro to forbid unity_ObjectToWorld/unity_WorldToObject to be use as it doesn't handle camera relative rendering
- Add opacity control on contact shadow

### Fixed
- Fixed an issue with PreIntegratedFGD texture being sometimes destroyed and not regenerated causing rendering to break
- PostProcess input buffers are not copied anymore on PC if the viewport size matches the final render target size
- Fixed an issue when manipulating a lot of decals, it was displaying a lot of errors in the inspector
- Fixed capture material with reflection probe
- Refactored Constant Buffers to avoid hitting the maximum number of bound CBs in some cases.
- Fixed the light range affecting the transform scale when changed.
- Snap to grid now works for Decal projector resizing.
- Added a warning for 128x128 cookie texture without mipmaps
- Replace the sampler used for density volumes for correct wrap mode handling

### Changed
- Move Render Pipeline Debug "Windows from Windows->General-> Render Pipeline debug windows" to "Windows from Windows->Analysis-> Render Pipeline debug windows"
- Update detail map formula for smoothness and albedo, goal it to bright and dark perceptually and scale factor is use to control gradient speed
- Refactor the Upgrade material system. Now a material can be update from older version at any time. Call Edit/Render Pipeline/Upgrade all Materials to newer version
- Change name EnableDBuffer to EnableDecals at several place (shader, hdrp asset...), this require a call to Edit/Render Pipeline/Upgrade all Materials to newer version to have up to date material.
- Refactor shader code: BakeLightingData structure have been replace by BuiltinData. Lot of shader code have been remove/change.
- Refactor shader code: All GBuffer are now handled by the deferred material. Mean ShadowMask and LightLayers are control by lit material in lit.hlsl and not outside anymore. Lot of shader code have been remove/change.
- Refactor shader code: Rename GetBakedDiffuseLighting to ModifyBakedDiffuseLighting. This function now handle lighting model for transmission too. Lux meter debug mode is factor outisde.
- Refactor shader code: GetBakedDiffuseLighting is not call anymore in GBuffer or forward pass, including the ConvertSurfaceDataToBSDFData and GetPreLightData, this is done in ModifyBakedDiffuseLighting now
- Refactor shader code: Added a backBakeDiffuseLighting to BuiltinData to handle lighting for transmission
- Refactor shader code: Material must now call InitBuiltinData (Init all to zero + init bakeDiffuseLighting and backBakeDiffuseLighting ) and PostInitBuiltinData

## [3.0.0-preview]

### Fixed
- Fixed an issue with distortion that was using previous frame instead of current frame
- Fixed an issue where disabled light where not upgrade correctly to the new physical light unit system introduce in 2.0.5-preview

### Changed
- Update assembly definitions to output assemblies that match Unity naming convention (Unity.*).

## [2.0.5-preview]

### Added
- Add option supportDitheringCrossFade on HDRP Asset to allow to remove shader variant during player build if needed
- Add contact shadows for punctual lights (in additional shadow settings), only one light is allowed to cast contact shadows at the same time and so at each frame a dominant light is choosed among all light with contact shadows enabled.
- Add PCSS shadow filter support (from SRP Core)
- Exposed shadow budget parameters in HDRP asset
- Add an option to generate an emissive mesh for area lights (currently rectangle light only). The mesh fits the size, intensity and color of the light.
- Add an option to the HDRP asset to increase the resolution of volumetric lighting.
- Add additional ligth unit support for punctual light (Lumens, Candela) and area lights (Lumens, Luminance)
- Add dedicated Gizmo for the box Influence volume of HDReflectionProbe / PlanarReflectionProbe

### Changed
- Re-enable shadow mask mode in debug view
- SSS and Transmission code have been refactored to be able to share it between various material. Guidelines are in SubsurfaceScattering.hlsl
- Change code in area light with LTC for Lit shader. Magnitude is now take from FGD texture instead of a separate texture
- Improve camera relative rendering: We now apply camera translation on the model matrix, so before the TransformObjectToWorld(). Note: unity_WorldToObject and unity_ObjectToWorld must never be used directly.
- Rename positionWS to positionRWS (Camera relative world position) at a lot of places (mainly in interpolator and FragInputs). In case of custom shader user will be required to update their code.
- Rename positionWS, capturePositionWS, proxyPositionWS, influencePositionWS to positionRWS, capturePositionRWS, proxyPositionRWS, influencePositionRWS (Camera relative world position) in LightDefinition struct.
- Improve the quality of trilinear filtering of density volume textures.
- Improve UI for HDReflectionProbe / PlanarReflectionProbe

### Fixed
- Fixed a shader preprocessor issue when compiling DebugViewMaterialGBuffer.shader against Metal target
- Added a temporary workaround to Lit.hlsl to avoid broken lighting code with Metal/AMD
- Fixed issue when using more than one volume texture mask with density volumes.
- Fixed an error which prevented volumetric lighting from working if no density volumes with 3D textures were present.
- Fix contact shadows applied on transmission
- Fix issue with forward opaque lit shader variant being removed by the shader preprocessor
- Fixed compilation errors on Nintendo Switch (limited XRSetting support).
- Fixed apply range attenuation option on punctual light
- Fixed issue with color temperature not take correctly into account with static lighting
- Don't display fog when diffuse lighting, specular lighting, or lux meter debug mode are enabled.

## [2.0.4-preview]

### Fixed
- Fix issue when disabling rough refraction and building a player. Was causing a crash.

## [2.0.3-preview]

### Added
- Increased debug color picker limit up to 260k lux

## [2.0.2-preview]

### Added
- Add Light -> Planar Reflection Probe command
- Added a false color mode in rendering debug
- Add support for mesh decals
- Add flag to disable projector decals on transparent geometry to save performance and decal texture atlas space
- Add ability to use decal diffuse map as mask only
- Add visualize all shadow masks in lighting debug
- Add export of normal and roughness buffer for forwardOnly and when in supportOnlyForward mode for forward
- Provide a define in lit.hlsl (FORWARD_MATERIAL_READ_FROM_WRITTEN_NORMAL_BUFFER) when output buffer normal is used to read the normal and roughness instead of caclulating it (can save performance, but lower quality due to compression)
- Add color swatch to decal material

### Changed
- Change Render -> Planar Reflection creation to 3D Object -> Mirror
- Change "Enable Reflector" name on SpotLight to "Angle Affect Intensity"
- Change prototype of BSDFData ConvertSurfaceDataToBSDFData(SurfaceData surfaceData) to BSDFData ConvertSurfaceDataToBSDFData(uint2 positionSS, SurfaceData surfaceData)

### Fixed
- Fix issue with StackLit in deferred mode with deferredDirectionalShadow due to GBuffer not being cleared. Gbuffer is still not clear and issue was fix with the new Output of normal buffer.
- Fixed an issue where interpolation volumes were not updated correctly for reflection captures.
- Fixed an exception in Light Loop settings UI

## [2.0.1-preview]

### Added
- Add stripper of shader variant when building a player. Save shader compile time.
- Disable per-object culling that was executed in C++ in HD whereas it was not used (Optimization)
- Enable texture streaming debugging (was not working before 2018.2)
- Added Screen Space Reflection with Proxy Projection Model
- Support correctly scene selection for alpha tested object
- Add per light shadow mask mode control (i.e shadow mask distance and shadow mask). It use the option NonLightmappedOnly
- Add geometric filtering to Lit shader (allow to reduce specular aliasing)
- Add shortcut to create DensityVolume and PlanarReflection in hierarchy
- Add a DefaultHDMirrorMaterial material for PlanarReflection
- Added a script to be able to upgrade material to newer version of HDRP
- Removed useless duplication of ForwardError passes.
- Add option to not compile any DEBUG_DISPLAY shader in the player (Faster build) call Support Runtime Debug display

### Changed
- Changed SupportForwardOnly to SupportOnlyForward in render pipeline settings
- Changed versioning variable name in HDAdditionalXXXData from m_version to version
- Create unique name when creating a game object in the rendering menu (i.e Density Volume(2))
- Re-organize various files and folder location to clean the repository
- Change Debug windows name and location. Now located at:  Windows -> General -> Render Pipeline Debug

### Removed
- Removed GlobalLightLoopSettings.maxPlanarReflectionProbes and instead use value of GlobalLightLoopSettings.planarReflectionProbeCacheSize
- Remove EmissiveIntensity parameter and change EmissiveColor to be HDR (Matching Builtin Unity behavior) - Data need to be updated - Launch Edit -> Single Step Upgrade Script -> Upgrade all Materials emissionColor

### Fixed
- Fix issue with LOD transition and instancing
- Fix discrepency between object motion vector and camera motion vector
- Fix issue with spot and dir light gizmo axis not highlighted correctly
- Fix potential crash while register debug windows inputs at startup
- Fix warning when creating Planar reflection
- Fix specular lighting debug mode (was rendering black)
- Allow projector decal with null material to allow to configure decal when HDRP is not set
- Decal atlas texture offset/scale is updated after allocations (used to be before so it was using date from previous frame)

## [2018.1 experimental]

### Added
- Configure the VolumetricLightingSystem code path to be on by default
- Trigger a build exception when trying to build an unsupported platform
- Introduce the VolumetricLightingController component, which can (and should) be placed on the camera, and allows one to control the near and the far plane of the V-Buffer (volumetric "froxel" buffer) along with the depth distribution (from logarithmic to linear)
- Add 3D texture support for DensityVolumes
- Add a better mapping of roughness to mipmap for planar reflection
- The VolumetricLightingSystem now uses RTHandles, which allows to save memory by sharing buffers between different cameras (history buffers are not shared), and reduce reallocation frequency by reallocating buffers only if the rendering resolution increases (and suballocating within existing buffers if the rendering resolution decreases)
- Add a Volumetric Dimmer slider to lights to control the intensity of the scattered volumetric lighting
- Add UV tiling and offset support for decals.
- Add mipmapping support for volume 3D mask textures

### Changed
- Default number of planar reflection change from 4 to 2
- Rename _MainDepthTexture to _CameraDepthTexture
- The VolumetricLightingController has been moved to the Interpolation Volume framework and now functions similarly to the VolumetricFog settings
- Update of UI of cookie, CubeCookie, Reflection probe and planar reflection probe to combo box
- Allow enabling/disabling shadows for area lights when they are set to baked.
- Hide applyRangeAttenuation and FadeDistance for directional shadow as they are not used

### Removed
- Remove Resource folder of PreIntegratedFGD and add the resource to RenderPipeline Asset

### Fixed
- Fix ConvertPhysicalLightIntensityToLightIntensity() function used when creating light from script to match HDLightEditor behavior
- Fix numerical issues with the default value of mean free path of volumetric fog
- Fix the bug preventing decals from coexisting with density volumes
- Fix issue with alpha tested geometry using planar/triplanar mapping not render correctly or flickering (due to being wrongly alpha tested in depth prepass)
- Fix meta pass with triplanar (was not handling correctly the normal)
- Fix preview when a planar reflection is present
- Fix Camera preview, it is now a Preview cameraType (was a SceneView)
- Fix handling unknown GPUShadowTypes in the shadow manager.
- Fix area light shapes sent as point lights to the baking backends when they are set to baked.
- Fix unnecessary division by PI for baked area lights.
- Fix line lights sent to the lightmappers. The backends don't support this light type.
- Fix issue with shadow mask framesettings not correctly taken into account when shadow mask is enabled for lighting.
- Fix directional light and shadow mask transition, they are now matching making smooth transition
- Fix banding issues caused by high intensity volumetric lighting
- Fix the debug window being emptied on SRP asset reload
- Fix issue with debug mode not correctly clearing the GBuffer in editor after a resize
- Fix issue with ResetMaterialKeyword not resetting correctly ToggleOff/Roggle Keyword
- Fix issue with motion vector not render correctly if there is no depth prepass in deferred

## [2018.1.0f2]

### Added
- Screen Space Refraction projection model (Proxy raycasting, HiZ raymarching)
- Screen Space Refraction settings as volume component
- Added buffered frame history per camera
- Port Global Density Volumes to the Interpolation Volume System.
- Optimize ImportanceSampleLambert() to not require the tangent frame.
- Generalize SampleVBuffer() to handle different sampling and reconstruction methods.
- Improve the quality of volumetric lighting reprojection.
- Optimize Morton Order code in the Subsurface Scattering pass.
- Planar Reflection Probe support roughness (gaussian convolution of captured probe)
- Use an atlas instead of a texture array for cluster transparent decals
- Add a debug view to visualize the decal atlas
- Only store decal textures to atlas if decal is visible, debounce out of memory decal atlas warning.
- Add manipulator gizmo on decal to improve authoring workflow
- Add a minimal StackLit material (work in progress, this version can be used as template to add new material)

### Changed
- EnableShadowMask in FrameSettings (But shadowMaskSupport still disable by default)
- Forced Planar Probe update modes to (Realtime, Every Update, Mirror Camera)
- Screen Space Refraction proxy model uses the proxy of the first environment light (Reflection probe/Planar probe) or the sky
- Moved RTHandle static methods to RTHandles
- Renamed RTHandle to RTHandleSystem.RTHandle
- Move code for PreIntegratedFDG (Lit.shader) into its dedicated folder to be share with other material
- Move code for LTCArea (Lit.shader) into its dedicated folder to be share with other material

### Removed
- Removed Planar Probe mirror plane position and normal fields in inspector, always display mirror plane and normal gizmos

### Fixed
- Fix fog flags in scene view is now taken into account
- Fix sky in preview windows that were disappearing after a load of a new level
- Fix numerical issues in IntersectRayAABB().
- Fix alpha blending of volumetric lighting with transparent objects.
- Fix the near plane of the V-Buffer causing out-of-bounds look-ups in the clustered data structure.
- Depth and color pyramid are properly computed and sampled when the camera renders inside a viewport of a RTHandle.
- Fix decal atlas debug view to work correctly when shadow atlas view is also enabled

## [2018.1.0b13]

...<|MERGE_RESOLUTION|>--- conflicted
+++ resolved
@@ -21,9 +21,6 @@
 - You can now access ShaderGraph blend states from the Material UI (for example, **Surface Type**, **Sorting Priority**, and **Blending Mode**). This change may break Materials that use a ShaderGraph, to fix them, select **Edit > Render Pipeline > Reset all ShaderGraph Scene Materials BlendStates**. This syncs the blendstates of you ShaderGraph master nodes with the Material properties.
 - You can now control ZTest, ZWrite, and CullMode for transparent Materials.
 - Materials that use Unlit Shaders or Unlit Master Node Shaders now cast shadows.
-<<<<<<< HEAD
-- Debug mode `Transparency overdraw`, allowing to see an "heat map" of pixel shader invocations for transparent objects (including VFX)
-=======
 - Added an option to enable the ztest on **After Post Process** materials when TAA is disabled.
 - Added a new SSAO (based on Ground Truth Ambient Occlusion algorithm) to replace the previous one. 
 - Added support for shadow tint on light
@@ -42,7 +39,6 @@
 - Added VR verification in HDRPWizard
 - Added DXR verification in HDRPWizard
 - Added feedbacks in UI of Volume regarding skies
->>>>>>> 5fb0448c
 
 ### Fixed
 - Fixed an issue with history buffers causing effects like TAA or auto exposure to flicker when more than one camera was visible in the editor
