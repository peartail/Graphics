--- conflicted
+++ resolved
@@ -51,11 +51,7 @@
 
             foreach (Terrain currentTerrain in terrainArray)
             {
-<<<<<<< HEAD
-                if(currentTerrain.materialTemplate == LegacyDefaultTerrainMat)
-=======
                 if (currentTerrain.materialTemplate == LegacyDefaultTerrainMat)
->>>>>>> 30d75d04
                 {
                     currentTerrain.materialTemplate = HDRPTerrainMat;
                 }
