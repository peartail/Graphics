using System;
using System.Collections.Generic;
using System.Linq;
using UnityEngine;
using UnityEngine.Rendering;

namespace UnityEditor.VFX
{
    abstract class VFXAbstractParticleHDRPLitOutput : VFXShaderGraphParticleOutput
    {
        public enum MaterialType
        {
            Standard,
            SpecularColor,
            Translucent,
            SimpleLit,
            SimpleLitTranslucent,
        }

        [Flags]
        public enum ColorMode
        {
            None = 0,
            BaseColor = 1 << 0,
            Emissive = 1 << 1,
            BaseColorAndEmissive = BaseColor | Emissive,
        }

        [Flags]
        public enum BaseColorMapMode
        {
            None = 0,
            Color = 1 << 0,
            Alpha = 1 << 1,
            ColorAndAlpha = Color | Alpha
        }

        private readonly string[] kMaterialTypeToName = new string[]
        {
            "StandardProperties",
            "SpecularColorProperties",
            "TranslucentProperties",
            "StandardProperties",
            "TranslucentProperties",
        };

        [VFXSetting(VFXSettingAttribute.VisibleFlags.InInspector), SerializeField, Header("Lighting"), Tooltip("Specifies the surface type of this output. Surface types determine how the particle will react to light.")]
        protected MaterialType materialType = MaterialType.Standard;

        [VFXSetting(VFXSettingAttribute.VisibleFlags.InInspector), SerializeField, Tooltip("When enabled, particles in this output are not affected by any lights in the scene and only receive ambient and light probe lighting.")]
        protected bool onlyAmbientLighting = false;

        [VFXSetting(VFXSettingAttribute.VisibleFlags.InInspector), SerializeField, Tooltip("Specifies the diffusion profile to be used to simulate light passing through the particle. The diffusion profile needs to be also added to the HDRP asset or in the scene’s diffusion profile override.")]
        protected UnityEngine.Rendering.HighDefinition.DiffusionProfileSettings diffusionProfileAsset = null;

        [VFXSetting(VFXSettingAttribute.VisibleFlags.InInspector), SerializeField, Tooltip("When enabled, the thickness of the particle is multiplied with its alpha value.")]
        protected bool multiplyThicknessWithAlpha = false;

        [VFXSetting(VFXSettingAttribute.VisibleFlags.InInspector), SerializeField, Tooltip("Specifies what parts of the base color map is applied to the particles. Particles can receive color, alpha, color and alpha, or not receive any values from the base color map.")]
        protected BaseColorMapMode useBaseColorMap = BaseColorMapMode.ColorAndAlpha;

        [VFXSetting(VFXSettingAttribute.VisibleFlags.InInspector), SerializeField, Tooltip("When enabled, the output will accept a Mask Map to control how the particle receives lighting.")]
        protected bool useMaskMap = false;

        [VFXSetting(VFXSettingAttribute.VisibleFlags.InInspector), SerializeField, Tooltip("When enabled, the output will accept a Normal Map to simulate additional surface details when illuminated.")]
        protected bool useNormalMap = false;

        [VFXSetting(VFXSettingAttribute.VisibleFlags.InInspector), SerializeField, Tooltip("When enabled, the output will accept an Emissive Map to control how particles glow.")]
        protected bool useEmissiveMap = false;

        [VFXSetting(VFXSettingAttribute.VisibleFlags.InInspector), SerializeField, Tooltip("Specifies how the color attribute is applied to the particles. It can be disregarded, used for the base color, used for the emissiveness, or used for both the base color and the emissiveness.")]
        protected ColorMode colorMode = ColorMode.BaseColor;

        [VFXSetting(VFXSettingAttribute.VisibleFlags.InInspector), SerializeField, Tooltip("When enabled, an emissive color field becomes available in the output to make particles glow.")]
        protected bool useEmissive = false;

        [VFXSetting(VFXSettingAttribute.VisibleFlags.InInspector), SerializeField, Tooltip("When enabled, the normals of the particle are inverted when seen from behind, allowing quads with culling set to off to receive correct lighting information.")]
        protected bool doubleSided = false;

        [VFXSetting(VFXSettingAttribute.VisibleFlags.InInspector), SerializeField, Tooltip("When enabled, specular lighting will be rendered regardless of opacity.")]
        protected bool preserveSpecularLighting = false;

        [VFXSetting(VFXSettingAttribute.VisibleFlags.InInspector), SerializeField, Header("Simple Lit features"), Tooltip("When enabled, the particle will receive shadows.")]
        protected bool enableShadows = true;

        [VFXSetting(VFXSettingAttribute.VisibleFlags.InInspector), SerializeField, Tooltip("When enabled, particles will receive specular highlights.")]
        protected bool enableSpecular = true;

        [VFXSetting(VFXSettingAttribute.VisibleFlags.InInspector), SerializeField, Tooltip("When enabled, particles can be affected by light cookies.")]
        protected bool enableCookie = true;

        [VFXSetting(VFXSettingAttribute.VisibleFlags.InInspector), SerializeField, Tooltip("When enabled, particles can be affected by environment light set in the global volume profile.")]
        protected bool enableEnvLight = true;

        protected VFXAbstractParticleHDRPLitOutput(bool strip = false) : base(strip) { }

        protected virtual bool allowTextures { get { return shaderGraph == null; }}

        public class HDRPLitInputProperties
        {
            [Range(0, 1), Tooltip("Controls the scale factor for the particle’s smoothness.")]
            public float smoothness = 0.5f;
        }

        public class StandardProperties
        {
            [Range(0, 1), Tooltip("Controls the scale factor for the particle’s metallicity.")]
            public float metallic = 0.5f;
        }

        public class SpecularColorProperties
        {
            [Tooltip("Sets the specular color of the particle.")]
            public Color specularColor = Color.gray;
        }

        public class TranslucentProperties
        {
            [Range(0, 1), Tooltip("Sets the thickness of the translucent particle. This affects the influence of the diffusion profile.")]
            public float thickness = 1.0f;
        }

        public class BaseColorMapProperties
        {
            [Tooltip("Specifies the base color (RGB) and opacity (A) of the particle.")]
            public Texture2D baseColorMap = VFXResources.defaultResources.particleTexture;
        }

        public class MaskMapProperties
        {
            [Tooltip("Specifies the Mask Map for the particle - Metallic (R), Ambient occlusion (G), and Smoothness (A).")]
            public Texture2D maskMap = VFXResources.defaultResources.noiseTexture;
        }

        public class NormalMapProperties
        {
            [Tooltip("Specifies the Normal map to obtain normals in tangent space for the particle.")]
            public Texture2D normalMap = null; // TODO Add normal map to default resources
            [Range(0, 2), Tooltip("Sets the scale of the normals. Larger values increase the impact of the normals.")]
            public float normalScale = 1.0f;
        }

        public class EmissiveMapProperties
        {
            [Tooltip("Specifies the Emissive map (RGB) used to make particles glow.")]
            public Texture2D emissiveMap = null;
            [Tooltip("Sets the scale of the emission obtained from the emissive map.")]
            public float emissiveScale = 1.0f;
        }

        public class BaseColorProperties
        {
            [Tooltip("Sets the base color of the particle.")]
            public Color baseColor = Color.white;
        }

        public class EmissiveColorProperties
        {
            [Tooltip("Sets the emissive color to make particles glow.")]
            public Color emissiveColor = Color.black;
        }

        protected override bool needsExposureWeight { get { return shaderGraph == null && ((colorMode & ColorMode.Emissive) != 0 || useEmissive || useEmissiveMap); } }

        protected override bool bypassExposure { get { return false; } }

        protected override RPInfo currentRP
        {
            get { return hdrpLitInfo; }
        }
        public override bool isLitShader { get => true; }

        protected override IEnumerable<VFXPropertyWithValue> inputProperties
        {
            get
            {
                var properties = base.inputProperties;

                if (shaderGraph == null)
                {
                    properties = properties.Concat(PropertiesFromType("HDRPLitInputProperties"));
                    properties = properties.Concat(PropertiesFromType(kMaterialTypeToName[(int)materialType]));

                    if (allowTextures)
                    {
                        if (useBaseColorMap != BaseColorMapMode.None)
                            properties = properties.Concat(PropertiesFromType("BaseColorMapProperties"));
                    }

                    if ((colorMode & ColorMode.BaseColor) == 0) // particle color is not used as base color so add a slot
                        properties = properties.Concat(PropertiesFromType("BaseColorProperties"));

                    if (allowTextures)
                    {
                        if (useMaskMap)
                            properties = properties.Concat(PropertiesFromType("MaskMapProperties"));
                        if (useNormalMap)
                            properties = properties.Concat(PropertiesFromType("NormalMapProperties"));
                        if (useEmissiveMap)
                            properties = properties.Concat(PropertiesFromType("EmissiveMapProperties"));
                    }

                    if (((colorMode & ColorMode.Emissive) == 0) && useEmissive)
                        properties = properties.Concat(PropertiesFromType("EmissiveColorProperties"));
                }

                return properties;
            }
        }

        protected override IEnumerable<VFXNamedExpression> CollectGPUExpressions(IEnumerable<VFXNamedExpression> slotExpressions)
        {
            foreach (var exp in base.CollectGPUExpressions(slotExpressions))
                yield return exp;

            if( shaderGraph == null)
            {
                yield return slotExpressions.First(o => o.name == "smoothness");

                switch (materialType)
                {
                    case MaterialType.Standard:
                    case MaterialType.SimpleLit:
                        yield return slotExpressions.First(o => o.name == "metallic");
                        break;

                    case MaterialType.SpecularColor:
                        yield return slotExpressions.First(o => o.name == "specularColor");
                        break;

                    case MaterialType.Translucent:
                    case MaterialType.SimpleLitTranslucent:
                        {
                            yield return slotExpressions.First(o => o.name == "thickness");
                            uint diffusionProfileHash = (diffusionProfileAsset?.profile != null) ? diffusionProfileAsset.profile.hash : 0;
                            yield return new VFXNamedExpression(VFXValue.Constant(diffusionProfileHash), "diffusionProfileHash");
                            break;
                        }

                    default: break;
                }

                if (allowTextures)
                {
                    if (useBaseColorMap != BaseColorMapMode.None)
                        yield return slotExpressions.First(o => o.name == "baseColorMap");
                    if (useMaskMap)
                        yield return slotExpressions.First(o => o.name == "maskMap");
                    if (useNormalMap)
                    {
                        yield return slotExpressions.First(o => o.name == "normalMap");
                        yield return slotExpressions.First(o => o.name == "normalScale");
                    }
                    if (useEmissiveMap)
                    {
                        yield return slotExpressions.First(o => o.name == "emissiveMap");
                        yield return slotExpressions.First(o => o.name == "emissiveScale");
                    }
                }

                if ((colorMode & ColorMode.BaseColor) == 0)
                    yield return slotExpressions.First(o => o.name == "baseColor");

                if (((colorMode & ColorMode.Emissive) == 0) && useEmissive)
                    yield return slotExpressions.First(o => o.name == "emissiveColor");
            }
        }

        public override IEnumerable<string> additionalDefines
        {
            get
            {
                foreach (var d in base.additionalDefines)
                    yield return d;

                yield return "HDRP_LIT";

                if (shaderGraph == null)
                    switch (materialType)
                    {
                        case MaterialType.Standard:
                            yield return "HDRP_MATERIAL_TYPE_STANDARD";
                            break;

                        case MaterialType.SpecularColor:
                            yield return "HDRP_MATERIAL_TYPE_SPECULAR";
                            break;

                        case MaterialType.Translucent:
                            yield return "HDRP_MATERIAL_TYPE_TRANSLUCENT";
                            if (multiplyThicknessWithAlpha)
                                yield return "HDRP_MULTIPLY_THICKNESS_WITH_ALPHA";
                            break;

                        case MaterialType.SimpleLit:
                            yield return "HDRP_MATERIAL_TYPE_SIMPLELIT";
                            if (enableShadows)
                                yield return "HDRP_ENABLE_SHADOWS";
                            if (enableSpecular)
                                yield return "HDRP_ENABLE_SPECULAR";
                            if (enableCookie)
                                yield return "HDRP_ENABLE_COOKIE";
                            if (enableEnvLight)
                                yield return "HDRP_ENABLE_ENV_LIGHT";
                            break;

                        case MaterialType.SimpleLitTranslucent:
                            yield return "HDRP_MATERIAL_TYPE_SIMPLELIT_TRANSLUCENT";
                            if (enableShadows)
                                yield return "HDRP_ENABLE_SHADOWS";
                            if (enableSpecular)
                                yield return "HDRP_ENABLE_SPECULAR";
                            if (enableCookie)
                                yield return "HDRP_ENABLE_COOKIE";
                            if (enableEnvLight)
                                yield return "HDRP_ENABLE_ENV_LIGHT";
                            if (multiplyThicknessWithAlpha)
                                yield return "HDRP_MULTIPLY_THICKNESS_WITH_ALPHA";
                            break;

                        default: break;
                    }

                if (allowTextures)
                {
                    if (useBaseColorMap != BaseColorMapMode.None)
                        yield return "HDRP_USE_BASE_COLOR_MAP";
                    if ((useBaseColorMap & BaseColorMapMode.Color) != 0)
                        yield return "HDRP_USE_BASE_COLOR_MAP_COLOR";
                    if ((useBaseColorMap & BaseColorMapMode.Alpha) != 0)
                        yield return "HDRP_USE_BASE_COLOR_MAP_ALPHA";
                    if (useMaskMap)
                        yield return "HDRP_USE_MASK_MAP";
                    if (useNormalMap)
                        yield return "USE_NORMAL_MAP";
                    if (useEmissiveMap)
                        yield return "HDRP_USE_EMISSIVE_MAP";
                }

                if (shaderGraph == null)
                {
                    if ((colorMode & ColorMode.BaseColor) != 0)
                        yield return "HDRP_USE_BASE_COLOR";
                    else
                        yield return "HDRP_USE_ADDITIONAL_BASE_COLOR";

                    if ((colorMode & ColorMode.Emissive) != 0)
                        yield return "HDRP_USE_EMISSIVE_COLOR";
                    else if (useEmissive)
                        yield return "HDRP_USE_ADDITIONAL_EMISSIVE_COLOR";
                }

                if (doubleSided)
                    yield return "USE_DOUBLE_SIDED";

                if (onlyAmbientLighting && !isBlendModeOpaque)
                    yield return "USE_ONLY_AMBIENT_LIGHTING";

                if (isBlendModeOpaque && (shaderGraph != null || (materialType != MaterialType.SimpleLit && materialType != MaterialType.SimpleLitTranslucent)))
                    yield return "IS_OPAQUE_NOT_SIMPLE_LIT_PARTICLE";
            }
        }

        protected override IEnumerable<string> filteredOutSettings
        {
            get
            {
                foreach (var setting in base.filteredOutSettings)
                    yield return setting;

                yield return "colorMapping";

                if (materialType != MaterialType.Translucent && materialType != MaterialType.SimpleLitTranslucent)
                {
                    yield return "diffusionProfileAsset";
                    yield return "multiplyThicknessWithAlpha";
                }

                if (materialType != MaterialType.SimpleLit && materialType != MaterialType.SimpleLitTranslucent)
                {
                    yield return "enableShadows";
                    yield return "enableSpecular";
                    yield return "enableTransmission";
                    yield return "enableCookie";
                    yield return "enableEnvLight";
                }

                if (!allowTextures)
                {
                    yield return "useBaseColorMap";
                    yield return "useMaskMap";
                    yield return "useNormalMap";
                    yield return "useEmissiveMap";
                    yield return "alphaMask";
                }

                if (shaderGraph != null)
                {
                    yield return "materialType";
                    yield return "useEmissive";
                    yield return "colorMode";
                }
                else if ((colorMode & ColorMode.Emissive) != 0)
                    yield return "useEmissive";

                if (isBlendModeOpaque)
                {
                    yield return "onlyAmbientLighting";
                    yield return "preserveSpecularLighting";
                }
            }
        }

        public override void OnEnable()
        {
            colorMapping = ColorMappingMode.Default;
            base.OnEnable();
        }

        public override IEnumerable<KeyValuePair<string, VFXShaderWriter>> additionalReplacements
        {
            get
            {
                foreach (var kvp in base.additionalReplacements)
                    yield return kvp;

                // HDRP Forward specific defines
                var forwardDefines = new VFXShaderWriter();
                forwardDefines.WriteLine("#define _ENABLE_FOG_ON_TRANSPARENT");
                forwardDefines.WriteLine("#define _DISABLE_DECALS");
                switch (blendMode)
                {
                    case BlendMode.Alpha:
                        forwardDefines.WriteLine("#define _BLENDMODE_ALPHA");
                        break;
                    case BlendMode.Additive:
                        forwardDefines.WriteLine("#define _BLENDMODE_ADD");
                        break;
                    case BlendMode.AlphaPremultiplied:
                        forwardDefines.WriteLine("#define _BLENDMODE_PRE_MULTIPLY");
                        break;
                }
                if (!isBlendModeOpaque)
<<<<<<< HEAD
                {
                    forwardDefines.WriteLine("#define _SURFACE_TYPE_TRANSPARENT");
                    if (preserveSpecularLighting)
                        forwardDefines.WriteLine("#define _BLENDMODE_PRESERVE_SPECULAR_LIGHTING");
                }
=======
>>>>>>> 88747305

                yield return new KeyValuePair<string, VFXShaderWriter>("${VFXHDRPForwardDefines}", forwardDefines);
                var forwardPassName = new VFXShaderWriter();
                forwardPassName.Write(shaderGraph == null && (materialType == MaterialType.SimpleLit || materialType == MaterialType.SimpleLitTranslucent) ? "ForwardOnly" : "Forward");
                yield return new KeyValuePair<string, VFXShaderWriter>("${VFXHDRPForwardPassName}", forwardPassName);
            }
        }
    }
}<|MERGE_RESOLUTION|>--- conflicted
+++ resolved
@@ -441,14 +441,10 @@
                         break;
                 }
                 if (!isBlendModeOpaque)
-<<<<<<< HEAD
-                {
-                    forwardDefines.WriteLine("#define _SURFACE_TYPE_TRANSPARENT");
+                {
                     if (preserveSpecularLighting)
                         forwardDefines.WriteLine("#define _BLENDMODE_PRESERVE_SPECULAR_LIGHTING");
                 }
-=======
->>>>>>> 88747305
 
                 yield return new KeyValuePair<string, VFXShaderWriter>("${VFXHDRPForwardDefines}", forwardDefines);
                 var forwardPassName = new VFXShaderWriter();
