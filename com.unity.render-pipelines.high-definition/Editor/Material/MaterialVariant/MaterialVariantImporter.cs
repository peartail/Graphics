using UnityEditor;
using UnityEditor.Experimental.AssetImporters;
using UnityEditorInternal;
using UnityEngine;

namespace Unity.Assets.MaterialVariant.Editor
{
    [ScriptedImporter(6, ".matVariant", 5)] // importQueueOffset must be higher than ShaderGraphImporter value
    public class MaterialVariantImporter : ScriptedImporter
    {
        public override void OnImportAsset(AssetImportContext ctx)
        {
            var assets = InternalEditorUtility.LoadSerializedFileAndForget(ctx.assetPath);
            if (assets != null && assets.Length == 1)
            {
                var matVariant = assets[0] as MaterialVariant;
                if (matVariant != null)
                {
                    string rootPath = null;
                    Material material = null;

                    // Reinit Material + Build dependency chain
                    if (matVariant.isShader)
                    {
                        rootPath = AssetDatabase.GUIDToAssetPath(matVariant.rootGUID);
                        Shader shader = AssetDatabase.LoadAssetAtPath<Shader>(rootPath);
                        material = new Material(shader);
                        ctx.DependsOnSourceAsset(AssetDatabase.GetAssetPath(shader));
                    }
                    else
                    {
                        rootPath = AssetDatabase.GUIDToAssetPath(matVariant.rootGUID);
                        Material mat = AssetDatabase.LoadAssetAtPath<Material>(rootPath);
                        mat = AssetDatabase.LoadAssetAtPath<Material>(rootPath);
                        material = new Material(mat);
                        ctx.DependsOnSourceAsset(AssetDatabase.GetAssetPath(mat));
                    }

                    // Setup as main replacement object
                    ctx.AddObjectToAsset("Material", material);
                    ctx.SetMainObject(material);

<<<<<<< HEAD
                    // Keep trace of variant in order to register any override.
                    matVariant.hideFlags = HideFlags.HideInHierarchy | HideFlags.DontSaveInBuild | HideFlags.HideInInspector;
                    ctx.AddObjectToAsset("Variant", matVariant);
=======
                    int hash = material.ComputeCRC();

                    // Force a save of this MaterialVariant to force an update of the asset database
                    // and propagate to children
                    if (matVariant.hash != hash)
                    {
                        matVariant.hash = hash;
                        //InternalEditorUtility.SaveToSerializedFileAndForget(assets, ctx.assetPath, true);
                    }
                    else
                    {
                        // Apply change again
                        MaterialPropertyModification.ApplyPropertyModificationsToMaterial(material, matVariant.overrides);
                    }                   
>>>>>>> f3ff6aa2
                }
            }
        }
    }
}<|MERGE_RESOLUTION|>--- conflicted
+++ resolved
@@ -39,12 +39,11 @@
                     // Setup as main replacement object
                     ctx.AddObjectToAsset("Material", material);
                     ctx.SetMainObject(material);
-
-<<<<<<< HEAD
+                    
                     // Keep trace of variant in order to register any override.
                     matVariant.hideFlags = HideFlags.HideInHierarchy | HideFlags.DontSaveInBuild | HideFlags.HideInInspector;
                     ctx.AddObjectToAsset("Variant", matVariant);
-=======
+
                     int hash = material.ComputeCRC();
 
                     // Force a save of this MaterialVariant to force an update of the asset database
@@ -59,7 +58,6 @@
                         // Apply change again
                         MaterialPropertyModification.ApplyPropertyModificationsToMaterial(material, matVariant.overrides);
                     }                   
->>>>>>> f3ff6aa2
                 }
             }
         }
