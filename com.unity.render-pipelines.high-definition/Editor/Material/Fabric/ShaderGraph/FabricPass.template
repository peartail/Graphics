Pass
{
    $splice(PassName)
    Tags 
    { 
        $splice(LightMode)
    }

<<<<<<< HEAD
    #pragma multi_compile_instancing
    #pragma multi_compile _ DOTS_INSTANCING_ON
    #pragma instancing_options renderinglayer
=======
    // Render State
    $splice(RenderState)
>>>>>>> e2a04f3e

    // Debug
    $splice(Debug)
    
    // --------------------------------------------------
    // Pass

    HLSLPROGRAM

    // Pragmas
    $splice(PassPragmas)

    // Keywords
    $splice(PassKeywords)
    $splice(GraphKeywords)

    // Defines
    $Material.CottonWool:               #define _MATERIAL_FEATURE_COTTON_WOOL 1
    $Material.Transmission:             #define _MATERIAL_FEATURE_TRANSMISSION 1
    $Material.SubsurfaceScattering:     #define _MATERIAL_FEATURE_SUBSURFACE_SCATTERING 1
    $Occlusion:                         #define _OCCLUSION 1
    $SpecularOcclusionFromAO:           #define _SPECULAR_OCCLUSION_FROM_AO 1
    $SpecularOcclusionFromAOBentNormal: #define _SPECULAR_OCCLUSION_FROM_AO_BENT_NORMAL 1
    $SpecularOcclusionCustom:           #define _SPECULAR_OCCLUSION_CUSTOM 1
    $Specular.EnergyConserving:         #define _ENERGY_CONSERVING_SPECULAR 1
    $Specular.AA:                       #define _ENABLE_GEOMETRIC_SPECULAR_AA 1
    $DisableDecals:                     #define _DISABLE_DECALS 1
    $DisableSSR:                        #define _DISABLE_SSR 1
    $AddPrecomputedVelocity:            #define _ADD_PRECOMPUTED_VELOCITY
    $DepthOffset:                       #define _DEPTHOFFSET_ON 1
    $BlendMode.PreserveSpecular:        #define _BLENDMODE_PRESERVE_SPECULAR_LIGHTING 1
    $AttributesMesh.normalOS:           #define ATTRIBUTES_NEED_NORMAL
    $AttributesMesh.tangentOS:          #define ATTRIBUTES_NEED_TANGENT
    $AttributesMesh.uv0:                #define ATTRIBUTES_NEED_TEXCOORD0
    $AttributesMesh.uv1:                #define ATTRIBUTES_NEED_TEXCOORD1
    $AttributesMesh.uv2:                #define ATTRIBUTES_NEED_TEXCOORD2
    $AttributesMesh.uv3:                #define ATTRIBUTES_NEED_TEXCOORD3
    $AttributesMesh.color:              #define ATTRIBUTES_NEED_COLOR
    $VaryingsMeshToPS.positionRWS:      #define VARYINGS_NEED_POSITION_WS
    $VaryingsMeshToPS.normalWS:         #define VARYINGS_NEED_TANGENT_TO_WORLD
    $VaryingsMeshToPS.texCoord0:        #define VARYINGS_NEED_TEXCOORD0
    $VaryingsMeshToPS.texCoord1:        #define VARYINGS_NEED_TEXCOORD1
    $VaryingsMeshToPS.texCoord2:        #define VARYINGS_NEED_TEXCOORD2
    $VaryingsMeshToPS.texCoord3:        #define VARYINGS_NEED_TEXCOORD3
    $VaryingsMeshToPS.color:            #define VARYINGS_NEED_COLOR
    $VaryingsMeshToPS.cullFace:         #define VARYINGS_NEED_CULLFACE
    $features.graphVertex:              #define HAVE_MESH_MODIFICATION
    $splice(GraphDefines)

    #ifdef DEBUG_DISPLAY
        #include "Packages/com.unity.render-pipelines.high-definition/Runtime/Debug/DebugDisplay.hlsl"
    #else
        // In case of opaque we don't want to perform the alpha test, it is done in depth prepass and we use depth equal for ztest (setup from UI)
        // Don't do it with debug display mode as it is possible there is no depth prepass in this case
        #if !defined(_SURFACE_TYPE_TRANSPARENT) && defined(_ALPHATEST)
            #if SHADERPASS == SHADERPASS_FORWARD
            #define SHADERPASS_FORWARD_BYPASS_ALPHA_TEST
            #elif SHADERPASS == SHADERPASS_GBUFFER
            #define SHADERPASS_GBUFFER_BYPASS_ALPHA_TEST
            #endif
        #endif
    #endif

    // If we use subsurface scattering, enable output split lighting (for forward pass)
    #if defined(_MATERIAL_FEATURE_SUBSURFACE_SCATTERING) && !defined(_SURFACE_TYPE_TRANSPARENT)
        #define OUTPUT_SPLIT_LIGHTING
    #endif

    // We need isFontFace when using double sided
    #if defined(_DOUBLESIDED_ON) && !defined(VARYINGS_NEED_CULLFACE)
        #define VARYINGS_NEED_CULLFACE
    #endif

    // Dots Instancing
    $splice(DotsInstancingOptions)

    // Includes
    $splice(PreGraphIncludes)

    // Used by SceneSelectionPass
    int _ObjectId;
    int _PassValue;

    // --------------------------------------------------
    // Structs and Packing

    $splice(PassStructs)

    $splice(InterpolatorPack)

    // --------------------------------------------------
    // Graph

    // Graph Properties
    $splice(GraphProperties)
    $splice(DotsInstancedProperties)

    // Graph Functions
    $splice(GraphFunctions)

    // Graph Vertex
    $splice(GraphVertex)
    
    // Graph Pixel
    $splice(GraphPixel)

    // --------------------------------------------------
    // Build Graph Inputs

    $features.graphVertex:  $include("VertexAnimation.template.hlsl")
    $features.graphPixel:   $include("SharedCode.template.hlsl")

    // --------------------------------------------------
    // Build Surface Data

    void ApplyDecalToSurfaceData(DecalSurfaceData decalSurfaceData, inout SurfaceData surfaceData)
    {
        // using alpha compositing https://developer.nvidia.com/gpugems/GPUGems3/gpugems3_ch23.html
        if (decalSurfaceData.HTileMask & DBUFFERHTILEBIT_DIFFUSE)
        {
            surfaceData.baseColor.xyz = surfaceData.baseColor.xyz * decalSurfaceData.baseColor.w + decalSurfaceData.baseColor.xyz;
        }

        if (decalSurfaceData.HTileMask & DBUFFERHTILEBIT_NORMAL)
        {
            surfaceData.normalWS.xyz = normalize(surfaceData.normalWS.xyz * decalSurfaceData.normalWS.w + decalSurfaceData.normalWS.xyz);
        }

        if (decalSurfaceData.HTileMask & DBUFFERHTILEBIT_MASK)
        {
            #ifdef DECALS_4RT // only smoothness in 3RT mode
                // Don't apply any metallic modification
                surfaceData.ambientOcclusion = surfaceData.ambientOcclusion * decalSurfaceData.MAOSBlend.y + decalSurfaceData.mask.y;
            #endif

            surfaceData.perceptualSmoothness = surfaceData.perceptualSmoothness * decalSurfaceData.mask.w + decalSurfaceData.mask.z;
        }
    }

    void BuildSurfaceData(FragInputs fragInputs, inout SurfaceDescription surfaceDescription, float3 V, PositionInputs posInput, out SurfaceData surfaceData, out float3 bentNormalWS)
    {
        // setup defaults -- these are used if the graph doesn't output a value
        ZERO_INITIALIZE(SurfaceData, surfaceData);

        // specularOcclusion need to be init ahead of decal to quiet the compiler that modify the SurfaceData struct
        // however specularOcclusion can come from the graph, so need to be init here so it can be override.
        surfaceData.specularOcclusion = 1.0;

        // copy across graph values, if defined
        $SurfaceDescription.Albedo:                     surfaceData.baseColor =                 surfaceDescription.Albedo;
        $SurfaceDescription.SpecularOcclusion:          surfaceData.specularOcclusion =         surfaceDescription.SpecularOcclusion;
        $SurfaceDescription.Smoothness:                 surfaceData.perceptualSmoothness =      surfaceDescription.Smoothness;
        $SurfaceDescription.Occlusion:                  surfaceData.ambientOcclusion =          surfaceDescription.Occlusion;
        $SurfaceDescription.Specular:                   surfaceData.specularColor =             surfaceDescription.Specular;
        $SurfaceDescription.DiffusionProfileHash:       surfaceData.diffusionProfileHash =      asuint(surfaceDescription.DiffusionProfileHash);
        $SurfaceDescription.SubsurfaceMask:             surfaceData.subsurfaceMask =            surfaceDescription.SubsurfaceMask;
        $SurfaceDescription.Thickness:                  surfaceData.thickness =                 surfaceDescription.Thickness;
        $SurfaceDescription.Anisotropy:                 surfaceData.anisotropy =                surfaceDescription.Anisotropy;

        // These static material feature allow compile time optimization
        surfaceData.materialFeatures = 0;

        // Transform the preprocess macro into a material feature (note that silk flag is deduced from the abscence of this one)
        #ifdef _MATERIAL_FEATURE_COTTON_WOOL
            surfaceData.materialFeatures |= MATERIALFEATUREFLAGS_FABRIC_COTTON_WOOL;
            $SurfaceDescription.Smoothness:                 surfaceData.perceptualSmoothness =      lerp(0.0, 0.6, surfaceDescription.Smoothness);
        #endif

        #ifdef _MATERIAL_FEATURE_SUBSURFACE_SCATTERING
            surfaceData.materialFeatures |= MATERIALFEATUREFLAGS_FABRIC_SUBSURFACE_SCATTERING;
        #endif

        #ifdef _MATERIAL_FEATURE_TRANSMISSION
            surfaceData.materialFeatures |= MATERIALFEATUREFLAGS_FABRIC_TRANSMISSION;
        #endif

        #if defined (_ENERGY_CONSERVING_SPECULAR)
            // Require to have setup baseColor
            // Reproduce the energy conservation done in legacy Unity. Not ideal but better for compatibility and users can unchek it
            surfaceData.baseColor *= (1.0 - Max3(surfaceData.specularColor.r, surfaceData.specularColor.g, surfaceData.specularColor.b));
        #endif

        #ifdef _DOUBLESIDED_ON
            float3 doubleSidedConstants = _DoubleSidedConstants.xyz;
        #else
            float3 doubleSidedConstants = float3(1.0, 1.0, 1.0);
        #endif

        // tangent-space normal
        float3 normalTS = float3(0.0f, 0.0f, 1.0f);
        $SurfaceDescription.Normal: normalTS = surfaceDescription.Normal;

        // compute world space normal
        GetNormalWS(fragInputs, normalTS, surfaceData.normalWS, doubleSidedConstants);

        surfaceData.geomNormalWS = fragInputs.tangentToWorld[2];
        surfaceData.tangentWS = normalize(fragInputs.tangentToWorld[0].xyz);    // The tangent is not normalize in tangentToWorld for mikkt. TODO: Check if it expected that we normalize with Morten. Tag: SURFACE_GRADIENT
        $Tangent: surfaceData.tangentWS = TransformTangentToWorld(surfaceDescription.Tangent, fragInputs.tangentToWorld);

        #if HAVE_DECALS
            if (_EnableDecals)
            {
                // Both uses and modifies 'surfaceData.normalWS'.
                DecalSurfaceData decalSurfaceData = GetDecalSurfaceData(posInput, surfaceDescription.Alpha);
                ApplyDecalToSurfaceData(decalSurfaceData, surfaceData);
            }
        #endif

        bentNormalWS = surfaceData.normalWS;
        $BentNormal: GetNormalWS(fragInputs, surfaceDescription.BentNormal, bentNormalWS, doubleSidedConstants);

        surfaceData.tangentWS = Orthonormalize(surfaceData.tangentWS, surfaceData.normalWS);

        #if defined(_SPECULAR_OCCLUSION_CUSTOM)
            // Just use the value passed through via the slot (not active otherwise)
        #elif defined(_SPECULAR_OCCLUSION_FROM_AO_BENT_NORMAL)
            // If we have bent normal and ambient occlusion, process a specular occlusion
            surfaceData.specularOcclusion = GetSpecularOcclusionFromBentAO(V, bentNormalWS, surfaceData.normalWS, surfaceData.ambientOcclusion, PerceptualSmoothnessToPerceptualRoughness(surfaceData.perceptualSmoothness));
        #elif defined(_AMBIENT_OCCLUSION) && defined(_SPECULAR_OCCLUSION_FROM_AO)
            surfaceData.specularOcclusion = GetSpecularOcclusionFromAmbientOcclusion(ClampNdotV(dot(surfaceData.normalWS, V)), surfaceData.ambientOcclusion, PerceptualSmoothnessToRoughness(surfaceData.perceptualSmoothness));
        #endif

        #ifdef DEBUG_DISPLAY
            if (_DebugMipMapMode != DEBUGMIPMAPMODE_NONE)
            {
                // TODO: need to update mip info
            }

            // We need to call ApplyDebugToSurfaceData after filling the surfarcedata and before filling builtinData
            // as it can modify attribute use for static lighting
            ApplyDebugToSurfaceData(fragInputs.tangentToWorld, surfaceData);
        #endif
    }

    void GetSurfaceAndBuiltinData(FragInputs fragInputs, float3 V, inout PositionInputs posInput, out SurfaceData surfaceData, out BuiltinData builtinData RAY_TRACING_OPTIONAL_PARAMETERS)
    {
        #ifdef LOD_FADE_CROSSFADE // enable dithering LOD transition if user select CrossFade transition in LOD group
            LODDitheringTransition(ComputeFadeMaskSeed(V, posInput.positionSS), unity_LODFade.x);
        #endif

        #ifdef _DOUBLESIDED_ON
            float3 doubleSidedConstants = _DoubleSidedConstants.xyz;
        #else
            float3 doubleSidedConstants = float3(1.0, 1.0, 1.0);
        #endif

        ApplyDoubleSidedFlipOrMirror(fragInputs, doubleSidedConstants);

        SurfaceDescriptionInputs surfaceDescriptionInputs = FragInputsToSurfaceDescriptionInputs(fragInputs, V);
        SurfaceDescription surfaceDescription = SurfaceDescriptionFunction(surfaceDescriptionInputs);

        // Perform alpha test very early to save performance (a killed pixel will not sample textures)
        // TODO: split graph evaluation to grab just alpha dependencies first? tricky..
        #ifdef _ALPHATEST_ON
            $AlphaTest:         GENERIC_ALPHA_TEST(surfaceDescription.Alpha, surfaceDescription.AlphaClipThreshold);
        #endif

        $DepthOffset: ApplyDepthOffsetPositionInput(V, surfaceDescription.DepthOffset, GetViewForwardDir(), GetWorldToHClipMatrix(), posInput);

        float3 bentNormalWS;
        BuildSurfaceData(fragInputs, surfaceDescription, V, posInput, surfaceData, bentNormalWS);

        // Builtin Data
        // For back lighting we use the oposite vertex normal
        InitBuiltinData(posInput, surfaceDescription.Alpha, bentNormalWS, -fragInputs.tangentToWorld[2], fragInputs.texCoord1, fragInputs.texCoord2, builtinData);

        // override sampleBakedGI:
        $LightingGI: builtinData.bakeDiffuseLighting = surfaceDescription.BakedGI;
        $BackLightingGI: builtinData.backBakeDiffuseLighting = surfaceDescription.BakedBackGI;

        $DepthOffset: builtinData.depthOffset = surfaceDescription.DepthOffset;

        $SurfaceDescription.Emission: builtinData.emissiveColor = surfaceDescription.Emission;

        PostInitBuiltinData(V, posInput, surfaceData, builtinData);

        RAY_TRACING_OPTIONAL_ALPHA_TEST_PASS
    }

    // --------------------------------------------------
    // Main

    $splice(PostGraphIncludes)

    ENDHLSL
}<|MERGE_RESOLUTION|>--- conflicted
+++ resolved
@@ -6,14 +6,8 @@
         $splice(LightMode)
     }
 
-<<<<<<< HEAD
-    #pragma multi_compile_instancing
-    #pragma multi_compile _ DOTS_INSTANCING_ON
-    #pragma instancing_options renderinglayer
-=======
     // Render State
     $splice(RenderState)
->>>>>>> e2a04f3e
 
     // Debug
     $splice(Debug)
