using System;
using System.Collections.Generic;
using UnityEngine.Rendering;
using UnityEngine.Rendering.HighDefinition;
using UnityEditor.ShaderGraph;
using UnityEngine.UIElements;
using UnityEditor.UIElements;
using UnityEngine;

// We share the name of the properties in the UI to avoid duplication
using static UnityEditor.Rendering.HighDefinition.SurfaceOptionUIBlock.Styles;

namespace UnityEditor.Rendering.HighDefinition.ShaderGraph
{
    class SurfaceOptionPropertyBlock : SubTargetPropertyBlock
    {
        [Flags]
        public enum Features
        {
            None                    = 0,
            ShowDoubleSidedNormal   = 1 << 0,
            All                     = ~0,

            Unlit                   = Lit ^ ShowDoubleSidedNormal, // hide double sided normal for unlit
            Lit                     = All,
        }

        class Styles
        {
            public static GUIContent fragmentNormalSpace = new GUIContent("Fragment Normal Space", "Select the space use for normal map in Fragment shader in this shader graph.");
            public static GUIContent doubleSidedModeText = new GUIContent("Double Sided Mode", "Select the double sided mode to use with this Material.");
        }

        Features enabledFeatures;

        protected override string title => "Surface Option";
        protected override int foldoutIndex => 0;

        public SurfaceOptionPropertyBlock(Features features) => enabledFeatures = features;

        protected override void CreatePropertyGUI()
        {
            AddProperty(surfaceTypeText, () => systemData.surfaceType, (newValue) => {
                systemData.surfaceType = newValue;
                systemData.TryChangeRenderingPass(systemData.renderQueueType);
            });

            context.globalIndentLevel++;
            var renderingPassList = HDSubShaderUtilities.GetRenderingPassList(systemData.surfaceType == SurfaceType.Opaque, enabledFeatures == Features.Unlit); // Show after post process for unlit shaders
            var renderingPassValue = systemData.surfaceType == SurfaceType.Opaque ? HDRenderQueue.GetOpaqueEquivalent(systemData.renderQueueType) : HDRenderQueue.GetTransparentEquivalent(systemData.renderQueueType);
            var renderQueueType = systemData.surfaceType == SurfaceType.Opaque ? HDRenderQueue.RenderQueueType.Opaque : HDRenderQueue.RenderQueueType.Transparent;
<<<<<<< HEAD
            string key = "";
            var rederingPassLine = new LockableBaseField<BaseField<HDRenderQueue.RenderQueueType>, HDRenderQueue.RenderQueueType>(new PopupField<HDRenderQueue.RenderQueueType>(renderingPassList, renderQueueType, HDSubShaderUtilities.RenderQueueName, HDSubShaderUtilities.RenderQueueName) { value = renderingPassValue }, key);
            context.AddProperty(renderingPassText, rederingPassLine, (evt) =>
=======

            context.AddProperty(renderingPassText, new PopupField<HDRenderQueue.RenderQueueType>(renderingPassList, renderQueueType, HDSubShaderUtilities.RenderQueueName, HDSubShaderUtilities.RenderQueueName) { value = renderingPassValue }, (evt) =>
>>>>>>> 7d5b400e
            {
                registerUndo(renderingPassText);
                if (systemData.TryChangeRenderingPass(evt.newValue))
                    onChange();
            });
            (rederingPassLine as ILockable).InitLockPosition();

            if (systemData.surfaceType == SurfaceType.Transparent)
            {
                AddProperty(blendModeText, () => systemData.blendMode, (newValue) => systemData.blendMode = newValue);
                AddProperty(enableTransparentFogText, () => builtinData.transparencyFog, (newValue) => builtinData.transparencyFog = newValue);
                AddProperty(transparentZTestText, () => systemData.zTest, (newValue) => systemData.zTest = newValue);
                AddProperty(zWriteEnableText, () => systemData.transparentZWrite, (newValue) => systemData.transparentZWrite = newValue);
                AddProperty(transparentCullModeText, () => systemData.transparentCullMode, (newValue) => systemData.transparentCullMode = newValue);
                AddProperty(transparentSortPriorityText, () => systemData.sortPriority, (newValue) => systemData.sortPriority = HDRenderQueue.ClampsTransparentRangePriority(newValue));
                AddProperty(transparentBackfaceEnableText, () => builtinData.backThenFrontRendering, (newValue) => builtinData.backThenFrontRendering = newValue);
                AddProperty(transparentDepthPrepassEnableText, () => builtinData.transparentDepthPrepass, (newValue) => builtinData.transparentDepthPrepass = newValue);
                AddProperty(transparentDepthPostpassEnableText, () => builtinData.transparentDepthPostpass, (newValue) => builtinData.transparentDepthPostpass = newValue);
                AddProperty(transparentWritingMotionVecText, () => builtinData.transparentWritesMotionVec, (newValue) => builtinData.transparentWritesMotionVec = newValue);

                if (lightingData != null)
                    AddProperty(enableBlendModePreserveSpecularLightingText, () => lightingData.blendPreserveSpecular, (newValue) => lightingData.blendPreserveSpecular = newValue);
            }
            else
            {
                AddProperty(opaqueCullModeText, () => systemData.opaqueCullMode, (newValue) => systemData.opaqueCullMode = newValue);
            }
            context.globalIndentLevel--;

            // Alpha Test
            // TODO: AlphaTest is in SystemData but Alpha to Mask is in BuiltinData?
            AddProperty(alphaCutoffEnableText, () => systemData.alphaTest, (newValue) => systemData.alphaTest = newValue);
            if (systemData.alphaTest)
            {
                context.globalIndentLevel++;
                AddProperty(useShadowThresholdText, () => builtinData.alphaTestShadow, (newValue) => builtinData.alphaTestShadow = newValue);
                AddProperty(alphaToMaskText, () => builtinData.alphaToMask, (newValue) => builtinData.alphaToMask = newValue);
                context.globalIndentLevel--;
            }

            // Misc
            if ((enabledFeatures & Features.ShowDoubleSidedNormal) != 0)
                AddProperty(Styles.doubleSidedModeText, () => systemData.doubleSidedMode, (newValue) => systemData.doubleSidedMode = newValue);
            else
                AddProperty(doubleSidedEnableText, () => systemData.doubleSidedMode != DoubleSidedMode.Disabled, (newValue) => systemData.doubleSidedMode = newValue ? DoubleSidedMode.Enabled : DoubleSidedMode.Disabled);
            if (lightingData != null)
                AddProperty(Styles.fragmentNormalSpace, () => lightingData.normalDropOffSpace, (newValue) => lightingData.normalDropOffSpace = newValue);

            // Misc Cont.
            if (lightingData != null)
            {
                AddProperty(supportDecalsText, () => lightingData.receiveDecals, (newValue) => lightingData.receiveDecals = newValue);

                if (systemData.surfaceType == SurfaceType.Transparent)
                    AddProperty(receivesSSRTransparentText, () => lightingData.receiveSSRTransparent, (newValue) => lightingData.receiveSSRTransparent = newValue);
                else
                    AddProperty(receivesSSRText, () => lightingData.receiveSSR, (newValue) => lightingData.receiveSSR = newValue);

                AddProperty(enableGeometricSpecularAAText, () => lightingData.specularAA, (newValue) => lightingData.specularAA = newValue);
            }
            AddProperty(depthOffsetEnableText, () => builtinData.depthOffset, (newValue) => builtinData.depthOffset = newValue);
        }
    }
}<|MERGE_RESOLUTION|>--- conflicted
+++ resolved
@@ -49,20 +49,16 @@
             var renderingPassList = HDSubShaderUtilities.GetRenderingPassList(systemData.surfaceType == SurfaceType.Opaque, enabledFeatures == Features.Unlit); // Show after post process for unlit shaders
             var renderingPassValue = systemData.surfaceType == SurfaceType.Opaque ? HDRenderQueue.GetOpaqueEquivalent(systemData.renderQueueType) : HDRenderQueue.GetTransparentEquivalent(systemData.renderQueueType);
             var renderQueueType = systemData.surfaceType == SurfaceType.Opaque ? HDRenderQueue.RenderQueueType.Opaque : HDRenderQueue.RenderQueueType.Transparent;
-<<<<<<< HEAD
             string key = "";
-            var rederingPassLine = new LockableBaseField<BaseField<HDRenderQueue.RenderQueueType>, HDRenderQueue.RenderQueueType>(new PopupField<HDRenderQueue.RenderQueueType>(renderingPassList, renderQueueType, HDSubShaderUtilities.RenderQueueName, HDSubShaderUtilities.RenderQueueName) { value = renderingPassValue }, key);
-            context.AddProperty(renderingPassText, rederingPassLine, (evt) =>
-=======
+            var renderingPassLine = new LockableBaseField<BaseField<HDRenderQueue.RenderQueueType>, HDRenderQueue.RenderQueueType>(new PopupField<HDRenderQueue.RenderQueueType>(renderingPassList, renderQueueType, HDSubShaderUtilities.RenderQueueName, HDSubShaderUtilities.RenderQueueName) { value = renderingPassValue }, key);
 
-            context.AddProperty(renderingPassText, new PopupField<HDRenderQueue.RenderQueueType>(renderingPassList, renderQueueType, HDSubShaderUtilities.RenderQueueName, HDSubShaderUtilities.RenderQueueName) { value = renderingPassValue }, (evt) =>
->>>>>>> 7d5b400e
+            context.AddProperty(renderingPassText, renderingPassLine, (evt) =>
             {
                 registerUndo(renderingPassText);
                 if (systemData.TryChangeRenderingPass(evt.newValue))
                     onChange();
             });
-            (rederingPassLine as ILockable).InitLockPosition();
+            (renderingPassLine as ILockable).InitLockPosition();
 
             if (systemData.surfaceType == SurfaceType.Transparent)
             {
