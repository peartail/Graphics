using System;
using System.Collections.Generic;
using UnityEngine;
using UnityEngine.Rendering.HighDefinition;
using UnityEngine.Rendering;
using System.Linq;

// Include material common properties names
using static UnityEngine.Rendering.HighDefinition.HDMaterialProperties;

namespace UnityEditor.Rendering.HighDefinition
{
    /// <summary>
    /// The UI block that represents lit surface input properties.
    /// This block is shared for Lit and Layered surface inputs + tesselation variants.
    /// </summary>
    public class LitSurfaceInputsUIBlock : MaterialUIBlock
    {
        /// <summary>Options for lit surface input features.</summary>
        public enum Features
        {
            /// <summary>Minimal Lit Surface Inputs fields.</summary>
            None            = 0,
            /// <summary>Displays Coat Mask fields.</summary>
            CoatMask        = 1 << 0,
            /// <summary>Displays the height Map fields.</summary>
            HeightMap       = 1 << 1,
            /// <summary>Displays the layer Options fields.</summary>
            LayerOptions    = 1 << 2,
            /// <summary>Displays the foldout header as a SubHeader.</summary>
            SubHeader       = 1 << 3,
            /// <summary>Displays the default surface inputs.</summary>
            Standard        = 1 << 4,
            /// <summary>Displays everything with a header.</summary>
            All             = ~0 ^ SubHeader // By default we don't want a sub-header
        }

        internal class Styles
        {
            public const string header = "Surface Inputs";

            public static GUIContent colorText = new GUIContent("Color", " Albedo (RGB) and Transparency (A).");

            public static GUIContent baseColorText = new GUIContent("Base Map", "Specifies the base color (RGB) and opacity (A) of the Material.");

            public static GUIContent metallicText = new GUIContent("Metallic", "Controls the scale factor for the Material's metallic effect.");
            public static GUIContent metallicRemappingText = new GUIContent("Metallic Remapping", "Controls a remap for the metallic channel in the Mask Map.");
            public static GUIContent smoothnessText = new GUIContent("Smoothness", "Controls the scale factor for the Material's smoothness.");
            public static GUIContent smoothnessRemappingText = new GUIContent("Smoothness Remapping", "Controls a remap for the smoothness channel in the Mask Map.");
            public static GUIContent aoRemappingText = new GUIContent("Ambient Occlusion Remapping", "Controls a remap for the ambient occlusion channel in the Mask Map.");
            public static GUIContent maskMapSText = new GUIContent("Mask Map", "Specifies the Mask Map for this Material - Metallic (R), Ambient occlusion (G), Detail mask (B), Smoothness (A).");
            public static GUIContent maskMapSpecularText = new GUIContent("Mask Map", "Specifies the Mask Map for this Material - Ambient occlusion (G), Detail mask (B), Smoothness (A).");

            public static GUIContent normalMapSpaceText = new GUIContent("Normal Map Space", "");
            public static GUIContent normalMapText = new GUIContent("Normal Map", "Specifies the Normal Map for this Material (BC7/BC5/DXT5(nm)) and controls its strength.");
            public static GUIContent normalMapOSText = new GUIContent("Normal Map OS", "Specifies the object space Normal Map (BC7/DXT1/RGB).");
            public static GUIContent bentNormalMapText = new GUIContent("Bent normal map", "Specifies the cosine weighted Bent Normal Map (BC7/BC5/DXT5(nm)) for this Material. Use only with indirect diffuse lighting (Lightmaps and Light Probes).");
            public static GUIContent bentNormalMapOSText = new GUIContent("Bent normal map OS", "Specifies the object space Bent Normal Map (BC7/DXT1/RGB) for this Material. Use only with indirect diffuse lighting (Lightmaps and Light Probes).");

            // Height
            public static GUIContent heightMapText = new GUIContent("Height Map", "Specifies the Height Map (R) for this Material.\nFor floating point textures, set the Min, Max, and base values to 0, 1, and 0 respectively.");
            public static GUIContent heightMapCenterText = new GUIContent("Base", "Controls the base of the Height Map (between 0 and 1).");
            public static GUIContent heightMapMinText = new GUIContent("Min", "Sets the minimum value in the Height Map (in centimeters).");
            public static GUIContent heightMapMaxText = new GUIContent("Max", "Sets the maximum value in the Height Map (in centimeters).");
            public static GUIContent heightMapAmplitudeText = new GUIContent("Amplitude", "Sets the amplitude of the Height Map (in centimeters).");
            public static GUIContent heightMapOffsetText = new GUIContent("Offset", "Sets the offset HDRP applies to the Height Map (in centimeters).");
            public static GUIContent heightMapParametrization = new GUIContent("Parametrization", "Specifies the parametrization method for the Height Map.");

            public static GUIContent normalMapSpaceWarning = new GUIContent("HDRP does not support object space normals with triplanar mapping.");
            public static GUIContent tangentMapText = new GUIContent("Tangent Map", "Specifies the Tangent Map (BC7/BC5/DXT5(nm)) for this Material.");
            public static GUIContent tangentMapOSText = new GUIContent("Tangent Map OS", "Specifies the object space Tangent Map (BC7/DXT1/RGB) for this Material.");
            public static GUIContent anisotropyText = new GUIContent("Anisotropy", "Controls the scale factor for anisotropy.");
            public static GUIContent anisotropyMapText = new GUIContent("Anisotropy Map", "Specifies the Anisotropy Map(R) for this Material.");

            public static GUIContent UVBaseMappingText = new GUIContent("Base UV mapping", "");
            public static GUIContent texWorldScaleText = new GUIContent("World scale", "Sets the tiling factor HDRP applies to Planar/Trilinear mapping.");

            // Specular color
            public static GUIContent energyConservingSpecularColorText = new GUIContent("Energy Conserving Specular Color", "When enabled, HDRP simulates energy conservation when using Specular Color mode. This results in high Specular Color values producing lower Diffuse Color values.");
            public static GUIContent specularColorText = new GUIContent("Specular Color", "Specifies the Specular color (RGB) of this Material.");

            // Subsurface
            public static GUIContent diffusionProfileText = new GUIContent("Diffusion Profile", "Specifies the Diffusion Profie HDRP uses to determine the behavior of the subsurface scattering/transmission effect.");
            public static GUIContent subsurfaceEnableText = new GUIContent("Subsurface Scattering", "Enables the subsurface scattering on the material.");
            public static GUIContent subsurfaceMaskText = new GUIContent("Subsurface Mask", "Controls the overall strength of the subsurface scattering effect.");
            public static GUIContent subsurfaceMaskMapText = new GUIContent("Subsurface Mask Map", "Specifies the Subsurface mask map (R) for this Material - This map controls the strength of the subsurface scattering effect.");
            public static GUIContent thicknessText = new GUIContent("Thickness", "Controls the strength of the Thickness Map, low values allow some light to transmit through the object.");
            public static GUIContent thicknessMapText = new GUIContent("Thickness Map", "Specifies the Thickness Map (R) for this Material - This map describes the thickness of the object. When subsurface scattering is enabled, low values allow some light to transmit through the object.");
            public static GUIContent thicknessRemapText = new GUIContent("Thickness Remapping", "Controls a remap for the Thickness Map from [0, 1] to the specified range.");

            // Iridescence
            public static GUIContent iridescenceMaskText = new GUIContent("Iridescence Mask", "Specifies the Iridescence Mask (R) for this Material - This map controls the intensity of the iridescence.");
            public static GUIContent iridescenceThicknessText = new GUIContent("Iridescence Layer Thickness");
            public static GUIContent iridescenceThicknessMapText = new GUIContent("Iridescence Layer Thickness map", "Specifies the Iridescence Layer Thickness map (R) for this Material.");
            public static GUIContent iridescenceThicknessRemapText = new GUIContent("Iridescence Layer Thickness remap");

            // Clear Coat
            public static GUIContent coatMaskText = new GUIContent("Coat Mask", "Attenuate the coating effect.");

            // Layer Options
            public static readonly GUIContent layerTexWorldScaleText = EditorGUIUtility.TrTextContent("World Scale", "Sets the tiling factor of the Planar/Trilinear mapping.");
            public static readonly GUIContent UVBlendMaskText = EditorGUIUtility.TrTextContent("BlendMask UV Mapping", "Specifies the UV Mapping mode of the layer.");
            public static readonly GUIContent layerMapMaskText = EditorGUIUtility.TrTextContent("Layer Mask", "Specifies the Layer Mask for this Material");
            public static readonly GUIContent vertexColorModeText = EditorGUIUtility.TrTextContent("Vertex Color Mode", "Specifies the method HDRP uses to color vertices.\nMultiply: Multiplies vertex color with the mask.\nAdditive: Remaps vertex color values between [-1, 1] and adds them to the mask (neutral value is 0.5 vertex color).");
            public static readonly GUIContent layerCountText = EditorGUIUtility.TrTextContent("Layer Count", "Controls the number of layers for this Material.");
            public static readonly GUIContent objectScaleAffectTileText = EditorGUIUtility.TrTextContent("Lock layers 0123 tiling with object Scale", "When enabled, tiling of each layer is affected by the Transform's Scale.");
            public static readonly GUIContent objectScaleAffectTileText2 = EditorGUIUtility.TrTextContent("Lock layers  123 tiling with object Scale", "When enabled, tiling of each influenced layer (except the main layer) is affected by the Transform's Scale.");
            public static readonly GUIContent useHeightBasedBlendText = EditorGUIUtility.TrTextContent("Use Height Based Blend", "When enabled, HDRP blends the layer with the underlying layer based on the height.");
            public static readonly GUIContent useMainLayerInfluenceModeText = EditorGUIUtility.TrTextContent("Main Layer Influence", "Switches between regular layers mode and base/layers mode.");
            public static readonly GUIContent heightTransition = EditorGUIUtility.TrTextContent("Height Transition", "Sets the size, in world units, of the smooth transition between layers.");
        }

        MaterialProperty[] UVBase = new MaterialProperty[kMaxLayerCount];
        const string kUVBase = "_UVBase";
        MaterialProperty[] TexWorldScale = new MaterialProperty[kMaxLayerCount];
        const string kTexWorldScale = "_TexWorldScale";
        MaterialProperty[] InvTilingScale = new MaterialProperty[kMaxLayerCount];
        const string kInvTilingScale = "_InvTilingScale";
        MaterialProperty[] UVMappingMask = new MaterialProperty[kMaxLayerCount];
        const string kUVMappingMask = "_UVMappingMask";

        MaterialProperty[] baseColor = new MaterialProperty[kMaxLayerCount];
        const string kBaseColor = "_BaseColor";
        MaterialProperty[] baseColorMap = new MaterialProperty[kMaxLayerCount];
        const string kBaseColorMap = "_BaseColorMap";
        MaterialProperty[] metallic = new MaterialProperty[kMaxLayerCount];
        const string kMetallic = "_Metallic";
        MaterialProperty[] metallicRemapMin = new MaterialProperty[kMaxLayerCount];
        const string kMetallicRemapMin = "_MetallicRemapMin";
        MaterialProperty[] metallicRemapMax = new MaterialProperty[kMaxLayerCount];
        const string kMetallicRemapMax = "_MetallicRemapMax";
        MaterialProperty[] smoothness = new MaterialProperty[kMaxLayerCount];
        const string kSmoothness = "_Smoothness";
        MaterialProperty[] smoothnessRemapMin = new MaterialProperty[kMaxLayerCount];
        const string kSmoothnessRemapMin = "_SmoothnessRemapMin";
        MaterialProperty[] smoothnessRemapMax = new MaterialProperty[kMaxLayerCount];
        const string kSmoothnessRemapMax = "_SmoothnessRemapMax";
        MaterialProperty[] aoRemapMin = new MaterialProperty[kMaxLayerCount];
        const string kAORemapMin = "_AORemapMin";
        MaterialProperty[] aoRemapMax = new MaterialProperty[kMaxLayerCount];
        const string kAORemapMax = "_AORemapMax";
        MaterialProperty[] maskMap = new MaterialProperty[kMaxLayerCount];
        const string kMaskMap = "_MaskMap";
        MaterialProperty[] normalScale = new MaterialProperty[kMaxLayerCount];
        const string kNormalScale = "_NormalScale";
        MaterialProperty[] normalMap = new MaterialProperty[kMaxLayerCount];
        const string kNormalMap = "_NormalMap";
        MaterialProperty[] normalMapOS = new MaterialProperty[kMaxLayerCount];
        const string kNormalMapOS = "_NormalMapOS";
        MaterialProperty[] bentNormalMap = new MaterialProperty[kMaxLayerCount];
        const string kBentNormalMap = "_BentNormalMap";
        MaterialProperty[] bentNormalMapOS = new MaterialProperty[kMaxLayerCount];
        const string kBentNormalMapOS = "_BentNormalMapOS";
        MaterialProperty[] normalMapSpace = new MaterialProperty[kMaxLayerCount];
        const string kNormalMapSpace = "_NormalMapSpace";

        MaterialProperty[] heightMap = new MaterialProperty[kMaxLayerCount];
        const string kHeightMap = "_HeightMap";
        MaterialProperty[] heightAmplitude = new MaterialProperty[kMaxLayerCount];
        const string kHeightAmplitude = "_HeightAmplitude";
        MaterialProperty[] heightCenter = new MaterialProperty[kMaxLayerCount];
        const string kHeightCenter = "_HeightCenter";
        MaterialProperty[] heightPoMAmplitude = new MaterialProperty[kMaxLayerCount];
        const string kHeightPoMAmplitude = "_HeightPoMAmplitude";
        MaterialProperty[] heightTessCenter = new MaterialProperty[kMaxLayerCount];
        const string kHeightTessCenter = "_HeightTessCenter";
        MaterialProperty[] heightTessAmplitude = new MaterialProperty[kMaxLayerCount];
        const string kHeightTessAmplitude = "_HeightTessAmplitude";
        MaterialProperty[] heightMin = new MaterialProperty[kMaxLayerCount];
        const string kHeightMin = "_HeightMin";
        MaterialProperty[] heightMax = new MaterialProperty[kMaxLayerCount];
        const string kHeightMax = "_HeightMax";
        MaterialProperty[] heightOffset = new MaterialProperty[kMaxLayerCount];
        const string kHeightOffset = "_HeightOffset";
        MaterialProperty[] heightParametrization = new MaterialProperty[kMaxLayerCount];
        const string kHeightParametrization = "_HeightMapParametrization";

        MaterialProperty displacementMode = null;
        const string kDisplacementMode = "_DisplacementMode";

        MaterialProperty tangentMap = null;
        const string kTangentMap = "_TangentMap";
        MaterialProperty tangentMapOS = null;
        const string kTangentMapOS = "_TangentMapOS";
        MaterialProperty anisotropy = null;
        const string kAnisotropy = "_Anisotropy";
        MaterialProperty anisotropyMap = null;
        const string kAnisotropyMap = "_AnisotropyMap";

        MaterialProperty energyConservingSpecularColor = null;
        const string kEnergyConservingSpecularColor = "_EnergyConservingSpecularColor";
        MaterialProperty specularColor = null;
        const string kSpecularColor = "_SpecularColor";
        MaterialProperty specularColorMap = null;
        const string kSpecularColorMap = "_SpecularColorMap";

        MaterialProperty[] diffusionProfileHash = new MaterialProperty[kMaxLayerCount];
        const string kDiffusionProfileHash = "_DiffusionProfileHash";
        MaterialProperty[] diffusionProfileAsset = new MaterialProperty[kMaxLayerCount];
        const string kDiffusionProfileAsset = "_DiffusionProfileAsset";
        MaterialProperty[] subsurfaceMask = new MaterialProperty[kMaxLayerCount];
        const string kSubsurfaceMask = "_SubsurfaceMask";
        MaterialProperty[] subsurfaceMaskMap = new MaterialProperty[kMaxLayerCount];
        const string kSubsurfaceMaskMap = "_SubsurfaceMaskMap";
        MaterialProperty[] thickness = new MaterialProperty[kMaxLayerCount];
        const string kThickness = "_Thickness";
        MaterialProperty[] thicknessMap = new MaterialProperty[kMaxLayerCount];
        const string kThicknessMap = "_ThicknessMap";
        MaterialProperty[] thicknessRemap = new MaterialProperty[kMaxLayerCount];
        const string kThicknessRemap = "_ThicknessRemap";

        MaterialProperty iridescenceMask = null;
        const string kIridescenceMask = "_IridescenceMask";
        MaterialProperty iridescenceMaskMap = null;
        const string kIridescenceMaskMap = "_IridescenceMaskMap";
        MaterialProperty iridescenceThickness = null;
        const string kIridescenceThickness = "_IridescenceThickness";
        MaterialProperty iridescenceThicknessMap = null;
        const string kIridescenceThicknessMap = "_IridescenceThicknessMap";
        MaterialProperty iridescenceThicknessRemap = null;
        const string kIridescenceThicknessRemap = "_IridescenceThicknessRemap";

        // Material ID
        MaterialProperty materialID  = null;
        MaterialProperty transmissionEnable = null;
        const string kTransmissionEnable = "_TransmissionEnable";

        // Coat mask
        MaterialProperty coatMask = null;
        const string kCoatMask = "_CoatMask";
        MaterialProperty coatMaskMap = null;
        const string kCoatMaskMap = "_CoatMaskMap";

        // Layer options
        MaterialProperty layerCount = null;
        const string kLayerCount = "_LayerCount";
        MaterialProperty layerMaskMap = null;
        const string kLayerMaskMap = "_LayerMaskMap";
        MaterialProperty layerInfluenceMaskMap = null;
        const string kLayerInfluenceMaskMap = "_LayerInfluenceMaskMap";
        MaterialProperty vertexColorMode = null;
        const string kVertexColorMode = "_VertexColorMode";
        MaterialProperty objectScaleAffectTile = null;
        const string kObjectScaleAffectTile = "_ObjectScaleAffectTile";
        MaterialProperty UVBlendMask = null;
        const string kUVBlendMask = "_UVBlendMask";
        MaterialProperty UVMappingMaskBlendMask = null;
        const string kUVMappingMaskBlendMask = "_UVMappingMaskBlendMask";
        MaterialProperty texWorldScaleBlendMask = null;
        const string kTexWorldScaleBlendMask = "_TexWorldScaleBlendMask";
        MaterialProperty useMainLayerInfluence = null;
        const string kkUseMainLayerInfluence = "_UseMainLayerInfluence";
        MaterialProperty useHeightBasedBlend = null;
        const string kUseHeightBasedBlend = "_UseHeightBasedBlend";

        // Height blend
        MaterialProperty heightTransition = null;
        const string kHeightTransition = "_HeightTransition";

        ExpandableBit  m_ExpandableBit;
        Features    m_Features;
        int         m_LayerCount;
        int         m_LayerIndex;
        bool        m_UseHeightBasedBlend;
        Color       m_DotColor;

        bool        isLayeredLit => m_LayerCount > 1;

        /// <summary>
        /// Constructs a LitSurfaceInputsUIBlock based on the parameters.
        /// </summary>
        /// <param name="expandableBit">Bit index to store the foldout state.</param>
        /// <param name="layerCount">Number of layers in the shader.</param>
        /// <param name="layerIndex">Current layer index to display. 0 if it's not a layered shader</param>
        /// <param name="features">Features of the block.</param>
        /// <param name="dotColor">Subheader dot color. See Layered Lit UI subheader for more info.</param>
        public LitSurfaceInputsUIBlock(ExpandableBit expandableBit, int layerCount = 1, int layerIndex = 0, Features features = Features.All, Color dotColor = default(Color))
        {
            m_ExpandableBit = expandableBit;
            m_Features = features;
            m_LayerCount = layerCount;
            m_LayerIndex = layerIndex;
            m_DotColor = dotColor;
        }

        /// <summary>
        /// Loads the material properties for the block.
        /// </summary>
        public override void LoadMaterialProperties()
        {
            UVBase = FindPropertyLayered(kUVBase, m_LayerCount, true);
            TexWorldScale = FindPropertyLayered(kTexWorldScale, m_LayerCount);
            InvTilingScale = FindPropertyLayered(kInvTilingScale, m_LayerCount);
            UVMappingMask = FindPropertyLayered(kUVMappingMask, m_LayerCount);

            baseColor = FindPropertyLayered(kBaseColor, m_LayerCount);
            baseColorMap = FindPropertyLayered(kBaseColorMap, m_LayerCount);
            metallic = FindPropertyLayered(kMetallic, m_LayerCount);
            metallicRemapMin = FindPropertyLayered(kMetallicRemapMin, m_LayerCount);
            metallicRemapMax = FindPropertyLayered(kMetallicRemapMax, m_LayerCount);
            smoothness = FindPropertyLayered(kSmoothness, m_LayerCount);
            smoothnessRemapMin = FindPropertyLayered(kSmoothnessRemapMin, m_LayerCount);
            smoothnessRemapMax = FindPropertyLayered(kSmoothnessRemapMax, m_LayerCount);
            aoRemapMin = FindPropertyLayered(kAORemapMin, m_LayerCount);
            aoRemapMax = FindPropertyLayered(kAORemapMax, m_LayerCount);
            maskMap = FindPropertyLayered(kMaskMap, m_LayerCount);
            normalMap = FindPropertyLayered(kNormalMap, m_LayerCount);
            normalMapOS = FindPropertyLayered(kNormalMapOS, m_LayerCount);
            normalScale = FindPropertyLayered(kNormalScale, m_LayerCount);
            bentNormalMap = FindPropertyLayered(kBentNormalMap, m_LayerCount);
            bentNormalMapOS = FindPropertyLayered(kBentNormalMapOS, m_LayerCount);
            normalMapSpace = FindPropertyLayered(kNormalMapSpace, m_LayerCount);

            // Height
            heightMap = FindPropertyLayered(kHeightMap, m_LayerCount);
            heightAmplitude = FindPropertyLayered(kHeightAmplitude, m_LayerCount);
            heightCenter = FindPropertyLayered(kHeightCenter, m_LayerCount);
            heightPoMAmplitude = FindPropertyLayered(kHeightPoMAmplitude, m_LayerCount);
            heightMin = FindPropertyLayered(kHeightMin, m_LayerCount);
            heightMax = FindPropertyLayered(kHeightMax, m_LayerCount);
            heightTessCenter = FindPropertyLayered(kHeightTessCenter, m_LayerCount);
            heightTessAmplitude = FindPropertyLayered(kHeightTessAmplitude, m_LayerCount);
            heightOffset = FindPropertyLayered(kHeightOffset, m_LayerCount);
            heightParametrization = FindPropertyLayered(kHeightParametrization, m_LayerCount);

            // Specular Color
            energyConservingSpecularColor = FindProperty(kEnergyConservingSpecularColor);
            specularColor = FindProperty(kSpecularColor);
            specularColorMap = FindProperty(kSpecularColorMap);

            // Anisotropy
            tangentMap = FindProperty(kTangentMap);
            tangentMapOS = FindProperty(kTangentMapOS);
            anisotropy = FindProperty(kAnisotropy);
            anisotropyMap = FindProperty(kAnisotropyMap);

            // Iridescence
            iridescenceMask = FindProperty(kIridescenceMask);
            iridescenceMaskMap = FindProperty(kIridescenceMaskMap);
            iridescenceThickness = FindProperty(kIridescenceThickness);
            iridescenceThicknessMap = FindProperty(kIridescenceThicknessMap);
            iridescenceThicknessRemap = FindProperty(kIridescenceThicknessRemap);

            // Sub surface
            diffusionProfileHash = FindPropertyLayered(kDiffusionProfileHash, m_LayerCount);
            diffusionProfileAsset = FindPropertyLayered(kDiffusionProfileAsset, m_LayerCount);
            subsurfaceMask = FindPropertyLayered(kSubsurfaceMask, m_LayerCount);
            subsurfaceMaskMap = FindPropertyLayered(kSubsurfaceMaskMap, m_LayerCount);
            thickness = FindPropertyLayered(kThickness, m_LayerCount);
            thicknessMap = FindPropertyLayered(kThicknessMap, m_LayerCount);
            thicknessRemap = FindPropertyLayered(kThicknessRemap, m_LayerCount);

            // clear coat
            coatMask = FindProperty(kCoatMask);
            coatMaskMap = FindProperty(kCoatMaskMap);

            displacementMode = FindProperty(kDisplacementMode);

            materialID = FindProperty(kMaterialID);
            transmissionEnable = FindProperty(kTransmissionEnable);

            // Layer options
            layerCount = FindProperty(kLayerCount);
            layerMaskMap = FindProperty(kLayerMaskMap);
            layerInfluenceMaskMap = FindProperty(kLayerInfluenceMaskMap);
            vertexColorMode = FindProperty(kVertexColorMode);
            objectScaleAffectTile = FindProperty(kObjectScaleAffectTile);
            UVBlendMask = FindProperty(kUVBlendMask);
            UVMappingMaskBlendMask = FindProperty(kUVMappingMaskBlendMask);
            texWorldScaleBlendMask = FindProperty(kTexWorldScaleBlendMask);
            useMainLayerInfluence = FindProperty(kkUseMainLayerInfluence);
            useHeightBasedBlend = FindProperty(kUseHeightBasedBlend);

            // Height blend
            heightTransition = FindProperty(kHeightTransition);
        }

        /// <summary>
        /// Renders the properties in the block.
        /// </summary>
        public override void OnGUI()
        {
            bool subHeader = (m_Features & Features.SubHeader) != 0;

            using (var header = new MaterialHeaderScope(Styles.header, (uint)m_ExpandableBit, materialEditor, subHeader: subHeader, colorDot: m_DotColor))
            {
                if (header.expanded)
                {
                    if ((m_Features & Features.Standard) != 0)
                        DrawSurfaceInputsGUI();
                    if ((m_Features & Features.LayerOptions) != 0)
                        DrawLayerOptionsGUI();
                }
            }
        }

        void DrawSurfaceInputsGUI()
        {
            UVBaseMapping uvBaseMapping = (UVBaseMapping)UVBase[m_LayerIndex].floatValue;
            float X, Y, Z, W;

            using (CreateOverrideScopeFor(baseColorMap[m_LayerIndex]))
                using (CreateOverrideScopeFor(baseColor[m_LayerIndex]))
                    materialEditor.TexturePropertySingleLine(Styles.baseColorText, baseColorMap[m_LayerIndex], baseColor[m_LayerIndex]);

<<<<<<< HEAD
            // TODO: does not work with multi-selection
            MaterialId materialIdValue = materials[0].GetMaterialId();

            if (materialIdValue == MaterialId.LitStandard ||
                materialIdValue == MaterialId.LitAniso ||
                materialIdValue == MaterialId.LitIridescence)
            {
                using (CreateOverrideScopeFor(metallic[m_LayerIndex]))
                    materialEditor.ShaderProperty(metallic[m_LayerIndex], Styles.metallicText);
            }

            if (maskMap[m_LayerIndex].textureValue == null)
            {
                using (CreateOverrideScopeFor(smoothness[m_LayerIndex]))
                    materialEditor.ShaderProperty(smoothness[m_LayerIndex], Styles.smoothnessText);
            }
            else
            {
                using (CreateOverrideScopeFor(smoothnessRemapMin[m_LayerIndex]))
                using (CreateOverrideScopeFor(smoothnessRemapMax[m_LayerIndex]))
=======
            bool hasMetallic = materials.All(m =>
                m.GetMaterialId() == MaterialId.LitStandard ||
                m.GetMaterialId() == MaterialId.LitAniso ||
                m.GetMaterialId() == MaterialId.LitIridescence);

            if (maskMap[m_LayerIndex].textureValue == null)
            {
                if (hasMetallic)
                    materialEditor.ShaderProperty(metallic[m_LayerIndex], Styles.metallicText);
                materialEditor.ShaderProperty(smoothness[m_LayerIndex], Styles.smoothnessText);
            }
            else
            {
                if (hasMetallic)
                {
                    float metallicMin = metallicRemapMin[m_LayerIndex].floatValue;
                    float metallicMax = metallicRemapMax[m_LayerIndex].floatValue;
                    EditorGUI.BeginChangeCheck();
                    EditorGUILayout.MinMaxSlider(Styles.metallicRemappingText, ref metallicMin, ref metallicMax, 0.0f, 1.0f);
                    if (EditorGUI.EndChangeCheck())
                    {
                        metallicRemapMin[m_LayerIndex].floatValue = metallicMin;
                        metallicRemapMax[m_LayerIndex].floatValue = metallicMax;
                    }
                }

                float remapMin = smoothnessRemapMin[m_LayerIndex].floatValue;
                float remapMax = smoothnessRemapMax[m_LayerIndex].floatValue;
                EditorGUI.BeginChangeCheck();
                EditorGUILayout.MinMaxSlider(Styles.smoothnessRemappingText, ref remapMin, ref remapMax, 0.0f, 1.0f);
                if (EditorGUI.EndChangeCheck())
>>>>>>> 7d5b400e
                {
                    float remapMin = smoothnessRemapMin[m_LayerIndex].floatValue;
                    float remapMax = smoothnessRemapMax[m_LayerIndex].floatValue;
                    EditorGUI.BeginChangeCheck();
                    EditorGUILayout.MinMaxSlider(Styles.smoothnessRemappingText, ref remapMin, ref remapMax, 0.0f, 1.0f);
                    if (EditorGUI.EndChangeCheck())
                    {
                        smoothnessRemapMin[m_LayerIndex].floatValue = remapMin;
                        smoothnessRemapMax[m_LayerIndex].floatValue = remapMax;
                    }
                }

                using (CreateOverrideScopeFor(aoRemapMin[m_LayerIndex]))
                using (CreateOverrideScopeFor(aoRemapMax[m_LayerIndex]))
                {
                    float aoMin = aoRemapMin[m_LayerIndex].floatValue;
                    float aoMax = aoRemapMax[m_LayerIndex].floatValue;
                    EditorGUI.BeginChangeCheck();
                    EditorGUILayout.MinMaxSlider(Styles.aoRemappingText, ref aoMin, ref aoMax, 0.0f, 1.0f);
                    if (EditorGUI.EndChangeCheck())
                    {
                        aoRemapMin[m_LayerIndex].floatValue = aoMin;
                        aoRemapMax[m_LayerIndex].floatValue = aoMax;
                    }
                }
            }

<<<<<<< HEAD
            using (CreateOverrideScopeFor(maskMap[m_LayerIndex]))
                materialEditor.TexturePropertySingleLine((materialIdValue == MaterialId.LitSpecular) ? Styles.maskMapSpecularText : Styles.maskMapSText, maskMap[m_LayerIndex]);
=======
            materialEditor.TexturePropertySingleLine((materials.All(m => m.GetMaterialId() == MaterialId.LitSpecular)) ? Styles.maskMapSpecularText : Styles.maskMapSText, maskMap[m_LayerIndex]);
>>>>>>> 7d5b400e

            using (CreateOverrideScopeFor(normalMapSpace[m_LayerIndex]))
                materialEditor.ShaderProperty(normalMapSpace[m_LayerIndex], Styles.normalMapSpaceText);

            // Triplanar only work with tangent space normal
            if ((NormalMapSpace)normalMapSpace[m_LayerIndex].floatValue == NormalMapSpace.ObjectSpace && ((UVBaseMapping)UVBase[m_LayerIndex].floatValue == UVBaseMapping.Triplanar))
            {
                EditorGUILayout.HelpBox(Styles.normalMapSpaceWarning.text, MessageType.Error);
            }

            // We have two different property for object space and tangent space normal map to allow
            // 1. to go back and forth
            // 2. to avoid the warning that ask to fix the object normal map texture (normalOS are just linear RGB texture
            if ((NormalMapSpace)normalMapSpace[m_LayerIndex].floatValue == NormalMapSpace.TangentSpace)
            {
                using (CreateOverrideScopeFor(normalMap[m_LayerIndex]))
                using (CreateOverrideScopeFor(normalScale[m_LayerIndex]))
                    materialEditor.TexturePropertySingleLine(Styles.normalMapText, normalMap[m_LayerIndex], normalScale[m_LayerIndex]);
                using (CreateOverrideScopeFor(bentNormalMap[m_LayerIndex]))
                    materialEditor.TexturePropertySingleLine(Styles.bentNormalMapText, bentNormalMap[m_LayerIndex]);
            }
            else
            {
                // No scaling in object space
                using (CreateOverrideScopeFor(normalMapOS[m_LayerIndex]))
                    materialEditor.TexturePropertySingleLine(Styles.normalMapOSText, normalMapOS[m_LayerIndex]);
                using (CreateOverrideScopeFor(bentNormalMapOS[m_LayerIndex]))
                    materialEditor.TexturePropertySingleLine(Styles.bentNormalMapOSText, bentNormalMapOS[m_LayerIndex]);
            }

            DisplacementMode displaceMode = (DisplacementMode)displacementMode.floatValue;
            if (displaceMode != DisplacementMode.None || (m_Features & Features.HeightMap) != 0)
            {
                EditorGUI.BeginChangeCheck();
                using (CreateOverrideScopeFor(heightMap[m_LayerIndex]))
                    materialEditor.TexturePropertySingleLine(Styles.heightMapText, heightMap[m_LayerIndex]);
                if (!heightMap[m_LayerIndex].hasMixedValue && heightMap[m_LayerIndex].textureValue != null && !displacementMode.hasMixedValue)
                {
                    EditorGUI.indentLevel++;
                    if (displaceMode == DisplacementMode.Pixel)
                    {
                        using (CreateOverrideScopeFor(heightPoMAmplitude[m_LayerIndex]))
                            materialEditor.ShaderProperty(heightPoMAmplitude[m_LayerIndex], Styles.heightMapAmplitudeText);
                    }
                    else
                    {
                        using (CreateOverrideScopeFor(heightParametrization[m_LayerIndex]))
                            materialEditor.ShaderProperty(heightParametrization[m_LayerIndex], Styles.heightMapParametrization);
                        if (!heightParametrization[m_LayerIndex].hasMixedValue)
                        {
                            HeightmapParametrization parametrization = (HeightmapParametrization)heightParametrization[m_LayerIndex].floatValue;
                            if (parametrization == HeightmapParametrization.MinMax)
                            {
                                using (CreateOverrideScopeFor(heightMin[m_LayerIndex]))
                                {
                                    EditorGUI.BeginChangeCheck();
                                    materialEditor.ShaderProperty(heightMin[m_LayerIndex], Styles.heightMapMinText);
                                    if (EditorGUI.EndChangeCheck())
                                        heightMin[m_LayerIndex].floatValue = Mathf.Min(heightMin[m_LayerIndex].floatValue, heightMax[m_LayerIndex].floatValue);
                                }
                                using (CreateOverrideScopeFor(heightMax[m_LayerIndex]))
                                {
                                    EditorGUI.BeginChangeCheck();
                                    materialEditor.ShaderProperty(heightMax[m_LayerIndex], Styles.heightMapMaxText);
                                    if (EditorGUI.EndChangeCheck())
                                        heightMax[m_LayerIndex].floatValue = Mathf.Max(heightMin[m_LayerIndex].floatValue, heightMax[m_LayerIndex].floatValue);
                                }
                            }
                            else
                            {
                                using (CreateOverrideScopeFor(heightTessAmplitude[m_LayerIndex]))
                                {
                                    EditorGUI.BeginChangeCheck();
                                    materialEditor.ShaderProperty(heightTessAmplitude[m_LayerIndex], Styles.heightMapAmplitudeText);
                                    if (EditorGUI.EndChangeCheck())
                                        heightTessAmplitude[m_LayerIndex].floatValue = Mathf.Max(0f, heightTessAmplitude[m_LayerIndex].floatValue);
                                }
                                using (CreateOverrideScopeFor(heightTessCenter[m_LayerIndex]))
                                    materialEditor.ShaderProperty(heightTessCenter[m_LayerIndex], Styles.heightMapCenterText);
                            }

                            using (CreateOverrideScopeFor(heightOffset[m_LayerIndex]))
                                materialEditor.ShaderProperty(heightOffset[m_LayerIndex], Styles.heightMapOffsetText);
                        }
                    }
                    EditorGUI.indentLevel--;
                }

                // UI only updates intermediate values, this will update the values actually used by the shader.
                if (EditorGUI.EndChangeCheck())
                {
                    SurfaceOptionUIBlock    surfaceOption;

                    // Fetch the surface option block which contains the function to update the displacement datas
                    if (m_LayerCount == 1)
                        surfaceOption = parent.FetchUIBlock<SurfaceOptionUIBlock>();
                    else
                        surfaceOption = parent.parent.FetchUIBlock<SurfaceOptionUIBlock>();

                    surfaceOption.UpdateDisplacement(m_LayerIndex);
                }
            }

            if (materials.All(m => m.GetMaterialId() == materials[0].GetMaterialId()))
            {
                // We can use materials[0] because all the material IDs have the same value
                switch (materials[0].GetMaterialId())
                {
                    case MaterialId.LitSSS:
                    case MaterialId.LitTranslucent:
                        ShaderSSSAndTransmissionInputGUI();
                        break;
                    case MaterialId.LitStandard:
                        // Nothing
                        break;

                    // Following mode are not supported by layered lit and will not be call by it
                    // as the MaterialId enum don't define it
                    case MaterialId.LitAniso:
                        ShaderAnisoInputGUI();
                        break;
                    case MaterialId.LitSpecular:
                        ShaderSpecularColorInputGUI();
                        break;
                    case MaterialId.LitIridescence:
                        ShaderIridescenceInputGUI();
                        break;

                    default:
                        Debug.Assert(false, "Encountered an unsupported MaterialID.");
                        break;
                }
            }

            if (!isLayeredLit)
            {
                ShaderClearCoatInputGUI();
            }

            EditorGUILayout.Space();

            EditorGUI.BeginChangeCheck();
            using (CreateOverrideScopeFor(UVBase[m_LayerIndex]))
                materialEditor.ShaderProperty(UVBase[m_LayerIndex], Styles.UVBaseMappingText);
            uvBaseMapping = (UVBaseMapping)UVBase[m_LayerIndex].floatValue;

            X = (uvBaseMapping == UVBaseMapping.UV0) ? 1.0f : 0.0f;
            Y = (uvBaseMapping == UVBaseMapping.UV1) ? 1.0f : 0.0f;
            Z = (uvBaseMapping == UVBaseMapping.UV2) ? 1.0f : 0.0f;
            W = (uvBaseMapping == UVBaseMapping.UV3) ? 1.0f : 0.0f;

            UVMappingMask[m_LayerIndex].colorValue = new Color(X, Y, Z, W);

            if ((uvBaseMapping == UVBaseMapping.Planar) || (uvBaseMapping == UVBaseMapping.Triplanar))
            {
                using (CreateOverrideScopeFor(TexWorldScale[m_LayerIndex]))
                    materialEditor.ShaderProperty(TexWorldScale[m_LayerIndex], Styles.texWorldScaleText);
            }
            using (CreateOverrideScopeFor(baseColorMap[m_LayerIndex]))
                materialEditor.TextureScaleOffsetProperty(baseColorMap[m_LayerIndex]);
            if (EditorGUI.EndChangeCheck())
            {
                // Precompute.
                using (CreateOverrideScopeFor(baseColorMap[m_LayerIndex], forceMode: true))
                {
                    InvTilingScale[m_LayerIndex].floatValue = 2.0f / (Mathf.Abs(baseColorMap[m_LayerIndex].textureScaleAndOffset.x) + Mathf.Abs(baseColorMap[m_LayerIndex].textureScaleAndOffset.y));
                    if ((uvBaseMapping == UVBaseMapping.Planar) || (uvBaseMapping == UVBaseMapping.Triplanar))
                    {
                        InvTilingScale[m_LayerIndex].floatValue = InvTilingScale[m_LayerIndex].floatValue / TexWorldScale[m_LayerIndex].floatValue;
                    }
                }
            }
        }

        void ShaderSSSAndTransmissionInputGUI()
        {
            var hdPipeline = RenderPipelineManager.currentPipeline as HDRenderPipeline;

            if (hdPipeline == null)
                return;
            
            using (CreateOverrideScopeFor(diffusionProfileAsset[m_LayerIndex]))
            using (CreateOverrideScopeFor(diffusionProfileHash[m_LayerIndex]))
                DiffusionProfileMaterialUI.OnGUI(materialEditor, diffusionProfileAsset[m_LayerIndex], diffusionProfileHash[m_LayerIndex], m_LayerIndex);

            if ((int)materialID.floatValue == (int)MaterialId.LitSSS && materials.All(m => m.GetSurfaceType() != SurfaceType.Transparent))
            {
                using (CreateOverrideScopeFor(subsurfaceMask[m_LayerIndex]))
                    materialEditor.ShaderProperty(subsurfaceMask[m_LayerIndex], Styles.subsurfaceMaskText);
                using (CreateOverrideScopeFor(subsurfaceMaskMap[m_LayerIndex]))
                    materialEditor.TexturePropertySingleLine(Styles.subsurfaceMaskMapText, subsurfaceMaskMap[m_LayerIndex]);
            }

            if ((int)materialID.floatValue == (int)MaterialId.LitTranslucent ||
                ((int)materialID.floatValue == (int)MaterialId.LitSSS && transmissionEnable.floatValue > 0.0f))
            {
                if (thicknessMap[m_LayerIndex].textureValue != null)
                {
                    using (CreateOverrideScopeFor(thicknessMap[m_LayerIndex]))
                        materialEditor.TexturePropertySingleLine(Styles.thicknessMapText, thicknessMap[m_LayerIndex]);
                    // Display the remap of texture values.
                    using (CreateOverrideScopeFor(thicknessRemap[m_LayerIndex]))
                    {
                        Vector2 remap = thicknessRemap[m_LayerIndex].vectorValue;
                        EditorGUI.BeginChangeCheck();
                        EditorGUILayout.MinMaxSlider(Styles.thicknessRemapText, ref remap.x, ref remap.y, 0.0f, 1.0f);
                        if (EditorGUI.EndChangeCheck())
                        {
                            thicknessRemap[m_LayerIndex].vectorValue = remap;
                        }
                    }
                }
                else
                {
                    // Allow the user to set the constant value of thickness if no thickness map is provided.
                    using (CreateOverrideScopeFor(thicknessMap[m_LayerIndex]))
                    using (CreateOverrideScopeFor(thickness[m_LayerIndex]))
                        materialEditor.TexturePropertySingleLine(Styles.thicknessText, thicknessMap[m_LayerIndex], thickness[m_LayerIndex]);
                }
            }
        }

        void ShaderAnisoInputGUI()
        {
            if ((NormalMapSpace)normalMapSpace[0].floatValue == NormalMapSpace.TangentSpace)
            {
                using (CreateOverrideScopeFor(tangentMap))
                    materialEditor.TexturePropertySingleLine(Styles.tangentMapText, tangentMap);
            }
            else
            {
                using (CreateOverrideScopeFor(tangentMapOS))
                    materialEditor.TexturePropertySingleLine(Styles.tangentMapOSText, tangentMapOS);
            }
            using (CreateOverrideScopeFor(anisotropy))
                materialEditor.ShaderProperty(anisotropy, Styles.anisotropyText);
            using (CreateOverrideScopeFor(anisotropyMap))
                materialEditor.TexturePropertySingleLine(Styles.anisotropyMapText, anisotropyMap);
        }

        void ShaderSpecularColorInputGUI()
        {
            using (CreateOverrideScopeFor(specularColorMap))
            using (CreateOverrideScopeFor(specularColor))
                materialEditor.TexturePropertySingleLine(Styles.specularColorText, specularColorMap, specularColor);
            EditorGUI.indentLevel++;
            using (CreateOverrideScopeFor(energyConservingSpecularColor))
                materialEditor.ShaderProperty(energyConservingSpecularColor, Styles.energyConservingSpecularColorText);
            EditorGUI.indentLevel--;
        }

        void ShaderIridescenceInputGUI()
        {
            using (CreateOverrideScopeFor(iridescenceMaskMap))
            using (CreateOverrideScopeFor(iridescenceMask))
                materialEditor.TexturePropertySingleLine(Styles.iridescenceMaskText, iridescenceMaskMap, iridescenceMask);

            if (iridescenceThicknessMap.textureValue != null)
            {
                using (CreateOverrideScopeFor(iridescenceThicknessMap))
                    materialEditor.TexturePropertySingleLine(Styles.iridescenceThicknessMapText, iridescenceThicknessMap);
                // Display the remap of texture values.
                using (CreateOverrideScopeFor(iridescenceThicknessRemap))
                {
                    Vector2 remap = iridescenceThicknessRemap.vectorValue;
                    EditorGUI.BeginChangeCheck();
                    EditorGUILayout.MinMaxSlider(Styles.iridescenceThicknessRemapText, ref remap.x, ref remap.y, 0.0f, 1.0f);
                    if (EditorGUI.EndChangeCheck())
                    {
                        iridescenceThicknessRemap.vectorValue = remap;
                    }
                }
            }
            else
            {
                // Allow the user to set the constant value of thickness if no thickness map is provided.
                using (CreateOverrideScopeFor(iridescenceThicknessMap))
                using (CreateOverrideScopeFor(iridescenceThickness))
                    materialEditor.TexturePropertySingleLine(Styles.iridescenceThicknessMapText, iridescenceThicknessMap, iridescenceThickness);
            }
        }

        void ShaderClearCoatInputGUI()
        {
            using (CreateOverrideScopeFor(coatMaskMap))
            using (CreateOverrideScopeFor(coatMask))
                materialEditor.TexturePropertySingleLine(Styles.coatMaskText, coatMaskMap, coatMask);
        }

        void DrawLayerOptionsGUI()
        {
            EditorGUI.showMixedValue = layerCount.hasMixedValue;
            using (CreateOverrideScopeFor(layerCount))
            {
                EditorGUI.BeginChangeCheck();
                int newLayerCount = EditorGUILayout.IntSlider(Styles.layerCountText, (int)layerCount.floatValue, 2, 4);
                if (EditorGUI.EndChangeCheck())
                {
                    Material material = materialEditor.target as Material;
                    Undo.RecordObject(material, "Change layer count");
                    // Technically not needed (i think), TODO: check
                    // numLayer = newLayerCount;
                    layerCount.floatValue = (float)newLayerCount;
                }
            }

            using (CreateOverrideScopeFor(layerMaskMap))
                materialEditor.TexturePropertySingleLine(Styles.layerMapMaskText, layerMaskMap);

            EditorGUI.indentLevel++;
            using (CreateOverrideScopeFor(UVBlendMask))
                materialEditor.ShaderProperty(UVBlendMask, Styles.UVBlendMaskText);
            UVBaseMapping uvBlendMask = (UVBaseMapping)UVBlendMask.floatValue;

            float X, Y, Z, W;
            X = (uvBlendMask == UVBaseMapping.UV0) ? 1.0f : 0.0f;
            Y = (uvBlendMask == UVBaseMapping.UV1) ? 1.0f : 0.0f;
            Z = (uvBlendMask == UVBaseMapping.UV2) ? 1.0f : 0.0f;
            W = (uvBlendMask == UVBaseMapping.UV3) ? 1.0f : 0.0f;

            UVMappingMaskBlendMask.colorValue = new Color(X, Y, Z, W);

            if (((UVBaseMapping)UVBlendMask.floatValue == UVBaseMapping.Planar) ||
                ((UVBaseMapping)UVBlendMask.floatValue == UVBaseMapping.Triplanar))
            {
                using (CreateOverrideScopeFor(texWorldScaleBlendMask))
                    materialEditor.ShaderProperty(texWorldScaleBlendMask, Styles.layerTexWorldScaleText);
            }
            using (CreateOverrideScopeFor(layerMaskMap))
                materialEditor.TextureScaleOffsetProperty(layerMaskMap);
            EditorGUI.indentLevel--;

            using (CreateOverrideScopeFor(vertexColorMode))
                materialEditor.ShaderProperty(vertexColorMode, Styles.vertexColorModeText);

            bool mainLayerModeInfluenceEnable;
            using (CreateOverrideScopeFor(vertexColorMode))
            {
                EditorGUI.BeginChangeCheck();
                EditorGUI.showMixedValue = useMainLayerInfluence.hasMixedValue;
                mainLayerModeInfluenceEnable = EditorGUILayout.Toggle(Styles.useMainLayerInfluenceModeText, useMainLayerInfluence.floatValue > 0.0f);
                if (EditorGUI.EndChangeCheck())
                {
                    useMainLayerInfluence.floatValue = mainLayerModeInfluenceEnable ? 1.0f : 0.0f;
                }
            }

            using (CreateOverrideScopeFor(useHeightBasedBlend))
            { 
                EditorGUI.BeginChangeCheck();
                EditorGUI.showMixedValue = useHeightBasedBlend.hasMixedValue;
                m_UseHeightBasedBlend = EditorGUILayout.Toggle(Styles.useHeightBasedBlendText, useHeightBasedBlend.floatValue > 0.0f);
                if (EditorGUI.EndChangeCheck())
                {
                    useHeightBasedBlend.floatValue = m_UseHeightBasedBlend ? 1.0f : 0.0f;
                }
            }

            if (m_UseHeightBasedBlend)
            {
                EditorGUI.indentLevel++;
                using (CreateOverrideScopeFor(heightTransition))
                    materialEditor.ShaderProperty(heightTransition, Styles.heightTransition);
                EditorGUI.indentLevel--;
            }

            using (CreateOverrideScopeFor(objectScaleAffectTile))
                materialEditor.ShaderProperty(objectScaleAffectTile, mainLayerModeInfluenceEnable ? Styles.objectScaleAffectTileText2 : Styles.objectScaleAffectTileText);
        }
    }
}<|MERGE_RESOLUTION|>--- conflicted
+++ resolved
@@ -400,31 +400,9 @@
             float X, Y, Z, W;
 
             using (CreateOverrideScopeFor(baseColorMap[m_LayerIndex]))
-                using (CreateOverrideScopeFor(baseColor[m_LayerIndex]))
-                    materialEditor.TexturePropertySingleLine(Styles.baseColorText, baseColorMap[m_LayerIndex], baseColor[m_LayerIndex]);
-
-<<<<<<< HEAD
-            // TODO: does not work with multi-selection
-            MaterialId materialIdValue = materials[0].GetMaterialId();
-
-            if (materialIdValue == MaterialId.LitStandard ||
-                materialIdValue == MaterialId.LitAniso ||
-                materialIdValue == MaterialId.LitIridescence)
-            {
-                using (CreateOverrideScopeFor(metallic[m_LayerIndex]))
-                    materialEditor.ShaderProperty(metallic[m_LayerIndex], Styles.metallicText);
-            }
-
-            if (maskMap[m_LayerIndex].textureValue == null)
-            {
-                using (CreateOverrideScopeFor(smoothness[m_LayerIndex]))
-                    materialEditor.ShaderProperty(smoothness[m_LayerIndex], Styles.smoothnessText);
-            }
-            else
-            {
-                using (CreateOverrideScopeFor(smoothnessRemapMin[m_LayerIndex]))
-                using (CreateOverrideScopeFor(smoothnessRemapMax[m_LayerIndex]))
-=======
+            using (CreateOverrideScopeFor(baseColor[m_LayerIndex]))
+                materialEditor.TexturePropertySingleLine(Styles.baseColorText, baseColorMap[m_LayerIndex], baseColor[m_LayerIndex]);
+
             bool hasMetallic = materials.All(m =>
                 m.GetMaterialId() == MaterialId.LitStandard ||
                 m.GetMaterialId() == MaterialId.LitAniso ||
@@ -433,30 +411,34 @@
             if (maskMap[m_LayerIndex].textureValue == null)
             {
                 if (hasMetallic)
-                    materialEditor.ShaderProperty(metallic[m_LayerIndex], Styles.metallicText);
-                materialEditor.ShaderProperty(smoothness[m_LayerIndex], Styles.smoothnessText);
+                {
+                    using (CreateOverrideScopeFor(metallic[m_LayerIndex]))
+                        materialEditor.ShaderProperty(metallic[m_LayerIndex], Styles.metallicText);
+                }
+                using (CreateOverrideScopeFor(smoothness[m_LayerIndex]))
+                    materialEditor.ShaderProperty(smoothness[m_LayerIndex], Styles.smoothnessText);
             }
             else
             {
                 if (hasMetallic)
                 {
-                    float metallicMin = metallicRemapMin[m_LayerIndex].floatValue;
-                    float metallicMax = metallicRemapMax[m_LayerIndex].floatValue;
-                    EditorGUI.BeginChangeCheck();
-                    EditorGUILayout.MinMaxSlider(Styles.metallicRemappingText, ref metallicMin, ref metallicMax, 0.0f, 1.0f);
-                    if (EditorGUI.EndChangeCheck())
+                    using (CreateOverrideScopeFor(metallicRemapMin[m_LayerIndex]))
+                    using (CreateOverrideScopeFor(metallicRemapMax[m_LayerIndex]))
                     {
-                        metallicRemapMin[m_LayerIndex].floatValue = metallicMin;
-                        metallicRemapMax[m_LayerIndex].floatValue = metallicMax;
+                        float metallicMin = metallicRemapMin[m_LayerIndex].floatValue;
+                        float metallicMax = metallicRemapMax[m_LayerIndex].floatValue;
+                        EditorGUI.BeginChangeCheck();
+                        EditorGUILayout.MinMaxSlider(Styles.metallicRemappingText, ref metallicMin, ref metallicMax, 0.0f, 1.0f);
+                        if (EditorGUI.EndChangeCheck())
+                        {
+                            metallicRemapMin[m_LayerIndex].floatValue = metallicMin;
+                            metallicRemapMax[m_LayerIndex].floatValue = metallicMax;
+                        }
                     }
                 }
 
-                float remapMin = smoothnessRemapMin[m_LayerIndex].floatValue;
-                float remapMax = smoothnessRemapMax[m_LayerIndex].floatValue;
-                EditorGUI.BeginChangeCheck();
-                EditorGUILayout.MinMaxSlider(Styles.smoothnessRemappingText, ref remapMin, ref remapMax, 0.0f, 1.0f);
-                if (EditorGUI.EndChangeCheck())
->>>>>>> 7d5b400e
+                using (CreateOverrideScopeFor(smoothnessRemapMin[m_LayerIndex]))
+                using (CreateOverrideScopeFor(smoothnessRemapMax[m_LayerIndex]))
                 {
                     float remapMin = smoothnessRemapMin[m_LayerIndex].floatValue;
                     float remapMax = smoothnessRemapMax[m_LayerIndex].floatValue;
@@ -484,12 +466,8 @@
                 }
             }
 
-<<<<<<< HEAD
             using (CreateOverrideScopeFor(maskMap[m_LayerIndex]))
-                materialEditor.TexturePropertySingleLine((materialIdValue == MaterialId.LitSpecular) ? Styles.maskMapSpecularText : Styles.maskMapSText, maskMap[m_LayerIndex]);
-=======
-            materialEditor.TexturePropertySingleLine((materials.All(m => m.GetMaterialId() == MaterialId.LitSpecular)) ? Styles.maskMapSpecularText : Styles.maskMapSText, maskMap[m_LayerIndex]);
->>>>>>> 7d5b400e
+                materialEditor.TexturePropertySingleLine((materials.All(m => m.GetMaterialId() == MaterialId.LitSpecular)) ? Styles.maskMapSpecularText : Styles.maskMapSText, maskMap[m_LayerIndex]);
 
             using (CreateOverrideScopeFor(normalMapSpace[m_LayerIndex]))
                 materialEditor.ShaderProperty(normalMapSpace[m_LayerIndex], Styles.normalMapSpaceText);
@@ -670,7 +648,7 @@
 
             if (hdPipeline == null)
                 return;
-            
+
             using (CreateOverrideScopeFor(diffusionProfileAsset[m_LayerIndex]))
             using (CreateOverrideScopeFor(diffusionProfileHash[m_LayerIndex]))
                 DiffusionProfileMaterialUI.OnGUI(materialEditor, diffusionProfileAsset[m_LayerIndex], diffusionProfileHash[m_LayerIndex], m_LayerIndex);
@@ -838,7 +816,7 @@
             }
 
             using (CreateOverrideScopeFor(useHeightBasedBlend))
-            { 
+            {
                 EditorGUI.BeginChangeCheck();
                 EditorGUI.showMixedValue = useHeightBasedBlend.hasMixedValue;
                 m_UseHeightBasedBlend = EditorGUILayout.Toggle(Styles.useHeightBasedBlendText, useHeightBasedBlend.floatValue > 0.0f);
