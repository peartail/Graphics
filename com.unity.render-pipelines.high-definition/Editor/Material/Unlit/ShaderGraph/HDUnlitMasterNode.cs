--- conflicted
+++ resolved
@@ -1,4 +1,3 @@
-<<<<<<< HEAD
 // using System;
 // using System.Linq;
 // using System.Collections.Generic;
@@ -23,7 +22,7 @@
 //     [Serializable]
 //     [FormerName("UnityEditor.Experimental.Rendering.HDPipeline.HDUnlitMasterNode")]
 //     [Title("Master", "Unlit (HDRP)")]
-//     class HDUnlitMasterNode : AbstractMaterialNode, IMasterNode, IHasSettings, IMayRequirePosition, IMayRequireNormal, IMayRequireTangent
+//     class HDUnlitMasterNode : AbstractMaterialNode, IMasterNode, IHasSettings, ICanChangeShaderGUI, IMayRequirePosition, IMayRequireNormal, IMayRequireTangent
 //     {
 //         public const string ColorSlotName = "Color";
 //         public const string AlphaSlotName = "Alpha";
@@ -328,6 +327,20 @@
 //                 m_DOTSInstancing = value.isOn;
 //                 Dirty(ModificationScope.Graph);
 //             }
+//         }
+
+//         [SerializeField] private string m_ShaderGUIOverride;
+//         public string ShaderGUIOverride
+//         {
+//             get => m_ShaderGUIOverride;
+//             set => m_ShaderGUIOverride = value;
+//         }
+
+//         [SerializeField] private bool m_OverrideEnabled;
+//         public bool OverrideEnabled
+//         {
+//             get => m_OverrideEnabled;
+//             set => m_OverrideEnabled = value;
 //         }
 
 //         public HDUnlitMasterNode()
@@ -402,8 +415,8 @@
 //             return new ConditionalField[]
 //             {
 //                 // Features
-//                 new ConditionalField(Fields.GraphVertex,                    IsSlotConnected(PositionSlotId) || 
-//                                                                                 IsSlotConnected(VertexNormalSlotId) || 
+//                 new ConditionalField(Fields.GraphVertex,                    IsSlotConnected(PositionSlotId) ||
+//                                                                                 IsSlotConnected(VertexNormalSlotId) ||
 //                                                                                 IsSlotConnected(VertexTangentSlotId)),
 //                 new ConditionalField(Fields.GraphPixel,                     true),
 
@@ -413,9 +426,10 @@
 //                 new ConditionalField(HDFields.DistortionMultiply,           distortionMode == DistortionMode.Multiply),
 //                 new ConditionalField(HDFields.DistortionReplace,            distortionMode == DistortionMode.Replace),
 //                 new ConditionalField(HDFields.TransparentDistortion,        surfaceType != SurfaceType.Opaque && distortion.isOn),
-                
+
 //                 // Misc
 //                 new ConditionalField(Fields.AlphaTest,                      alphaTest.isOn && pass.pixelPorts.Contains(AlphaThresholdSlotId)),
+//                 new ConditionalField(HDFields.DoAlphaTest,                  alphaTest.isOn && pass.pixelPorts.Contains(AlphaThresholdSlotId)),
 //                 new ConditionalField(HDFields.AlphaFog,                     surfaceType != SurfaceType.Opaque && transparencyFog.isOn),
 //                 new ConditionalField(Fields.VelocityPrecomputed,            addPrecomputedVelocity.isOn),
 //                 new ConditionalField(HDFields.EnableShadowMatte,            enableShadowMatte.isOn),
@@ -555,578 +569,4 @@
 //             base.CollectShaderProperties(collector, generationMode);
 //         }
 //     }
-// }
-=======
-using System;
-using System.Linq;
-using System.Collections.Generic;
-using UnityEditor.Rendering.HighDefinition.Drawing;
-using UnityEditor.Graphing;
-using UnityEditor.ShaderGraph;
-using UnityEditor.ShaderGraph.Drawing;
-using UnityEditor.ShaderGraph.Drawing.Controls;
-using UnityEngine;
-using UnityEngine.UIElements;
-using UnityEngine.Rendering.HighDefinition;
-using UnityEditor.ShaderGraph.Drawing.Inspector;
-using UnityEditor.ShaderGraph.Internal;
-using UnityEngine.Rendering;
-using UnityEditor.Rendering.HighDefinition.ShaderGraph;
-
-// Include material common properties names
-using static UnityEngine.Rendering.HighDefinition.HDMaterialProperties;
-
-namespace UnityEditor.Rendering.HighDefinition
-{
-    [Serializable]
-    [FormerName("UnityEditor.Experimental.Rendering.HDPipeline.HDUnlitMasterNode")]
-    [Title("Master", "Unlit (HDRP)")]
-    class HDUnlitMasterNode : AbstractMaterialNode, IMasterNode, IHasSettings, ICanChangeShaderGUI, IMayRequirePosition, IMayRequireNormal, IMayRequireTangent
-    {
-        public const string ColorSlotName = "Color";
-        public const string AlphaSlotName = "Alpha";
-        public const string AlphaClipThresholdSlotName = "AlphaClipThreshold";
-        public const string DistortionSlotName = "Distortion";
-        public const string DistortionSlotDisplayName = "Distortion Vector";
-        public const string DistortionBlurSlotName = "DistortionBlur";
-        public const string PositionSlotName = "Vertex Position";
-        public const string PositionSlotDisplayName = "Vertex Position";
-        public const string EmissionSlotName = "Emission";
-        public const string VertexNormalSlotName = "Vertex Normal";
-        public const string VertexTangentSlotName = "Vertex Tangent";
-        public const string ShadowTintSlotName = "Shadow Tint";
-
-        public const int ColorSlotId = 0;
-        public const int AlphaSlotId = 7;
-        public const int AlphaThresholdSlotId = 8;
-        public const int PositionSlotId = 9;
-        public const int DistortionSlotId = 10;
-        public const int DistortionBlurSlotId = 11;
-        public const int EmissionSlotId = 12;
-        public const int VertexNormalSlotId = 13;
-        public const int VertexTangentSlotId = 14;
-        public const int ShadowTintSlotId = 15;
-
-        // Don't support Multiply
-        public enum AlphaModeLit
-        {
-            Alpha,
-            Premultiply,
-            Additive,
-        }
-
-        [SerializeField]
-        SurfaceType m_SurfaceType;
-
-        public SurfaceType surfaceType
-        {
-            get { return m_SurfaceType; }
-            set
-            {
-                if (m_SurfaceType == value)
-                    return;
-
-                m_SurfaceType = value;
-                UpdateNodeAfterDeserialization();
-                Dirty(ModificationScope.Topological);
-            }
-        }
-
-        [SerializeField]
-        AlphaMode m_AlphaMode;
-
-        public AlphaMode alphaMode
-        {
-            get { return m_AlphaMode; }
-            set
-            {
-                if (m_AlphaMode == value)
-                    return;
-
-                m_AlphaMode = value;
-                Dirty(ModificationScope.Graph);
-            }
-        }
-
-        [SerializeField]
-        HDRenderQueue.RenderQueueType m_RenderingPass = HDRenderQueue.RenderQueueType.Opaque;
-
-        public HDRenderQueue.RenderQueueType renderingPass
-        {
-            get { return m_RenderingPass; }
-            set
-            {
-                if (m_RenderingPass == value)
-                    return;
-
-                m_RenderingPass = value;
-                Dirty(ModificationScope.Graph);
-            }
-        }
-
-        [SerializeField]
-        bool m_TransparencyFog = true;
-
-        public ToggleData transparencyFog
-        {
-            get { return new ToggleData(m_TransparencyFog); }
-            set
-            {
-                if (m_TransparencyFog == value.isOn)
-                    return;
-                m_TransparencyFog = value.isOn;
-                Dirty(ModificationScope.Graph);
-            }
-        }
-
-#pragma warning disable 649
-        [SerializeField, Obsolete("Kept for data migration")]
-        internal bool m_DrawBeforeRefraction;
-#pragma warning restore 649
-
-        [SerializeField]
-        bool m_Distortion;
-
-        public ToggleData distortion
-        {
-            get { return new ToggleData(m_Distortion); }
-            set
-            {
-                if (m_Distortion == value.isOn)
-                    return;
-                m_Distortion = value.isOn;
-                UpdateNodeAfterDeserialization();
-                Dirty(ModificationScope.Topological);
-            }
-        }
-
-        [SerializeField]
-        DistortionMode m_DistortionMode;
-
-        public DistortionMode distortionMode
-        {
-            get { return m_DistortionMode; }
-            set
-            {
-                if (m_DistortionMode == value)
-                    return;
-
-                m_DistortionMode = value;
-                UpdateNodeAfterDeserialization();
-                Dirty(ModificationScope.Topological);
-            }
-        }
-
-        [SerializeField]
-        bool m_DistortionOnly = true;
-
-        public ToggleData distortionOnly
-        {
-            get { return new ToggleData(m_DistortionOnly); }
-            set
-            {
-                if (m_DistortionOnly == value.isOn)
-                    return;
-                m_DistortionOnly = value.isOn;
-                Dirty(ModificationScope.Graph);
-            }
-        }
-
-        [SerializeField]
-        bool m_DistortionDepthTest = true;
-
-        public ToggleData distortionDepthTest
-        {
-            get { return new ToggleData(m_DistortionDepthTest); }
-            set
-            {
-                if (m_DistortionDepthTest == value.isOn)
-                    return;
-                m_DistortionDepthTest = value.isOn;
-                Dirty(ModificationScope.Graph);
-            }
-        }
-
-        [SerializeField]
-        bool m_AlphaTest;
-
-        public ToggleData alphaTest
-        {
-            get { return new ToggleData(m_AlphaTest); }
-            set
-            {
-                if (m_AlphaTest == value.isOn)
-                    return;
-                m_AlphaTest = value.isOn;
-                UpdateNodeAfterDeserialization();
-                Dirty(ModificationScope.Topological);
-            }
-        }
-
-        [SerializeField]
-        int m_SortPriority;
-
-        public int sortPriority
-        {
-            get { return m_SortPriority; }
-            set
-            {
-                if (m_SortPriority == value)
-                    return;
-                m_SortPriority = value;
-                Dirty(ModificationScope.Graph);
-            }
-        }
-
-        [SerializeField]
-        bool m_DoubleSided;
-
-        public ToggleData doubleSided
-        {
-            get { return new ToggleData(m_DoubleSided); }
-            set
-            {
-                if (m_DoubleSided == value.isOn)
-                    return;
-                m_DoubleSided = value.isOn;
-                Dirty(ModificationScope.Topological);
-            }
-        }
-
-        [SerializeField]
-        bool m_ZWrite = true;
-
-        public ToggleData zWrite
-        {
-            get { return new ToggleData(m_ZWrite); }
-            set
-            {
-                if (m_ZWrite == value.isOn)
-                    return;
-                m_ZWrite = value.isOn;
-                Dirty(ModificationScope.Graph);
-            }
-        }
-
-        [SerializeField]
-        TransparentCullMode m_transparentCullMode = TransparentCullMode.Back;
-        public TransparentCullMode transparentCullMode
-        {
-            get => m_transparentCullMode;
-            set
-            {
-                if (m_transparentCullMode == value)
-                    return;
-
-                m_transparentCullMode = value;
-                UpdateNodeAfterDeserialization();
-                Dirty(ModificationScope.Graph);
-            }
-        }
-
-        [SerializeField]
-        CompareFunction m_ZTest = CompareFunction.LessEqual;
-        public CompareFunction zTest
-        {
-            get => m_ZTest;
-            set
-            {
-                if (m_ZTest == value)
-                    return;
-
-                m_ZTest = value;
-                UpdateNodeAfterDeserialization();
-                Dirty(ModificationScope.Graph);
-            }
-        }
-
-        [SerializeField]
-        bool m_AddPrecomputedVelocity = false;
-
-        public ToggleData addPrecomputedVelocity
-        {
-            get { return new ToggleData(m_AddPrecomputedVelocity); }
-            set
-            {
-                if (m_AddPrecomputedVelocity == value.isOn)
-                    return;
-                m_AddPrecomputedVelocity = value.isOn;
-                UpdateNodeAfterDeserialization();
-                Dirty(ModificationScope.Graph);
-            }
-        }
-
-        [SerializeField]
-        bool m_EnableShadowMatte = false;
-
-        public ToggleData enableShadowMatte
-        {
-            get { return new ToggleData(m_EnableShadowMatte); }
-            set
-            {
-                if (m_EnableShadowMatte == value.isOn)
-                    return;
-                m_EnableShadowMatte = value.isOn;
-                UpdateNodeAfterDeserialization();
-                Dirty(ModificationScope.Graph);
-            }
-        }
-
-        [SerializeField]
-        bool m_DOTSInstancing = false;
-
-        public ToggleData dotsInstancing
-        {
-            get { return new ToggleData(m_DOTSInstancing); }
-            set
-            {
-                if (m_DOTSInstancing == value.isOn)
-                    return;
-
-                m_DOTSInstancing = value.isOn;
-                Dirty(ModificationScope.Graph);
-            }
-        }
-
-        [SerializeField] private string m_ShaderGUIOverride;
-        public string ShaderGUIOverride
-        {
-            get => m_ShaderGUIOverride;
-            set => m_ShaderGUIOverride = value;
-        }
-
-        [SerializeField] private bool m_OverrideEnabled;
-        public bool OverrideEnabled
-        {
-            get => m_OverrideEnabled;
-            set => m_OverrideEnabled = value;
-        }
-
-        public HDUnlitMasterNode()
-        {
-            UpdateNodeAfterDeserialization();
-        }
-
-        public override string documentationURL => Documentation.GetPageLink("Master-Node-Unlit");
-
-        public bool HasDistortion()
-        {
-            return (surfaceType == SurfaceType.Transparent && distortion.isOn);
-        }
-
-        public sealed override void UpdateNodeAfterDeserialization()
-        {
-            base.UpdateNodeAfterDeserialization();
-            name = "Unlit Master";
-
-            List<int> validSlots = new List<int>();
-            AddSlot(new PositionMaterialSlot(PositionSlotId, PositionSlotDisplayName, PositionSlotName, CoordinateSpace.Object, ShaderStageCapability.Vertex));
-            validSlots.Add(PositionSlotId);
-            AddSlot(new NormalMaterialSlot(VertexNormalSlotId, VertexNormalSlotName, VertexNormalSlotName, CoordinateSpace.Object, ShaderStageCapability.Vertex));
-            validSlots.Add(VertexNormalSlotId);
-            AddSlot(new TangentMaterialSlot(VertexTangentSlotId, VertexTangentSlotName, VertexTangentSlotName, CoordinateSpace.Object, ShaderStageCapability.Vertex));
-            validSlots.Add(VertexTangentSlotId);
-            AddSlot(new ColorRGBMaterialSlot(ColorSlotId, ColorSlotName, ColorSlotName, SlotType.Input, Color.grey.gamma, ColorMode.Default, ShaderStageCapability.Fragment));
-            validSlots.Add(ColorSlotId);
-            AddSlot(new Vector1MaterialSlot(AlphaSlotId, AlphaSlotName, AlphaSlotName, SlotType.Input, 1, ShaderStageCapability.Fragment));
-            validSlots.Add(AlphaSlotId);
-            AddSlot(new Vector1MaterialSlot(AlphaThresholdSlotId, AlphaClipThresholdSlotName, AlphaClipThresholdSlotName, SlotType.Input, 0.5f, ShaderStageCapability.Fragment));
-            validSlots.Add(AlphaThresholdSlotId);
-            AddSlot(new ColorRGBMaterialSlot(EmissionSlotId, EmissionSlotName, EmissionSlotName, SlotType.Input, Color.black, ColorMode.HDR, ShaderStageCapability.Fragment));
-            validSlots.Add(EmissionSlotId);
-
-            if (HasDistortion())
-            {
-                AddSlot(new Vector2MaterialSlot(DistortionSlotId, DistortionSlotDisplayName, DistortionSlotName, SlotType.Input, new Vector2(0.0f, 0.0f), ShaderStageCapability.Fragment));
-                validSlots.Add(DistortionSlotId);
-
-                AddSlot(new Vector1MaterialSlot(DistortionBlurSlotId, DistortionBlurSlotName, DistortionBlurSlotName, SlotType.Input, 1.0f, ShaderStageCapability.Fragment));
-                validSlots.Add(DistortionBlurSlotId);
-            }
-
-            if (enableShadowMatte.isOn)
-            {
-                AddSlot(new ColorRGBAMaterialSlot(ShadowTintSlotId, ShadowTintSlotName, ShadowTintSlotName, SlotType.Input, Color.black, ShaderStageCapability.Fragment));
-                validSlots.Add(ShadowTintSlotId);
-            }
-
-            RemoveSlotsNameNotMatching(validSlots, true);
-        }
-
-        public VisualElement CreateSettingsElement()
-        {
-            return new HDUnlitSettingsView(this);
-        }
-
-        public string renderQueueTag
-        {
-            get
-            {
-                int queue = HDRenderQueue.ChangeType(renderingPass, sortPriority, alphaTest.isOn);
-                return HDRenderQueue.GetShaderTagValue(queue);
-            }
-        }
-
-        public string renderTypeTag => HDRenderTypeTags.HDUnlitShader.ToString();
-
-        public ConditionalField[] GetConditionalFields(PassDescriptor pass)
-        {
-            return new ConditionalField[]
-            {
-                // Features
-                new ConditionalField(Fields.GraphVertex,                    IsSlotConnected(PositionSlotId) ||
-                                                                                IsSlotConnected(VertexNormalSlotId) ||
-                                                                                IsSlotConnected(VertexTangentSlotId)),
-                new ConditionalField(Fields.GraphPixel,                     true),
-
-                // Distortion
-                new ConditionalField(HDFields.DistortionDepthTest,          distortionDepthTest.isOn),
-                new ConditionalField(HDFields.DistortionAdd,                distortionMode == DistortionMode.Add),
-                new ConditionalField(HDFields.DistortionMultiply,           distortionMode == DistortionMode.Multiply),
-                new ConditionalField(HDFields.DistortionReplace,            distortionMode == DistortionMode.Replace),
-                new ConditionalField(HDFields.TransparentDistortion,        surfaceType != SurfaceType.Opaque && distortion.isOn),
-
-                // Misc
-                new ConditionalField(Fields.AlphaTest,                      alphaTest.isOn && pass.pixelPorts.Contains(AlphaThresholdSlotId)),
-                new ConditionalField(HDFields.DoAlphaTest,                  alphaTest.isOn && pass.pixelPorts.Contains(AlphaThresholdSlotId)),
-                new ConditionalField(HDFields.AlphaFog,                     surfaceType != SurfaceType.Opaque && transparencyFog.isOn),
-                new ConditionalField(Fields.VelocityPrecomputed,            addPrecomputedVelocity.isOn),
-                new ConditionalField(HDFields.EnableShadowMatte,            enableShadowMatte.isOn),
-            };
-        }
-
-        public void ProcessPreviewMaterial(Material material)
-        {
-            // Fixup the material settings:
-            material.SetFloat(kSurfaceType, (int)(SurfaceType)surfaceType);
-            material.SetFloat(kDoubleSidedEnable, doubleSided.isOn ? 1.0f : 0.0f);
-            material.SetFloat(kAlphaCutoffEnabled, alphaTest.isOn ? 1 : 0);
-            material.SetFloat(kBlendMode, (int)HDSubShaderUtilities.ConvertAlphaModeToBlendMode(alphaMode));
-            material.SetFloat(kEnableFogOnTransparent, transparencyFog.isOn ? 1.0f : 0.0f);
-            material.SetFloat(kZTestTransparent, (int)zTest);
-            material.SetFloat(kTransparentCullMode, (int)transparentCullMode);
-            material.SetFloat(kZWrite, zWrite.isOn ? 1.0f : 0.0f);
-            // No sorting priority for shader graph preview
-            material.renderQueue = (int)HDRenderQueue.ChangeType(renderingPass, offset: 0, alphaTest: alphaTest.isOn);
-
-            HDUnlitGUI.SetupMaterialKeywordsAndPass(material);
-        }
-
-        public NeededCoordinateSpace RequiresPosition(ShaderStageCapability stageCapability)
-        {
-            List<MaterialSlot> slots = new List<MaterialSlot>();
-            GetSlots(slots);
-
-            List<MaterialSlot> validSlots = new List<MaterialSlot>();
-            for (int i = 0; i < slots.Count; i++)
-            {
-                if (slots[i].stageCapability != ShaderStageCapability.All && slots[i].stageCapability != stageCapability)
-                    continue;
-
-                validSlots.Add(slots[i]);
-            }
-            var slotRequirements = validSlots.OfType<IMayRequirePosition>().Aggregate(NeededCoordinateSpace.None, (mask, node) => mask | node.RequiresPosition(stageCapability));
-
-            return slotRequirements | (transparencyFog.isOn ? NeededCoordinateSpace.World : 0);
-        }
-
-         public NeededCoordinateSpace RequiresNormal(ShaderStageCapability stageCapability)
-        {
-            List<MaterialSlot> slots = new List<MaterialSlot>();
-            GetSlots(slots);
-
-            List<MaterialSlot> validSlots = new List<MaterialSlot>();
-            for (int i = 0; i < slots.Count; i++)
-            {
-                if (slots[i].stageCapability != ShaderStageCapability.All && slots[i].stageCapability != stageCapability)
-                    continue;
-
-                validSlots.Add(slots[i]);
-            }
-            var slotRequirements = validSlots.OfType<IMayRequireNormal>().Aggregate(NeededCoordinateSpace.None, (mask, node) => mask | node.RequiresNormal(stageCapability));
-            return (enableShadowMatte.isOn ? 0 : slotRequirements);
-        }
-
-        public NeededCoordinateSpace RequiresTangent(ShaderStageCapability stageCapability)
-        {
-            List<MaterialSlot> slots = new List<MaterialSlot>();
-            GetSlots(slots);
-
-            List<MaterialSlot> validSlots = new List<MaterialSlot>();
-            for (int i = 0; i < slots.Count; i++)
-            {
-                if (slots[i].stageCapability != ShaderStageCapability.All && slots[i].stageCapability != stageCapability)
-                    continue;
-
-                validSlots.Add(slots[i]);
-            }
-            var slotRequirements = validSlots.OfType<IMayRequireNormal>().Aggregate(NeededCoordinateSpace.None, (mask, node) => mask | node.RequiresNormal(stageCapability));
-            return (enableShadowMatte.isOn ? 0 : slotRequirements);
-        }
-
-        public override void CollectShaderProperties(PropertyCollector collector, GenerationMode generationMode)
-        {
-            // Trunk currently relies on checking material property "_EmissionColor" to allow emissive GI. If it doesn't find that property, or it is black, GI is forced off.
-            // ShaderGraph doesn't use this property, so currently it inserts a dummy color (white). This dummy color may be removed entirely once the following PR has been merged in trunk: Pull request #74105
-            // The user will then need to explicitly disable emissive GI if it is not needed.
-            // To be able to automatically disable emission based on the ShaderGraph config when emission is black,
-            // we will need a more general way to communicate this to the engine (not directly tied to a material property).
-            collector.AddShaderProperty(new ColorShaderProperty()
-            {
-                overrideReferenceName = "_EmissionColor",
-                hidden = true,
-                value = new Color(1.0f, 1.0f, 1.0f, 1.0f)
-            });
-
-            // ShaderGraph only property used to send the RenderQueueType to the material
-            collector.AddShaderProperty(new Vector1ShaderProperty
-            {
-                overrideReferenceName = "_RenderQueueType",
-                hidden = true,
-                value = (int)renderingPass,
-            });
-
-            //See SG-ADDITIONALVELOCITY-NOTE
-            if (addPrecomputedVelocity.isOn)
-            {
-                collector.AddShaderProperty(new BooleanShaderProperty
-                {
-                    value  = true,
-                    hidden = true,
-                    overrideReferenceName = kAddPrecomputedVelocity,
-                });
-            }
-
-            if (enableShadowMatte.isOn)
-            {
-                uint mantissa = ((uint)LightFeatureFlags.Punctual | (uint)LightFeatureFlags.Directional | (uint)LightFeatureFlags.Area) & 0x007FFFFFu;
-                uint exponent = 0b10000000u; // 0 as exponent
-                collector.AddShaderProperty(new Vector1ShaderProperty
-                {
-                    hidden = true,
-                    value = HDShadowUtils.Asfloat((exponent << 23) | mantissa),
-                    overrideReferenceName = HDMaterialProperties.kShadowMatteFilter
-                });
-            }
-
-            // Add all shader properties required by the inspector
-            HDSubShaderUtilities.AddStencilShaderProperties(collector, false, false);
-            HDSubShaderUtilities.AddBlendingStatesShaderProperties(
-                collector,
-                surfaceType,
-                HDSubShaderUtilities.ConvertAlphaModeToBlendMode(alphaMode),
-                sortPriority,
-                zWrite.isOn,
-                transparentCullMode,
-                zTest,
-                false,
-                transparencyFog.isOn
-            );
-            HDSubShaderUtilities.AddAlphaCutoffShaderProperties(collector, alphaTest.isOn, false);
-            HDSubShaderUtilities.AddDoubleSidedProperty(collector, doubleSided.isOn ? DoubleSidedMode.Enabled : DoubleSidedMode.Disabled);
-
-            base.CollectShaderProperties(collector, generationMode);
-        }
-    }
-}
->>>>>>> 99ee5bb8
+// }