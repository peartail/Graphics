using System;
using System.Linq;
using System.Collections.Generic;
using UnityEditor.Graphing;
using UnityEditor.ShaderGraph;
using UnityEditor.ShaderGraph.Drawing.Controls;
using UnityEngine;
using UnityEngine.UIElements;
using UnityEngine.Rendering.HighDefinition;
using UnityEngine.Rendering;
using UnityEditor.Rendering.HighDefinition.Drawing;
using UnityEditor.ShaderGraph.Internal;

// Include material common properties names
using static UnityEngine.Rendering.HighDefinition.HDMaterialProperties;

namespace UnityEditor.Rendering.HighDefinition
{
    [Serializable]
    [Title("Master", "Lit (HDRP)")]
    [FormerName("UnityEditor.Experimental.Rendering.HDPipeline.HDLitMasterNode")]
    [FormerName("UnityEditor.ShaderGraph.HDLitMasterNode")]
    partial class HDLitMasterNode : MasterNode<IHDLitSubShader>, IMayRequirePosition, IMayRequireNormal, IMayRequireTangent
    {
        public const string AlbedoSlotName = "Albedo";
        public const string AlbedoDisplaySlotName = "BaseColor";
        public const string NormalSlotName = "Normal";
        public const string BentNormalSlotName = "BentNormal";
        public const string TangentSlotName = "Tangent";
        public const string SubsurfaceMaskSlotName = "SubsurfaceMask";
        public const string ThicknessSlotName = "Thickness";
        public const string DiffusionProfileHashSlotName = "DiffusionProfileHash";
        public const string DiffusionProfileHashSlotDisplayName = "Diffusion Profile";
        public const string IridescenceMaskSlotName = "IridescenceMask";
        public const string IridescenceThicknessSlotName = "IridescenceThickness";
        public const string IridescenceThicknessSlotDisplayName = "Iridescence Layer Thickness";
        public const string SpecularColorSlotName = "Specular";
        public const string SpecularColorDisplaySlotName = "SpecularColor";
        public const string CoatMaskSlotName = "CoatMask";
        public const string EmissionSlotName = "Emission";
        public const string MetallicSlotName = "Metallic";
        public const string SmoothnessSlotName = "Smoothness";
        public const string AmbientOcclusionSlotName = "Occlusion";
        public const string AmbientOcclusionDisplaySlotName = "AmbientOcclusion";
        public const string AlphaSlotName = "Alpha";
        public const string AlphaClipThresholdSlotName = "AlphaClipThreshold";
        public const string AlphaClipThresholdDepthPrepassSlotName = "AlphaClipThresholdDepthPrepass";
        public const string AlphaClipThresholdDepthPostpassSlotName = "AlphaClipThresholdDepthPostpass";
        public const string AnisotropySlotName = "Anisotropy";
        public const string PositionSlotName = "Vertex Position";
        public const string PositionSlotDisplayName = "Vertex Position";
        public const string VertexNormalSlotName = "Vertex Normal";
        public const string VertexTangentSlotName = "Vertex Tangent";
        public const string SpecularAAScreenSpaceVarianceSlotName = "SpecularAAScreenSpaceVariance";
        public const string SpecularAAThresholdSlotName = "SpecularAAThreshold";
        public const string RefractionIndexSlotName = "RefractionIndex";
        public const string RefractionColorSlotName = "RefractionColor";
        public const string RefractionColorSlotDisplayName = "Transmittance Color";
        public const string RefractionDistanceSlotName = "RefractionDistance";
        public const string RefractionDistanceSlotDisplayName = "Transmittance Absorption Distance";
        public const string DistortionSlotName = "Distortion";
        public const string DistortionSlotDisplayName = "Distortion Vector";
        public const string DistortionBlurSlotName = "DistortionBlur";
        public const string SpecularOcclusionSlotName = "SpecularOcclusion";
        public const string AlphaClipThresholdShadowSlotName = "AlphaClipThresholdShadow";
        public const string BakedGISlotName = "Baked GI";
        public const string BakedBackGISlotName = "Baked Back GI";
        public const string DepthOffsetSlotName = "DepthOffset";

        public const int PositionSlotId = 0;
        public const int AlbedoSlotId = 1;
        public const int NormalSlotId = 2;
        public const int BentNormalSlotId = 3;
        public const int TangentSlotId = 4;
        public const int SubsurfaceMaskSlotId = 5;
        public const int ThicknessSlotId = 6;
        public const int DiffusionProfileHashSlotId = 7;
        public const int IridescenceMaskSlotId = 8;
        public const int IridescenceThicknessSlotId = 9;
        public const int SpecularColorSlotId = 10;
        public const int CoatMaskSlotId = 11;
        public const int MetallicSlotId = 12;
        public const int EmissionSlotId = 13;
        public const int SmoothnessSlotId = 14;
        public const int AmbientOcclusionSlotId = 15;
        public const int AlphaSlotId = 16;
        public const int AlphaThresholdSlotId = 17;
        public const int AlphaThresholdDepthPrepassSlotId = 18;
        public const int AlphaThresholdDepthPostpassSlotId = 19;
        public const int AnisotropySlotId = 20;
        public const int SpecularAAScreenSpaceVarianceSlotId = 21;
        public const int SpecularAAThresholdSlotId = 22;
        public const int RefractionIndexSlotId = 23;
        public const int RefractionColorSlotId = 24;
        public const int RefractionDistanceSlotId = 25;
        public const int DistortionSlotId = 26;
        public const int DistortionBlurSlotId = 27;
        public const int SpecularOcclusionSlotId = 28;
        public const int AlphaThresholdShadowSlotId = 29;
        public const int LightingSlotId = 30;
        public const int BackLightingSlotId = 31;
        public const int DepthOffsetSlotId = 32;
        public const int VertexNormalSlotID = 33;
        public const int VertexTangentSlotID = 34;

        public enum MaterialType
        {
            Standard,
            SubsurfaceScattering,
            Anisotropy,
            Iridescence,
            SpecularColor,
            Translucent
        }

        // Don't support Multiply
        public enum AlphaModeLit
        {
            Alpha,
            Premultiply,
            Additive,
        }

        // Just for convenience of doing simple masks. We could run out of bits of course.
        [Flags]
        enum SlotMask
        {
            None = 0,
            Position = 1 << PositionSlotId,
            Albedo = 1 << AlbedoSlotId,
            Normal = 1 << NormalSlotId,
            BentNormal = 1 << BentNormalSlotId,
            Tangent = 1 << TangentSlotId,
            SubsurfaceMask = 1 << SubsurfaceMaskSlotId,
            Thickness = 1 << ThicknessSlotId,
            DiffusionProfile = 1 << DiffusionProfileHashSlotId,
            IridescenceMask = 1 << IridescenceMaskSlotId,
            IridescenceLayerThickness = 1 << IridescenceThicknessSlotId,
            Specular = 1 << SpecularColorSlotId,
            CoatMask = 1 << CoatMaskSlotId,
            Metallic = 1 << MetallicSlotId,
            Emission = 1 << EmissionSlotId,
            Smoothness = 1 << SmoothnessSlotId,
            Occlusion = 1 << AmbientOcclusionSlotId,
            Alpha = 1 << AlphaSlotId,
            AlphaThreshold = 1 << AlphaThresholdSlotId,
            AlphaThresholdDepthPrepass = 1 << AlphaThresholdDepthPrepassSlotId,
            AlphaThresholdDepthPostpass = 1 << AlphaThresholdDepthPostpassSlotId,
            Anisotropy = 1 << AnisotropySlotId,
            SpecularOcclusion = 1 << SpecularOcclusionSlotId,
            AlphaThresholdShadow = 1 << AlphaThresholdShadowSlotId,
            Lighting = 1 << LightingSlotId,
            BackLighting = 1 << BackLightingSlotId,
            DepthOffset = 1 << DepthOffsetSlotId,
            VertexNormal = 1 << VertexNormalSlotID,
            VertexTangent = 1 << VertexTangentSlotID
        }

        const SlotMask StandardSlotMask = SlotMask.Position | SlotMask.Albedo | SlotMask.Normal | SlotMask.BentNormal | SlotMask.CoatMask | SlotMask.Emission | SlotMask.Metallic | SlotMask.Smoothness | SlotMask.Occlusion | SlotMask.SpecularOcclusion | SlotMask.Alpha | SlotMask.AlphaThreshold | SlotMask.AlphaThresholdDepthPrepass | SlotMask.AlphaThresholdDepthPostpass | SlotMask.AlphaThresholdShadow | SlotMask.Lighting | SlotMask.DepthOffset | SlotMask.VertexNormal | SlotMask.VertexTangent;
        const SlotMask SubsurfaceScatteringSlotMask = SlotMask.Position | SlotMask.Albedo | SlotMask.Normal | SlotMask.BentNormal | SlotMask.SubsurfaceMask | SlotMask.Thickness | SlotMask.DiffusionProfile | SlotMask.CoatMask | SlotMask.Emission | SlotMask.Smoothness | SlotMask.Occlusion | SlotMask.SpecularOcclusion | SlotMask.Alpha | SlotMask.AlphaThreshold | SlotMask.AlphaThresholdDepthPrepass | SlotMask.AlphaThresholdDepthPostpass | SlotMask.AlphaThresholdShadow | SlotMask.Lighting | SlotMask.DepthOffset | SlotMask.VertexNormal | SlotMask.VertexTangent;
        const SlotMask AnisotropySlotMask = SlotMask.Position | SlotMask.Albedo | SlotMask.Normal | SlotMask.BentNormal | SlotMask.Tangent | SlotMask.Anisotropy | SlotMask.CoatMask | SlotMask.Emission | SlotMask.Metallic | SlotMask.Smoothness | SlotMask.Occlusion | SlotMask.SpecularOcclusion | SlotMask.Alpha | SlotMask.AlphaThreshold | SlotMask.AlphaThresholdDepthPrepass | SlotMask.AlphaThresholdDepthPostpass | SlotMask.AlphaThresholdShadow | SlotMask.Lighting | SlotMask.DepthOffset | SlotMask.VertexNormal | SlotMask.VertexTangent;
        const SlotMask IridescenceSlotMask = SlotMask.Position | SlotMask.Albedo | SlotMask.Normal | SlotMask.BentNormal | SlotMask.IridescenceMask | SlotMask.IridescenceLayerThickness | SlotMask.CoatMask | SlotMask.Emission | SlotMask.Metallic | SlotMask.Smoothness | SlotMask.Occlusion | SlotMask.SpecularOcclusion | SlotMask.Alpha | SlotMask.AlphaThreshold | SlotMask.AlphaThresholdDepthPrepass | SlotMask.AlphaThresholdDepthPostpass | SlotMask.AlphaThresholdShadow | SlotMask.Lighting | SlotMask.DepthOffset | SlotMask.VertexNormal | SlotMask.VertexTangent;
        const SlotMask SpecularColorSlotMask = SlotMask.Position | SlotMask.Albedo | SlotMask.Normal | SlotMask.BentNormal | SlotMask.Specular | SlotMask.CoatMask | SlotMask.Emission | SlotMask.Smoothness | SlotMask.Occlusion | SlotMask.SpecularOcclusion | SlotMask.Alpha | SlotMask.AlphaThreshold | SlotMask.AlphaThresholdDepthPrepass | SlotMask.AlphaThresholdDepthPostpass | SlotMask.AlphaThresholdShadow | SlotMask.Lighting | SlotMask.DepthOffset | SlotMask.VertexNormal | SlotMask.VertexTangent;
        const SlotMask TranslucentSlotMask = SlotMask.Position | SlotMask.Albedo | SlotMask.Normal | SlotMask.BentNormal | SlotMask.Thickness | SlotMask.DiffusionProfile | SlotMask.CoatMask | SlotMask.Emission | SlotMask.Smoothness | SlotMask.Occlusion | SlotMask.SpecularOcclusion | SlotMask.Alpha | SlotMask.AlphaThreshold | SlotMask.AlphaThresholdDepthPrepass | SlotMask.AlphaThresholdDepthPostpass | SlotMask.AlphaThresholdShadow | SlotMask.Lighting | SlotMask.DepthOffset | SlotMask.VertexNormal | SlotMask.VertexTangent;

        // This could also be a simple array. For now, catch any mismatched data.
        SlotMask GetActiveSlotMask()
        {
            switch (materialType)
            {
                case MaterialType.Standard:
                    return StandardSlotMask;

                case MaterialType.SubsurfaceScattering:
                    return SubsurfaceScatteringSlotMask;

                case MaterialType.Anisotropy:
                    return AnisotropySlotMask;

                case MaterialType.Iridescence:
                    return IridescenceSlotMask;

                case MaterialType.SpecularColor:
                    return SpecularColorSlotMask;

                case MaterialType.Translucent:
                    return TranslucentSlotMask;

                default:
                    return SlotMask.None;
            }
        }

        bool MaterialTypeUsesSlotMask(SlotMask mask)
        {
            SlotMask activeMask = GetActiveSlotMask();
            return (activeMask & mask) != 0;
        }

        [SerializeField]
        SurfaceType m_SurfaceType;

        public SurfaceType surfaceType
        {
            get { return m_SurfaceType; }
            set
            {
                if (m_SurfaceType == value)
                    return;

                m_SurfaceType = value;
                UpdateNodeAfterDeserialization();
                Dirty(ModificationScope.Topological);
            }
        }

        [SerializeField]
        AlphaMode m_AlphaMode;

        public AlphaMode alphaMode
        {
            get { return m_AlphaMode; }
            set
            {
                if (m_AlphaMode == value)
                    return;

                m_AlphaMode = value;
                Dirty(ModificationScope.Graph);
            }
        }

        [SerializeField]
        HDRenderQueue.RenderQueueType m_RenderingPass = HDRenderQueue.RenderQueueType.Opaque;

        public HDRenderQueue.RenderQueueType renderingPass
        {
            get { return m_RenderingPass; }
            set
            {
                if (m_RenderingPass == value)
                    return;

                m_RenderingPass = value;
                Dirty(ModificationScope.Graph);
            }
        }

        [SerializeField]
        bool m_BlendPreserveSpecular = true;

        public ToggleData blendPreserveSpecular
        {
            get { return new ToggleData(m_BlendPreserveSpecular); }
            set
            {
                if (m_BlendPreserveSpecular == value.isOn)
                    return;
                m_BlendPreserveSpecular = value.isOn;
                Dirty(ModificationScope.Graph);
            }
        }

        [SerializeField]
        bool m_TransparencyFog = true;

        public ToggleData transparencyFog
        {
            get { return new ToggleData(m_TransparencyFog); }
            set
            {
                if (m_TransparencyFog == value.isOn)
                    return;
                m_TransparencyFog = value.isOn;
                Dirty(ModificationScope.Graph);
            }
        }

        [SerializeField, Obsolete("Kept for data migration")]
        internal bool m_DrawBeforeRefraction;

        [SerializeField]
        ScreenSpaceRefraction.RefractionModel m_RefractionModel;

        public ScreenSpaceRefraction.RefractionModel refractionModel
        {
            get { return m_RefractionModel; }
            set
            {
                if (m_RefractionModel == value)
                    return;

                m_RefractionModel = value;
                UpdateNodeAfterDeserialization();
                Dirty(ModificationScope.Topological);
            }
        }

        [SerializeField]
        bool m_Distortion;

        public ToggleData distortion
        {
            get { return new ToggleData(m_Distortion); }
            set
            {
                if (m_Distortion == value.isOn)
                    return;
                m_Distortion = value.isOn;
                UpdateNodeAfterDeserialization();
                Dirty(ModificationScope.Topological);
            }
        }

        [SerializeField]
        DistortionMode m_DistortionMode;

        public DistortionMode distortionMode
        {
            get { return m_DistortionMode; }
            set
            {
                if (m_DistortionMode == value)
                    return;

                m_DistortionMode = value;
                UpdateNodeAfterDeserialization();
                Dirty(ModificationScope.Topological);
            }
        }

        [SerializeField]
        bool m_DistortionDepthTest = true;

        public ToggleData distortionDepthTest
        {
            get { return new ToggleData(m_DistortionDepthTest); }
            set
            {
                if (m_DistortionDepthTest == value.isOn)
                    return;
                m_DistortionDepthTest = value.isOn;
                Dirty(ModificationScope.Graph);
            }
        }

        [SerializeField]
        bool m_AlphaTest;

        public ToggleData alphaTest
        {
            get { return new ToggleData(m_AlphaTest); }
            set
            {
                if (m_AlphaTest == value.isOn)
                    return;
                m_AlphaTest = value.isOn;
                UpdateNodeAfterDeserialization();
                Dirty(ModificationScope.Topological);
            }
        }

        [SerializeField]
        bool m_AlphaTestDepthPrepass;

        public ToggleData alphaTestDepthPrepass
        {
            get { return new ToggleData(m_AlphaTestDepthPrepass); }
            set
            {
                if (m_AlphaTestDepthPrepass == value.isOn)
                    return;
                m_AlphaTestDepthPrepass = value.isOn;
                UpdateNodeAfterDeserialization();
                Dirty(ModificationScope.Topological);
            }
        }

        [SerializeField]
        bool m_AlphaTestDepthPostpass;

        public ToggleData alphaTestDepthPostpass
        {
            get { return new ToggleData(m_AlphaTestDepthPostpass); }
            set
            {
                if (m_AlphaTestDepthPostpass == value.isOn)
                    return;
                m_AlphaTestDepthPostpass = value.isOn;
                UpdateNodeAfterDeserialization();
                Dirty(ModificationScope.Topological);
            }
        }

        [SerializeField]
        bool m_TransparentWritesMotionVec;

        public ToggleData transparentWritesMotionVec
        {
            get { return new ToggleData(m_TransparentWritesMotionVec); }
            set
            {
                if (m_TransparentWritesMotionVec == value.isOn)
                    return;
                m_TransparentWritesMotionVec = value.isOn;
                UpdateNodeAfterDeserialization();
                Dirty(ModificationScope.Topological);
            }
        }

        [SerializeField]
        bool m_AlphaTestShadow;

        public ToggleData alphaTestShadow
        {
            get { return new ToggleData(m_AlphaTestShadow); }
            set
            {
                if (m_AlphaTestShadow == value.isOn)
                    return;
                m_AlphaTestShadow = value.isOn;
                UpdateNodeAfterDeserialization();
                Dirty(ModificationScope.Topological);
            }
        }

        [SerializeField]
        bool m_BackThenFrontRendering;

        public ToggleData backThenFrontRendering
        {
            get { return new ToggleData(m_BackThenFrontRendering); }
            set
            {
                if (m_BackThenFrontRendering == value.isOn)
                    return;
                m_BackThenFrontRendering = value.isOn;
                Dirty(ModificationScope.Graph);
            }
        }

        [SerializeField]
        int m_SortPriority;

        public int sortPriority
        {
            get { return m_SortPriority; }
            set
            {
                if (m_SortPriority == value)
                    return;
                m_SortPriority = value;
                Dirty(ModificationScope.Graph);
            }
        }

        [SerializeField]
        DoubleSidedMode m_DoubleSidedMode;

        public DoubleSidedMode doubleSidedMode
        {
            get { return m_DoubleSidedMode; }
            set
            {
                if (m_DoubleSidedMode == value)
                    return;

                m_DoubleSidedMode = value;
                Dirty(ModificationScope.Topological);
            }
        }

        [SerializeField]
        NormalDropOffSpace m_NormalDropOffSpace;
        public NormalDropOffSpace normalDropOffSpace
        {
            get { return m_NormalDropOffSpace; }
            set
            {
                if (m_NormalDropOffSpace == value)
                    return;

                m_NormalDropOffSpace = value;
                UpdateNodeAfterDeserialization();
                Dirty(ModificationScope.Topological);
            }
        }


        [SerializeField]
        MaterialType m_MaterialType;

        public MaterialType materialType
        {
            get { return m_MaterialType; }
            set
            {
                if (m_MaterialType == value)
                    return;

                m_MaterialType = value;
                UpdateNodeAfterDeserialization();
                Dirty(ModificationScope.Topological);
            }
        }

        [SerializeField]
        bool m_SSSTransmission = true;

        public ToggleData sssTransmission
        {
            get { return new ToggleData(m_SSSTransmission); }
            set
            {
                m_SSSTransmission = value.isOn;
                UpdateNodeAfterDeserialization();
                Dirty(ModificationScope.Topological);
            }
        }

        [SerializeField]
        bool m_ReceivesSSR = true;
        public ToggleData receiveSSR
        {
            get { return new ToggleData(m_ReceivesSSR); }
            set
            {
                if (m_ReceivesSSR == value.isOn)
                    return;
                m_ReceivesSSR = value.isOn;
                Dirty(ModificationScope.Graph);
            }
        }

        [SerializeField]
        bool m_ReceivesSSRTransparent = true;
        public ToggleData receiveSSRTransparent
        {
            get { return new ToggleData(m_ReceivesSSRTransparent); }
            set
            {
                if (m_ReceivesSSRTransparent == value.isOn)
                    return;
                m_ReceivesSSRTransparent = value.isOn;
                Dirty(ModificationScope.Graph);
            }
        }

        [SerializeField]
        bool m_AddPrecomputedVelocity = false;

        public ToggleData addPrecomputedVelocity
        {
            get { return new ToggleData(m_AddPrecomputedVelocity); }
            set
            {
                if (m_AddPrecomputedVelocity == value.isOn)
                    return;
                m_AddPrecomputedVelocity = value.isOn;
                Dirty(ModificationScope.Graph);
            }
        }

        [SerializeField]
        bool m_EnergyConservingSpecular = true;

        public ToggleData energyConservingSpecular
        {
            get { return new ToggleData(m_EnergyConservingSpecular); }
            set
            {
                if (m_EnergyConservingSpecular == value.isOn)
                    return;
                m_EnergyConservingSpecular = value.isOn;
                Dirty(ModificationScope.Graph);
            }
        }

        [SerializeField]
        bool m_SpecularAA;

        public ToggleData specularAA
        {
            get { return new ToggleData(m_SpecularAA); }
            set
            {
                if (m_SpecularAA == value.isOn)
                    return;
                m_SpecularAA = value.isOn;
                UpdateNodeAfterDeserialization();
                Dirty(ModificationScope.Topological);
            }
        }

        [SerializeField]
        float m_SpecularAAScreenSpaceVariance;

        public float specularAAScreenSpaceVariance
        {
            get { return m_SpecularAAScreenSpaceVariance; }
            set
            {
                if (m_SpecularAAScreenSpaceVariance == value)
                    return;
                m_SpecularAAScreenSpaceVariance = value;
                Dirty(ModificationScope.Graph);
            }
        }

        [SerializeField]
        float m_SpecularAAThreshold;

        public float specularAAThreshold
        {
            get { return m_SpecularAAThreshold; }
            set
            {
                if (m_SpecularAAThreshold == value)
                    return;
                m_SpecularAAThreshold = value;
                Dirty(ModificationScope.Graph);
            }
        }

        [SerializeField]
        SpecularOcclusionMode m_SpecularOcclusionMode;

        public SpecularOcclusionMode specularOcclusionMode
        {
            get { return m_SpecularOcclusionMode; }
            set
            {
                if (m_SpecularOcclusionMode == value)
                    return;

                m_SpecularOcclusionMode = value;
                UpdateNodeAfterDeserialization();
                Dirty(ModificationScope.Topological);
            }
        }

        [SerializeField]
        int m_DiffusionProfile;

        public int diffusionProfile
        {
            get { return m_DiffusionProfile; }
            set
            {
                if (m_DiffusionProfile == value)
                    return;

                m_DiffusionProfile = value;
                Dirty(ModificationScope.Graph);
            }
        }

        [SerializeField]
        bool m_overrideBakedGI;

        public ToggleData overrideBakedGI
        {
            get { return new ToggleData(m_overrideBakedGI); }
            set
            {
                if (m_overrideBakedGI == value.isOn)
                    return;
                m_overrideBakedGI = value.isOn;
                UpdateNodeAfterDeserialization();
                Dirty(ModificationScope.Topological);
            }
        }

        [SerializeField]
        bool m_depthOffset;

        public ToggleData depthOffset
        {
            get { return new ToggleData(m_depthOffset); }
            set
            {
                if (m_depthOffset == value.isOn)
                    return;
                m_depthOffset = value.isOn;
                UpdateNodeAfterDeserialization();
                Dirty(ModificationScope.Topological);
            }
        }

        [SerializeField]
        bool m_ZWrite = false;
        public ToggleData zWrite
        {
            get { return new ToggleData(m_ZWrite); }
            set
            {
                if (m_ZWrite == value.isOn)
                    return;

                m_ZWrite = value.isOn;
                Dirty(ModificationScope.Graph);
            }
        }

        [SerializeField]
        TransparentCullMode m_transparentCullMode = TransparentCullMode.Back;
        public TransparentCullMode transparentCullMode
        {
            get => m_transparentCullMode;
            set
            {
                if (m_transparentCullMode == value)
                    return;

                m_transparentCullMode = value;
                UpdateNodeAfterDeserialization();
                Dirty(ModificationScope.Graph);
            }
        }

        [SerializeField]
        CompareFunction m_ZTest = CompareFunction.LessEqual;
        public CompareFunction zTest
        {
            get => m_ZTest;
            set
            {
                if (m_ZTest == value)
                    return;

                m_ZTest = value;
                UpdateNodeAfterDeserialization();
                Dirty(ModificationScope.Graph);
            }
        }

        [SerializeField]
        bool m_SupportLodCrossFade;

        public ToggleData supportLodCrossFade
        {
            get { return new ToggleData(m_SupportLodCrossFade); }
            set
            {
                if (m_SupportLodCrossFade == value.isOn)
                    return;
                m_SupportLodCrossFade = value.isOn;
                UpdateNodeAfterDeserialization();
                Dirty(ModificationScope.Node);
            }
        }

        [SerializeField]
        int m_MaterialNeedsUpdateHash = 0;

        int ComputeMaterialNeedsUpdateHash()
        {
            int hash = 0;

            hash |= (alphaTest.isOn ? 0 : 1) << 0;
            hash |= (alphaTestShadow.isOn ? 0 : 1) << 1;
            hash |= (receiveSSR.isOn ? 0 : 1) << 2;
            hash |= (RequiresSplitLighting() ? 0 : 1) << 3;

            return hash;
        }

        public HDLitMasterNode()
        {
            UpdateNodeAfterDeserialization();
        }

        public override string documentationURL
        {
            get { return null; }
        }

        public bool HasRefraction()
        {
            return (surfaceType == SurfaceType.Transparent && renderingPass != HDRenderQueue.RenderQueueType.PreRefraction && refractionModel != ScreenSpaceRefraction.RefractionModel.None);
        }

        public bool HasDistortion()
        {
            return (surfaceType == SurfaceType.Transparent && distortion.isOn);
        }

        public sealed override void UpdateNodeAfterDeserialization()
        {
            base.UpdateNodeAfterDeserialization();
            name = "Lit Master";

            List<int> validSlots = new List<int>();
            if (MaterialTypeUsesSlotMask(SlotMask.Position))
            {
                AddSlot(new PositionMaterialSlot(PositionSlotId, PositionSlotDisplayName, PositionSlotName, CoordinateSpace.Object, ShaderStageCapability.Vertex));
                validSlots.Add(PositionSlotId);
            }
            if (MaterialTypeUsesSlotMask(SlotMask.VertexNormal))
            {
                AddSlot(new NormalMaterialSlot(VertexNormalSlotID, VertexNormalSlotName, VertexNormalSlotName, CoordinateSpace.Object, ShaderStageCapability.Vertex));
                validSlots.Add(VertexNormalSlotID);
            }
            if (MaterialTypeUsesSlotMask(SlotMask.VertexTangent))
            {
                AddSlot(new TangentMaterialSlot(VertexTangentSlotID, VertexTangentSlotName, VertexTangentSlotName, CoordinateSpace.Object, ShaderStageCapability.Vertex));
                validSlots.Add(VertexTangentSlotID);
            }
            if (MaterialTypeUsesSlotMask(SlotMask.Albedo))
            {
                AddSlot(new ColorRGBMaterialSlot(AlbedoSlotId, AlbedoDisplaySlotName, AlbedoSlotName, SlotType.Input, Color.grey.gamma, ColorMode.Default, ShaderStageCapability.Fragment));
                validSlots.Add(AlbedoSlotId);
            }
            if (MaterialTypeUsesSlotMask(SlotMask.Normal))
            {
                RemoveSlot(NormalSlotId);

                var coordSpace = CoordinateSpace.Tangent;
                switch (m_NormalDropOffSpace)
                {
                    case NormalDropOffSpace.Tangent:
                        coordSpace = CoordinateSpace.Tangent;
                        break;
                    case NormalDropOffSpace.World:
                        coordSpace = CoordinateSpace.World;
                        break;
                    case NormalDropOffSpace.Object:
                        coordSpace = CoordinateSpace.Object;
                        break;
                }

                AddSlot(new NormalMaterialSlot(NormalSlotId, NormalSlotName, NormalSlotName, coordSpace, ShaderStageCapability.Fragment));
                validSlots.Add(NormalSlotId);
            }
            if (MaterialTypeUsesSlotMask(SlotMask.BentNormal))
            {
                AddSlot(new NormalMaterialSlot(BentNormalSlotId, BentNormalSlotName, BentNormalSlotName, CoordinateSpace.Tangent, ShaderStageCapability.Fragment));
                validSlots.Add(BentNormalSlotId);
            }
            if (MaterialTypeUsesSlotMask(SlotMask.Tangent))
            {
                AddSlot(new TangentMaterialSlot(TangentSlotId, TangentSlotName, TangentSlotName, CoordinateSpace.Tangent, ShaderStageCapability.Fragment));
                validSlots.Add(TangentSlotId);
            }
            if (MaterialTypeUsesSlotMask(SlotMask.Anisotropy))
            {
                AddSlot(new Vector1MaterialSlot(AnisotropySlotId, AnisotropySlotName, AnisotropySlotName, SlotType.Input, 0.0f, ShaderStageCapability.Fragment));
                validSlots.Add(AnisotropySlotId);
            }
            if (MaterialTypeUsesSlotMask(SlotMask.SubsurfaceMask))
            {
                AddSlot(new Vector1MaterialSlot(SubsurfaceMaskSlotId, SubsurfaceMaskSlotName, SubsurfaceMaskSlotName, SlotType.Input, 1.0f, ShaderStageCapability.Fragment));
                validSlots.Add(SubsurfaceMaskSlotId);
            }
            if ((MaterialTypeUsesSlotMask(SlotMask.Thickness) && (sssTransmission.isOn || materialType == MaterialType.Translucent)) || HasRefraction())
            {
                AddSlot(new Vector1MaterialSlot(ThicknessSlotId, ThicknessSlotName, ThicknessSlotName, SlotType.Input, 1.0f, ShaderStageCapability.Fragment));
                validSlots.Add(ThicknessSlotId);
            }
            if (MaterialTypeUsesSlotMask(SlotMask.DiffusionProfile))
            {
                AddSlot(new DiffusionProfileInputMaterialSlot(DiffusionProfileHashSlotId, DiffusionProfileHashSlotDisplayName, DiffusionProfileHashSlotName, ShaderStageCapability.Fragment));
                validSlots.Add(DiffusionProfileHashSlotId);
            }
            if (MaterialTypeUsesSlotMask(SlotMask.IridescenceMask))
            {
                AddSlot(new Vector1MaterialSlot(IridescenceMaskSlotId, IridescenceMaskSlotName, IridescenceMaskSlotName, SlotType.Input, 0.0f, ShaderStageCapability.Fragment));
                validSlots.Add(IridescenceMaskSlotId);
            }
            if (MaterialTypeUsesSlotMask(SlotMask.IridescenceLayerThickness))
            {
                AddSlot(new Vector1MaterialSlot(IridescenceThicknessSlotId, IridescenceThicknessSlotDisplayName, IridescenceThicknessSlotName, SlotType.Input, 0.0f, ShaderStageCapability.Fragment));
                validSlots.Add(IridescenceThicknessSlotId);
            }
            if (MaterialTypeUsesSlotMask(SlotMask.Specular))
            {
                AddSlot(new ColorRGBMaterialSlot(SpecularColorSlotId, SpecularColorDisplaySlotName, SpecularColorSlotName, SlotType.Input, Color.white, ColorMode.Default, ShaderStageCapability.Fragment));
                validSlots.Add(SpecularColorSlotId);
            }
            if (MaterialTypeUsesSlotMask(SlotMask.CoatMask))
            {
                AddSlot(new Vector1MaterialSlot(CoatMaskSlotId, CoatMaskSlotName, CoatMaskSlotName, SlotType.Input, 0.0f, ShaderStageCapability.Fragment));
                validSlots.Add(CoatMaskSlotId);
            }
            if (MaterialTypeUsesSlotMask(SlotMask.Metallic))
            {
                AddSlot(new Vector1MaterialSlot(MetallicSlotId, MetallicSlotName, MetallicSlotName, SlotType.Input, 0.0f, ShaderStageCapability.Fragment));
                validSlots.Add(MetallicSlotId);
            }
            if (MaterialTypeUsesSlotMask(SlotMask.Smoothness))
            {
                AddSlot(new Vector1MaterialSlot(SmoothnessSlotId, SmoothnessSlotName, SmoothnessSlotName, SlotType.Input, 0.5f, ShaderStageCapability.Fragment));
                validSlots.Add(SmoothnessSlotId);
            }
            if (MaterialTypeUsesSlotMask(SlotMask.Occlusion))
            {
                AddSlot(new Vector1MaterialSlot(AmbientOcclusionSlotId, AmbientOcclusionDisplaySlotName, AmbientOcclusionSlotName, SlotType.Input, 1.0f, ShaderStageCapability.Fragment));
                validSlots.Add(AmbientOcclusionSlotId);
            }
            if (MaterialTypeUsesSlotMask(SlotMask.SpecularOcclusion) && specularOcclusionMode == SpecularOcclusionMode.Custom)
            {
                AddSlot(new Vector1MaterialSlot(SpecularOcclusionSlotId, SpecularOcclusionSlotName, SpecularOcclusionSlotName, SlotType.Input, 1.0f, ShaderStageCapability.Fragment));
                validSlots.Add(SpecularOcclusionSlotId);
            }
            if (MaterialTypeUsesSlotMask(SlotMask.Emission))
            {
                AddSlot(new ColorRGBMaterialSlot(EmissionSlotId, EmissionSlotName, EmissionSlotName, SlotType.Input, Color.black, ColorMode.HDR, ShaderStageCapability.Fragment));
                validSlots.Add(EmissionSlotId);
            }
            if (MaterialTypeUsesSlotMask(SlotMask.Alpha))
            {
                AddSlot(new Vector1MaterialSlot(AlphaSlotId, AlphaSlotName, AlphaSlotName, SlotType.Input, 1.0f, ShaderStageCapability.Fragment));
                validSlots.Add(AlphaSlotId);
            }
            if (MaterialTypeUsesSlotMask(SlotMask.AlphaThreshold) && alphaTest.isOn)
            {
                AddSlot(new Vector1MaterialSlot(AlphaThresholdSlotId, AlphaClipThresholdSlotName, AlphaClipThresholdSlotName, SlotType.Input, 0.5f, ShaderStageCapability.Fragment));
                validSlots.Add(AlphaThresholdSlotId);
            }
            if (MaterialTypeUsesSlotMask(SlotMask.AlphaThresholdDepthPrepass) && surfaceType == SurfaceType.Transparent && alphaTest.isOn && alphaTestDepthPrepass.isOn)
            {
                AddSlot(new Vector1MaterialSlot(AlphaThresholdDepthPrepassSlotId, AlphaClipThresholdDepthPrepassSlotName, AlphaClipThresholdDepthPrepassSlotName, SlotType.Input, 0.5f, ShaderStageCapability.Fragment));
                validSlots.Add(AlphaThresholdDepthPrepassSlotId);
            }
            if (MaterialTypeUsesSlotMask(SlotMask.AlphaThresholdDepthPostpass) && surfaceType == SurfaceType.Transparent && alphaTest.isOn && alphaTestDepthPostpass.isOn)
            {
                AddSlot(new Vector1MaterialSlot(AlphaThresholdDepthPostpassSlotId, AlphaClipThresholdDepthPostpassSlotName, AlphaClipThresholdDepthPostpassSlotName, SlotType.Input, 0.5f, ShaderStageCapability.Fragment));
                validSlots.Add(AlphaThresholdDepthPostpassSlotId);
            }
            if (MaterialTypeUsesSlotMask(SlotMask.AlphaThresholdShadow) && alphaTest.isOn && alphaTestShadow.isOn)
            {
                AddSlot(new Vector1MaterialSlot(AlphaThresholdShadowSlotId, AlphaClipThresholdShadowSlotName, AlphaClipThresholdShadowSlotName, SlotType.Input, 0.5f, ShaderStageCapability.Fragment));
                validSlots.Add(AlphaThresholdShadowSlotId);
            }
            if (specularAA.isOn)
            {
                AddSlot(new Vector1MaterialSlot(SpecularAAScreenSpaceVarianceSlotId, SpecularAAScreenSpaceVarianceSlotName, SpecularAAScreenSpaceVarianceSlotName, SlotType.Input, 0.0f, ShaderStageCapability.Fragment));
                validSlots.Add(SpecularAAScreenSpaceVarianceSlotId);

                AddSlot(new Vector1MaterialSlot(SpecularAAThresholdSlotId, SpecularAAThresholdSlotName, SpecularAAThresholdSlotName, SlotType.Input, 0.0f, ShaderStageCapability.Fragment));
                validSlots.Add(SpecularAAThresholdSlotId);
            }
            if (HasRefraction())
            {
                AddSlot(new Vector1MaterialSlot(RefractionIndexSlotId, RefractionIndexSlotName, RefractionIndexSlotName, SlotType.Input, 1.0f, ShaderStageCapability.Fragment));
                validSlots.Add(RefractionIndexSlotId);

                AddSlot(new ColorRGBMaterialSlot(RefractionColorSlotId, RefractionColorSlotDisplayName, RefractionColorSlotName, SlotType.Input, Color.white, ColorMode.Default, ShaderStageCapability.Fragment));
                validSlots.Add(RefractionColorSlotId);

                AddSlot(new Vector1MaterialSlot(RefractionDistanceSlotId, RefractionDistanceSlotDisplayName, RefractionDistanceSlotName, SlotType.Input, 1.0f, ShaderStageCapability.Fragment));
                validSlots.Add(RefractionDistanceSlotId);
            }
            if (HasDistortion())
            {
                AddSlot(new Vector2MaterialSlot(DistortionSlotId, DistortionSlotDisplayName, DistortionSlotName, SlotType.Input, new Vector2(2.0f, -1.0f), ShaderStageCapability.Fragment));
                validSlots.Add(DistortionSlotId);

                AddSlot(new Vector1MaterialSlot(DistortionBlurSlotId, DistortionBlurSlotName, DistortionBlurSlotName, SlotType.Input, 1.0f, ShaderStageCapability.Fragment));
                validSlots.Add(DistortionBlurSlotId);
            }
            if (MaterialTypeUsesSlotMask(SlotMask.Lighting) && overrideBakedGI.isOn)
            {
                AddSlot(new DefaultMaterialSlot(LightingSlotId, BakedGISlotName, BakedGISlotName, ShaderStageCapability.Fragment));
                validSlots.Add(LightingSlotId);
                AddSlot(new DefaultMaterialSlot(BackLightingSlotId, BakedBackGISlotName, BakedBackGISlotName, ShaderStageCapability.Fragment));
                validSlots.Add(BackLightingSlotId);
            }
            if (depthOffset.isOn)
            {
                AddSlot(new Vector1MaterialSlot(DepthOffsetSlotId, DepthOffsetSlotName, DepthOffsetSlotName, SlotType.Input, 0.0f, ShaderStageCapability.Fragment));
                validSlots.Add(DepthOffsetSlotId);
            }

            RemoveSlotsNameNotMatching(validSlots, true);
        }

        protected override VisualElement CreateCommonSettingsElement()
        {
            return new HDLitSettingsView(this);
        }

        public NeededCoordinateSpace RequiresNormal(ShaderStageCapability stageCapability)
        {
            List<MaterialSlot> slots = new List<MaterialSlot>();
            GetSlots(slots);

            List<MaterialSlot> validSlots = new List<MaterialSlot>();
            for (int i = 0; i < slots.Count; i++)
            {
                if (slots[i].stageCapability != ShaderStageCapability.All && slots[i].stageCapability != stageCapability)
                    continue;

                validSlots.Add(slots[i]);
            }
            return validSlots.OfType<IMayRequireNormal>().Aggregate(NeededCoordinateSpace.None, (mask, node) => mask | node.RequiresNormal(stageCapability));
        }

        public NeededCoordinateSpace RequiresTangent(ShaderStageCapability stageCapability)
        {
            List<MaterialSlot> slots = new List<MaterialSlot>();
            GetSlots(slots);

            List<MaterialSlot> validSlots = new List<MaterialSlot>();
            for (int i = 0; i < slots.Count; i++)
            {
                if (slots[i].stageCapability != ShaderStageCapability.All && slots[i].stageCapability != stageCapability)
                    continue;

                validSlots.Add(slots[i]);
            }
            return validSlots.OfType<IMayRequireTangent>().Aggregate(NeededCoordinateSpace.None, (mask, node) => mask | node.RequiresTangent(stageCapability));
        }

        public NeededCoordinateSpace RequiresPosition(ShaderStageCapability stageCapability)
        {
            List<MaterialSlot> slots = new List<MaterialSlot>();
            GetSlots(slots);

            List<MaterialSlot> validSlots = new List<MaterialSlot>();
            for (int i = 0; i < slots.Count; i++)
            {
                if (slots[i].stageCapability != ShaderStageCapability.All && slots[i].stageCapability != stageCapability)
                    continue;

                validSlots.Add(slots[i]);
            }
            return validSlots.OfType<IMayRequirePosition>().Aggregate(NeededCoordinateSpace.None, (mask, node) => mask | node.RequiresPosition(stageCapability));
        }

        public bool RequiresSplitLighting()
        {
            return materialType == HDLitMasterNode.MaterialType.SubsurfaceScattering;
        }

        public override void ProcessPreviewMaterial(Material previewMaterial)
        {
            // Fixup the material settings:
            previewMaterial.SetFloat(kSurfaceType, (int)(SurfaceType)surfaceType);
            previewMaterial.SetFloat(kDoubleSidedNormalMode, (int)doubleSidedMode);
            previewMaterial.SetFloat(kUseSplitLighting, RequiresSplitLighting() ? 1.0f : 0.0f);
            previewMaterial.SetFloat(kAlphaCutoffEnabled, alphaTest.isOn ? 1 : 0);
            previewMaterial.SetFloat(kBlendMode, (int)HDSubShaderUtilities.ConvertAlphaModeToBlendMode(alphaMode));
            previewMaterial.SetFloat(kEnableFogOnTransparent, transparencyFog.isOn ? 1.0f : 0.0f);
            previewMaterial.SetFloat(kZTestTransparent, (int)zTest);
            previewMaterial.SetFloat(kTransparentCullMode, (int)transparentCullMode);
            previewMaterial.SetFloat(kZWrite, zWrite.isOn ? 1.0f : 0.0f);
            // No sorting priority for shader graph preview
            previewMaterial.renderQueue = (int)HDRenderQueue.ChangeType(renderingPass, offset: 0, alphaTest: alphaTest.isOn);

            HDLitGUI.SetupMaterialKeywordsAndPass(previewMaterial);
        }

        public override object saveContext
        {
            get
            {
                int hash = ComputeMaterialNeedsUpdateHash();

                bool needsUpdate = hash != m_MaterialNeedsUpdateHash;

                if (needsUpdate)
                    m_MaterialNeedsUpdateHash = hash;

                return new HDSaveContext{ updateMaterials = needsUpdate };
            }
        }

        public override void CollectShaderProperties(PropertyCollector collector, GenerationMode generationMode)
        {
            // Trunk currently relies on checking material property "_EmissionColor" to allow emissive GI. If it doesn't find that property, or it is black, GI is forced off.
            // ShaderGraph doesn't use this property, so currently it inserts a dummy color (white). This dummy color may be removed entirely once the following PR has been merged in trunk: Pull request #74105
            // The user will then need to explicitly disable emissive GI if it is not needed.
            // To be able to automatically disable emission based on the ShaderGraph config when emission is black,
            // we will need a more general way to communicate this to the engine (not directly tied to a material property).
            collector.AddShaderProperty(new ColorShaderProperty()
            {
                overrideReferenceName = "_EmissionColor",
                hidden = true,
                value = new Color(1.0f, 1.0f, 1.0f, 1.0f)
            });
            // ShaderGraph only property used to send the RenderQueueType to the material
            collector.AddShaderProperty(new Vector1ShaderProperty
            {
                overrideReferenceName = "_RenderQueueType",
                hidden = true,
                value = (int)renderingPass,
            });

            //See SG-ADDITIONALVELOCITY-NOTE
            if (addPrecomputedVelocity.isOn)
            {
                collector.AddShaderProperty(new BooleanShaderProperty
                {
                    value = true,
                    hidden = true,
                    overrideReferenceName = kAddPrecomputedVelocity,
                });
            }

            // Add all shader properties required by the inspector
<<<<<<< HEAD
            HDSubShaderUtilities.AddDecalLayerMaskProperty(collector, receiveDecals);
            HDSubShaderUtilities.AddStencilShaderProperties(collector, RequiresSplitLighting(), receiveSSR.isOn);
=======
            HDSubShaderUtilities.AddStencilShaderProperties(collector, RequiresSplitLighting(), receiveSSR.isOn, receiveSSRTransparent.isOn);
>>>>>>> 401c465a
            HDSubShaderUtilities.AddBlendingStatesShaderProperties(
                collector,
                surfaceType,
                HDSubShaderUtilities.ConvertAlphaModeToBlendMode(alphaMode),
                sortPriority,
                zWrite.isOn,
                transparentCullMode,
                zTest,
                backThenFrontRendering.isOn,
                transparencyFog.isOn
            );
            HDSubShaderUtilities.AddAlphaCutoffShaderProperties(collector, alphaTest.isOn, alphaTestShadow.isOn);
            HDSubShaderUtilities.AddDoubleSidedProperty(collector, doubleSidedMode);

            base.CollectShaderProperties(collector, generationMode);
        }

        public override void ValidateNode()
        {
            var hdPipelineAsset = HDRenderPipeline.currentAsset;

            if (hdPipelineAsset == null)
                return;

            var diffusionProfileSlot = FindSlot<DiffusionProfileInputMaterialSlot>(DiffusionProfileHashSlotId);

            if (diffusionProfileSlot == null)
                return;

            if ((diffusionProfileSlot.diffusionProfile) != null && !hdPipelineAsset.diffusionProfileSettingsList.Any(d => d == diffusionProfileSlot.diffusionProfile))
            {
                // Debug.LogWarning($"Diffusion profile '{diffusionProfileSlot.diffusionProfile.name}' is not referenced in the current HDRP asset");
            }

            base.ValidateNode();
        }
    }
}<|MERGE_RESOLUTION|>--- conflicted
+++ resolved
@@ -1099,12 +1099,8 @@
             }
 
             // Add all shader properties required by the inspector
-<<<<<<< HEAD
             HDSubShaderUtilities.AddDecalLayerMaskProperty(collector, receiveDecals);
-            HDSubShaderUtilities.AddStencilShaderProperties(collector, RequiresSplitLighting(), receiveSSR.isOn);
-=======
             HDSubShaderUtilities.AddStencilShaderProperties(collector, RequiresSplitLighting(), receiveSSR.isOn, receiveSSRTransparent.isOn);
->>>>>>> 401c465a
             HDSubShaderUtilities.AddBlendingStatesShaderProperties(
                 collector,
                 surfaceType,
