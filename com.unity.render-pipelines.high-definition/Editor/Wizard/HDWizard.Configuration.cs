--- conflicted
+++ resolved
@@ -463,6 +463,9 @@
         {
             string defaultSettingsVolumeProfilePath = "Assets/" + HDProjectSettings.projectSettingsFolderPath + '/' + defaultSettingsVolumeProfileInPackage.name + ".asset";
 
+            if (!AssetDatabase.IsValidFolder("Assets/" + HDProjectSettings.projectSettingsFolderPath))
+                AssetDatabase.CreateFolder("Assets", HDProjectSettings.projectSettingsFolderPath);
+
             //try load one if one already exist
             VolumeProfile defaultSettingsVolumeProfile = AssetDatabase.LoadAssetAtPath<VolumeProfile>(defaultSettingsVolumeProfilePath);
             if (defaultSettingsVolumeProfile == null || defaultSettingsVolumeProfile.Equals(null))
@@ -489,23 +492,8 @@
 
             hdrpSettings.volumeProfile = CreateDefaultVolumeProfileIfNeeded(hdrpSettings.renderPipelineEditorResources.defaultSettingsVolumeProfile);
 
-<<<<<<< HEAD
-            if (!AssetDatabase.IsValidFolder("Assets/" + HDProjectSettings.projectSettingsFolderPath))
-                AssetDatabase.CreateFolder("Assets", HDProjectSettings.projectSettingsFolderPath);
-
-            //try load one if one already exist
-            VolumeProfile defaultSettingsVolumeProfile = AssetDatabase.LoadAssetAtPath<VolumeProfile>(defaultSettingsVolumeProfilePath);
-            if (defaultSettingsVolumeProfile == null || defaultSettingsVolumeProfile.Equals(null))
-            {
-                //else create it
-                AssetDatabase.CopyAsset(AssetDatabase.GetAssetPath(defaultSettingsVolumeProfileInPackage), defaultSettingsVolumeProfilePath);
-                defaultSettingsVolumeProfile = AssetDatabase.LoadAssetAtPath<VolumeProfile>(defaultSettingsVolumeProfilePath);
-            }
-            hdrpAsset.defaultVolumeProfile = defaultSettingsVolumeProfile;
-=======
             EditorUtility.SetDirty(hdrpSettings);
         }
->>>>>>> 8533670d
 
         bool IsDefaultLookDevVolumeProfileAssigned()
             => IsHdrpAssetUsedCorrect() && HDRenderPipelineGlobalSettings.instance.IsVolumeProfileLookDevFromResources();
