--- conflicted
+++ resolved
@@ -26,11 +26,7 @@
             public static GUIContent fetchColorBuffer = new GUIContent("Fetch Color Buffer", "Tick this if your effect sample/fetch the camera color buffer");
 
             public readonly static string writeAndFetchColorBufferWarning = "Fetching and Writing to the camera color buffer at the same time is not supported on most platforms.";
-<<<<<<< HEAD
-            public readonly static string stencilWriteOverReservedBits = "The Stencil Write Mask of your material overwrites the bits reserved by HDRP. To avoid rendering errors, set the Write Mask to " + (int)(UserStencilUsage.UserBit0 | UserStencilUsage.UserBit1);
-=======
             public readonly static string stencilWriteOverReservedBits = "The Stencil Write Mask of your material overwrites the bits reserved by HDRP. To avoid rendering errors, set the Write Mask to " + (int)(UserStencilUsage.AllUserBits);
->>>>>>> 9fbc658f
             public readonly static string stencilHelpInfo = $"Stencil is enabled on the material. To help you configure the stencil operations, use these values for the bits available in HDRP: User Bit 0: {(int)UserStencilUsage.UserBit0} User Bit 1: {(int)UserStencilUsage.UserBit1}";
         }
 
@@ -137,11 +133,7 @@
             if (targetDepthBuffer == CustomPass.TargetBuffer.Custom)
                 return false;
 
-<<<<<<< HEAD
-            return ((writeMask & (int)~(UserStencilUsage.UserBit0 | UserStencilUsage.UserBit1)) != 0);
-=======
             return ((writeMask & (int)~UserStencilUsage.AllUserBits) != 0);
->>>>>>> 9fbc658f
         }
 
         void GetStencilInfo(Material material, out bool stencilEnabled, out int writeMaskValue)
