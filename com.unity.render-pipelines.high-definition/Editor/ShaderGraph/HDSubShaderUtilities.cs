using System.Collections.Generic;
using System.IO;
using System.Linq;
using Data.Util;
using UnityEditor.Graphing;
using UnityEngine;              // Vector3,4
using UnityEditor.ShaderGraph;
using UnityEditor.ShaderGraph.Internal;
using UnityEngine.Rendering.HighDefinition;
using UnityEngine.Rendering;
using ShaderPass = UnityEditor.ShaderGraph.Internal.PassDescriptor;

// Include material common properties names
using static UnityEngine.Rendering.HighDefinition.HDMaterialProperties;

namespace UnityEditor.Rendering.HighDefinition
{
    internal enum HDRenderTypeTags
    {
        HDLitShader,    // For Lit, LayeredLit, LitTesselation, LayeredLitTesselation
        HDUnlitShader,  // Unlit
        Opaque,         // Used by Terrain
    }

    static class HDSubShaderUtilities
    {
<<<<<<< HEAD
=======

        static List<Dependency[]> k_Dependencies = new List<Dependency[]>()
        {
            HDRPShaderStructs.FragInputs.dependencies,
            HDRPShaderStructs.VaryingsMeshToPS.standardDependencies,
            HDRPShaderStructs.SurfaceDescriptionInputs.dependencies,
            HDRPShaderStructs.VertexDescriptionInputs.dependencies
        };

        public static bool GenerateShaderPass(AbstractMaterialNode masterNode, Pass pass, GenerationMode mode, ActiveFields activeFields, ShaderGenerator result, List<string> sourceAssetDependencyPaths, bool vertexActive)
        {
            string templatePath = Path.Combine(HDUtils.GetHDRenderPipelinePath(), "Editor/Material");
            string templateLocation = Path.Combine(Path.Combine(Path.Combine(templatePath, pass.MaterialName), "ShaderGraph"), pass.TemplateName);
            if (!File.Exists(templateLocation))
            {
                // TODO: produce error here
                Debug.LogError("Template not found: " + templateLocation);
                return false;
            }

            bool debugOutput = true;

            // grab all of the active nodes (for pixel and vertex graphs)
            var vertexNodes = Graphing.ListPool<AbstractMaterialNode>.Get();
            NodeUtils.DepthFirstCollectNodesFromNode(vertexNodes, masterNode, NodeUtils.IncludeSelf.Include, pass.VertexShaderSlots);

            var pixelNodes = Graphing.ListPool<AbstractMaterialNode>.Get();
            NodeUtils.DepthFirstCollectNodesFromNode(pixelNodes, masterNode, NodeUtils.IncludeSelf.Include, pass.PixelShaderSlots);

            // graph requirements describe what the graph itself requires
            ShaderGraphRequirementsPerKeyword pixelRequirements = new ShaderGraphRequirementsPerKeyword();
            ShaderGraphRequirementsPerKeyword vertexRequirements = new ShaderGraphRequirementsPerKeyword();
            ShaderGraphRequirementsPerKeyword graphRequirements = new ShaderGraphRequirementsPerKeyword();

            // Function Registry tracks functions to remove duplicates, it wraps a string builder that stores the combined function string
            ShaderStringBuilder graphNodeFunctions = new ShaderStringBuilder();
            graphNodeFunctions.IncreaseIndent();
            var functionRegistry = new FunctionRegistry(graphNodeFunctions);

            // TODO: this can be a shared function for all HDRP master nodes -- From here through GraphUtil.GenerateSurfaceDescription(..)

            // Build the list of active slots based on what the pass requires
            var pixelSlots = HDSubShaderUtilities.FindMaterialSlotsOnNode(pass.PixelShaderSlots, masterNode);
            var vertexSlots = HDSubShaderUtilities.FindMaterialSlotsOnNode(pass.VertexShaderSlots, masterNode);

            // properties used by either pixel and vertex shader
            PropertyCollector sharedProperties = new PropertyCollector();
            KeywordCollector sharedKeywords = new KeywordCollector();
            ShaderStringBuilder shaderPropertyUniforms = new ShaderStringBuilder(1);
            ShaderStringBuilder shaderKeywordDeclarations = new ShaderStringBuilder(1);
            ShaderStringBuilder shaderKeywordPermutations = new ShaderStringBuilder(1);

            // build the graph outputs structure to hold the results of each active slots (and fill out activeFields to indicate they are active)
            string pixelGraphInputStructName = "SurfaceDescriptionInputs";
            string pixelGraphOutputStructName = "SurfaceDescription";
            string pixelGraphEvalFunctionName = "SurfaceDescriptionFunction";
            ShaderStringBuilder pixelGraphEvalFunction = new ShaderStringBuilder();
            ShaderStringBuilder pixelGraphOutputs = new ShaderStringBuilder();

            // ----------------------------------------------------- //
            //                         KEYWORDS                      //
            // ----------------------------------------------------- //

            // -------------------------------------
            // Get keyword permutations

            masterNode.owner.CollectShaderKeywords(sharedKeywords, mode);

            // Track permutation indices for all nodes
            List<int>[] keywordPermutationsPerVertexNode = new List<int>[vertexNodes.Count];
            List<int>[] keywordPermutationsPerPixelNode = new List<int>[pixelNodes.Count];

            // -------------------------------------
            // Evaluate all permutations

            if (sharedKeywords.permutations.Count > 0)
            {
                for(int i = 0; i < sharedKeywords.permutations.Count; i++)
                {
                    // Get active nodes for this permutation
                    var localVertexNodes = UnityEngine.Rendering.ListPool<AbstractMaterialNode>.Get();
                    var localPixelNodes = UnityEngine.Rendering.ListPool<AbstractMaterialNode>.Get();
                    NodeUtils.DepthFirstCollectNodesFromNode(localVertexNodes, masterNode, NodeUtils.IncludeSelf.Include, pass.VertexShaderSlots, sharedKeywords.permutations[i]);
                    NodeUtils.DepthFirstCollectNodesFromNode(localPixelNodes, masterNode, NodeUtils.IncludeSelf.Include, pass.PixelShaderSlots, sharedKeywords.permutations[i]);

                    // Track each vertex node in this permutation
                    foreach(AbstractMaterialNode vertexNode in localVertexNodes)
                    {
                        int nodeIndex = vertexNodes.IndexOf(vertexNode);

                        if(keywordPermutationsPerVertexNode[nodeIndex] == null)
                            keywordPermutationsPerVertexNode[nodeIndex] = new List<int>();
                        keywordPermutationsPerVertexNode[nodeIndex].Add(i);
                    }

                    // Track each pixel node in this permutation
                    foreach(AbstractMaterialNode pixelNode in localPixelNodes)
                    {
                        int nodeIndex = pixelNodes.IndexOf(pixelNode);

                        if(keywordPermutationsPerPixelNode[nodeIndex] == null)
                            keywordPermutationsPerPixelNode[nodeIndex] = new List<int>();
                        keywordPermutationsPerPixelNode[nodeIndex].Add(i);
                    }

                    // Get active requirements for this permutation
                    var localVertexRequirements = ShaderGraphRequirements.FromNodes(localVertexNodes, ShaderStageCapability.Vertex, false);
                    var localPixelRequirements = ShaderGraphRequirements.FromNodes(localPixelNodes, ShaderStageCapability.Fragment, false);

                    vertexRequirements[i].SetRequirements(localVertexRequirements);
                    pixelRequirements[i].SetRequirements(localPixelRequirements);

                    // build initial requirements
                    HDRPShaderStructs.AddActiveFieldsFromPixelGraphRequirements(activeFields[i], localPixelRequirements);
                    HDRPShaderStructs.AddActiveFieldsFromVertexGraphRequirements(activeFields[i], localVertexRequirements);
                }
            }
            else
            {
                pixelRequirements.baseInstance.SetRequirements(ShaderGraphRequirements.FromNodes(pixelNodes, ShaderStageCapability.Fragment, false));   // TODO: is ShaderStageCapability.Fragment correct?
                vertexRequirements.baseInstance.SetRequirements(ShaderGraphRequirements.FromNodes(vertexNodes, ShaderStageCapability.Vertex, false));
                HDRPShaderStructs.AddActiveFieldsFromPixelGraphRequirements(activeFields.baseInstance, pixelRequirements.baseInstance.requirements);
                HDRPShaderStructs.AddActiveFieldsFromVertexGraphRequirements(activeFields.baseInstance, vertexRequirements.baseInstance.requirements);
            }

            graphRequirements.UnionWith(pixelRequirements);
            graphRequirements.UnionWith(vertexRequirements);

            // build the graph outputs structure, and populate activeFields with the fields of that structure
            SubShaderGenerator.GenerateSurfaceDescriptionStruct(pixelGraphOutputs, pixelSlots, pixelGraphOutputStructName, activeFields.baseInstance);

            // Build the graph evaluation code, to evaluate the specified slots
            SubShaderGenerator.GenerateSurfaceDescriptionFunction(
                pixelNodes,
                keywordPermutationsPerPixelNode,
                masterNode,
                masterNode.owner as GraphData,
                pixelGraphEvalFunction,
                functionRegistry,
                sharedProperties,
                sharedKeywords,
                mode,
                pixelGraphEvalFunctionName,
                pixelGraphOutputStructName,
                null,
                pixelSlots,
                pixelGraphInputStructName);

            string vertexGraphInputStructName = "VertexDescriptionInputs";
            string vertexGraphOutputStructName = "VertexDescription";
            string vertexGraphEvalFunctionName = "VertexDescriptionFunction";
            ShaderStringBuilder vertexGraphEvalFunction = new ShaderStringBuilder();
            ShaderStringBuilder vertexGraphOutputs = new ShaderStringBuilder();

            // check for vertex animation -- enables HAVE_VERTEX_MODIFICATION
            if (vertexActive)
            {
                vertexActive = true;
                activeFields.baseInstance.Add("features.modifyMesh");

                // -------------------------------------
                // Generate Output structure for Vertex Description function
                SubShaderGenerator.GenerateVertexDescriptionStruct(vertexGraphOutputs, vertexSlots, vertexGraphOutputStructName, activeFields.baseInstance);

                // -------------------------------------
                // Generate Vertex Description function
                SubShaderGenerator.GenerateVertexDescriptionFunction(
                    masterNode.owner as GraphData,
                    vertexGraphEvalFunction,
                    functionRegistry,
                    sharedProperties,
                    sharedKeywords,
                    mode,
                    masterNode,
                    vertexNodes,
                    keywordPermutationsPerVertexNode,
                    vertexSlots,
                    vertexGraphInputStructName,
                    vertexGraphEvalFunctionName,
                    vertexGraphOutputStructName);
            }

            var blendCode = new ShaderStringBuilder();
            var cullCode = new ShaderStringBuilder();
            var zTestCode = new ShaderStringBuilder();
            var zWriteCode = new ShaderStringBuilder();
            var zClipCode = new ShaderStringBuilder();
            var stencilCode = new ShaderStringBuilder();
            var colorMaskCode = new ShaderStringBuilder();
            var dotsInstancingCode = new ShaderStringBuilder();
            HDSubShaderUtilities.BuildRenderStatesFromPass(pass, blendCode, cullCode, zTestCode, zWriteCode, zClipCode, stencilCode, colorMaskCode);

            HDRPShaderStructs.AddRequiredFields(pass.RequiredFields, activeFields.baseInstance);
            int instancedCount = sharedProperties.GetDotsInstancingPropertiesCount(mode);

            if (instancedCount > 0)
            {
                dotsInstancingCode.AppendLine("//-------------------------------------------------------------------------------------");
                dotsInstancingCode.AppendLine("// Dots Instancing vars");
                dotsInstancingCode.AppendLine("//-------------------------------------------------------------------------------------");
                dotsInstancingCode.AppendLine("");

                dotsInstancingCode.Append(sharedProperties.GetDotsInstancingPropertiesDeclaration(mode));
            }

            // Get keyword declarations
            sharedKeywords.GetKeywordsDeclaration(shaderKeywordDeclarations, mode);

            // Get property declarations
            sharedProperties.GetPropertiesDeclaration(shaderPropertyUniforms, mode, masterNode.owner.concretePrecision);

            // propagate active field requirements using dependencies
            foreach (var instance in activeFields.all.instances)
                ShaderSpliceUtil.ApplyDependencies(instance, k_Dependencies);

            // debug output all active fields
            var interpolatorDefines = new ShaderGenerator();
            if (debugOutput)
            {
                interpolatorDefines.AddShaderChunk("// ACTIVE FIELDS:");
                foreach (string f in activeFields.baseInstance.fields)
                {
                    interpolatorDefines.AddShaderChunk("//   " + f);
                }
            }

            // build graph inputs structures
            ShaderGenerator pixelGraphInputs = new ShaderGenerator();
            ShaderSpliceUtil.BuildType(typeof(HDRPShaderStructs.SurfaceDescriptionInputs), activeFields, pixelGraphInputs, debugOutput);
            ShaderGenerator vertexGraphInputs = new ShaderGenerator();
            ShaderSpliceUtil.BuildType(typeof(HDRPShaderStructs.VertexDescriptionInputs), activeFields, vertexGraphInputs, debugOutput);

            ShaderGenerator instancingOptions = new ShaderGenerator();
            {
                instancingOptions.AddShaderChunk("#pragma multi_compile_instancing", true);
                if (instancedCount > 0)
                {
                    instancingOptions.AddShaderChunk("#if SHADER_TARGET >= 35 && (defined(SHADER_API_D3D11) || defined(SHADER_API_GLES3) || defined(SHADER_API_GLCORE) || defined(SHADER_API_XBOXONE) || defined(SHADER_API_PSSL) || defined(SHADER_API_VULKAN) || defined(SHADER_API_METAL))");
                    instancingOptions.AddShaderChunk("#define UNITY_SUPPORT_INSTANCING");
                    instancingOptions.AddShaderChunk("#endif");
                    instancingOptions.AddShaderChunk("#if defined(UNITY_SUPPORT_INSTANCING) && defined(INSTANCING_ON)");
                    instancingOptions.AddShaderChunk("#define UNITY_DOTS_INSTANCING_ENABLED");
                    instancingOptions.AddShaderChunk("#endif");
                    instancingOptions.AddShaderChunk("#pragma instancing_options nolightprobe");
                    instancingOptions.AddShaderChunk("#pragma instancing_options nolodfade");
                }
                else
                {
                    if (pass.ExtraInstancingOptions != null)
                    {
                        foreach (var instancingOption in pass.ExtraInstancingOptions)
                            instancingOptions.AddShaderChunk(instancingOption);
                    }
                }
            }

            ShaderGenerator defines = new ShaderGenerator();
            {
                defines.AddShaderChunk(string.Format("#define SHADERPASS {0}", pass.ShaderPassName), true);
                if (pass.ExtraDefines != null)
                {
                    foreach (var define in pass.ExtraDefines)
                        defines.AddShaderChunk(define);
                }

                if (graphRequirements.permutationCount > 0)
                {
                    {
                        var activePermutationIndices = graphRequirements.allPermutations.instances
                            .Where(p => p.requirements.requiresDepthTexture)
                            .Select(p => p.permutationIndex)
                            .ToList();
                        if (activePermutationIndices.Count > 0)
                        {
                            defines.AddShaderChunk(KeywordUtil.GetKeywordPermutationSetConditional(activePermutationIndices));
                            defines.AddShaderChunk("#define REQUIRE_DEPTH_TEXTURE");
                            defines.AddShaderChunk("#endif");
                        }
                    }

                    {
                        var activePermutationIndices = graphRequirements.allPermutations.instances
                            .Where(p => p.requirements.requiresCameraOpaqueTexture)
                            .Select(p => p.permutationIndex)
                            .ToList();
                        if (activePermutationIndices.Count > 0)
                        {
                            defines.AddShaderChunk(KeywordUtil.GetKeywordPermutationSetConditional(activePermutationIndices));
                            defines.AddShaderChunk("#define REQUIRE_OPAQUE_TEXTURE");
                            defines.AddShaderChunk("#endif");
                        }
                    }
                }
                else
                {
                    if (graphRequirements.baseInstance.requirements.requiresDepthTexture)
                        defines.AddShaderChunk("#define REQUIRE_DEPTH_TEXTURE");
                    if (graphRequirements.baseInstance.requirements.requiresCameraOpaqueTexture)
                        defines.AddShaderChunk("#define REQUIRE_OPAQUE_TEXTURE");
                }

                defines.AddGenerator(interpolatorDefines);
            }

            var shaderPassIncludes = new ShaderGenerator();
            if (pass.Includes != null)
            {
                foreach (var include in pass.Includes)
                    shaderPassIncludes.AddShaderChunk(include);
            }

            defines.AddShaderChunk("// Shared Graph Keywords");
            defines.AddShaderChunk(shaderKeywordDeclarations.ToString());
            defines.AddShaderChunk(shaderKeywordPermutations.ToString());

            // build graph code
            var graph = new ShaderGenerator();
            {
                graph.AddShaderChunk("// Shared Graph Properties (uniform inputs)");
                graph.AddShaderChunk(shaderPropertyUniforms.ToString());

                if (vertexActive)
                {
                    graph.AddShaderChunk("// Vertex Graph Inputs");
                    graph.Indent();
                    graph.AddGenerator(vertexGraphInputs);
                    graph.Deindent();
                    graph.AddShaderChunk("// Vertex Graph Outputs");
                    graph.Indent();
                    graph.AddShaderChunk(vertexGraphOutputs.ToString());
                    graph.Deindent();
                }

                graph.AddShaderChunk("// Pixel Graph Inputs");
                graph.Indent();
                graph.AddGenerator(pixelGraphInputs);
                graph.Deindent();
                graph.AddShaderChunk("// Pixel Graph Outputs");
                graph.Indent();
                graph.AddShaderChunk(pixelGraphOutputs.ToString());
                graph.Deindent();

                graph.AddShaderChunk("// Shared Graph Node Functions");
                graph.AddShaderChunk(graphNodeFunctions.ToString());

                if (vertexActive)
                {
                    graph.AddShaderChunk("// Vertex Graph Evaluation");
                    graph.Indent();
                    graph.AddShaderChunk(vertexGraphEvalFunction.ToString());
                    graph.Deindent();
                }

                graph.AddShaderChunk("// Pixel Graph Evaluation");
                graph.Indent();
                graph.AddShaderChunk(pixelGraphEvalFunction.ToString());
                graph.Deindent();
            }

            // build the hash table of all named fragments      TODO: could make this Dictionary<string, ShaderGenerator / string>  ?
            Dictionary<string, string> namedFragments = new Dictionary<string, string>();
            namedFragments.Add("InstancingOptions", instancingOptions.GetShaderString(0, false));
            namedFragments.Add("Defines", defines.GetShaderString(2, false));
            namedFragments.Add("Graph", graph.GetShaderString(2, false));
            namedFragments.Add("LightMode", pass.LightMode);
            namedFragments.Add("PassName", pass.Name);
            namedFragments.Add("Includes", shaderPassIncludes.GetShaderString(2, false));
            namedFragments.Add("Blending", blendCode.ToString());
            namedFragments.Add("Culling", cullCode.ToString());
            namedFragments.Add("ZTest", zTestCode.ToString());
            namedFragments.Add("ZWrite", zWriteCode.ToString());
            namedFragments.Add("ZClip", zClipCode.ToString());
            namedFragments.Add("Stencil", stencilCode.ToString());
            namedFragments.Add("ColorMask", colorMaskCode.ToString());
            namedFragments.Add("DotsInstancedVars", dotsInstancingCode.ToString());

            string sharedTemplatePath = Path.Combine(Path.Combine(HDUtils.GetHDRenderPipelinePath(), "Editor"), "ShaderGraph");
            // process the template to generate the shader code for this pass
            ShaderSpliceUtil.TemplatePreprocessor templatePreprocessor =
                new ShaderSpliceUtil.TemplatePreprocessor(activeFields, namedFragments, debugOutput, sharedTemplatePath, sourceAssetDependencyPaths, HDRPShaderStructs.s_AssemblyName, HDRPShaderStructs.s_ResourceClassName);

            templatePreprocessor.ProcessTemplateFile(templateLocation);

            result.AddShaderChunk(templatePreprocessor.GetShaderCode().ToString(), false);

            return true;
        }

        public static List<MaterialSlot> FindMaterialSlotsOnNode(IEnumerable<int> slots, AbstractMaterialNode node)
        {
            var activeSlots = new List<MaterialSlot>();
            if (slots != null)
            {
                foreach (var id in slots)
                {
                    MaterialSlot slot = node.FindSlot<MaterialSlot>(id);
                    if (slot != null)
                    {
                        activeSlots.Add(slot);
                    }
                }
            }
            return activeSlots;
        }

        public static void BuildRenderStatesFromPass(
            Pass pass,
            ShaderStringBuilder blendCode,
            ShaderStringBuilder cullCode,
            ShaderStringBuilder zTestCode,
            ShaderStringBuilder zWriteCode,
            ShaderStringBuilder zClipCode,
            ShaderStringBuilder stencilCode,
            ShaderStringBuilder colorMaskCode)
        {
            if (pass.BlendOverride != null)
                blendCode.AppendLine(pass.BlendOverride);

            if (pass.BlendOpOverride != null)
                blendCode.AppendLine(pass.BlendOpOverride);

            if (pass.CullOverride != null)
                cullCode.AppendLine(pass.CullOverride);

            if (pass.ZTestOverride != null)
                zTestCode.AppendLine(pass.ZTestOverride);

            if (pass.ZWriteOverride != null)
                zWriteCode.AppendLine(pass.ZWriteOverride);

            if (pass.ColorMaskOverride != null)
                colorMaskCode.AppendLine(pass.ColorMaskOverride);

            if (pass.ZClipOverride != null)
                zClipCode.AppendLine(pass.ZClipOverride);

            if (pass.StencilOverride != null)
            {
                foreach (var str in pass.StencilOverride)
                    stencilCode.AppendLine(str);
            }
        }

        // Comment set of define for Forward Opaque pass in HDRP
        public static List<string> s_ExtraDefinesForwardOpaque = new List<string>()
        {
            "#pragma multi_compile _ DEBUG_DISPLAY",
            "#pragma multi_compile _ LIGHTMAP_ON",
            "#pragma multi_compile _ DIRLIGHTMAP_COMBINED",
            "#pragma multi_compile _ DYNAMICLIGHTMAP_ON",
            "#pragma multi_compile _ SHADOWS_SHADOWMASK",
            "#pragma multi_compile DECALS_OFF DECALS_3RT DECALS_4RT",
            "#pragma multi_compile USE_FPTL_LIGHTLIST USE_CLUSTERED_LIGHTLIST",
            "#pragma multi_compile SHADOW_LOW SHADOW_MEDIUM SHADOW_HIGH"
        };

        public static List<string> s_ExtraDefinesForwardTransparent = new List<string>()
        {
            "#pragma multi_compile _ DEBUG_DISPLAY",
            "#pragma multi_compile _ LIGHTMAP_ON",
            "#pragma multi_compile _ DIRLIGHTMAP_COMBINED",
            "#pragma multi_compile _ DYNAMICLIGHTMAP_ON",
            "#pragma multi_compile _ SHADOWS_SHADOWMASK",
            "#pragma multi_compile DECALS_OFF DECALS_3RT DECALS_4RT",
            "#define USE_CLUSTERED_LIGHTLIST",
            "#pragma multi_compile SHADOW_LOW SHADOW_MEDIUM SHADOW_HIGH",
            HDLitSubShader.DefineRaytracingKeyword(RayTracingNode.RaytracingVariant.High)
        };

        public static List<string> s_ExtraDefinesForwardMaterialDepthOrMotion = new List<string>()
        {
            "#define WRITE_NORMAL_BUFFER",
            "#pragma multi_compile _ WRITE_MSAA_DEPTH",
            HDLitSubShader.DefineRaytracingKeyword(RayTracingNode.RaytracingVariant.High)
        };

        public static List<string> s_ExtraDefinesDepthOrMotion = new List<string>()
        {
            "#pragma multi_compile _ WRITE_NORMAL_BUFFER",
            "#pragma multi_compile _ WRITE_MSAA_DEPTH",
            HDLitSubShader.DefineRaytracingKeyword(RayTracingNode.RaytracingVariant.High)
        };

        public static void SetStencilStateForDepth(ref Pass pass)
        {
            pass.StencilOverride = new List<string>()
            {
                "// Stencil setup",
                "Stencil",
                "{",
                "   WriteMask [_StencilWriteMaskDepth]",
                "   Ref [_StencilRefDepth]",
                "   Comp Always",
                "   Pass Replace",
                "}"
            };
        }

        public static void SetStencilStateForMotionVector(ref Pass pass)
        {
            pass.StencilOverride = new List<string>()
            {
                "// Stencil setup",
                "Stencil",
                "{",
                "   WriteMask [_StencilWriteMaskMV]",
                "   Ref [_StencilRefMV]",
                "   Comp Always",
                "   Pass Replace",
                "}"
            };
        }

        public static void SetStencilStateForDistortionVector(ref Pass pass)
        {
            pass.StencilOverride = new List<string>()
            {
                "// Stencil setup",
                "Stencil",
                "{",
                "   WriteMask [_StencilRefDistortionVec]",
                "   Ref [_StencilRefDistortionVec]",
                "   Comp Always",
                "   Pass Replace",
                "}"
            };
        }

        public static void SetStencilStateForForward(ref Pass pass)
        {
            pass.StencilOverride = new List<string>()
            {
                "// Stencil setup",
                "Stencil",
                "{",
                "   WriteMask [_StencilWriteMask]",
                "   Ref [_StencilRef]",
                "   Comp Always",
                "   Pass Replace",
                "}"
            };
        }

        public static void SetStencilStateForGBuffer(ref Pass pass)
        {
            pass.StencilOverride = new List<string>()
            {
                "// Stencil setup",
                "Stencil",
                "{",
                "   WriteMask [_StencilWriteMaskGBuffer]",
                "   Ref [_StencilRefGBuffer]",
                "   Comp Always",
                "   Pass Replace",
                "}"
            };
        }

        public static readonly string zClipShadowCaster = "ZClip [_ZClip]";
        public static readonly string defaultCullMode = "Cull [_CullMode]";
        public static readonly string cullModeForward = "Cull [_CullModeForward]";
        public static readonly string zTestDepthEqualForOpaque = "ZTest [_ZTestDepthEqualForOpaque]";
        public static readonly string zTestTransparent = "ZTest [_ZTestTransparent]";
        public static readonly string zTestGBuffer = "ZTest [_ZTestGBuffer]";
        public static readonly string zWriteOn = "ZWrite On";
        public static readonly string zWriteOff = "ZWrite Off";
        public static readonly string ZWriteDefault = "ZWrite [_ZWrite]";

        public static void SetBlendModeForTransparentBackface(ref Pass pass) => SetBlendModeForForward(ref pass);
        public static void SetBlendModeForForward(ref Pass pass)
        {
            pass.BlendOverride = "Blend [_SrcBlend] [_DstBlend], [_AlphaSrcBlend] [_AlphaDstBlend]";
        }

        public static void AddTags(ShaderGenerator generator, string pipeline, HDRenderTypeTags renderType, int queue)
        {
            ShaderStringBuilder builder = new ShaderStringBuilder();
            builder.AppendLine("Tags");
            using (builder.BlockScope())
            {
                builder.AppendLine("\"RenderPipeline\"=\"{0}\"", pipeline);
                builder.AppendLine("\"RenderType\"=\"{0}\"", renderType);
                builder.AppendLine("\"Queue\" = \"{0}\"", HDRenderQueue.GetShaderTagValue(queue));
            }

            generator.AddShaderChunk(builder.ToString());
        }

        public static void AddTags(ShaderGenerator generator, string pipeline)
        {
            ShaderStringBuilder builder = new ShaderStringBuilder();
            builder.AppendLine("Tags");
            using (builder.BlockScope())
            {
                builder.AppendLine("\"RenderPipeline\"=\"{0}\"", pipeline);
            }

            generator.AddShaderChunk(builder.ToString());
        }

>>>>>>> 98541e64
        // Utils property to add properties to the collector, all hidden because we use a custom UI to display them
        static void AddIntProperty(this PropertyCollector collector, string referenceName, int defaultValue)
        {
            collector.AddShaderProperty(new Vector1ShaderProperty{
                floatType = FloatType.Integer,
                value = defaultValue,
                hidden = true,
                overrideReferenceName = referenceName,
            });
        }

        static void AddFloatProperty(this PropertyCollector collector, string referenceName, float defaultValue)
        {
            collector.AddShaderProperty(new Vector1ShaderProperty{
                floatType = FloatType.Default,
                hidden = true,
                value = defaultValue,
                overrideReferenceName = referenceName,
            });
        }

        static void AddFloatProperty(this PropertyCollector collector, string referenceName, string displayName, float defaultValue)
        {
            collector.AddShaderProperty(new Vector1ShaderProperty{
                floatType = FloatType.Default,
                value = defaultValue,
                overrideReferenceName = referenceName,
                hidden = true,
                displayName = displayName,
            });
        }

        static void AddToggleProperty(this PropertyCollector collector, string referenceName, bool defaultValue)
        {
            collector.AddShaderProperty(new BooleanShaderProperty{
                value = defaultValue,
                hidden = true,
                overrideReferenceName = referenceName,
            });
        }

        public static void AddStencilShaderProperties(PropertyCollector collector, bool splitLighting, bool receiveSSR)
        {
            BaseLitGUI.ComputeStencilProperties(receiveSSR, splitLighting, out int stencilRef, out int stencilWriteMask,
                out int stencilRefDepth, out int stencilWriteMaskDepth, out int stencilRefGBuffer, out int stencilWriteMaskGBuffer,
                out int stencilRefMV, out int stencilWriteMaskMV
            );

            // All these properties values will be patched with the material keyword update
            collector.AddIntProperty("_StencilRef", stencilRef); // StencilLightingUsage.NoLighting
            collector.AddIntProperty("_StencilWriteMask", stencilWriteMask); // StencilMask.Lighting
            // Depth prepass
            collector.AddIntProperty("_StencilRefDepth", stencilRefDepth); // Nothing
            collector.AddIntProperty("_StencilWriteMaskDepth", stencilWriteMaskDepth); // DoesntReceiveSSR
            // Motion vector pass
            collector.AddIntProperty("_StencilRefMV", stencilRefMV); // StencilBitMask.ObjectMotionVectors
            collector.AddIntProperty("_StencilWriteMaskMV", stencilWriteMaskMV); // StencilBitMask.ObjectMotionVectors
            // Distortion vector pass
            collector.AddIntProperty("_StencilRefDistortionVec", 64); // StencilBitMask.DistortionVectors
            collector.AddIntProperty("_StencilWriteMaskDistortionVec", 64); // StencilBitMask.DistortionVectors
            // Gbuffer
            collector.AddIntProperty("_StencilWriteMaskGBuffer", stencilWriteMaskGBuffer); // StencilMask.Lighting
            collector.AddIntProperty("_StencilRefGBuffer", stencilRefGBuffer); // StencilLightingUsage.RegularLighting
            collector.AddIntProperty("_ZTestGBuffer", 4);

            collector.AddToggleProperty(kUseSplitLighting, splitLighting);
            collector.AddToggleProperty(kReceivesSSR, receiveSSR);

        }

        public static void AddBlendingStatesShaderProperties(
            PropertyCollector collector, SurfaceType surface, BlendMode blend, int sortingPriority,
            bool zWrite, TransparentCullMode transparentCullMode, CompareFunction zTest, bool backThenFrontRendering)
        {
            collector.AddFloatProperty("_SurfaceType", (int)surface);
            collector.AddFloatProperty("_BlendMode", (int)blend);

            // All these properties values will be patched with the material keyword update
            collector.AddFloatProperty("_SrcBlend", 1.0f);
            collector.AddFloatProperty("_DstBlend", 0.0f);
            collector.AddFloatProperty("_AlphaSrcBlend", 1.0f);
            collector.AddFloatProperty("_AlphaDstBlend", 0.0f);
            collector.AddToggleProperty("_ZWrite", zWrite);
            collector.AddFloatProperty("_CullMode", (int)CullMode.Back);
            collector.AddIntProperty(kTransparentSortPriority, sortingPriority);
            collector.AddFloatProperty("_CullModeForward", (int)CullMode.Back);
            collector.AddShaderProperty(new Vector1ShaderProperty{
                overrideReferenceName = kTransparentCullMode,
                floatType = FloatType.Enum,
                value = (int)transparentCullMode,
                enumNames = {"Front", "Back"},
                enumValues = {(int)TransparentCullMode.Front, (int)TransparentCullMode.Back},
                hidden = true,
            });

            // Add ZTest properties:
            collector.AddIntProperty("_ZTestDepthEqualForOpaque", (int)CompareFunction.LessEqual);
            collector.AddShaderProperty(new Vector1ShaderProperty{
                overrideReferenceName = kZTestTransparent,
                floatType = FloatType.Enum,
                value = (int)zTest,
                enumType = EnumType.CSharpEnum,
                cSharpEnumType = typeof(CompareFunction),
                hidden = true,
            });

            collector.AddToggleProperty(kTransparentBackfaceEnable, backThenFrontRendering);
        }

        public static void AddAlphaCutoffShaderProperties(PropertyCollector collector, bool alphaCutoff, bool shadowThreshold)
        {
            collector.AddToggleProperty("_AlphaCutoffEnable", alphaCutoff);
            collector.AddFloatProperty(kTransparentSortPriority, kTransparentSortPriority, 0);
            collector.AddToggleProperty("_UseShadowThreshold", shadowThreshold);
        }

        public static void AddDoubleSidedProperty(PropertyCollector collector, DoubleSidedMode mode = DoubleSidedMode.Enabled)
        {
            var normalMode = ConvertDoubleSidedModeToDoubleSidedNormalMode(mode);
            collector.AddToggleProperty("_DoubleSidedEnable", mode != DoubleSidedMode.Disabled);
            collector.AddShaderProperty(new Vector1ShaderProperty{
                enumNames = {"Flip", "Mirror", "None"}, // values will be 0, 1 and 2
                floatType = FloatType.Enum,
                overrideReferenceName = "_DoubleSidedNormalMode",
                hidden = true,
                value = (int)normalMode
            });
            collector.AddShaderProperty(new Vector4ShaderProperty{
                overrideReferenceName = "_DoubleSidedConstants",
                hidden = true,
                value = new Vector4(1, 1, -1, 0)
            });
        }

        public static string RenderQueueName(HDRenderQueue.RenderQueueType value)
        {
            switch (value)
            {
                case HDRenderQueue.RenderQueueType.Opaque:
                    return "Default";
                case HDRenderQueue.RenderQueueType.AfterPostProcessOpaque:
                    return "After Post-process";
                case HDRenderQueue.RenderQueueType.PreRefraction:
                    return "Before Refraction";
                case HDRenderQueue.RenderQueueType.Transparent:
                    return "Default";
                case HDRenderQueue.RenderQueueType.LowTransparent:
                    return "Low Resolution";
                case HDRenderQueue.RenderQueueType.AfterPostprocessTransparent:
                    return "After Post-process";

                case HDRenderQueue.RenderQueueType.RaytracingOpaque:
                {
                    if ((RenderPipelineManager.currentPipeline as HDRenderPipeline).rayTracingSupported)
                        return "RayTracing";
                    return "None";
                }
                case HDRenderQueue.RenderQueueType.RaytracingTransparent:
                {
                    if ((RenderPipelineManager.currentPipeline as HDRenderPipeline).rayTracingSupported)
                        return "RayTracing";
                    return "None";
                }
                default:
                    return "None";
            }
        }

        public static System.Collections.Generic.List<HDRenderQueue.RenderQueueType> GetRenderingPassList(bool opaque, bool needAfterPostProcess)
        {
            // We can't use RenderPipelineManager.currentPipeline here because this is called before HDRP is created by SG window
            bool supportsRayTracing = HDRenderPipeline.AggreateRayTracingSupport(HDRenderPipeline.currentAsset.currentPlatformRenderPipelineSettings);
            var result = new System.Collections.Generic.List<HDRenderQueue.RenderQueueType>();
            if (opaque)
            {
                result.Add(HDRenderQueue.RenderQueueType.Opaque);
                if (needAfterPostProcess)
                    result.Add(HDRenderQueue.RenderQueueType.AfterPostProcessOpaque);
                if (supportsRayTracing)
                    result.Add(HDRenderQueue.RenderQueueType.RaytracingOpaque);
            }
            else
            {
                result.Add(HDRenderQueue.RenderQueueType.PreRefraction);
                result.Add(HDRenderQueue.RenderQueueType.Transparent);
                result.Add(HDRenderQueue.RenderQueueType.LowTransparent);
                if (needAfterPostProcess)
                    result.Add(HDRenderQueue.RenderQueueType.AfterPostprocessTransparent);
                if (supportsRayTracing)
                    result.Add(HDRenderQueue.RenderQueueType.RaytracingTransparent);
            }

            return result;
        }

        public static BlendMode ConvertAlphaModeToBlendMode(AlphaMode alphaMode)
        {
            switch (alphaMode)
            {
                case AlphaMode.Additive:
                    return BlendMode.Additive;
                case AlphaMode.Alpha:
                    return BlendMode.Alpha;
                case AlphaMode.Premultiply:
                    return BlendMode.Premultiply;
                case AlphaMode.Multiply: // In case of multiply we fall back to alpha
                    return BlendMode.Alpha;
                default:
                    throw new System.Exception("Unknown AlphaMode: " + alphaMode + ": can't convert to BlendMode.");
            }
        }

        public static DoubleSidedNormalMode ConvertDoubleSidedModeToDoubleSidedNormalMode(DoubleSidedMode shaderGraphMode)
        {
            switch (shaderGraphMode)
            {
                case DoubleSidedMode.FlippedNormals:
                    return DoubleSidedNormalMode.Flip;
                case DoubleSidedMode.MirroredNormals:
                    return DoubleSidedNormalMode.Mirror;
                case DoubleSidedMode.Enabled:
                case DoubleSidedMode.Disabled:
                default:
                    return DoubleSidedNormalMode.None;
            }
        }
    }
}<|MERGE_RESOLUTION|>--- conflicted
+++ resolved
@@ -24,609 +24,6 @@
 
     static class HDSubShaderUtilities
     {
-<<<<<<< HEAD
-=======
-
-        static List<Dependency[]> k_Dependencies = new List<Dependency[]>()
-        {
-            HDRPShaderStructs.FragInputs.dependencies,
-            HDRPShaderStructs.VaryingsMeshToPS.standardDependencies,
-            HDRPShaderStructs.SurfaceDescriptionInputs.dependencies,
-            HDRPShaderStructs.VertexDescriptionInputs.dependencies
-        };
-
-        public static bool GenerateShaderPass(AbstractMaterialNode masterNode, Pass pass, GenerationMode mode, ActiveFields activeFields, ShaderGenerator result, List<string> sourceAssetDependencyPaths, bool vertexActive)
-        {
-            string templatePath = Path.Combine(HDUtils.GetHDRenderPipelinePath(), "Editor/Material");
-            string templateLocation = Path.Combine(Path.Combine(Path.Combine(templatePath, pass.MaterialName), "ShaderGraph"), pass.TemplateName);
-            if (!File.Exists(templateLocation))
-            {
-                // TODO: produce error here
-                Debug.LogError("Template not found: " + templateLocation);
-                return false;
-            }
-
-            bool debugOutput = true;
-
-            // grab all of the active nodes (for pixel and vertex graphs)
-            var vertexNodes = Graphing.ListPool<AbstractMaterialNode>.Get();
-            NodeUtils.DepthFirstCollectNodesFromNode(vertexNodes, masterNode, NodeUtils.IncludeSelf.Include, pass.VertexShaderSlots);
-
-            var pixelNodes = Graphing.ListPool<AbstractMaterialNode>.Get();
-            NodeUtils.DepthFirstCollectNodesFromNode(pixelNodes, masterNode, NodeUtils.IncludeSelf.Include, pass.PixelShaderSlots);
-
-            // graph requirements describe what the graph itself requires
-            ShaderGraphRequirementsPerKeyword pixelRequirements = new ShaderGraphRequirementsPerKeyword();
-            ShaderGraphRequirementsPerKeyword vertexRequirements = new ShaderGraphRequirementsPerKeyword();
-            ShaderGraphRequirementsPerKeyword graphRequirements = new ShaderGraphRequirementsPerKeyword();
-
-            // Function Registry tracks functions to remove duplicates, it wraps a string builder that stores the combined function string
-            ShaderStringBuilder graphNodeFunctions = new ShaderStringBuilder();
-            graphNodeFunctions.IncreaseIndent();
-            var functionRegistry = new FunctionRegistry(graphNodeFunctions);
-
-            // TODO: this can be a shared function for all HDRP master nodes -- From here through GraphUtil.GenerateSurfaceDescription(..)
-
-            // Build the list of active slots based on what the pass requires
-            var pixelSlots = HDSubShaderUtilities.FindMaterialSlotsOnNode(pass.PixelShaderSlots, masterNode);
-            var vertexSlots = HDSubShaderUtilities.FindMaterialSlotsOnNode(pass.VertexShaderSlots, masterNode);
-
-            // properties used by either pixel and vertex shader
-            PropertyCollector sharedProperties = new PropertyCollector();
-            KeywordCollector sharedKeywords = new KeywordCollector();
-            ShaderStringBuilder shaderPropertyUniforms = new ShaderStringBuilder(1);
-            ShaderStringBuilder shaderKeywordDeclarations = new ShaderStringBuilder(1);
-            ShaderStringBuilder shaderKeywordPermutations = new ShaderStringBuilder(1);
-
-            // build the graph outputs structure to hold the results of each active slots (and fill out activeFields to indicate they are active)
-            string pixelGraphInputStructName = "SurfaceDescriptionInputs";
-            string pixelGraphOutputStructName = "SurfaceDescription";
-            string pixelGraphEvalFunctionName = "SurfaceDescriptionFunction";
-            ShaderStringBuilder pixelGraphEvalFunction = new ShaderStringBuilder();
-            ShaderStringBuilder pixelGraphOutputs = new ShaderStringBuilder();
-
-            // ----------------------------------------------------- //
-            //                         KEYWORDS                      //
-            // ----------------------------------------------------- //
-
-            // -------------------------------------
-            // Get keyword permutations
-
-            masterNode.owner.CollectShaderKeywords(sharedKeywords, mode);
-
-            // Track permutation indices for all nodes
-            List<int>[] keywordPermutationsPerVertexNode = new List<int>[vertexNodes.Count];
-            List<int>[] keywordPermutationsPerPixelNode = new List<int>[pixelNodes.Count];
-
-            // -------------------------------------
-            // Evaluate all permutations
-
-            if (sharedKeywords.permutations.Count > 0)
-            {
-                for(int i = 0; i < sharedKeywords.permutations.Count; i++)
-                {
-                    // Get active nodes for this permutation
-                    var localVertexNodes = UnityEngine.Rendering.ListPool<AbstractMaterialNode>.Get();
-                    var localPixelNodes = UnityEngine.Rendering.ListPool<AbstractMaterialNode>.Get();
-                    NodeUtils.DepthFirstCollectNodesFromNode(localVertexNodes, masterNode, NodeUtils.IncludeSelf.Include, pass.VertexShaderSlots, sharedKeywords.permutations[i]);
-                    NodeUtils.DepthFirstCollectNodesFromNode(localPixelNodes, masterNode, NodeUtils.IncludeSelf.Include, pass.PixelShaderSlots, sharedKeywords.permutations[i]);
-
-                    // Track each vertex node in this permutation
-                    foreach(AbstractMaterialNode vertexNode in localVertexNodes)
-                    {
-                        int nodeIndex = vertexNodes.IndexOf(vertexNode);
-
-                        if(keywordPermutationsPerVertexNode[nodeIndex] == null)
-                            keywordPermutationsPerVertexNode[nodeIndex] = new List<int>();
-                        keywordPermutationsPerVertexNode[nodeIndex].Add(i);
-                    }
-
-                    // Track each pixel node in this permutation
-                    foreach(AbstractMaterialNode pixelNode in localPixelNodes)
-                    {
-                        int nodeIndex = pixelNodes.IndexOf(pixelNode);
-
-                        if(keywordPermutationsPerPixelNode[nodeIndex] == null)
-                            keywordPermutationsPerPixelNode[nodeIndex] = new List<int>();
-                        keywordPermutationsPerPixelNode[nodeIndex].Add(i);
-                    }
-
-                    // Get active requirements for this permutation
-                    var localVertexRequirements = ShaderGraphRequirements.FromNodes(localVertexNodes, ShaderStageCapability.Vertex, false);
-                    var localPixelRequirements = ShaderGraphRequirements.FromNodes(localPixelNodes, ShaderStageCapability.Fragment, false);
-
-                    vertexRequirements[i].SetRequirements(localVertexRequirements);
-                    pixelRequirements[i].SetRequirements(localPixelRequirements);
-
-                    // build initial requirements
-                    HDRPShaderStructs.AddActiveFieldsFromPixelGraphRequirements(activeFields[i], localPixelRequirements);
-                    HDRPShaderStructs.AddActiveFieldsFromVertexGraphRequirements(activeFields[i], localVertexRequirements);
-                }
-            }
-            else
-            {
-                pixelRequirements.baseInstance.SetRequirements(ShaderGraphRequirements.FromNodes(pixelNodes, ShaderStageCapability.Fragment, false));   // TODO: is ShaderStageCapability.Fragment correct?
-                vertexRequirements.baseInstance.SetRequirements(ShaderGraphRequirements.FromNodes(vertexNodes, ShaderStageCapability.Vertex, false));
-                HDRPShaderStructs.AddActiveFieldsFromPixelGraphRequirements(activeFields.baseInstance, pixelRequirements.baseInstance.requirements);
-                HDRPShaderStructs.AddActiveFieldsFromVertexGraphRequirements(activeFields.baseInstance, vertexRequirements.baseInstance.requirements);
-            }
-
-            graphRequirements.UnionWith(pixelRequirements);
-            graphRequirements.UnionWith(vertexRequirements);
-
-            // build the graph outputs structure, and populate activeFields with the fields of that structure
-            SubShaderGenerator.GenerateSurfaceDescriptionStruct(pixelGraphOutputs, pixelSlots, pixelGraphOutputStructName, activeFields.baseInstance);
-
-            // Build the graph evaluation code, to evaluate the specified slots
-            SubShaderGenerator.GenerateSurfaceDescriptionFunction(
-                pixelNodes,
-                keywordPermutationsPerPixelNode,
-                masterNode,
-                masterNode.owner as GraphData,
-                pixelGraphEvalFunction,
-                functionRegistry,
-                sharedProperties,
-                sharedKeywords,
-                mode,
-                pixelGraphEvalFunctionName,
-                pixelGraphOutputStructName,
-                null,
-                pixelSlots,
-                pixelGraphInputStructName);
-
-            string vertexGraphInputStructName = "VertexDescriptionInputs";
-            string vertexGraphOutputStructName = "VertexDescription";
-            string vertexGraphEvalFunctionName = "VertexDescriptionFunction";
-            ShaderStringBuilder vertexGraphEvalFunction = new ShaderStringBuilder();
-            ShaderStringBuilder vertexGraphOutputs = new ShaderStringBuilder();
-
-            // check for vertex animation -- enables HAVE_VERTEX_MODIFICATION
-            if (vertexActive)
-            {
-                vertexActive = true;
-                activeFields.baseInstance.Add("features.modifyMesh");
-
-                // -------------------------------------
-                // Generate Output structure for Vertex Description function
-                SubShaderGenerator.GenerateVertexDescriptionStruct(vertexGraphOutputs, vertexSlots, vertexGraphOutputStructName, activeFields.baseInstance);
-
-                // -------------------------------------
-                // Generate Vertex Description function
-                SubShaderGenerator.GenerateVertexDescriptionFunction(
-                    masterNode.owner as GraphData,
-                    vertexGraphEvalFunction,
-                    functionRegistry,
-                    sharedProperties,
-                    sharedKeywords,
-                    mode,
-                    masterNode,
-                    vertexNodes,
-                    keywordPermutationsPerVertexNode,
-                    vertexSlots,
-                    vertexGraphInputStructName,
-                    vertexGraphEvalFunctionName,
-                    vertexGraphOutputStructName);
-            }
-
-            var blendCode = new ShaderStringBuilder();
-            var cullCode = new ShaderStringBuilder();
-            var zTestCode = new ShaderStringBuilder();
-            var zWriteCode = new ShaderStringBuilder();
-            var zClipCode = new ShaderStringBuilder();
-            var stencilCode = new ShaderStringBuilder();
-            var colorMaskCode = new ShaderStringBuilder();
-            var dotsInstancingCode = new ShaderStringBuilder();
-            HDSubShaderUtilities.BuildRenderStatesFromPass(pass, blendCode, cullCode, zTestCode, zWriteCode, zClipCode, stencilCode, colorMaskCode);
-
-            HDRPShaderStructs.AddRequiredFields(pass.RequiredFields, activeFields.baseInstance);
-            int instancedCount = sharedProperties.GetDotsInstancingPropertiesCount(mode);
-
-            if (instancedCount > 0)
-            {
-                dotsInstancingCode.AppendLine("//-------------------------------------------------------------------------------------");
-                dotsInstancingCode.AppendLine("// Dots Instancing vars");
-                dotsInstancingCode.AppendLine("//-------------------------------------------------------------------------------------");
-                dotsInstancingCode.AppendLine("");
-
-                dotsInstancingCode.Append(sharedProperties.GetDotsInstancingPropertiesDeclaration(mode));
-            }
-
-            // Get keyword declarations
-            sharedKeywords.GetKeywordsDeclaration(shaderKeywordDeclarations, mode);
-
-            // Get property declarations
-            sharedProperties.GetPropertiesDeclaration(shaderPropertyUniforms, mode, masterNode.owner.concretePrecision);
-
-            // propagate active field requirements using dependencies
-            foreach (var instance in activeFields.all.instances)
-                ShaderSpliceUtil.ApplyDependencies(instance, k_Dependencies);
-
-            // debug output all active fields
-            var interpolatorDefines = new ShaderGenerator();
-            if (debugOutput)
-            {
-                interpolatorDefines.AddShaderChunk("// ACTIVE FIELDS:");
-                foreach (string f in activeFields.baseInstance.fields)
-                {
-                    interpolatorDefines.AddShaderChunk("//   " + f);
-                }
-            }
-
-            // build graph inputs structures
-            ShaderGenerator pixelGraphInputs = new ShaderGenerator();
-            ShaderSpliceUtil.BuildType(typeof(HDRPShaderStructs.SurfaceDescriptionInputs), activeFields, pixelGraphInputs, debugOutput);
-            ShaderGenerator vertexGraphInputs = new ShaderGenerator();
-            ShaderSpliceUtil.BuildType(typeof(HDRPShaderStructs.VertexDescriptionInputs), activeFields, vertexGraphInputs, debugOutput);
-
-            ShaderGenerator instancingOptions = new ShaderGenerator();
-            {
-                instancingOptions.AddShaderChunk("#pragma multi_compile_instancing", true);
-                if (instancedCount > 0)
-                {
-                    instancingOptions.AddShaderChunk("#if SHADER_TARGET >= 35 && (defined(SHADER_API_D3D11) || defined(SHADER_API_GLES3) || defined(SHADER_API_GLCORE) || defined(SHADER_API_XBOXONE) || defined(SHADER_API_PSSL) || defined(SHADER_API_VULKAN) || defined(SHADER_API_METAL))");
-                    instancingOptions.AddShaderChunk("#define UNITY_SUPPORT_INSTANCING");
-                    instancingOptions.AddShaderChunk("#endif");
-                    instancingOptions.AddShaderChunk("#if defined(UNITY_SUPPORT_INSTANCING) && defined(INSTANCING_ON)");
-                    instancingOptions.AddShaderChunk("#define UNITY_DOTS_INSTANCING_ENABLED");
-                    instancingOptions.AddShaderChunk("#endif");
-                    instancingOptions.AddShaderChunk("#pragma instancing_options nolightprobe");
-                    instancingOptions.AddShaderChunk("#pragma instancing_options nolodfade");
-                }
-                else
-                {
-                    if (pass.ExtraInstancingOptions != null)
-                    {
-                        foreach (var instancingOption in pass.ExtraInstancingOptions)
-                            instancingOptions.AddShaderChunk(instancingOption);
-                    }
-                }
-            }
-
-            ShaderGenerator defines = new ShaderGenerator();
-            {
-                defines.AddShaderChunk(string.Format("#define SHADERPASS {0}", pass.ShaderPassName), true);
-                if (pass.ExtraDefines != null)
-                {
-                    foreach (var define in pass.ExtraDefines)
-                        defines.AddShaderChunk(define);
-                }
-
-                if (graphRequirements.permutationCount > 0)
-                {
-                    {
-                        var activePermutationIndices = graphRequirements.allPermutations.instances
-                            .Where(p => p.requirements.requiresDepthTexture)
-                            .Select(p => p.permutationIndex)
-                            .ToList();
-                        if (activePermutationIndices.Count > 0)
-                        {
-                            defines.AddShaderChunk(KeywordUtil.GetKeywordPermutationSetConditional(activePermutationIndices));
-                            defines.AddShaderChunk("#define REQUIRE_DEPTH_TEXTURE");
-                            defines.AddShaderChunk("#endif");
-                        }
-                    }
-
-                    {
-                        var activePermutationIndices = graphRequirements.allPermutations.instances
-                            .Where(p => p.requirements.requiresCameraOpaqueTexture)
-                            .Select(p => p.permutationIndex)
-                            .ToList();
-                        if (activePermutationIndices.Count > 0)
-                        {
-                            defines.AddShaderChunk(KeywordUtil.GetKeywordPermutationSetConditional(activePermutationIndices));
-                            defines.AddShaderChunk("#define REQUIRE_OPAQUE_TEXTURE");
-                            defines.AddShaderChunk("#endif");
-                        }
-                    }
-                }
-                else
-                {
-                    if (graphRequirements.baseInstance.requirements.requiresDepthTexture)
-                        defines.AddShaderChunk("#define REQUIRE_DEPTH_TEXTURE");
-                    if (graphRequirements.baseInstance.requirements.requiresCameraOpaqueTexture)
-                        defines.AddShaderChunk("#define REQUIRE_OPAQUE_TEXTURE");
-                }
-
-                defines.AddGenerator(interpolatorDefines);
-            }
-
-            var shaderPassIncludes = new ShaderGenerator();
-            if (pass.Includes != null)
-            {
-                foreach (var include in pass.Includes)
-                    shaderPassIncludes.AddShaderChunk(include);
-            }
-
-            defines.AddShaderChunk("// Shared Graph Keywords");
-            defines.AddShaderChunk(shaderKeywordDeclarations.ToString());
-            defines.AddShaderChunk(shaderKeywordPermutations.ToString());
-
-            // build graph code
-            var graph = new ShaderGenerator();
-            {
-                graph.AddShaderChunk("// Shared Graph Properties (uniform inputs)");
-                graph.AddShaderChunk(shaderPropertyUniforms.ToString());
-
-                if (vertexActive)
-                {
-                    graph.AddShaderChunk("// Vertex Graph Inputs");
-                    graph.Indent();
-                    graph.AddGenerator(vertexGraphInputs);
-                    graph.Deindent();
-                    graph.AddShaderChunk("// Vertex Graph Outputs");
-                    graph.Indent();
-                    graph.AddShaderChunk(vertexGraphOutputs.ToString());
-                    graph.Deindent();
-                }
-
-                graph.AddShaderChunk("// Pixel Graph Inputs");
-                graph.Indent();
-                graph.AddGenerator(pixelGraphInputs);
-                graph.Deindent();
-                graph.AddShaderChunk("// Pixel Graph Outputs");
-                graph.Indent();
-                graph.AddShaderChunk(pixelGraphOutputs.ToString());
-                graph.Deindent();
-
-                graph.AddShaderChunk("// Shared Graph Node Functions");
-                graph.AddShaderChunk(graphNodeFunctions.ToString());
-
-                if (vertexActive)
-                {
-                    graph.AddShaderChunk("// Vertex Graph Evaluation");
-                    graph.Indent();
-                    graph.AddShaderChunk(vertexGraphEvalFunction.ToString());
-                    graph.Deindent();
-                }
-
-                graph.AddShaderChunk("// Pixel Graph Evaluation");
-                graph.Indent();
-                graph.AddShaderChunk(pixelGraphEvalFunction.ToString());
-                graph.Deindent();
-            }
-
-            // build the hash table of all named fragments      TODO: could make this Dictionary<string, ShaderGenerator / string>  ?
-            Dictionary<string, string> namedFragments = new Dictionary<string, string>();
-            namedFragments.Add("InstancingOptions", instancingOptions.GetShaderString(0, false));
-            namedFragments.Add("Defines", defines.GetShaderString(2, false));
-            namedFragments.Add("Graph", graph.GetShaderString(2, false));
-            namedFragments.Add("LightMode", pass.LightMode);
-            namedFragments.Add("PassName", pass.Name);
-            namedFragments.Add("Includes", shaderPassIncludes.GetShaderString(2, false));
-            namedFragments.Add("Blending", blendCode.ToString());
-            namedFragments.Add("Culling", cullCode.ToString());
-            namedFragments.Add("ZTest", zTestCode.ToString());
-            namedFragments.Add("ZWrite", zWriteCode.ToString());
-            namedFragments.Add("ZClip", zClipCode.ToString());
-            namedFragments.Add("Stencil", stencilCode.ToString());
-            namedFragments.Add("ColorMask", colorMaskCode.ToString());
-            namedFragments.Add("DotsInstancedVars", dotsInstancingCode.ToString());
-
-            string sharedTemplatePath = Path.Combine(Path.Combine(HDUtils.GetHDRenderPipelinePath(), "Editor"), "ShaderGraph");
-            // process the template to generate the shader code for this pass
-            ShaderSpliceUtil.TemplatePreprocessor templatePreprocessor =
-                new ShaderSpliceUtil.TemplatePreprocessor(activeFields, namedFragments, debugOutput, sharedTemplatePath, sourceAssetDependencyPaths, HDRPShaderStructs.s_AssemblyName, HDRPShaderStructs.s_ResourceClassName);
-
-            templatePreprocessor.ProcessTemplateFile(templateLocation);
-
-            result.AddShaderChunk(templatePreprocessor.GetShaderCode().ToString(), false);
-
-            return true;
-        }
-
-        public static List<MaterialSlot> FindMaterialSlotsOnNode(IEnumerable<int> slots, AbstractMaterialNode node)
-        {
-            var activeSlots = new List<MaterialSlot>();
-            if (slots != null)
-            {
-                foreach (var id in slots)
-                {
-                    MaterialSlot slot = node.FindSlot<MaterialSlot>(id);
-                    if (slot != null)
-                    {
-                        activeSlots.Add(slot);
-                    }
-                }
-            }
-            return activeSlots;
-        }
-
-        public static void BuildRenderStatesFromPass(
-            Pass pass,
-            ShaderStringBuilder blendCode,
-            ShaderStringBuilder cullCode,
-            ShaderStringBuilder zTestCode,
-            ShaderStringBuilder zWriteCode,
-            ShaderStringBuilder zClipCode,
-            ShaderStringBuilder stencilCode,
-            ShaderStringBuilder colorMaskCode)
-        {
-            if (pass.BlendOverride != null)
-                blendCode.AppendLine(pass.BlendOverride);
-
-            if (pass.BlendOpOverride != null)
-                blendCode.AppendLine(pass.BlendOpOverride);
-
-            if (pass.CullOverride != null)
-                cullCode.AppendLine(pass.CullOverride);
-
-            if (pass.ZTestOverride != null)
-                zTestCode.AppendLine(pass.ZTestOverride);
-
-            if (pass.ZWriteOverride != null)
-                zWriteCode.AppendLine(pass.ZWriteOverride);
-
-            if (pass.ColorMaskOverride != null)
-                colorMaskCode.AppendLine(pass.ColorMaskOverride);
-
-            if (pass.ZClipOverride != null)
-                zClipCode.AppendLine(pass.ZClipOverride);
-
-            if (pass.StencilOverride != null)
-            {
-                foreach (var str in pass.StencilOverride)
-                    stencilCode.AppendLine(str);
-            }
-        }
-
-        // Comment set of define for Forward Opaque pass in HDRP
-        public static List<string> s_ExtraDefinesForwardOpaque = new List<string>()
-        {
-            "#pragma multi_compile _ DEBUG_DISPLAY",
-            "#pragma multi_compile _ LIGHTMAP_ON",
-            "#pragma multi_compile _ DIRLIGHTMAP_COMBINED",
-            "#pragma multi_compile _ DYNAMICLIGHTMAP_ON",
-            "#pragma multi_compile _ SHADOWS_SHADOWMASK",
-            "#pragma multi_compile DECALS_OFF DECALS_3RT DECALS_4RT",
-            "#pragma multi_compile USE_FPTL_LIGHTLIST USE_CLUSTERED_LIGHTLIST",
-            "#pragma multi_compile SHADOW_LOW SHADOW_MEDIUM SHADOW_HIGH"
-        };
-
-        public static List<string> s_ExtraDefinesForwardTransparent = new List<string>()
-        {
-            "#pragma multi_compile _ DEBUG_DISPLAY",
-            "#pragma multi_compile _ LIGHTMAP_ON",
-            "#pragma multi_compile _ DIRLIGHTMAP_COMBINED",
-            "#pragma multi_compile _ DYNAMICLIGHTMAP_ON",
-            "#pragma multi_compile _ SHADOWS_SHADOWMASK",
-            "#pragma multi_compile DECALS_OFF DECALS_3RT DECALS_4RT",
-            "#define USE_CLUSTERED_LIGHTLIST",
-            "#pragma multi_compile SHADOW_LOW SHADOW_MEDIUM SHADOW_HIGH",
-            HDLitSubShader.DefineRaytracingKeyword(RayTracingNode.RaytracingVariant.High)
-        };
-
-        public static List<string> s_ExtraDefinesForwardMaterialDepthOrMotion = new List<string>()
-        {
-            "#define WRITE_NORMAL_BUFFER",
-            "#pragma multi_compile _ WRITE_MSAA_DEPTH",
-            HDLitSubShader.DefineRaytracingKeyword(RayTracingNode.RaytracingVariant.High)
-        };
-
-        public static List<string> s_ExtraDefinesDepthOrMotion = new List<string>()
-        {
-            "#pragma multi_compile _ WRITE_NORMAL_BUFFER",
-            "#pragma multi_compile _ WRITE_MSAA_DEPTH",
-            HDLitSubShader.DefineRaytracingKeyword(RayTracingNode.RaytracingVariant.High)
-        };
-
-        public static void SetStencilStateForDepth(ref Pass pass)
-        {
-            pass.StencilOverride = new List<string>()
-            {
-                "// Stencil setup",
-                "Stencil",
-                "{",
-                "   WriteMask [_StencilWriteMaskDepth]",
-                "   Ref [_StencilRefDepth]",
-                "   Comp Always",
-                "   Pass Replace",
-                "}"
-            };
-        }
-
-        public static void SetStencilStateForMotionVector(ref Pass pass)
-        {
-            pass.StencilOverride = new List<string>()
-            {
-                "// Stencil setup",
-                "Stencil",
-                "{",
-                "   WriteMask [_StencilWriteMaskMV]",
-                "   Ref [_StencilRefMV]",
-                "   Comp Always",
-                "   Pass Replace",
-                "}"
-            };
-        }
-
-        public static void SetStencilStateForDistortionVector(ref Pass pass)
-        {
-            pass.StencilOverride = new List<string>()
-            {
-                "// Stencil setup",
-                "Stencil",
-                "{",
-                "   WriteMask [_StencilRefDistortionVec]",
-                "   Ref [_StencilRefDistortionVec]",
-                "   Comp Always",
-                "   Pass Replace",
-                "}"
-            };
-        }
-
-        public static void SetStencilStateForForward(ref Pass pass)
-        {
-            pass.StencilOverride = new List<string>()
-            {
-                "// Stencil setup",
-                "Stencil",
-                "{",
-                "   WriteMask [_StencilWriteMask]",
-                "   Ref [_StencilRef]",
-                "   Comp Always",
-                "   Pass Replace",
-                "}"
-            };
-        }
-
-        public static void SetStencilStateForGBuffer(ref Pass pass)
-        {
-            pass.StencilOverride = new List<string>()
-            {
-                "// Stencil setup",
-                "Stencil",
-                "{",
-                "   WriteMask [_StencilWriteMaskGBuffer]",
-                "   Ref [_StencilRefGBuffer]",
-                "   Comp Always",
-                "   Pass Replace",
-                "}"
-            };
-        }
-
-        public static readonly string zClipShadowCaster = "ZClip [_ZClip]";
-        public static readonly string defaultCullMode = "Cull [_CullMode]";
-        public static readonly string cullModeForward = "Cull [_CullModeForward]";
-        public static readonly string zTestDepthEqualForOpaque = "ZTest [_ZTestDepthEqualForOpaque]";
-        public static readonly string zTestTransparent = "ZTest [_ZTestTransparent]";
-        public static readonly string zTestGBuffer = "ZTest [_ZTestGBuffer]";
-        public static readonly string zWriteOn = "ZWrite On";
-        public static readonly string zWriteOff = "ZWrite Off";
-        public static readonly string ZWriteDefault = "ZWrite [_ZWrite]";
-
-        public static void SetBlendModeForTransparentBackface(ref Pass pass) => SetBlendModeForForward(ref pass);
-        public static void SetBlendModeForForward(ref Pass pass)
-        {
-            pass.BlendOverride = "Blend [_SrcBlend] [_DstBlend], [_AlphaSrcBlend] [_AlphaDstBlend]";
-        }
-
-        public static void AddTags(ShaderGenerator generator, string pipeline, HDRenderTypeTags renderType, int queue)
-        {
-            ShaderStringBuilder builder = new ShaderStringBuilder();
-            builder.AppendLine("Tags");
-            using (builder.BlockScope())
-            {
-                builder.AppendLine("\"RenderPipeline\"=\"{0}\"", pipeline);
-                builder.AppendLine("\"RenderType\"=\"{0}\"", renderType);
-                builder.AppendLine("\"Queue\" = \"{0}\"", HDRenderQueue.GetShaderTagValue(queue));
-            }
-
-            generator.AddShaderChunk(builder.ToString());
-        }
-
-        public static void AddTags(ShaderGenerator generator, string pipeline)
-        {
-            ShaderStringBuilder builder = new ShaderStringBuilder();
-            builder.AppendLine("Tags");
-            using (builder.BlockScope())
-            {
-                builder.AppendLine("\"RenderPipeline\"=\"{0}\"", pipeline);
-            }
-
-            generator.AddShaderChunk(builder.ToString());
-        }
-
->>>>>>> 98541e64
         // Utils property to add properties to the collector, all hidden because we use a custom UI to display them
         static void AddIntProperty(this PropertyCollector collector, string referenceName, int defaultValue)
         {
