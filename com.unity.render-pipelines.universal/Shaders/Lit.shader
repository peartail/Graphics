--- conflicted
+++ resolved
@@ -120,12 +120,9 @@
             #pragma multi_compile_fragment _ _ADDITIONAL_LIGHT_SHADOWS
             #pragma multi_compile_fragment _ _SHADOWS_SOFT
             #pragma multi_compile_fragment _ _SCREEN_SPACE_OCCLUSION
-<<<<<<< HEAD
+            #pragma multi_compile_fragment _ _LIGHT_LAYERS
             #pragma multi_compile_fragment _ _MAIN_LIGHT_COOKIE
             #pragma multi_compile_fragment _ _ADDITIONAL_LIGHT_COOKIES
-=======
-            #pragma multi_compile_fragment _ _LIGHT_LAYERS
->>>>>>> ed962901
 
             // -------------------------------------
             // Unity defined keywords
@@ -425,12 +422,9 @@
             #pragma multi_compile_fragment _ _ADDITIONAL_LIGHT_SHADOWS
             #pragma multi_compile_fragment _ _SHADOWS_SOFT
             #pragma multi_compile_fragment _ _SCREEN_SPACE_OCCLUSION
-<<<<<<< HEAD
+            #pragma multi_compile_fragment _ _LIGHT_LAYERS
             #pragma multi_compile_fragment _ _MAIN_LIGHT_COOKIE
             #pragma multi_compile_fragment _ _ADDITIONAL_LIGHT_COOKIES
-=======
-            #pragma multi_compile_fragment _ _LIGHT_LAYERS
->>>>>>> ed962901
 
             // -------------------------------------
             // Unity defined keywords
