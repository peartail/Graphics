--- conflicted
+++ resolved
@@ -52,19 +52,14 @@
         half4 Frag(Varyings input) : SV_Target
         {
             UNITY_SETUP_STEREO_EYE_INDEX_POST_VERTEX(input);
-<<<<<<< HEAD
 //TODO: this applies to all flips like this, needs some more investigation and also maybe adding if _ProjectionParams.x everywhere
 #if UNITY_UV_STARTS_AT_TOP  && SUBPASS_INPUT_AVAILABLE
             input.uv =  input.uv * float2(1.0, -1.0) + float2(0.0, 1.0);
 #endif
-            float2 positionNDC = input.uv;
-            int2   positionSS  = input.uv * _BlitTex_TexelSize.zw;
-=======
 
             float2 uv = UnityStereoTransformScreenSpaceTex(input.uv);
             float2 positionNDC = uv;
             int2   positionSS  = uv * _BlitTex_TexelSize.zw;
->>>>>>> 15db9d66
 
             half3 color = Load(positionSS, 0, 0).xyz;
 
