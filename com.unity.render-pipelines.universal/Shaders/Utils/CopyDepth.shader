Shader "Hidden/Universal Render Pipeline/CopyDepth"
{
    SubShader
    {
        Tags { "RenderType" = "Opaque" "RenderPipeline" = "UniversalPipeline"}

        Pass
        {
            Name "CopyDepth"
<<<<<<< HEAD
            ZTest Always ZWrite Off ColorMask R
=======
            ZTest Always ZWrite On ColorMask R
>>>>>>> f9152cfe
            Cull Off

            HLSLPROGRAM
            #pragma vertex vert
            #pragma fragment frag

            #pragma multi_compile _ _DEPTH_MSAA_2 _DEPTH_MSAA_4 _DEPTH_MSAA_8
            #pragma multi_compile _ _USE_DRAW_PROCEDURAL
            #pragma multi_compile _ _OUTPUT_DEPTH

            #include "Packages/com.unity.render-pipelines.universal/Shaders/Utils/CopyDepthPass.hlsl"

            ENDHLSL
        }
    }
}<|MERGE_RESOLUTION|>--- conflicted
+++ resolved
@@ -7,11 +7,7 @@
         Pass
         {
             Name "CopyDepth"
-<<<<<<< HEAD
-            ZTest Always ZWrite Off ColorMask R
-=======
             ZTest Always ZWrite On ColorMask R
->>>>>>> f9152cfe
             Cull Off
 
             HLSLPROGRAM
