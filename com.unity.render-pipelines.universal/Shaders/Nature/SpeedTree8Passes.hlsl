--- conflicted
+++ resolved
@@ -417,12 +417,6 @@
     BRDFData brdfData;
     InitializeBRDFData(albedo, metallic, specular, smoothness, alpha, brdfData);
 
-<<<<<<< HEAD
-=======
-    Light mainLight = GetMainLight(inputData.shadowCoord);                                      // TODO move this to a separate full-screen single gbuffer pass?
-    MixRealtimeAndBakedGI(mainLight, inputData.positionWS, inputData.normalWS, inputData.bakedGI, inputData.shadowMask); // TODO move this to a separate full-screen single gbuffer pass?
-
->>>>>>> 675f4390
     half3 color = GlobalIllumination(brdfData, inputData.bakedGI, occlusion, inputData.normalWS, inputData.viewDirectionWS);
 
     return BRDFDataToGbuffer(brdfData, inputData, smoothness, emission + color);
