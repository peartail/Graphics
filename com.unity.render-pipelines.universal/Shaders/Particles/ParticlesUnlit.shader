Shader "Universal Render Pipeline/Particles/Unlit"
{
    Properties
    {
        [MainTexture] _BaseMap("Base Map", 2D) = "white" {}
        [MainColor]   _BaseColor("Base Color", Color) = (1,1,1,1)

        _Cutoff("Alpha Cutoff", Range(0.0, 1.0)) = 0.5

        _BumpMap("Normal Map", 2D) = "bump" {}

        [HDR] _EmissionColor("Color", Color) = (0,0,0)
        _EmissionMap("Emission", 2D) = "white" {}

        // -------------------------------------
        // Particle specific
        _SoftParticlesNearFadeDistance("Soft Particles Near Fade", Float) = 0.0
        _SoftParticlesFarFadeDistance("Soft Particles Far Fade", Float) = 1.0
        _CameraNearFadeDistance("Camera Near Fade", Float) = 1.0
        _CameraFarFadeDistance("Camera Far Fade", Float) = 2.0
        _DistortionBlend("Distortion Blend", Range(0.0, 1.0)) = 0.5
        _DistortionStrength("Distortion Strength", Float) = 1.0

        // -------------------------------------
        // Hidden properties - Generic
        _Surface("__surface", Float) = 0.0
        _Blend("__mode", Float) = 0.0
        _Cull("__cull", Float) = 2.0
        [ToggleUI] _AlphaClip("__clip", Float) = 0.0
        [HideInInspector] _BlendOp("__blendop", Float) = 0.0
        [HideInInspector] _SrcBlend("__src", Float) = 1.0
        [HideInInspector] _DstBlend("__dst", Float) = 0.0
        [HideInInspector] _ZWrite("__zw", Float) = 1.0

        // Particle specific
        _ColorMode("_ColorMode", Float) = 0.0
        [HideInInspector] _BaseColorAddSubDiff("_ColorMode", Vector) = (0,0,0,0)
        [ToggleOff] _FlipbookBlending("__flipbookblending", Float) = 0.0
        [ToggleUI] _SoftParticlesEnabled("__softparticlesenabled", Float) = 0.0
        [ToggleUI] _CameraFadingEnabled("__camerafadingenabled", Float) = 0.0
        [ToggleUI] _DistortionEnabled("__distortionenabled", Float) = 0.0
        [HideInInspector] _SoftParticleFadeParams("__softparticlefadeparams", Vector) = (0,0,0,0)
        [HideInInspector] _CameraFadeParams("__camerafadeparams", Vector) = (0,0,0,0)
        [HideInInspector] _DistortionStrengthScaled("Distortion Strength Scaled", Float) = 0.1

        // Editmode props
        _QueueOffset("Queue offset", Float) = 0.0

        // ObsoleteProperties
        [HideInInspector] _FlipbookMode("flipbook", Float) = 0
        [HideInInspector] _Mode("mode", Float) = 0
        [HideInInspector] _Color("color", Color) = (1,1,1,1)
    }

    HLSLINCLUDE

    //Particle shaders rely on "write" to CB syntax which is not supported by DXC
    #pragma never_use_dxc

    ENDHLSL

    SubShader
    {
        Tags{"RenderType" = "Opaque" "IgnoreProjector" = "True" "PreviewType" = "Plane" "PerformanceChecks" = "False" "RenderPipeline" = "UniversalPipeline"}

        // ------------------------------------------------------------------
        //  Forward pass.
        Pass
        {
            Name "ForwardLit"

            BlendOp[_BlendOp]
            Blend[_SrcBlend][_DstBlend]
            ZWrite[_ZWrite]
            Cull[_Cull]
            ColorMask RGB

            HLSLPROGRAM
            #pragma target 2.0

            // -------------------------------------
            // Material Keywords
            #pragma shader_feature_local _NORMALMAP
            #pragma shader_feature_local_fragment _EMISSION

            // -------------------------------------
            // Particle Keywords
            #pragma shader_feature_local _FLIPBOOKBLENDING_ON
            #pragma shader_feature_local _SOFTPARTICLES_ON
            #pragma shader_feature_local _FADING_ON
            #pragma shader_feature_local _DISTORTION_ON
            #pragma shader_feature_local_fragment _ALPHATEST_ON
            #pragma shader_feature_local_fragment _SURFACE_TYPE_TRANSPARENT
            #pragma shader_feature_local_fragment _ _ALPHAPREMULTIPLY_ON _ALPHAMODULATE_ON
            #pragma shader_feature_local_fragment _ _COLOROVERLAY_ON _COLORCOLOR_ON _COLORADDSUBDIFF_ON

            // -------------------------------------
            // Unity defined keywords
            #pragma multi_compile_fog
            #pragma multi_compile_instancing
<<<<<<< HEAD
            #pragma multi_compile _ DEBUG_DISPLAY
=======
            #pragma multi_compile_fragment _ _SCREEN_SPACE_OCCLUSION
>>>>>>> 32b80602
            #pragma instancing_options procedural:ParticleInstancingSetup

            #pragma vertex vertParticleUnlit
            #pragma fragment fragParticleUnlit

            #include "Packages/com.unity.render-pipelines.universal/Shaders/Particles/ParticlesUnlitInput.hlsl"
            #include "Packages/com.unity.render-pipelines.universal/Shaders/Particles/ParticlesUnlitForwardPass.hlsl"

            ENDHLSL
        }

        // ------------------------------------------------------------------
        //  Depth Only pass.
        Pass
        {
            Name "DepthOnly"
            Tags{"LightMode" = "DepthOnly"}

            ZWrite On
            ColorMask 0
            Cull[_Cull]

            HLSLPROGRAM
            #pragma target 2.0

            // -------------------------------------
            // Material Keywords
            #pragma shader_feature_local _ _ALPHATEST_ON
            #pragma shader_feature_local _ _FLIPBOOKBLENDING_ON
            #pragma shader_feature_local_fragment _ _COLOROVERLAY_ON _COLORCOLOR_ON _COLORADDSUBDIFF_ON

            // -------------------------------------
            // Unity defined keywords
            #pragma multi_compile_instancing
            #pragma instancing_options procedural:ParticleInstancingSetup

            #pragma vertex DepthOnlyVertex
            #pragma fragment DepthOnlyFragment

            #include "Packages/com.unity.render-pipelines.universal/Shaders/Particles/ParticlesUnlitInput.hlsl"
            #include "Packages/com.unity.render-pipelines.universal/Shaders/Particles/ParticlesDepthOnlyPass.hlsl"
            ENDHLSL
        }
        // This pass is used when drawing to a _CameraNormalsTexture texture
        Pass
        {
            Name "DepthNormals"
            Tags{"LightMode" = "DepthNormals"}

            ZWrite On
            Cull[_Cull]

            HLSLPROGRAM
            #pragma target 2.0

            // -------------------------------------
            // Material Keywords
            #pragma shader_feature_local _ _NORMALMAP
            #pragma shader_feature_local _ _FLIPBOOKBLENDING_ON
            #pragma shader_feature_local _ _ALPHATEST_ON
            #pragma shader_feature_local_fragment _ _COLOROVERLAY_ON _COLORCOLOR_ON _COLORADDSUBDIFF_ON

            // -------------------------------------
            // Unity defined keywords
            #pragma multi_compile_instancing
            #pragma instancing_options procedural:ParticleInstancingSetup

            #pragma vertex DepthNormalsVertex
            #pragma fragment DepthNormalsFragment

            #include "Packages/com.unity.render-pipelines.universal/Shaders/Particles/ParticlesUnlitInput.hlsl"
            #include "Packages/com.unity.render-pipelines.universal/Shaders/Particles/ParticlesDepthNormalsPass.hlsl"
            ENDHLSL
        }
        // Same as DepthNormals pass, but used for deferred renderer and forwardOnly materials.
        Pass
        {
            Name "DepthNormalsOnly"
            Tags{"LightMode" = "DepthNormalsOnly"}

            ZWrite On
            Cull[_Cull]

            HLSLPROGRAM
            #pragma exclude_renderers gles gles3 glcore
            #pragma target 4.5

            #pragma vertex DepthNormalsVertex
            #pragma fragment DepthNormalsFragment

            // -------------------------------------
            // Material Keywords
            #pragma shader_feature_local _ _NORMALMAP
            #pragma shader_feature_local _ _ALPHATEST_ON
            #pragma shader_feature_local_fragment _ _COLOROVERLAY_ON _COLORCOLOR_ON _COLORADDSUBDIFF_ON

            // -------------------------------------
            // Unity defined keywords
            #pragma multi_compile_fragment _ _GBUFFER_NORMALS_OCT // forward-only variant

            //--------------------------------------
            // GPU Instancing
            #pragma multi_compile_instancing
            #pragma multi_compile _ DOTS_INSTANCING_ON

            #include "Packages/com.unity.render-pipelines.universal/Shaders/Particles/ParticlesUnlitInput.hlsl"
            #include "Packages/com.unity.render-pipelines.universal/Shaders/Particles/ParticlesDepthNormalsPass.hlsl"
            ENDHLSL
        }
        // ------------------------------------------------------------------
        //  Scene view outline pass.
        Pass
        {
            Name "SceneSelectionPass"
            Tags { "LightMode" = "SceneSelectionPass" }

            BlendOp Add
            Blend One Zero
            ZWrite On
            Cull Off

            HLSLPROGRAM
            #define PARTICLES_EDITOR_META_PASS
            #pragma target 2.0

            // -------------------------------------
            // Particle Keywords
            #pragma shader_feature_local_fragment _ALPHATEST_ON
            #pragma shader_feature_local _FLIPBOOKBLENDING_ON

            // -------------------------------------
            // Unity defined keywords
            #pragma multi_compile_instancing
            #pragma instancing_options procedural:ParticleInstancingSetup

            #pragma vertex vertParticleEditor
            #pragma fragment fragParticleSceneHighlight

            #include "Packages/com.unity.render-pipelines.universal/Shaders/Particles/ParticlesUnlitInput.hlsl"
            #include "Packages/com.unity.render-pipelines.universal/Shaders/Particles/ParticlesEditorPass.hlsl"

            ENDHLSL
        }

        // ------------------------------------------------------------------
        //  Scene picking buffer pass.
        Pass
        {
            Name "ScenePickingPass"
            Tags{ "LightMode" = "Picking" }

            BlendOp Add
            Blend One Zero
            ZWrite On
            Cull Off

            HLSLPROGRAM
            #define PARTICLES_EDITOR_META_PASS
            #pragma target 2.0

            // -------------------------------------
            // Particle Keywords
            #pragma shader_feature_local_fragment _ALPHATEST_ON
            #pragma shader_feature_local _FLIPBOOKBLENDING_ON

            // -------------------------------------
            // Unity defined keywords
            #pragma multi_compile_instancing
            #pragma instancing_options procedural:ParticleInstancingSetup

            #pragma vertex vertParticleEditor
            #pragma fragment fragParticleScenePicking

            #include "Packages/com.unity.render-pipelines.universal/Shaders/Particles/ParticlesUnlitInput.hlsl"
            #include "Packages/com.unity.render-pipelines.universal/Shaders/Particles/ParticlesEditorPass.hlsl"

            ENDHLSL
        }
    }
    CustomEditor "UnityEditor.Rendering.Universal.ShaderGUI.ParticlesUnlitShader"
}<|MERGE_RESOLUTION|>--- conflicted
+++ resolved
@@ -98,11 +98,8 @@
             // Unity defined keywords
             #pragma multi_compile_fog
             #pragma multi_compile_instancing
-<<<<<<< HEAD
+            #pragma multi_compile_fragment _ _SCREEN_SPACE_OCCLUSION
             #pragma multi_compile _ DEBUG_DISPLAY
-=======
-            #pragma multi_compile_fragment _ _SCREEN_SPACE_OCCLUSION
->>>>>>> 32b80602
             #pragma instancing_options procedural:ParticleInstancingSetup
 
             #pragma vertex vertParticleUnlit
