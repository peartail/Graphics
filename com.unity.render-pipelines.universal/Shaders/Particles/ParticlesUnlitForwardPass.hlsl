--- conflicted
+++ resolved
@@ -134,7 +134,6 @@
     ParticleParams particleParams;
     InitParticleParams(input, particleParams);
 
-<<<<<<< HEAD
     SurfaceData surfaceData;
     InitializeSurfaceData(particleParams, surfaceData);
     InputData inputData;
@@ -142,34 +141,16 @@
     SETUP_DEBUG_TEXTURE_DATA(inputData, input.texcoord, _BaseMap);
 
     half4 finalColor = UniversalFragmentUnlit(inputData, surfaceData);
-    finalColor.rgb = MixFog(finalColor.rgb, inputData.fogCoord);
-    finalColor.a = OutputAlpha(finalColor.a, _Surface);
-=======
-    half4 albedo = SampleAlbedo(TEXTURE2D_ARGS(_BaseMap, sampler_BaseMap), particleParams);
-    half3 normalTS = SampleNormalTS(particleParams.uv, particleParams.blendUv, TEXTURE2D_ARGS(_BumpMap, sampler_BumpMap));
-
-    #if defined (_DISTORTION_ON)
-        albedo.rgb = Distortion(albedo, normalTS, _DistortionStrengthScaled, _DistortionBlend, particleParams.projectedPosition);
-    #endif
-
-    #if defined(_EMISSION)
-        half3 emission = BlendTexture(TEXTURE2D_ARGS(_EmissionMap, sampler_EmissionMap), particleParams.uv, particleParams.blendUv).rgb * _EmissionColor.rgb;
-    #else
-        half3 emission = half3(0, 0, 0);
-    #endif
-
-    half3 result = albedo.rgb + emission;
 
     #if defined(_SCREEN_SPACE_OCCLUSION) && !defined(_SURFACE_TYPE_TRANSPARENT)
         float2 normalizedScreenSpaceUV = GetNormalizedScreenSpaceUV(input.clipPos);
         AmbientOcclusionFactor aoFactor = GetScreenSpaceAmbientOcclusion(normalizedScreenSpaceUV);
-        result *= aoFactor.directAmbientOcclusion;
-    #endif
+        finalColor.rgb *= aoFactor.directAmbientOcclusion;
+    #endif   
-    half fogFactor = InitializeInputDataFog(float4(input.positionWS.xyz, 1.0), input.positionWS.w);
-    result = MixFog(result, fogFactor);
-    albedo.a = OutputAlpha(albedo.a, _Surface);
->>>>>>> 32b80602
+
+    finalColor.rgb = MixFog(finalColor.rgb, inputData.fogCoord);
+    finalColor.a = OutputAlpha(finalColor.a, _Surface);
 
     return finalColor;
 }
