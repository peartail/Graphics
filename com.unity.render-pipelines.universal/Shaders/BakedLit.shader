Shader "Universal Render Pipeline/Baked Lit"
{
    Properties
    {
        [MainTexture] _BaseMap("Texture", 2D) = "white" {}
        [MainColor]   _BaseColor("Color", Color) = (1, 1, 1, 1)
        _Cutoff("AlphaCutout", Range(0.0, 1.0)) = 0.5
        _BumpMap("Normal Map", 2D) = "bump" {}

        // BlendMode
        [HideInInspector] _Surface("__surface", Float) = 0.0
        [HideInInspector] _Blend("__blend", Float) = 0.0
        [HideInInspector] _AlphaClip("__clip", Float) = 0.0
        [HideInInspector] _SrcBlend("Src", Float) = 1.0
        [HideInInspector] _DstBlend("Dst", Float) = 0.0
        [HideInInspector] _ZWrite("ZWrite", Float) = 1.0
        [HideInInspector] _Cull("__cull", Float) = 2.0

        // Editmode props
        [HideInInspector] _QueueOffset("Queue offset", Float) = 0.0
    }

    SubShader
    {
        Tags { "RenderType" = "Opaque" "IgnoreProjector" = "True" "RenderPipeline" = "UniversalPipeline" "ShaderModel"="4.5"}
        LOD 100

        Blend [_SrcBlend][_DstBlend]
        ZWrite [_ZWrite]
        Cull [_Cull]

        Pass
        {
            Name "BakedLit"
            Tags{ "LightMode" = "UniversalForward" }

            HLSLPROGRAM
            #pragma exclude_renderers gles gles3 glcore
            #pragma target 4.5

<<<<<<< HEAD
=======
            #pragma vertex vert
            #pragma fragment frag

>>>>>>> 8a8bf746
            // -------------------------------------
            // Material Keywords
            #pragma shader_feature_local _NORMALMAP
            #pragma shader_feature_local_fragment _ALPHATEST_ON
            #pragma shader_feature_local_fragment _ALPHAPREMULTIPLY_ON

            // -------------------------------------
            // Universal Pipeline keywords
            #pragma multi_compile_fragment _ _SCREEN_SPACE_OCCLUSION

            // -------------------------------------
            // Unity defined keywords
            #pragma multi_compile _ DIRLIGHTMAP_COMBINED
            #pragma multi_compile _ LIGHTMAP_ON
            #pragma multi_compile_fog

            //--------------------------------------
            // GPU Instancing
            #pragma multi_compile_instancing
            #pragma multi_compile _ DOTS_INSTANCING_ON
<<<<<<< HEAD

            #pragma vertex BakedLitForwardPassVertex
            #pragma fragment BakedLitForwardPassFragment
=======
>>>>>>> 8a8bf746

            // Lighting include is needed because of GI
            #include "Packages/com.unity.render-pipelines.universal/Shaders/BakedLitInput.hlsl"
            #include "Packages/com.unity.render-pipelines.universal/Shaders/BakedLitForwardPass.hlsl"
            ENDHLSL
        }

        Pass
        {
            Tags{"LightMode" = "DepthOnly"}

            ZWrite On
            ColorMask 0

            HLSLPROGRAM
            #pragma exclude_renderers gles gles3 glcore
            #pragma target 4.5

            #pragma vertex DepthOnlyVertex
            #pragma fragment DepthOnlyFragment

            // -------------------------------------
            // Material Keywords
            #pragma shader_feature_local_fragment _ALPHATEST_ON

            //--------------------------------------
            // GPU Instancing
            #pragma multi_compile_instancing
            #pragma multi_compile _ DOTS_INSTANCING_ON

            #include "Packages/com.unity.render-pipelines.universal/Shaders/BakedLitInput.hlsl"
            #include "Packages/com.unity.render-pipelines.universal/Shaders/DepthOnlyPass.hlsl"
            ENDHLSL
        }

        // This pass is used when drawing to a _CameraNormalsTexture texture
        Pass
        {
            Name "DepthNormals"
            Tags{"LightMode" = "DepthNormals"}

            ZWrite On
            Cull[_Cull]

            HLSLPROGRAM
            #pragma exclude_renderers gles gles3 glcore
            #pragma target 4.5

            #pragma vertex DepthNormalsVertex
            #pragma fragment DepthNormalsFragment

            // -------------------------------------
            // Material Keywords
            #pragma shader_feature_local _ _NORMALMAP
            #pragma shader_feature_local_fragment _ALPHATEST_ON

            //--------------------------------------
            // Defines
            #define BUMP_SCALE_NOT_SUPPORTED 1

            //--------------------------------------
            // GPU Instancing
            #pragma multi_compile_instancing
            #pragma multi_compile _ DOTS_INSTANCING_ON

            #include "Packages/com.unity.render-pipelines.universal/Shaders/BakedLitInput.hlsl"
            #include "Packages/com.unity.render-pipelines.universal/Shaders/DepthNormalsPass.hlsl"
            ENDHLSL
        }

        // This pass it not used during regular rendering, only for lightmap baking.
        Pass
        {
            Name "Meta"
            Tags{"LightMode" = "Meta"}

            Cull Off

            HLSLPROGRAM
            #pragma exclude_renderers gles gles3 glcore
            #pragma target 4.5

            #pragma vertex UniversalVertexMeta
            #pragma fragment UniversalFragmentMetaBakedLit

            #include "Packages/com.unity.render-pipelines.universal/Shaders/BakedLitInput.hlsl"
            #include "Packages/com.unity.render-pipelines.universal/Shaders/BakedLitMetaPass.hlsl"

            ENDHLSL
        }

        Pass
        {
            Name "Universal2D"
            Tags{ "LightMode" = "Universal2D" }

            Blend[_SrcBlend][_DstBlend]
            ZWrite[_ZWrite]
            Cull[_Cull]

            HLSLPROGRAM
            #pragma exclude_renderers gles gles3 glcore
            #pragma target 4.5

            #pragma vertex vert
            #pragma fragment frag
            #pragma shader_feature_local_fragment _ALPHATEST_ON
            #pragma shader_feature_local_fragment _ALPHAPREMULTIPLY_ON

            #include "Packages/com.unity.render-pipelines.universal/Shaders/BakedLitInput.hlsl"
            #include "Packages/com.unity.render-pipelines.universal/Shaders/Utils/Universal2D.hlsl"
            ENDHLSL
        }

        Pass
        {
            Name "Debug Material"
            Tags{ "LightMode" = "DebugMaterial" }

            HLSLPROGRAM
            #pragma exclude_renderers gles gles3 glcore
            #pragma target 4.5

            // -------------------------------------
            // Material Keywords
            #pragma shader_feature_local _NORMALMAP
            #pragma shader_feature_local_fragment _ALPHATEST_ON
            #pragma shader_feature_local_fragment _ALPHAPREMULTIPLY_ON

            // -------------------------------------
            // Universal Pipeline keywords
            #pragma multi_compile_fragment _ _SCREEN_SPACE_OCCLUSION

            // -------------------------------------
            // Unity defined keywords
            #pragma multi_compile _ DIRLIGHTMAP_COMBINED
            #pragma multi_compile _ LIGHTMAP_ON
            #pragma multi_compile_fog

            //--------------------------------------
            // GPU Instancing
            #pragma multi_compile_instancing
            #pragma multi_compile _ DOTS_INSTANCING_ON

            #define _DEBUG_SHADER

            #pragma vertex BakedLitForwardPassVertex
            #pragma fragment BakedLitForwardPassFragment

            // Lighting include is needed because of GI
            #include "Packages/com.unity.render-pipelines.universal/Shaders/BakedLitInput.hlsl"
            #include "Packages/com.unity.render-pipelines.universal/Shaders/BakedLitForwardPass.hlsl"
            ENDHLSL
        }
    }

    SubShader
    {
        Tags { "RenderType" = "Opaque" "IgnoreProjector" = "True" "RenderPipeline" = "UniversalPipeline" "ShaderModel"="2.0"}
        LOD 100

        Blend [_SrcBlend][_DstBlend]
        ZWrite [_ZWrite]
        Cull [_Cull]

        Pass
        {
            Name "BakedLit"
            Tags{ "LightMode" = "UniversalForward" }

            HLSLPROGRAM
            #pragma only_renderers gles gles3 glcore
            #pragma target 2.0

<<<<<<< HEAD
=======
            #pragma vertex vert
            #pragma fragment frag

>>>>>>> 8a8bf746
            // -------------------------------------
            // Material Keywords
            #pragma shader_feature_local _NORMALMAP
            #pragma shader_feature_local_fragment _ALPHATEST_ON
            #pragma shader_feature_local_fragment _ALPHAPREMULTIPLY_ON

            // -------------------------------------
            // Universal Pipeline keywords
            #pragma multi_compile_fragment _ _SCREEN_SPACE_OCCLUSION

            // -------------------------------------
            // Unity defined keywords
            #pragma multi_compile _ DIRLIGHTMAP_COMBINED
            #pragma multi_compile _ LIGHTMAP_ON
            #pragma multi_compile_fog

            //--------------------------------------
            // GPU Instancing
            #pragma multi_compile_instancing

            #pragma vertex BakedLitForwardPassVertex
            #pragma fragment BakedLitForwardPassFragment

            // Lighting include is needed because of GI
            #include "Packages/com.unity.render-pipelines.universal/Shaders/BakedLitInput.hlsl"
            #include "Packages/com.unity.render-pipelines.universal/Shaders/BakedLitForwardPass.hlsl"
            ENDHLSL
        }

        Pass
        {
            Tags{"LightMode" = "DepthOnly"}

            ZWrite On
            ColorMask 0

            HLSLPROGRAM
            #pragma only_renderers gles gles3 glcore
            #pragma target 2.0

            //--------------------------------------
            // GPU Instancing
            #pragma multi_compile_instancing

            #pragma vertex DepthOnlyVertex
            #pragma fragment DepthOnlyFragment

            // -------------------------------------
            // Material Keywords
            #pragma shader_feature_local_fragment _ALPHATEST_ON

            #include "Packages/com.unity.render-pipelines.universal/Shaders/BakedLitInput.hlsl"
            #include "Packages/com.unity.render-pipelines.universal/Shaders/DepthOnlyPass.hlsl"
            ENDHLSL
        }

        // This pass is used when drawing to a _CameraNormalsTexture texture
        Pass
        {
            Name "DepthNormals"
            Tags{"LightMode" = "DepthNormals"}

            ZWrite On
            Cull[_Cull]

            HLSLPROGRAM
            #pragma only_renderers gles gles3 glcore
            #pragma target 2.0

            #pragma vertex DepthNormalsVertex
            #pragma fragment DepthNormalsFragment

            // -------------------------------------
            // Material Keywords
            #pragma shader_feature_local _ _NORMALMAP
            #pragma shader_feature_local_fragment _ALPHATEST_ON

            //--------------------------------------
            // Defines
            #define BUMP_SCALE_NOT_SUPPORTED 1

            //--------------------------------------
            // GPU Instancing
            #pragma multi_compile_instancing

            #include "Packages/com.unity.render-pipelines.universal/Shaders/BakedLitInput.hlsl"
            #include "Packages/com.unity.render-pipelines.universal/Shaders/DepthNormalsPass.hlsl"
            ENDHLSL
        }

        // This pass it not used during regular rendering, only for lightmap baking.
        Pass
        {
            Name "Meta"
            Tags{"LightMode" = "Meta"}

            Cull Off

            HLSLPROGRAM
            #pragma only_renderers gles gles3 glcore
            #pragma target 2.0

            #pragma vertex UniversalVertexMeta
            #pragma fragment UniversalFragmentMetaBakedLit

            #include "Packages/com.unity.render-pipelines.universal/Shaders/BakedLitInput.hlsl"
            #include "Packages/com.unity.render-pipelines.universal/Shaders/BakedLitMetaPass.hlsl"

            ENDHLSL
        }

        Pass
        {
            Name "Universal2D"
            Tags{ "LightMode" = "Universal2D" }

            Blend[_SrcBlend][_DstBlend]
            ZWrite[_ZWrite]
            Cull[_Cull]

            HLSLPROGRAM
            #pragma only_renderers gles gles3 glcore
            #pragma target 2.0

            #pragma vertex vert
            #pragma fragment frag
            #pragma shader_feature_local_fragment _ALPHATEST_ON
            #pragma shader_feature_local_fragment _ALPHAPREMULTIPLY_ON

            #include "Packages/com.unity.render-pipelines.universal/Shaders/BakedLitInput.hlsl"
            #include "Packages/com.unity.render-pipelines.universal/Shaders/Utils/Universal2D.hlsl"
            ENDHLSL
        }

        Pass
        {
            Name "Debug Material"
            Tags{ "LightMode" = "DebugMaterial" }

            HLSLPROGRAM
            #pragma only_renderers gles gles3 glcore
            #pragma target 2.0

            // -------------------------------------
            // Material Keywords
            #pragma shader_feature_local _NORMALMAP
            #pragma shader_feature_local_fragment _ALPHATEST_ON
            #pragma shader_feature_local_fragment _ALPHAPREMULTIPLY_ON

            // -------------------------------------
            // Universal Pipeline keywords
            #pragma multi_compile_fragment _ _SCREEN_SPACE_OCCLUSION

            // -------------------------------------
            // Unity defined keywords
            #pragma multi_compile _ DIRLIGHTMAP_COMBINED
            #pragma multi_compile _ LIGHTMAP_ON
            #pragma multi_compile_fog

            //--------------------------------------
            // GPU Instancing
            #pragma multi_compile_instancing

            #define _DEBUG_SHADER

            #pragma vertex BakedLitForwardPassVertex
            #pragma fragment BakedLitForwardPassFragment

            // Lighting include is needed because of GI
            #include "Packages/com.unity.render-pipelines.universal/Shaders/BakedLitInput.hlsl"
            #include "Packages/com.unity.render-pipelines.universal/Shaders/BakedLitForwardPass.hlsl"
            ENDHLSL
        }
    }
    FallBack "Universal Render Pipeline/Unlit"
    CustomEditor "UnityEditor.Rendering.Universal.ShaderGUI.BakedLitShader"
}<|MERGE_RESOLUTION|>--- conflicted
+++ resolved
@@ -38,12 +38,7 @@
             #pragma exclude_renderers gles gles3 glcore
             #pragma target 4.5
 
-<<<<<<< HEAD
-=======
-            #pragma vertex vert
-            #pragma fragment frag
-
->>>>>>> 8a8bf746
+
             // -------------------------------------
             // Material Keywords
             #pragma shader_feature_local _NORMALMAP
@@ -64,12 +59,9 @@
             // GPU Instancing
             #pragma multi_compile_instancing
             #pragma multi_compile _ DOTS_INSTANCING_ON
-<<<<<<< HEAD
 
             #pragma vertex BakedLitForwardPassVertex
             #pragma fragment BakedLitForwardPassFragment
-=======
->>>>>>> 8a8bf746
 
             // Lighting include is needed because of GI
             #include "Packages/com.unity.render-pipelines.universal/Shaders/BakedLitInput.hlsl"
@@ -244,12 +236,7 @@
             #pragma only_renderers gles gles3 glcore
             #pragma target 2.0
 
-<<<<<<< HEAD
-=======
-            #pragma vertex vert
-            #pragma fragment frag
-
->>>>>>> 8a8bf746
+
             // -------------------------------------
             // Material Keywords
             #pragma shader_feature_local _NORMALMAP
