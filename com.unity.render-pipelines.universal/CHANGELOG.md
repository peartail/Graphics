# Changelog
All notable changes to this package will be documented in this file.

The format is based on [Keep a Changelog](http://keepachangelog.com/en/1.0.0/)
and this project adheres to [Semantic Versioning](http://semver.org/spec/v2.0.0.html).

## [14.0.1] - 2021-12-07

### Added
- Added support for user-selected upscaling filters. Current options are automatic, bilinear, and nearest-neighbor.
- Added batch mode support for the converters.
- Added support for user-selected upscaling filters. Current options are automatic, bilinear, and nearest-neighbor.
- Added support for FidelityFX Super Resolution 1.0 upscaling filter.
- Added Downscale and Max Iterations options for Bloom

### Changed
- Re-added the menu button to be able to convert selected materials.
- Reverted intermediate texture behavior.
- Shader Variant Log Level moved from the URP Asset to URP Global Settings.
- Removed skipIterations from Bloom settings. It has now been replaced with maxIterations.

### Fixed
- Fix mismatch on some platforms between Editor-side and Runtime-side implementations of UnityEngine.Rendering.Universal.DecalRendererFeature.IsAutomaticDBuffer() [case 1364134]
- Fixed incorrect light indexing on Windows Editor with Android target. [case 1378103](https://issuetracker.unity3d.com/product/unity/issues/guid/1378103/)
- Fixed missing depth for Depth of Field in an overlay camera. [case 1365623](https://issuetracker.unity3d.com/product/unity/issues/guid/1365623/)
- Fixed FXAA quality issues when render scale is not 1.0.
- Fixed material converter not being able to be called in batch mode. [case 1375962]
- Fixed an issue where specular color was not matching behaviour in Legacy and HDRP. [case 1326941](https://issuetracker.unity3d.com/issues/urp-specular-color-behavior-does-not-match-legacy-or-hdrp)
- Fixed a shader compiler issue with mismatching variable types when calling lerp.

## [14.0.0] - 2021-11-17

### Added
- Renderer Features can now use the HelpURLAttribute to specify a documentation URL to be used in the inspector.
- Added inspector documentation URLs to the SSAO, Decal, and Render Objects renderer features.
- Changed "_USE_DRAW_PROCEDURAL" to be used only in vertex shader in Post Processing related shaders as they are not needed for fragment shaders. In result we now generate less shader variants.
<<<<<<< HEAD
- Added support for user-selected upscaling filters. Current options are automatic, bilinear, and nearest-neighbor.
- Added missing documentation in UniversalRenderPipelineAsset.
=======
>>>>>>> b3cac530

### Fixed
- Fix shadow rendering correctly to work with shader stripping in WebGl. [case 1381881](https://issuetracker.unity3d.com/issues/webgl-urp-mesh-is-not-rendered-in-the-scene-on-webgl-build)
- Fixed incorrect shadow batching and shadow length [case 1387859](https://issuetracker.unity3d.com/issues/shadow-caster-2d-casts-artifacted-shadows)
- VFX: Incorrect Decal rendering when rendescale is different than one [case 1343674](https://issuetracker.unity3d.com/product/unity/issues/guid/1343674/)
- Fixed inspector documentation URLs for the URP asset and Universal Renderer asset.
- Fixed render scale setting unintentionally affecting the scene view camera.
- Fixed property wrappers around material properties.

## [13.1.2] - 2021-11-05

### Added
- Added minimal picking support for DOTS 1.0 (on parity with Hybrid Renderer V2)
- Added support for `RTHandle`.

### Changed
- Converted internal render targets to use `RTHandle` targets instead of `RenderTargetHandle` and `RenderTargetIdentifier`.
- Set usage of `RenderTargetHandle` and public functions using `RenderTargetIdentifier` as obsolete for future removal.
- Split RendererFeatures `AddRenderPasses` into two functions with `SetupRenderPasses` so render targets can be used after allocation.
- The "Add Renderer Feature" menu now supports filtering.
- Removed the name input for the SSAO and Screen Space Shadows renderer features.

### Fixed
- Fixed an issue where 2D global lights with shadows enabled could break light layer batching [case 1376487](https://issuetracker.unity3d.com/issues/2d-urp-upgrading-global-light-sets-shadow-settings-to-enabled)
- Fixed broken soft shadow filtering. [case 1374960](https://issuetracker.unity3d.com/product/unity/issues/guid/1374960/)
- Fixed Lens Flare not accounting Render Scale setting. [case 1376820](https://issuetracker.unity3d.com/issues/urp-lens-flare-do-not-account-for-render-scale-setting)
- Fixed an issue where SSAO would throw a "RenderingCommandBuffer: invalid pass index" errors. [case 1374215](https://issuetracker.unity3d.com/issues/urp-renderingcommandbuffer-invalid-pass-index-errors-when-opening-urp-sample-scenes)
- Fixed performance regression for 2D shaders where alpha discard was disabled. [case 1335648]
- Fixed an issue with MSAA falling back to the incorrect value when sample count 2 is not supported on some Android GPUs
- Fixed decals to work with native render pass [case 1353141](https://issuetracker.unity3d.com/issues/urp-decals-are-not-visible-in-game-view-after-modifying-urp-asset-properties)
- Fixed decals to work with render scale [1353885](https://issuetracker.unity3d.com/issues/urp-builtin-to-urp-render-pipeline-converter-freezes-the-editor-when-converting-rendering-settings)
- Fixed an issue in where the _ScreenParams is not setup correctly.
- Fixed an issue where intermediate rendertextures were not scaled when a camera was rendering to a texture [case 1342895](https://issuetracker.unity3d.com/issues/camera-rendertocubemap-offsets-and-stretches-out-the-ambient-occlusionl-layer-when-the-render-scale-is-not-equal-to-1)

## [13.1.1] - 2021-10-04

### Added
- Added Depth Texture setting for Overlay Camera.
- Added Depth Priming support for Vulkan with MSAA.
- Added Shadows and Additional Lights off variants stripping.
- Added Adaptive Performance Decals scaler.
- Exposed public API for DebugDisplaySettings.
- Added Display Stats panel to Rendering Debugger that displays CPU/GPU frame timings and bottlenecks.
- Preserve Specular blend mode toggle for glass like materials where the specular reflection itself is not transparent.
- Emulate alpha for multiply blend mode by whitening the base map colors using the alpha value. Keyword _ALPHAMODULATE_ON is set for multiply blend mode.

### Changed
- Main light shadow, additional light shadow and additional light keywords are now enabled based on urp setting instead of existence in scene. This allows better variant stripping.
- Now using the SpeedTree8 PBRLit shadergraph as the default SpeedTree8 shader for Universal.
- Changed default target sorting layers of Light2D to "Everything". Newly added sorting layers will be included in Light2Ds that have target sorting layers already set to "Everything".
- Separated Premultiplied blend mode and Preserve Specular Lighting feature from each other. Premultiplied blend mode is now true straight premultiply mode. Preserve Specular Lighting, which applies alpha differently for diffuse and specular parts of lighting, is now a separate option for Alpha and Additive blend modes. The results of previous Premultiplied blend implementation can be achieved by using Alpha blend mode with Preserve Specular Lighting toggled on.
- Multiply blend now keeps DstAlpha as it's RGB only.
- Particle AlphaModulate() renamed to AlphaModulateAndPremultiply() as it does both. Moved separate AlphaModulate() and AlphaPremultiply() to URP shader library. Fix double alpha multiply for ParticleLit.
- Improved blending modes trigger a material update which tries to keep the existing look intact. This is not always possible and manual blend mode changes might be required.

### Fixed
- Fixed incorrect premultiply blend mode. case 1260085, case 1357703, [case 1347301](https://issuetracker.unity3d.com/product/unity/issues/guid/1347301/)
- Fixed a regression where ShaderGraph screen position was not correct in game view and when using XR [1369450]
- Fixed overwriting of preview camera background color. [case 1357004](https://issuetracker.unity3d.com/product/unity/issues/guid/1361557/)
- Fixed ShadowCaster now requires varying normalWS to include changed normals from vertex shader in shader graph.
- Fixed typo in numIterationsEnclosingSphere api name
- Fix for rendering thumbnails. [case 1348209](https://issuetracker.unity3d.com/issues/preview-of-assets-do-not-show-in-the-project-window)
- Fixed a regression bug where XR camera postion can not be modified in beginCameraRendering [case 1365000]
- Fixed an issue in where installing the Adaptive Performance package caused errors to the inspector UI [1368161](https://issuetracker.unity3d.com/issues/urp-package-throws-compilation-error-cs1525-when-imported-together-with-adaptive-performance-package)
- Fixed a regression where filtering the scene view yielded incorrect visual results [1360233](https://issuetracker.unity3d.com/product/unity/issues/guid/1360233)
- Fixed disabled debug lighting modes on Vulkan and OpenGL following a shader compiler fix. [case 1334240]
- Fixed an issue in where the Convert Renderering Settings would cause a freeze. [case 1353885](https://issuetracker.unity3d.com/issues/urp-builtin-to-urp-render-pipeline-converter-freezes-the-editor-when-converting-rendering-settings)
- Fixed incorrect behavior of Reflections with Smoothness lighting debug mode. [case 1374181]
- Fixed a performance regression in the 2D renderer regarding the PostProcessPass [case 1347893]
- Fixed light banding artifacts on some mobile platforms. [case 1375791](https://issuetracker.unity3d.com/issues/mobile-urp-banding-like-artifacts-are-visible-when-smooth-material-is-lit-by-light)

## [13.1.0] - 2021-09-24
### Added
- Added public api and updated docs for Light2D shape properties.

### Changed

- URP will no longer render via an intermediate texture unless actively required by a Renderer Feature. See the upgrade guide for compatibility options and how assets are upgraded.
- MaterialReimporter.ReimportAllMaterials now batches the asset database changes to improve performance.

### Fixed
- Fixed post processing with Pixel Perfect camera [case 1363763](https://issuetracker.unity3d.com/product/unity/issues/guid/1363763/)
- Fixed the LensFlare flicker with TAA on SceneView (case 1356734).
- Fixed an issue where Unlit and ParticlesUnlit shaders did not have HDR color selection for albedo [case 1283767](https://issuetracker.unity3d.com/issues/built-in-unlit-particle-shader-has-hdr-color-selection-for-albedo-urp-unlit-particles-do-not)

## [13.0.0] - 2021-09-01
### Added
- URP global setting for stripping post processing shader variants.
- URP global setting for stripping off shader variants.
- Terrain grass shader alpha changed to always write 1 to alpha. Enabled alpha channel write mask.

### Changed
- Removed experimental tile deferred code.
- VFX: New shadergraph support directly on Universal target.

### Fixed
- Added warning for lit shader detailed abledo, if texture is not linear. [1342011](https://issuetracker.unity3d.com/issues/detail-maps-packed-differently-in-built-in-vs-urp)
- Fixed lit detail correctly upgraded from standard shader. [1323725](https://issuetracker.unity3d.com/issues/urp-detail-map-tiling-is-tied-to-base-texture-tiling)
- URP asset can now use multi-edit. [case 1364966](https://issuetracker.unity3d.com/issues/urp-universalrenderpipelineasset-does-not-support-multi-edit)
- Fixed an issue in where the current open scene didn't load after running the converters. [case 1365101]
- Added "Conservative Enclosing Sphere" setting to fix shadow frustum culling issue where shadows are erroneously culled in corners of cascades [case 1153151](https://issuetracker.unity3d.com/issues/lwrp-shadows-are-being-culled-incorrectly-in-the-corner-of-the-camera-viewport-when-the-far-clip-plane-is-small)
- Fixed memory leak with XR combined occlusion meshes. [case 1366173]
- Fixed a bug with Sprite Targets in ShaderGraph not rendering correctly in game view [1352225]

### Changed
- Remove use of deprecated UNITY_USE_NATIVE_HDR keyword in shaders.

## [12.0.0] - 2021-01-11
### Added
- Added support for default sprite mask shaders for the 2D Renderer in URP.
- Added View Vector node to mimic old behavior of View Direction node in URP.
- Added support for the PlayStation 5 platform.
- Enabled deferred renderer in UI.
- Added support for light layers, which uses Rendering Layer Masks to make Lights in your Scene only light up specific Meshes.
- 2D Light Texture Node. A Shader Graph node that enable sampling of the Light Textures generated by the 2D Renderer in a lit scene.
- Fixed an error where multisampled texture being bound to a non-multisampled sampler in XR. [case 1297013](https://issuetracker.unity3d.com/issues/android-urp-black-screen-when-building-project-to-an-android-device-with-mock-hmd-enabled-and-multisampled-sampler-errors)
- Added _SURFACE_TYPE_TRANSPARENT keyword to URP shaders.
- Added Depth and DepthNormals passes to particles shaders.
- Added support for SSAO in Particle and Unlit shaders.
- Added Decal support. This includes new Decal Projector component, Decal renderer feature and Decal shader graph.
- Added a SpeedTree 8 Shader Graph but did not set it as the default when importing or upgrading Speed Tree 8 assets. Because URP doesn't yet support per-material culling, this Shader Graph does not yet behave in the same way as the existing handwritten SpeedTree 8 shader for URP.
- Added optional Depth Priming. Allows the forward opaque pass of the base camera to skip shading certain fragments if they don't contribute to the final opaque output.
- Added blending and box projection for reflection probes.
- Added 'Store Actions' option that enables bandwidth optimizations on mobile GPU architectures.
- Added "Allow Material Override" option to Lit and Unlit ShaderGraph targets.  When checked, allows Material to control the surface options (transparent/opaque, blend mode, etc).
- Added a new UI for Render Pipeline Converters. Used now for Built-in to Universal conversion.
- Added sections on Light Inspector.
- Reorder camera inspector to be in the same order as HDRP.
- Added new URP Debug Views under Window/Analysis/Rendering Debugger.
- Added support for controlling Volume Framework Update Frequency in UI on Cameras and URP Asset as well as through scripting.
- Added URP Global Settings Asset to the Graphics Settings - a common place for project-wide URP settings.
- Added possibility to rename light layer values.
- Added Light cookies support to directional, point and spot light. Directional light cookie is main light only feature.
- Added GetUniversalAdditionalLightData, a method that returns the additional data component for a given light or create one if it doesn't exist yet.
- VFX: Basic support of Lit output.
- Added Motion Vector render pass for URP.
- VFX: Fix light cookies integration.
- Added Lights 2D to the Light Explorer window.
- Two new URP specific scene templates, Basic which has a camera and directional light, then Standard which has the addition of a global volume with basic post effects setup.
- Added Render Settings Converter to the Render Pipeline Converter, this tool creates and assigns URP Assets based off rendering settings of a Builtin project.
- XR: Added Late Latching support to reduce VR latency (Quest).
- Fixed incorrect shadow fade in deferred rendering mode.
- Added a help button on material editor to show the shader documentation page
- Added "Copy Depth Mode" Universal Renderer Data option that allows to specify if URP should copy the depth after the opaques pass or after the transparents pass. This can lead to bandwidth savings on mobile.

### Changed
- Moved fog evaluation from vertex shader to pixel shader. This improves rendering of fog for big triangles and fog quality. This can change the look of the fog slightly.
- UNITY_Z_0_FAR_FROM_CLIPSPACE now remaps to [0, far] range on all platforms consistently. Previously OpenGL platforms did not remap, discarding small amount of range [-near, 0].
- Moved all 2D APIs out of experimental namespace.
- ClearFlag.Depth does not implicitely clear stencil anymore. ClearFlag.Stencil added.
- The Forward Renderer asset is renamed to the Universal Renderer asset. The Universal Renderer asset contains the property Rendering Path that lets you select the Forward or the Deferred Rendering Path.
- Improved PixelPerfectCamera UI/UX
- Changed Pixel Snapping and Upscale Render Texture in the PixelPerfectCamera to a dropdown.
- Move Assets/Create/Rendering/Universal Render Pipeline/Pipeline Asset (2D Renderer) to Assets/Create/Rendering/URP Asset (with 2D Renderer)
- Move Assets/Create/Rendering/Universal Render Pipeline/2D Renderer to Assets/Create/Rendering/URP 2D Renderer
- Move Assets/Create/Rendering/Universal Render Pipeline/Renderer Feature to Assets/Create/Rendering/URP Renderer Feature
- Move Assets/Create/Rendering/Universal Render Pipeline/Post-process Data to Assets/Create/Rendering/URP Post-process Data
- Move Assets/Create/Rendering/Universal Render Pipeline/Pipeline Asset (Forward Renderer) to Assets/Create/Rendering/URP Asset (with Forward Renderer)
- Move Assets/Create/Rendering/Universal Render Pipeline/XR System Data to Assets/Create/Rendering/URP XR System Data
- Move Assets/Create/Rendering/Universal Render Pipeline/Forward Renderer to Assets/Create/Rendering/URP Forward Renderer
- Removing unused temporary depth buffers for Depth of Field and Panini Projection.
- Optimized the Bokeh Depth of Field shader on mobile by using half precision floats.
- Changed UniversalRenderPipelineCameraEditor to URPCameraEditor
- Made 2D shadow casting more efficient
- Reduced the size of the fragment input struct of the TerrainLitPasses and LitGBufferPass, SimpleLitForwardPass and SimpleLitGBufferPass lighting shaders.
- Bokeh Depth of Field performance improvement: moved some calculations from GPU to CPU.
- Advanced Options > Priority has been renamed to Sorting Priority
- Opacity as Density blending feature for Terrain Lit Shader is now disabled when the Terrain has more than four Terrain Layers. This is now similar to the Height-blend feature for the Terrain Lit Shader.
- DepthNormals passes now sample normal maps if used on the material, otherwise output the geometry normal.
- SSAO Texture is now R8 instead of ARGB32 if supported by the platform.
- Enabled subsurface scattering with GI on handwritten Universal ST8 shader.
- Material upgrader now also upgrades AnimationClips in the project that have curves bound to renamed material properties.
- 2D Lights now inherit from Light2DBase.
- The behavior of setting a camera's Background Type to "Dont Care" has changed on mobile. Previously, "Dont Care" would behave identically to "Solid Color" on mobile. Now, "Dont Care" corresponds to the render target being filled with arbitrary data at the beginning of the frame, which may be faster in some situations. Note that there are no guarantees for the exact content of the render target, so projects should use "Dont care" only if they are guaranteed to render to, or otherwise write every pixel every frame.
- Stripping shader variants per renderer features instead of combined renderer features.
- When MSAA is enabled and a depth texture is required, the opaque pass depth will be copied instead of scheduling a depth prepass.
- URP Asset Inspector - Advanced settings have been reordered under `Show Additional Properties` on each section.
- Changed the default name when a new urp asset is created.
- URP Asset Inspector - `General` section has been renamed to `Rendering`.
- Refactored some of the array resizing code around decal projector rendering to use new APIs in render core
- UniversalRendererData and ForwardRendererData GUIDs have been reversed so that users coming from 2019LTS, 2020LTS and 2021.1 have a smooth upgrade path, you may encounter issues coming from 2021.2 Alpha/Beta versions and are recommended to start with a fresh library if initial upgrade fails.

### Fixed
- Fixed an issue in PostProcessPass causing OnGUI draws to not show on screen. [case 1346650]
- Fixed an issue with the blend mode in Sprite-Lit-Default shader causing alpha to overwrite the framebuffer. [case 1331392](https://issuetracker.unity3d.com/product/unity/issues/guid/1331392/)
- Fixed pixel perfect camera rect not being correctly initialized. [case 1312646](https://issuetracker.unity3d.com/product/unity/issues/guid/1312646/)
- Camera Inspector Stack list edition fixes.
- Fix indentation of Emission map on material editor.
- Fixed additional camera data help url
- Fixed additional light data help url
- Fixed Opacity as Density blending artifacts on Terrain that that caused Terrain to have modified splat weights of zero in some areas and greater than one in others. [case 1283124](https://issuetracker.unity3d.com/product/unity/issues/guid/1283124/)
- Fixed an issue where Sprite type Light2Ds would throw an exeception if missing a sprite
- Fixed an issue where Sprite type Light2Ds were missing a default sprite
- Fixed an issue where ShadowCasters were sometimes being rendered twice in the editor while in playmode.
- Fixed an issue where ShadowCaster2D was generating garbage when running in the editor. [case 1304158](https://issuetracker.unity3d.com/product/unity/issues/guid/1304158/)
- Fixed an issue where the 2D Renderer was not rendering depth and stencil in the normal rendering pass
- Fixed an issue where 2D lighting was incorrectly calculated when using a perspective camera.
- Fixed an issue where objects in motion might jitter when the Pixel Perfect Camera is used. [case 1300474](https://issuetracker.unity3d.com/issues/urp-characters-sprite-repeats-in-the-build-when-using-pixel-perfect-camera-and-2d-renderer)
- Fixed an issue where filtering in the scene view would not properly highlight the filtered objects. case 1324359
- Fixed an issue where the scene view camera was not correctly cleared for the 2D Renderer. [case 1311377](https://issuetracker.unity3d.com/product/unity/issues/guid/1311377/)
- Fixed an issue where the letter box/pillar box areas were not properly cleared when the Pixel Perfect Camera is used. [case 1291224](https://issuetracker.unity3d.com/issues/pixel-perfect-image-artifact-appear-between-the-reference-resolution-and-screen-resolution-borders-when-strech-fill-is-enabled)
- Fixed an issue where the Cinemachine Pixel Perfect Extension might cause the Orthographic Size of the Camera to jump to 1 when the Scene is loaded. [case 1249076](https://issuetracker.unity3d.com/issues/cinemachine-pixel-perfect-camera-extension-causes-the-orthogonal-size-to-jump-to-1-when-the-scene-is-loaded)
- Fixed an issue where 2D Shadows were casting to the wrong layers [case 1300753][https://issuetracker.unity3d.com/product/unity/issues/guid/1300753/]
- Fixed an issue where Light2D did not upgrade Shadow Strength, Volumetric Intensity, Volumetric Shadow Strength correctly [case 1317755](https://issuetracker.unity3d.com/issues/urp-lighting-missing-orange-tint-in-scene-background)
- Fixed an issue where render scale was breaking SSAO in scene view. [case 1296710](https://issuetracker.unity3d.com/issues/ssao-effect-floating-in-the-air-in-scene-view-when-2-objects-with-shadergraph-materials-are-on-top-of-each-other)
- Fixed GC allocations from XR occlusion mesh when using multipass.
- SMAA post-filter only clear stencil buffer instead of depth and stencil buffers.
- Fixed an issue where the inspector of Renderer Data would break after adding RenderObjects renderer feature and then adding another renderer feature.
- Fixed an issue where soft particles did not work with orthographic projection. [case 1294607](https://issuetracker.unity3d.com/product/unity/issues/guid/1294607/)
- Fixed wrong shader / properties assignement to materials created from 3DsMax 2021 Physical Material. (case 1293576)
- Normalized the view direction in Shader Graph to be consistent across Scriptable Render Pieplines.
- Fixed material upgrader to run in batch mode [case 1305402]
- Fixed gizmos drawing in game view. [case 1302504](https://issuetracker.unity3d.com/issues/urp-handles-with-set-ztest-do-not-respect-depth-sorting-in-the-game-view)
- Fixed an issue in shaderGraph target where the ShaderPass.hlsl was being included after SHADERPASS was defined
- Fixed base camera to keep render texture in sync with camera stacks. [case 1288105](https://issuetracker.unity3d.com/issues/srp-base-camera-rendering-to-render-texture-takes-overlay-camera-into-account-but-not-its-canvas)
- Fixed base camera to keep viewport in sync with camera stacks. [case 1311268](https://issuetracker.unity3d.com/issues/buttons-clickable-area-is-offset-when-canvas-render-camera-is-an-overlay-camera-and-viewport-rect-is-changed-on-base-camera)
- Fixed base camera to keep display index in sync with camera stacks. [case 1252265](https://issuetracker.unity3d.com/issues/universal-rp-overlay-camera-still-renders-to-displaya)
- Fixed base camera to keep display index in sync with camera stacks for canvas. [case 1291872](https://issuetracker.unity3d.com/issues/canvas-renders-only-on-the-display-1-when-its-set-to-screen-space-camera-or-world-space-and-has-overlay-type-camera-assigned)
- Fixed render pass reusage with camera stack on vulkan. [case 1226940](https://issuetracker.unity3d.com/issues/vulkan-each-camera-stack-layer-generate-a-render-pass-separately-when-render-pass-are-the-same)
- Fixed camera stack UI correctly work with prefabs. [case 1308717](https://issuetracker.unity3d.com/issues/the-prefab-apply-slash-revert-menu-cant-be-opened-by-right-clicking-on-the-stack-label-under-the-camera-component-in-the-inspector)
- Fixed an issue where Particle Lit shader had an incorrect fallback shader [case 1312459]
- Fixed an issue with backbuffer MSAA on Vulkan desktop platforms.
- Fixed shadow cascade blend culling factor.
- Fixed remove of the Additional Light Data when removing the Light Component.
- Fixed remove of the Additional Camera Data when removing the Camera Component.
- Fixed shadowCoord error when main light shadow defined in unlit shader graph [case 1175274](https://issuetracker.unity3d.com/issues/shadows-not-applying-when-using-file-in-a-custom-function-node-with-universal-rp)
- Removed Custom.meta which was causing warnings. [case 1314288](https://issuetracker.unity3d.com/issues/urp-warnings-about-missing-metadata-appear-after-installing)
- Fixed a case where shadow fade was clipped too early.
- Fixed an issue where SmoothnessSource would be upgraded to the wrong value in the material upgrader.
- Fixed multi editing of Bias property on lights. [case 1289620]
- Fixed an issue where bokeh dof is applied incorrectly when there is an overlay camera in the camera stack. [case 1303572](https://issuetracker.unity3d.com/issues/urp-bokeh-depth-of-field-is-applied-incorrectly-when-the-main-camera-has-an-overlay-camera-in-the-camera-stack)
- Fixed SafeNormalize returning invalid vector when using half with zero length. [case 1315956]
- Fixed lit shader property duplication issue. [case 1315032](https://issuetracker.unity3d.com/issues/shader-dot-propertytoid-returns-the-same-id-when-shaders-properties-have-the-same-name-but-different-type)
- Fixed undo issues for the additional light property on the UniversalRenderPipeline Asset. [case 1300367]
- Fixed an issue where SSAO would sometimes not render with a recently imported renderer.
- Fixed a regression where the precision was changed. [case 1313942](https://issuetracker.unity3d.com/issues/urp-shader-precision-is-reduced-to-half-when-scriptablerenderfeature-class-is-in-the-project)
- Fixed an issue where motion blur would allocate memory each frame. [case 1314613](https://issuetracker.unity3d.com/issues/urp-gc-alloc-increases-when-motion-blur-override-is-enabled-with-intensity-set-above-0)
- Fixed an issue where using Camera.targetTexture with Linear Color Space on an Android device that does not support sRGB backbuffer results in a RenderTexture that is too bright. [case 1307710]
- Fixed issue causing missing shaders on DirectX 11 feature level 10 GPUs. [case 1278390](https://issuetracker.unity3d.com/product/unity/issues/guid/1278390/)
- Fixed errors when the Profiler is used with XR multipass. [case 1313141](https://issuetracker.unity3d.com/issues/xr-urp-profiler-spams-errors-in-the-console-upon-entering-play-mode)
- Fixed materials being constantly dirty.
- Fixed double sided and clear coat multi editing shader.
- Fixed issue where copy depth depth pass for gizmos was being skipped in game view [case 1302504](https://issuetracker.unity3d.com/issues/urp-handles-with-set-ztest-do-not-respect-depth-sorting-in-the-game-view)
- Fixed an issue where transparent objects sampled SSAO.
- Fixed an issue where Depth Prepass was not run when SSAO was set to Depth Mode.
- Fixed an issue where changing camera's position in the BeginCameraRendering do not apply properly. [case 1318629] (https://issuetracker.unity3d.com/issues/camera-doesnt-move-when-changing-its-position-in-the-begincamerarendering-and-the-endcamerarendering-methods)
- Fixed depth of field pass usage on unsupported devices. [case 1327076](https://issuetracker.unity3d.com/issues/adreno-3xx-nothing-is-rendered-when-post-processing-is-enabled)
- Fixed an issue where SMAA did not work for OpenGL [case 1318214](https://issuetracker.unity3d.com/issues/urp-there-is-no-effect-when-using-smaa-in-urp-with-opengles-api)
- Fixed an issue with Shader Graph Lit shaders where the normalized view direction produced incorrect lighting. [1332804]
- Fixed return values from GetStereoProjectionMatrix() and SetStereoViewMatrix(). [case 1312813](https://issuetracker.unity3d.com/issues/xr-urp-begincamerarender-method-is-lagging-behind-when-using-urp)
- Fixed CopyDepthPass incorrectly always enqueued when deferred rendering mode was enabled when it should depends on the pipeline asset settings.
- Fixed renderer post processing option to work with asset selector re-assing. [case 1319454](https://issuetracker.unity3d.com/issues/urp-universal-renderer-post-processing-doesnt-enable-when-postprocessdata-reassigned-from-the-asset-selector-window)
- Fixed post processing to be enabled by default in the renderer when creating URP asset option. [case 1333461](https://issuetracker.unity3d.com/issues/post-processing-is-disabled-by-default-in-the-forward-renderer-when-creating-a-new-urp-asset)
- Fixed shaderGraph shaders to render into correct depthNormals passes when deferred rendering mode and SSAO are enabled.
- Fixed ordering of subshaders in the Unlit Shader Graph, such that shader target 4.5 takes priority over 2.0. [case 1328636](https://issuetracker.unity3d.com/product/unity/issues/guid/1328636/)
- Fixed issue where it will clear camera color if post processing is happening on XR [case 1324451]
- Fixed a case where camera dimension can be zero. [case 1321168](https://issuetracker.unity3d.com/issues/urp-attempting-to-get-camera-relative-temporary-rendertexture-is-thrown-when-tweening-the-viewport-rect-values-of-a-camera)
- Fixed renderer creation in playmode to have its property reloaded. [case 1333463]
- Fixed gizmos no longer allocate memory in game view. [case 1328852]
- Fixed an issue where shadow artefacts appeared between cascades on Terrain Detail objects.
- Fixed ShaderGraph materials to select render queue in the same way as handwritten shader materials by default, but allows for a user override for custom behavior. [case 1335795]
- Fixed sceneview debug mode rendering (case 1211436).
- URP Global Settings can now be unassigned in the Graphics tab (case 1343570).
- VFX: Fixed soft particles when HDR or Opaque texture isn't enabled
- VFX: Fixed OpenGL soft particles fallback when depth texture isn't available
- Fixed soft shadows shader variants not set to multi_compile_fragment on some shaders (gbuffer pass, speedtree shaders, WavingGrass shader).
- Fixed issue with legacy stereo matrices with XR multipass. [case 1342416]
- Fixed unlit shader function name ambiguity
- Fixed Terrain holes not appearing in shadows [case 1349305]
- VFX: Compilation issue with ShaderGraph and planar lit outputs [case 1349894](https://issuetracker.unity3d.com/product/unity/issues/guid/1349894/)
- Fixed an issue where _AfterPostProcessTexture was no longer being assigned in UniversalRenderer.
- Fixed an issue where TerrainLit was rendering color lighter than Lit [case 1340751] (https://issuetracker.unity3d.com/product/unity/issues/guid/1340751/)
- Fixed Camera rendering when capture action and post processing present. [case 1350313]
- Fixed artifacts in Speed Tree 8 billboard LODs due to SpeedTree LOD smoothing/crossfading [case 1348407]
- Fix sporadic NaN when using normal maps with XYZ-encoding [case 1351020](https://issuetracker.unity3d.com/issues/android-urp-vulkan-nan-pixels-and-bloom-post-processing-generates-visual-artifacts)
- Support undo of URP Global Settings asset assignation (case 1342987).
- Removed unsupported fields from Presets of Light and Camera [case 1335979].
- Fixed graphical artefact when terrain height map is used with rendering layer mask for lighting.
- Fixed URP's vignette effect to respect XR's view center, since with Asymmetric FOV, the center of the view is not always the center of the texture [case 1358336](https://issuetracker.unity3d.com/issues/xr-sdk-urp-vignette-post-processing-effect-is-overlapping-between-eyes)
- Fixed an issue where screen space shadows has flickering with deferred mode [case 1354681](https://issuetracker.unity3d.com/issues/screen-space-shadows-flicker-in-scene-view-when-using-deferred-rendering)
- Fixed shadowCascadeBlendCullingFactor to be 1.0
- Fixed missing property values in a RendererFeature of screen space shadows by adding tooltip for it instead of showing them. [case 1327356]

### Changed
- Change Asset/Create/Shader/Universal Render Pipeline/Lit Shader Graph to Asset/Create/Shader Graph/URP/Lit Shader Graph
- Change Asset/Create/Shader/Universal Render Pipeline/Sprite Lit Shader Graph to Asset/Create/Shader Graph/URP/Sprite Lit Shader Graph
- Change Asset/Create/Shader/Universal Render Pipeline/Unlit Shader Graph to Asset/Create/Shader Graph/URP/Unlit Shader Graph
- Change Asset/Create/Shader/Universal Render Pipeline/Sprite Unlit Shader Graph to Asset/Create/Shader Graph/URP/Sprite Unlit Shader Graph
- Moved Edit/Render Pipeline/Universal Render Pipeline/Upgrade Project Materials to 2D Renderer Materials to Edit/Rendering/Materials/Convert All Built-in Materials to URP 2D Renderer
- Moved Edit/Render Pipeline/Universal Render Pipeline/Upgrade Scene Materials to 2D Renderer Materials to Edit/Rendering/Materials/Convert All Built-in Scene Materials to URP 2D Renderer
- Moved Edit/Render Pipeline/Universal Render Pipeline/Upgrade Project URP Parametric Lights to Freeform to Edit/Rendering/Lights/Convert Project URP Parametric Lights to Freeform
- Moved Edit/Render Pipeline/Universal Render Pipeline/Upgrade Scene URP Parametric Lights to Freeform to Edit/Rendering/Lights/Convert Scene URP Parametric Lights to Freeform
- Moved Edit/Render Pipeline/Universal Render Pipeline/Upgrade Project Materials to URP Materials to Edit/Rendering/Materials/Convert All Built-in Materials to URP
- Moved Edit/Render Pipeline/Universal Render Pipeline/Upgrade Selected Materials to URP Materials to Edit/Rendering/Materials/Convert Selected Built-in Materials to URP
- Deprecated GetShadowFade in Shadows.hlsl, use GetMainLightShadowFade or GetAdditionalLightShadowFade.
- Improved shadow cascade GUI drawing with pixel perfect, hover and focus functionalities.
- Shadow fade now uses border value for calculating shadow fade distance and fall off linearly.
- Improved URP profiling scopes. Remove low impact scopes from the command buffer for a small performance gain. Fix the name and invalid scope for context.submit() scope. Change the default profiling name of ScriptableRenderPass to Unnamed_ScriptableRenderPass.
- Using the same MaterialHeaderScope for material editor as HDRP is using

### Removed
- Code to upgrade from LWRP to URP was removed. This means if you want to upgrade from LWRP you must first upgrade to previous versions of URP and then upgrade to this version.

## [11.0.0] - 2020-10-21
### Added
- Added real-time Point Light Shadows.
- Added a supported MSAA samples count check, so the actual supported MSAA samples count value can be assigned to RenderTexture descriptors.
- Added the TerrainCompatible SubShader Tag. Use this Tag in your custom shader to tell Unity that the shader is compatible with the Terrain system.
- Added _CameraSortingLayerTexture global shader variable and related parameters
- Added preset shapes for creating a freeform light
- Added serialization of Freeform ShapeLight mesh to avoid CPU cost of generating them on the runtime.
- Added 2D Renderer Asset Preset for creating a Universal Renderer Asset
- Added an option to use faster, but less accurate approximation functions when converting between the sRGB and Linear color spaces.
- Added screen space shadow as renderer feature
- Added [DisallowMultipleRendererFeature] attribute for Renderer Features.
- Added support for Enlighten precomputed realtime Global Illumination.

### Changed
- Optimized 2D Renderer performance on mobile GPUs by reducing the number of render target switches.
- Optimized 2D Renderer performance by rendering the normal buffer at the same lower resolution as the light buffers.
- Improved Light2D UI/UX
- Improved 2D Menu layout
- Deprecated Light2D Parametric Light
- Deprecated Light2D point light cookie
- Renamed Light2D point light to spot light
- 2D Renderer: The per Blend Style render texture scale setting was replaced by a global scale setting for all Blend Styles.
- Optimized 2D Renderer performance by using a tiny light texture for layer/blend style pairs for which no light is rendered.
- Reorgnized the settings in 2D Renderer Data Inspector.
- FallOff Lookup Texture is now part of 2D RenderData.
- Creating a Shadow Caster 2D will use try and use sprite and physics bounds as the default shape
- Deleting all points in a Shadow Caster will cause the shape to use the bounds.
- Improved Geometry for Smooth Falloff of 2D Shape Lights.
- Updated the tooltips for Light 2D Inspector.
- Removed the Custom blend Mode option from the Blend Styles.
- New default Blend Styles when a new 2D Renderer Data asset is created.
- Added a supported MSAA samples count check, so the actual supported MSAA samples count value can be assigned to RenderTexture descriptors.
- Bloom in Gamma color-space now more closely matches Linear color-space, this will mean project using Bloom and Gamma color-space may need to adjust Bloom Intensity to match previous look.
- Autodesk Interactive Shader Graph files and folders containing them were renamed. The new file paths do not have spaces.
- Moved `FinalPostProcessPass` to `AfterRenderingPostProcessing` event from `AfterRendering`. This allows user pass to execute before and after `FinalPostProcessPass` and `CapturePass` to capture everything.
- Changed shader keywords of main light shadow from toggling to enumerating.
- Always use "High" quality normals, which normalizes the normal in pixel shader. "Low" quality normals looked too much like a bug.
- Re-enabled implicit MSAA resolve to backbuffer on Metal MacOS.
- Optimized 2D performance by rendering straight to the backbuffer if possible
- Changed Post Process Data to bool. When it is no enabled all post processing is stripped from build, when it is enabled you can still override resources there.
- Converted XR automated tests to use MockHMD.
- Improved 2D Renderer performance on mobile GPUs when using MSAA
- Reduced the size of the fragment input struct of the Terrain and Forward lighting shaders.

### Fixed
- Fixed an issue where additional lights would not render with WebGL 1
- Fixed an issue where the 2D Renderer was incorrectly rendering transparency with normal maps on an empty background.
- Fixed an issue that that caused a null error when creating a Sprite Light. [case 1307125](https://issuetracker.unity3d.com/issues/urp-nullreferenceexception-thrown-on-creating-sprite-light-2d-object-in-the-hierarchy)
- Fixed an issue where Sprites on one Sorting Layer were fully lit even when there's no 2D light targeting that layer.
- Fixed an issue where null reference exception was thrown when creating a 2D Renderer Data asset while scripts are compiling. [case 1263040](https://issuetracker.unity3d.com/issues/urp-nullreferenceexception-error-is-thrown-on-creating-2d-renderer-asset)
- Fixed an issue where no preview would show for the lit sprite master node in shadergraph
- Fixed an issue where no shader was generated for unlit sprite shaders in shadergraph
- Fixed an issue where Sprite-Lit-Default shader's Normal Map property wasn't affected by Tiling or Offset. [case 1270850](https://issuetracker.unity3d.com/issues/sprite-lit-default-shaders-normal-map-and-mask-textures-are-not-affected-by-tiling-and-offset-values)
- Fixed an issue where normal-mapped Sprites could render differently depending on whether they're dynamically-batched. [case 1286186](https://issuetracker.unity3d.com/issues/urp-2d-2d-light-on-a-rotated-sprite-is-skewed-when-using-normal-map-and-sorting-layer-is-not-default)
- Removed the warning about mis-matched vertex streams when creating a default Particle System. [case 1285272](https://issuetracker.unity3d.com/issues/particles-urp-default-material-shows-warning-in-inspector)
- Fixed latest mockHMD renderviewport scale doesn't fill whole view after scaling. [case 1286161] (https://issuetracker.unity3d.com/issues/xr-urp-renderviewportscale-doesnt-fill-whole-view-after-scaling)
- Fixed camera renders black in XR when user sets invalid MSAA value.
- Fixed an issue causing additional lights to stop working when set as the sun source. [case 1278768](https://issuetracker.unity3d.com/issues/urp-every-light-type-is-rendered-as-directional-light-if-it-is-set-as-sun-source-of-the-environment)
- Fixed an issue causing passthrough camera to not render. [case 1283894](https://issuetracker.unity3d.com/product/unity/issues/guid/1283894/)
- Fixed an issue that caused a null reference when Lift Gamma Gain was being displayed in the Inspector and URP was upgraded to a newer version.  [case 1283588](https://issuetracker.unity3d.com/issues/argumentnullexception-is-thrown-when-upgrading-urp-package-and-volume-with-lift-gamma-gain-is-focused-in-inspector)
- Fixed an issue where soft particles were not rendered when depth texture was disabled in the URP Asset. [case 1162556](https://issuetracker.unity3d.com/issues/lwrp-unlit-particles-shader-is-not-rendered-when-soft-particles-are-enabled-on-built-application)
- Fixed an issue where soft particles were rendered opaque on OpenGL. [case 1226288](https://issuetracker.unity3d.com/issues/urp-objects-that-are-using-soft-particles-are-rendered-opaque-when-opengl-is-used)
- Fixed an issue where the depth texture sample node used an incorrect texture in some frames. [case 1268079](https://issuetracker.unity3d.com/issues/urp-depth-texture-sample-node-does-not-use-correct-texture-in-some-frames)
- Fixed a compiler error in BakedLit shader when using Hybrid Renderer.
- Fixed an issue with upgrading material set to cutout didn't properly set alpha clipping. [case 1235516](https://issuetracker.unity3d.com/issues/urp-upgrade-material-utility-does-not-set-the-alpha-clipping-when-material-was-using-a-shader-with-rendering-mode-set-to-cutout)
- Fixed XR camera fov can be changed through camera inspector.
- Fixed an issue where Universal Render Pipeline with disabled antiAliasing was overwriting QualitySettings.asset on frequent cases. [case 1219159](https://issuetracker.unity3d.com/issues/urp-qualitysettings-dot-asset-file-gets-overwritten-with-the-same-content-when-the-editor-is-closed)
- Fixed a case where overlay camera with output texture caused base camera not to render to screen. [case 1283225](https://issuetracker.unity3d.com/issues/game-view-renders-a-black-view-when-having-an-overlay-camera-which-had-output-texture-assigned-in-the-camera-stack)
- Fixed an issue where the scene view camera ignored the pipeline assets HDR setting. [case 1284369](https://issuetracker.unity3d.com/issues/urp-scene-view-camera-ignores-pipeline-assets-hdr-settings-when-main-camera-uses-pipeline-settings)
- Fixed an issue where the Camera inspector was grabbing the URP asset in Graphics Settings rather than the currently active.
- Fixed an issue where the Light Explorer was grabbing the URP asset in Graphics Settings rather than the currently active.
- Fixed an issue causing materials to be upgraded multiple times.
- Fixed bloom inconsistencies between Gamma and Linear color-spaces.
- Fixed an issue in where all the entries in the Renderer List wasn't selectable and couldn't be deleted.
- Fixed Deferred renderer on some Android devices by forcing accurate GBuffer normals. [case 1288042]
- Fixed an issue where MSAA did not work in Editor Game View on Windows with Vulkan.
- Fixed issue where selecting and deselecting Forward Renderer asset would leak memory [case 1290628](https://issuetracker.unity3d.com/issues/urp-scriptablerendererfeatureeditor-memory-leak-while-interacting-with-forward-renderer-in-the-project-window)
- Fixed the default background color for previews to use the original color.
- Fixed an issue where the scene view would turn black when bloom was enabled. [case 1298790](https://issuetracker.unity3d.com/issues/urp-bloom-and-tonemapping-causes-the-screen-to-go-black-in-scene-mode)
- Fixed an issue where having "Opaque Texture" and MSAA enabled would cause the opaque texture to be rendered black on old Apple GPUs [case 1247423](https://issuetracker.unity3d.com/issues/urp-metal-opaque-objects-are-rendered-black-when-msaa-is-enabled)
- Fixed SAMPLE_TEXTURECUBE_ARRAY_LOD macro when using OpenGL ES. [case 1285132](https://issuetracker.unity3d.com/issues/urp-android-error-sample-texturecube-array-lod-is-not-supported-on-gles-3-dot-0-when-using-cubemap-array-shader-shaders)
- Fixed an issue such that it is now posible to enqueue render passes at runtime.
- Fixed SpeedTree LOD fade functionality. [case 1198135]

## [10.2.0] - 2020-10-19

### Changed
- Changed RenderObjectsFeature UI to only expose valid events. Previously, when selecting events before BeforeRenderingPrepasses objects would not be drawn correctly as stereo and camera setup only happens before rendering opaques objects.
- Transparent Lit ShaderGraph using Additive blending will now properly fade with alpha [1270344]

### Fixed
- Fixed the Unlit shader not being SRP Batcher compatible on OpenGLES/OpenGLCore. [case 1263720](https://issuetracker.unity3d.com/issues/urp-mobile-srp-batcher-is-not-visible-on-mobile-devices-in-frame-debugger)
- Fixed an issue with soft particles not rendering correctly for overlay cameras with post processing. [case 1241626](https://issuetracker.unity3d.com/issues/soft-particles-does-not-fade-out-near-the-opaque-surfaces-when-post-processing-is-enabled-on-a-stacked-camera)
- Fixed MSAA override on camera does not work in non-XR project if target eye is selected to both eye.

## [10.1.0] - 2020-10-12
- Added support for the Shadowmask Mixed Lighting Mode (Forward only), which supports up to four baked-shadow Lights.
- Added ComplexLit shader for advanced material features and deferred forward fallback.
- Added Clear Coat feature for ComplexLit shader and for shader graph.
- Added Parallax Mapping to the Lit shader (Lit.shader).
- Added the Detail Inputs setting group in the Lit shader (Lit.shader).
- Added Smooth shadow fading.
- Added SSAO support for deferred renderer.
- The pipeline now outputs a warning in the console when trying to access camera color or depth texture when those are not valid. Those textures are only available in the context of `ScriptableRenderPass`.
- Added a property to access the renderer from the `CameraData`.

### Changed
- Shader functions SampleSH9, SampleSHPixel, SampleSHVertex are now gamma corrected in gamma space. As result LightProbes are gamma corrected too.
- The maximum number of visible lights when using OpenGL ES 3.x on Android now depends on the minimum OpenGL ES 3.x version as configured in PlayerSettings.
- The default value of the HDR property of a newly created Universal Render Pipeline Asset, is now set to true.

### Fixed
- Fixed an issue where the CapturePass would not capture the post processing effects.
- Fixed an issue were the filter window could not be defocused using the mouse. [case 1242032](https://issuetracker.unity3d.com/issues/urp-volume-override-window-doesnt-disappear-when-clicked-on-the-other-windows-in-the-editor)
- Fixed camera backgrounds not matching between editor and build when background is set to 'Uninitialized'. [case 1224369](https://issuetracker.unity3d.com/issues/urp-uninitialized-camera-background-type-does-not-match-between-the-build-and-game-view)
- Fixed a case where main light hard shadows would not work if any other light is present with soft shadows.[case 1250829](https://issuetracker.unity3d.com/issues/main-light-shadows-are-ignored-in-favor-of-additional-lights-shadows)
- Fixed issue that caused color grading to not work correctly with camera stacking. [case 1263193](https://issuetracker.unity3d.com/product/unity/issues/guid/1263193/)
- Fixed an issue that caused an infinite asset database reimport when running Unity in command line with -testResults argument.
- Fixed ParticlesUnlit shader to use fog color instead of always black. [case 1264585]
- Fixed issue that caused some properties in the camera to not be bolded and highlighted when edited in prefab mode. [case 1230082](https://issuetracker.unity3d.com/issues/urp-camera-prefab-fields-render-type-renderer-background-type-are-not-bolded-and-highlighted-when-edited-in-prefab-mode)
- Fixed issue where blur would sometimes flicker [case 1224915](https://issuetracker.unity3d.com/issues/urp-bloom-effect-flickers-when-using-integrated-post-processing-feature-set)
- Fixed an issue in where the camera inspector didn't refresh properly when changing pipeline in graphic settings. [case 1222668](https://issuetracker.unity3d.com/issues/urp-camera-properties-not-refreshing-on-adding-or-removing-urp-pipeline-in-the-graphics-setting)
- Fixed depth of field to work with dynamic resolution. [case 1225467](https://issuetracker.unity3d.com/issues/dynamic-resolution-rendering-error-when-using-depth-of-field-in-urp)
- Fixed FXAA, SSAO, Motion Blur to work with dynamic resolution.
- Fixed an issue where Pixel lighting variants were stripped in builds if another URP asset had Additional Lights set to Per Vertex [case 1263514](https://issuetracker.unity3d.com/issues/urp-all-pixel-lighting-variants-are-stripped-in-build-if-at-least-one-urp-asset-has-additional-lights-set-to-per-vertex)
- Fixed an issue where transparent meshes were rendered opaque when using custom render passes [case 1262887](https://issuetracker.unity3d.com/issues/urp-transparent-meshes-are-rendered-as-opaques-when-using-lit-shader-with-custom-render-pass)
- Fixed regression from 8.x.x that increased launch times on Android with GLES3. [case 1269119](https://issuetracker.unity3d.com/issues/android-launch-times-increased-x4-from-urp-8-dot-1-0-to-urp-10-dot-0-0-preview-dot-26)
- Fixed an issue with a render texture failing assertion when chosing an invalid format. [case 1222676](https://issuetracker.unity3d.com/issues/the-error-occurs-when-a-render-texture-which-has-a-certain-color-format-is-applied-to-the-cameras-output-target)
- Fixed an issue that caused the unity_CameraToWorld matrix to have z flipped values. [case 1257518](https://issuetracker.unity3d.com/issues/parameter-unity-cameratoworld-dot-13-23-33-is-inverted-when-using-universal-rp-7-dot-4-1-and-newer)
- Fixed not using the local skybox on the camera game object when the Skybox Material property in the Lighting window was set to null.
- Fixed an issue where, if URP was not in use, you would sometimes get errors about 2D Lights when going through the menus.
- Fixed GC when using XR single-pass automated tests.
- Fixed an issue that caused a null reference when deleting camera component in a prefab. [case 1244430](https://issuetracker.unity3d.com/issues/urp-argumentnullexception-error-is-thrown-on-removing-camera-component-from-camera-prefab)
- Fixed resolution of intermediate textures when rendering to part of a render texture. [case 1261287](https://issuetracker.unity3d.com/product/unity/issues/guid/1261287/)
- Fixed indirect albedo not working with shadergraph shaders in some rare setups. [case 1274967](https://issuetracker.unity3d.com/issues/gameobjects-with-custom-mesh-are-not-reflecting-the-light-when-using-the-shader-graph-shaders)
- Fixed XR mirroView sRGB issue when color space is gamma.
- Fixed an issue where XR eye textures are recreated multiple times per frame due to per camera MSAA change.
- Fixed an issue wehre XR mirror view selector stuck.
- Fixed LightProbes to have gamma correct when using gamma color space. [case 1268911](https://issuetracker.unity3d.com/issues/urp-has-no-gamma-correction-for-lightprobes)
- Fixed GLES2 shader compilation.
- Fixed useless mip maps on temporary RTs/PostProcessing inherited from Main RT descriptor.
- Fixed issue with lens distortion breaking rendering when enabled and its intensity is 0.
- Fixed mixed lighting subtractive and shadowmask modes for deferred renderer.
- Fixed issue that caused motion blur to not work in XR.
- Fixed 2D renderer when using Linear rendering on Android directly to backbuffer.
- Fixed issue where multiple cameras would cause GC each frame. [case 1259717](https://issuetracker.unity3d.com/issues/urp-scriptablerendercontext-dot-getcamera-array-dot-resize-creates-garbage-every-frame-when-more-than-one-camera-is-active)
- Fixed Missing camera cannot be removed after scene is saved by removing the Missing camera label. [case 1252255](https://issuetracker.unity3d.com/issues/universal-rp-missing-camera-cannot-be-removed-from-camera-stack-after-scene-is-saved)
- Fixed MissingReferenceException when removing Missing camera from camera stack by removing Missing camera label. [case 1252263](https://issuetracker.unity3d.com/issues/universal-rp-missingreferenceexception-errors-when-removing-missing-camera-from-stack)
- Fixed slow down in the editor when editing properties in the UI for renderer features. [case 1279804](https://issuetracker.unity3d.com/issues/a-short-freeze-occurs-in-the-editor-when-expanding-or-collapsing-with-the-arrow-the-renderer-feature-in-the-forward-renderer)
- Fixed test 130_UnityMatrixIVP on OpenGL ES 3
- Fixed MSAA on Metal MacOS and Editor.

## [10.0.0] - 2020-06-10
### Added
- Added the option to strip Terrain hole Shader variants.
- Added support for additional Directional Lights. The amount of additional Directional Lights is limited by the maximum Per-object Lights in the Render Pipeline Asset.
- Added Package Samples: 2 Camera Stacking, 2 Renderer Features
- Added default implementations of OnPreprocessMaterialDescription for FBX, Obj, Sketchup and 3DS file formats.
- Added Transparency Sort Mode and Transparency Sort Axis to 2DRendererData.
- Added support for a user defined default material to 2DRendererData.
- Added the option to toggle shadow receiving on transparent objects.
- Added XR multipass rendering. Multipass rendering is a requirement on many VR platforms and allows graceful fallback when single-pass rendering isn't available.
- Added support for Camera Stacking when using the Forward Renderer. This introduces the Camera `Render Type` property. A Base Camera can be initialized with either the Skybox or Solid Color, and can combine its output with that of one or more Overlay Cameras. An Overlay Camera is always initialized with the contents of the previous Camera that rendered in the Camera Stack.
- Added AssetPostprocessors and Shadergraphs to handle Arnold Standard Surface and 3DsMax Physical material import from FBX.
- Added `[MainTexture]` and `[MainColor]` shader property attributes to URP shader properties. These will link script material.mainTextureOffset and material.color to `_BaseMap` and `_BaseColor` shader properties.
- Added the option to specify the maximum number of visible lights. If you set a value, lights are sorted based on their distance from the Camera.
- Added the option to control the transparent layer separately in the Forward Renderer.
- Added the ability to set individual RendererFeatures to be active or not, use `ScriptableRendererFeature.SetActive(bool)` to set whether a Renderer Feature will execute,  `ScriptableRendererFeature.isActive` can be used to check the current active state of the Renderer Feature.
 additional steps to the 2D Renderer setup page for quality and platform settings.
- If Unity Editor Analytics are enabled, Universal collects anonymous data about usage of Universal. This helps the Universal team focus our efforts on the most common scenarios, and better understand the needs of our customers.
- Added a OnCameraSetup() function to the ScriptableRenderPass API, that gets called by the renderer before rendering each camera
- Added a OnCameraCleanup() function to the ScriptableRenderPass API, that gets called by the renderer after rendering each camera
- Added Default Material Type options to the 2D Renderer Data Asset property settings.
- Added additional steps to the 2D Renderer setup page for quality and platform settings.
- Added option to disable XR autotests on test settings.
- Shader Preprocessor strips gbuffer shader variants if DeferredRenderer is not in the list of renderers in any Scriptable Pipeline Assets.
- Added an option to enable/disable Adaptive Performance when the Adaptive Performance package is available in the project.
- Added support for 3DsMax's 2021 Simplified Physical Material from FBX files in the Model Importer.
- Added GI to SpeedTree
- Added support for DXT5nm-style normal maps on Android, iOS and tvOS
- Added stencil override support for deferred renderer.
- Added a warning message when a renderer is used with an unsupported graphics API, as the deferred renderer does not officially support GL-based platforms.
- Added option to skip a number of final bloom iterations.
- Added support for [Screen Space Ambient Occlusion](https://docs.unity3d.com/Packages/com.unity.render-pipelines.universal@10.0/manual/post-processing-ssao.html) and a new shader variant _SCREEN_SPACE_OCCLUSION.
- Added support for Normal Texture being generated in a prepass.
- Added a ConfigureInput() function to ScriptableRenderPass, so it is possible for passes to ask that a Depth, Normal and/or Opaque textures to be generated by the forward renderer.
- Added a float2 normalizedScreenSpaceUV to the InputData Struct.
- Added new sections to documentation: [Writing custom shaders](https://docs.unity3d.com/Packages/com.unity.render-pipelines.universal@10.0/manual/writing-custom-shaders-urp.html), and [Using the beginCameraRendering event](https://docs.unity3d.com/Packages/com.unity.render-pipelines.universal@10.0/manual/using-begincamerarendering.html).
- Added support for GPU instanced mesh particles on supported platforms.
- Added API to check if a Camera or Light is compatible with Universal Render Pipeline.

### Changed
- Moved the icon that indicates the type of a Light 2D from the Inspector header to the Light Type field.
- Eliminated some GC allocations from the 2D Renderer.
- Added SceneSelection pass for TerrainLit shader.
- Remove final blit pass to force alpha to 1.0 on mobile platforms.
- Deprecated the CinemachineUniversalPixelPerfect extension. Use the one from Cinemachine v2.4 instead.
- Replaced PlayerSettings.virtualRealitySupported with XRGraphics.tryEnable.
- Blend Style in the 2DRendererData are now automatically enabled/disabled.
- When using the 2D Renderer, Sprites will render with a faster rendering path when no lights are present.
- Particle shaders now receive shadows
- The Scene view now mirrors the Volume Layer Mask set on the Main Camera.
- Drawing order of SRPDefaultUnlit is now the same as the Built-in Render Pipline.
- Made MaterialDescriptionPreprocessors private.
- UniversalRenderPipelineAsset no longer supports presets. [Case 1197020](https://issuetracker.unity3d.com/issues/urp-reset-functionality-does-not-work-on-preset-of-universalrenderpipelineassets).
- The number of maximum visible lights is now determined by whether the platform is mobile or not.
- Renderer Feature list is now redesigned to fit more closely to the Volume Profile UI, this vastly improves UX and reliability of the Renderer Features List.
- Default color values for Lit and SimpleLit shaders changed to white due to issues with texture based workflows.
- You can now subclass ForwardRenderer to create a custom renderer based on it.
- URP is now computing tangent space per fragment.
- Optimized the 2D Renderer to skip rendering into certain internal buffers when not necessary.
- You can now subclass ForwardRenderer to create a custom renderer based on it.
- URP shaders that contain a priority slider now no longer have an offset of 50 by default.
- The virtual ScriptableRenderer.FrameCleanup() function has been marked obsolete and replaced by ScriptableRenderer.OnCameraCleanup() to better describe when the function gets invoked by the renderer.
- DepthOnlyPass, CopyDepthPass and CopyColorPass now use OnCameraSetup() instead of Configure() to set up their passes before executing as they only need to get their rendertextures once per camera instead of once per eye.
- Updated shaders to be compatible with Microsoft's DXC.
- Mesh GPU Instancing option is now hidden from the particles system renderer as this feature is not supported by URP.
- The 2D Renderer now supports camera stacking.
- 2D shaders now use half-precision floats whenever precise results are not necessary.
- Removed the ETC1_EXTERNAL_ALPHA variant from Shader Graph Sprite shaders.
- Eliminated some unnecessary clearing of render targets when using the 2D Renderer.
- The rendering of 2D lights is more effient as sorting layers affected by the same set of lights are now batched.
- Removed the 8 renderer limit from URP Asset.
- Merged the deferred renderer into the forward renderer.
- Changing the default value of Skip Iterations to 1 in Bloom effect editor
- Use SystemInfo to check if multiview is supported instead of being platform hardcoded
- Default attachment setup behaviour for ScriptableRenderPasses that execute before rendering opaques is now set use current the active render target setup. This improves performance in some situations.
- Combine XR occlusion meshes into one when using single-pass (multiview or instancing) to reduce draw calls and state changes.
- Shaders included in the URP package now use local Material keywords instead of global keywords. This increases the amount of available global user-defined Material keywords.

### Fixed
- Fixed an issue that caused WebGL to render blank screen when Depth texture was enabled [case 1240228](https://issuetracker.unity3d.com/issues/webgl-urp-scene-is-rendered-black-in-webgl-build-when-depth-texture-is-enabled)
- Fixed NaNs in tonemap algorithms (neutral and ACES) on platforms defaulting to lower precision.
- Fixed a performance problem with ShaderPreprocessor with large amount of active shader variants in the project
- Fixed an issue where linear to sRGB conversion occurred twice on certain Android devices.
- Fixed an issue where there were 2 widgets showing the outer angle of a spot light.
- Fixed an issue where Unity rendered fullscreen quads with the pink error shader when you enabled the Stop NaN post-processing pass.
- Fixed an issue where Terrain hole Shader changes were missing. [Case 1179808](https://issuetracker.unity3d.com/issues/terrain-brush-tool-is-not-drawing-when-paint-holes-is-selected).
- Fixed an issue where the Shader Graph `SceneDepth` node didn't work with XR single-pass (double-wide) rendering. See [case 1123069](https://issuetracker.unity3d.com/issues/lwrp-vr-shadergraph-scenedepth-doesnt-work-in-single-pass-rendering).
- Fixed Unlit and BakedLit shader compilations in the meta pass.
- Fixed an issue where the Bokeh Depth of Field shader would fail to compile on PS4.
- Fixed an issue where the Scene lighting button didn't work when you used the 2D Renderer.
- Fixed a performance regression when you used the 2D Renderer.
- Fixed an issue where the Freeform 2D Light gizmo didn't correctly show the Falloff offset.
- Fixed an issue where the 2D Renderer rendered nothing when you used shadow-casting lights with incompatible Renderer2DData.
- Fixed an issue where errors were generated when the Physics2D module was not included in the project's manifest.
- Fixed an issue where Prefab previews were incorrectly lit when you used the 2D Renderer.
- Fixed an issue where the Light didn't update correctly when you deleted a Sprite that a Sprite 2D Light uses.
- Fixed an issue where 2D Lighting was broken for Perspective Cameras.
- Fixed an issue where resetting a Freeform 2D Light would throw null reference exceptions. [Case 1184536](https://issuetracker.unity3d.com/issues/lwrp-changing-light-type-to-freeform-after-clicking-on-reset-throws-multiple-arguementoutofrangeexception).
- Fixed an issue where Freeform 2D Lights were not culled correctly when there was a Falloff Offset.
- Fixed an issue where Tilemap palettes were invisible in the Tile Palette window when the 2D Renderer was in use. [Case 1162550](https://issuetracker.unity3d.com/issues/adding-tiles-in-the-tile-palette-makes-the-tiles-invisible).
- Fixed issue where black emission would cause unneccesary inspector UI repaints. [Case 1105661](https://issuetracker.unity3d.com/issues/lwrp-inspector-window-is-being-repainted-when-using-the-material-with-emission-enabled-and-set-to-black-00-0).
- Fixed user LUT sampling being done in Linear instead of sRGB.
- Fixed an issue when trying to get the Renderer via API on the first frame. [Case 1189196](https://issuetracker.unity3d.com/product/unity/issues/guid/1189196/).
- Fixed a material leak on domain reload.
- Fixed an issue where deleting an entry from the Renderer List and then undoing that change could cause a null reference. [Case 1191896](https://issuetracker.unity3d.com/issues/nullreferenceexception-when-attempting-to-remove-entry-from-renderer-features-list-after-it-has-been-removed-and-then-undone).
- Fixed an issue where the user would get an error if they removed the Additional Camera Data component. [Case 1189926](https://issuetracker.unity3d.com/issues/unable-to-remove-universal-slash-hd-additional-camera-data-component-serializedobject-target-destroyed-error-is-thrown).
- Fixed post-processing with XR single-pass rendering modes.
- Fixed an issue where Cinemachine v2.4 couldn't be used together with Universal RP due to a circular dependency between the two packages.
- Fixed an issue that caused shaders containing `HDRP` string in their path to be stripped from the build.
- Fixed an issue that caused only selected object to render in SceneView when Wireframe drawmode was selected.
- Fixed Renderer Features UI tooltips. [Case 1191901](https://issuetracker.unity3d.com/issues/forward-renderers-render-objects-layer-mask-tooltip-is-incorrect-and-contains-a-typo).
- Fixed multiple issues where Shader Graph shaders failed to build for XR in the Universal RP.
- Fixed an issue when using the 2D Renderer where some types of renderers would not be assigned the correct material.
- Fixed inconsistent lighting between the forward renderer and the deferred renderer, that was caused by a missing normalize operation on vertex normals on some speedtree shader variants.
- Fixed issue where XR Multiview failed to render when using URP Shader Graph Shaders
- Fixed lazy initialization with last version of ResourceReloader
- Fixed broken images in package documentation.
- Fixed an issue where viewport aspect ratio was wrong when using the Stretch Fill option of the Pixel Perfect Camera. [case 1188695](https://issuetracker.unity3d.com/issues/pixel-perfect-camera-component-does-not-maintain-the-aspect-ratio-when-the-stretch-fill-is-enabled)
- Fixed an issue where setting a Normal map on a newly created material would not update. [case 1197217](https://issuetracker.unity3d.com/product/unity/issues/guid/1197217/)
- Fixed an issue where post-processing was not applied for custom renderers set to run on the "After Rendering" event [case 1196219](https://issuetracker.unity3d.com/issues/urp-post-processing-is-not-applied-to-the-scene-when-render-ui-event-is-set-to-after-rendering)
- Fixed an issue that caused an extra blit when using custom renderers [case 1156741](https://issuetracker.unity3d.com/issues/lwrp-performance-decrease-when-using-a-scriptablerendererfeature)
- Fixed an issue with transparent objects not receiving shadows when using shadow cascades. [case 1116936](https://issuetracker.unity3d.com/issues/lwrp-cascaded-shadows-do-not-appear-on-alpha-blended-objects)
- Fixed issue where using a ForwardRendererData preset would cause a crash. [case 1201052](https://issuetracker.unity3d.com/product/unity/issues/guid/1201052/)
- Fixed an issue where particles had dark outlines when blended together [case 1199812](https://issuetracker.unity3d.com/issues/urp-soft-particles-create-dark-blending-artefacts-when-intersecting-with-scene-geometry)
- Fixed an issue with deleting shader passes in the custom renderer features list [case 1201664](https://issuetracker.unity3d.com/issues/urp-remove-button-is-not-activated-in-shader-passes-list-after-creating-objects-from-renderer-features-in-urpassets-renderer)
- Fixed camera inverse view-projection matrix in XR mode, depth-copy and color-copy passes.
- Fixed an issue with the null check when `UniversalRenderPipelineLightEditor.cs` tries to access `SceneView.lastActiveSceneView`.
- Fixed an issue where the 'Depth Texture' drop down was incorrectly disabled in the Camera Inspector.
- Fixed an issue that caused errors if you disabled the VR Module when building a project.
- Fixed an issue where the default TerrainLit Material was outdated, which caused the default Terrain to use per-vertex normals instead of per-pixel normals.
- Fixed shader errors and warnings in the default Universal RP Terrain Shader. [case 1185948](https://issuetracker.unity3d.com/issues/urp-terrain-slash-lit-base-pass-shader-does-not-compile)
- Fixed an issue where the URP Material Upgrader tried to upgrade standard Universal Shaders. [case 1144710](https://issuetracker.unity3d.com/issues/upgrading-to-lwrp-materials-is-trying-to-upgrade-lwrp-materials)
- Fixed an issue where some Materials threw errors when you upgraded them to Universal Shaders. [case 1200938](https://issuetracker.unity3d.com/issues/universal-some-materials-throw-errors-when-updated-to-universal-rp-through-update-materials-to-universal-rp)
- Fixed issue where normal maps on terrain appeared to have flipped X-components when compared to the same normal map on a mesh. [case 1181518](https://fogbugz.unity3d.com/f/cases/1181518/)
- Fixed an issue where the editor would sometimes crash when using additional lights [case 1176131](https://issuetracker.unity3d.com/issues/mac-crash-on-processshadowcasternodevisibilityandcullwithoutumbra-when-same-rp-asset-is-set-in-graphics-and-quality-settings)
- Fixed RemoveComponent on Camera contextual menu to not remove Camera while a component depend on it.
- Fixed an issue where right eye is not rendered to. [case 1170619](https://issuetracker.unity3d.com/issues/vr-lwrp-terrain-is-not-rendered-in-the-right-eye-of-an-hmd-when-using-single-pass-instanced-stereo-rendering-mode-with-lwrp)
- Fixed issue where TerrainDetailLit.shader fails to compile when XR is enabled.
- Fixed an issue that allowed height-based blending on Terrains with more than 4 materials, which is not supported.
- Fixed an issue where opaque objects were outputting incorrect alpha values [case 1168283](https://issuetracker.unity3d.com/issues/lwrp-alpha-clipping-material-makes-other-materials-look-like-alpha-clipping-when-gameobject-is-shown-in-render-texture)
- Fixed an issue where a depth texture was always created when post-processing was enabled, even if no effects made use of it.
- Fixed incorrect light attenuation on some platforms.
- Fixed an issue where the Volume System would not use the Cameras Transform when no `Volume Trigger` was set.
- Fixed an issue where post processing disappeared when using custom renderers and SMAA or no AA
- Fixed an issue where the 2D Renderer upgrader did not upgrade using the correct default material
- Fixed an issue with soft particles having dark blending when intersecting with scene geometry [case 1199812](https://issuetracker.unity3d.com/issues/urp-soft-particles-create-dark-blending-artefacts-when-intersecting-with-scene-geometry)
- Fixed an issue with additive particles blending incorrectly [case 1215713](https://issuetracker.unity3d.com/issues/universal-render-pipeline-additive-particles-not-using-vertex-alpha)
- Fixed an issue where camera preview window was missing in scene view. [case 1211971](https://issuetracker.unity3d.com/issues/scene-view-urp-camera-preview-window-is-missing-in-the-scene-view)
- Fixed an issue with shadow cascade values were not readable in the render pipeline asset [case 1219003](https://issuetracker.unity3d.com/issues/urp-cascade-values-truncated-on-selecting-two-or-four-cascades-in-shadows-under-universalrenderpipelineasset)
- Fixed an issue where MSAA isn't applied until eye textures are relocated by changing their resolution. [case 1197958](https://issuetracker.unity3d.com/issues/oculus-quest-oculus-go-urp-msaa-isnt-applied-until-eye-textures-are-relocated-by-changing-their-resolution)
- Fixed an issue where camera stacking didn't work properly inside prefab mode. [case 1220509](https://issuetracker.unity3d.com/issues/urp-cannot-assign-overlay-cameras-to-a-camera-stack-while-in-prefab-mode)
- Fixed the definition of `mad()` in SMAA shader for OpenGL.
- Fixed an issue where partical shaders failed to handle Single-Pass Stereo VR rendering with Double-Wide Textures. [case 1201208](https://issuetracker.unity3d.com/issues/urp-vr-each-eye-uses-the-cameraopaquetexture-of-both-eyes-for-rendering-when-using-single-pass-rendering-mode)
- Fixed an issue that caused assets to be reimported if player prefs were cleared. [case 1192259](https://issuetracker.unity3d.com/issues/lwrp-clearing-playerprefs-through-a-script-or-editor-causes-delay-and-console-errors-to-appear-when-entering-the-play-mode)
- Fixed missing Custom Render Features after Library deletion. [case 1196338](https://issuetracker.unity3d.com/product/unity/issues/guid/1196338/)
- Fixed not being able to remove a Renderer Feature due to tricky UI selection rects. [case 1208113](https://issuetracker.unity3d.com/product/unity/issues/guid/1208113/)
- Fixed an issue where the Camera Override on the Render Object Feature would not work with many Render Features in a row. [case 1205185](https://issuetracker.unity3d.com/product/unity/issues/guid/1205185/)
- Fixed UI clipping issue in Forward Renderer inspector. [case 1211954](https://issuetracker.unity3d.com/product/unity/issues/guid/1211954/)
- Fixed a Null ref when trying to remove a missing Renderer Feature from the Forward Renderer. [case 1196651](https://issuetracker.unity3d.com/product/unity/issues/guid/1196651/)
- Fixed data serialization issue when adding a Renderer Feature to teh Forward Renderer. [case 1214779](https://issuetracker.unity3d.com/product/unity/issues/guid/1214779/)
- Fixed issue with AssetPostprocessors dependencies causing models to be imported twice when upgrading the package version.
- Fixed an issue where NullReferenceException might be thrown when creating 2D Lights. [case 1219374](https://issuetracker.unity3d.com/issues/urp-nullreferenceexception-threw-on-adding-the-light-2d-experimental-component-when-2d-render-data-not-assigned)
- Fixed an issue with a blurry settings icon. [case 1201895](https://issuetracker.unity3d.com/issues/urp-setting-icon-blurred-in-universalrendererpipelineasset)
- Fixed issue that caused the QualitySettings anti-aliasing changing without user interaction. [case 1195272](https://issuetracker.unity3d.com/issues/lwrp-the-anti-alias-quality-settings-value-is-changing-without-user-interaction)
- Fixed an issue where Shader Graph shaders generate undeclared identifier 'GetWorldSpaceNormalizeViewDir' error.
- Fixed an issue where rendering into RenderTexture with Single Pass Instanced renders both eyes overlapping.
- Fixed an issue where Renderscale setting has no effect when using XRSDK.
- Fixed an issue where renderScale != 1 or Display.main.requiresBlitToBackbuffer forced an unnecessary blit on XR.
- Fixed an issue that causes double sRGB correction on Quest. [case 1209292](https://issuetracker.unity3d.com/product/unity/issues/guid/1209292)
- Fixed an issue where terrain DepthOnly pass does not work for XR.
- Fixed an issue that caused depth texture to be flipped when sampling from shaders [case 1225362](https://issuetracker.unity3d.com/issues/game-object-is-rendered-incorrectly-in-the-game-view-when-sampling-depth-texture)
- Fixed an issue with URP switching such that every avaiable URP makes a total set of supported features such that all URPs are taken into consideration. [case 1157420](https://issuetracker.unity3d.com/issues/lwrp-srp-switching-doesnt-work-even-with-manually-adding-shadervariants-per-scene)
- Fixed an issue where XR multipass repeatedly throws error messages "Multi pass stereo mode doesn't support Camera Stacking".
- Fixed an issue with shadows not appearing on terrains when no cascades were selected [case 1226530](https://issuetracker.unity3d.com/issues/urp-no-shadows-on-terrain-when-cascades-is-set-to-no-cascades-in-render-pipeline-asset-settings)
- Fixed a shader issue that caused the Color in Sprite Shape to work improperly.
- Fixed an issue with URP switching such that every available URP makes a total set of supported features such that all URPs are taken into consideration. [case 1157420](https://issuetracker.unity3d.com/issues/lwrp-srp-switching-doesnt-work-even-with-manually-adding-shadervariants-per-scene)
- Metallic slider on the Lit shader is now linear meaning correct values are used for PBR.
- Fixed an issue where Post-Processing caused nothing to render on GLES2.
- Fixed an issue that causes viewport to not work correctly when rendering to textures. [case 1225103](https://issuetracker.unity3d.com/issues/urp-the-viewport-rect-isnt-correctly-applied-when-the-camera-is-outputting-into-a-rendertexture)
- Fixed an issue that caused incorrect sampling of HDR reflection probe textures.
- Fixed UI text of RenderObjects feature to display LightMode tag instead of Shader Pass Name. [case 1201696](https://issuetracker.unity3d.com/issues/render-feature-slash-pass-ui-has-a-field-for-shader-pass-name-when-it-actually-expects-shader-pass-lightmode)
- Fixed an issue when Linear -> sRGB conversion would not happen on some Android devices. [case 1226208](https://issuetracker.unity3d.com/issues/no-srgb-conversion-on-some-android-devices-when-using-the-universal-render-pipeline)
- Fixed issue where using DOF at the same time as Dynamic Scaling, the depth buffer was smapled with incorrect UVs. [case 1225467](https://issuetracker.unity3d.com/product/unity/issues/guid/1225467/)
- Fixed an issue where an exception would be thrown when resetting the ShadowCaster2D component. [case 1225339](https://issuetracker.unity3d.com/issues/urp-unassignedreferenceexception-thrown-on-resetting-the-shadow-caster-2d-component)
- Fixe an issue where using a Subtractive Blend Style for your 2D Lights might cause artifacts in certain post-processing effects. [case 1215584](https://issuetracker.unity3d.com/issues/urp-incorrect-colors-in-scene-when-using-subtractive-and-multiply-blend-mode-in-gamma-color-space)
- Fixed an issue where Cinemachine Pixel Perfect Extension didn't work when CinemachineBrain Update Method is anything other than Late Update.
- Fixed an issue where Sprite Shader Graph shaders weren't double-sided by default.
- Fixed an issue where particles using Sprite Shader Graph shaders were invisible.
- Fixed an issue where Scene objects might be incorrectly affected by 2D Lights from a previous Sorting Layer.
- Fixed an issue where errors would appear in the Console when entering Play Mode with a 2D Light selected in the Hierarchy. [Case 1226918](https://issuetracker.unity3d.com/issues/errors-appear-in-the-console-when-global-2d-light-is-selected-in-hierarchy)
- Fixed an issue that caused Android GLES to render blank screen when Depth texture was enabled without Opaque texture [case 1219325](https://issuetracker.unity3d.com/issues/scene-is-not-rendered-on-android-8-and-9-when-depth-texture-is-enabled-in-urp-asset)
- Fixed an issue that caused transparent objects to always render over top of world space UI. [case 1219877](https://issuetracker.unity3d.com/product/unity/issues/guid/1219877/)
- Fixed issue causing sorting fudge to not work between shadergraph and urp particle shaders. [case 1222762](https://issuetracker.unity3d.com/product/unity/issues/guid/1222762/)
- Fixed shader compilation errors when using multiple lights in DX10 level GPU. [case 1222302](https://issuetracker.unity3d.com/issues/urp-no-materials-apart-from-ui-are-rendered-when-using-direct3d11-graphics-api-on-a-dx10-gpu)
- Fixed an issue with shadows not being correctly calculated in some shaders.
- Fixed invalid implementation of one function in LWRP -> URP backward compatibility support.
- Fixed issue where maximum number of visible lights in C# code did not match maximum number in shader code on some platforms.
- Fixed OpenGL ES 3.0 support for URP ShaderGraph. [case 1230890](https://issuetracker.unity3d.com/issues/urptemplate-gles3-android-custom-shader-fails-to-compile-on-adreno-306-gpu)
- Fixed an issue where multi edit camera properties didn't work. [case 1230080](https://issuetracker.unity3d.com/issues/urp-certain-settings-are-not-applied-to-all-cameras-when-multi-editing-in-the-inspector)
- Fixed an issue where the emission value in particle shaders would not update in the editor without entering the Play mode.
- Fixed issues with performance when importing fbx files.
- Fixed issues with NullReferenceException happening with URP shaders.
- Fixed an issue that caused memory allocations when sorting cameras. [case 1226448](https://issuetracker.unity3d.com/issues/2d-renderer-using-more-than-one-camera-that-renders-out-to-a-render-texture-creates-gc-alloc-every-frame)
- Fixed an issue where grid lines were drawn on top of opaque objects in the preview window. [Case 1240723](https://issuetracker.unity3d.com/issues/urp-grid-is-rendered-in-front-of-the-model-in-the-inspector-animation-preview-window-when-depth-or-opaque-texture-is-enabled).
- Fixed an issue where objects in the preview window were affected by layer mask settings in the default renderer. [Case 1204376](https://issuetracker.unity3d.com/issues/urp-prefab-preview-is-blank-when-a-custom-forward-renderer-data-and-default-layer-mask-is-mixed-are-used).
- Fixed an issue with reflections when using an orthographic camera [case 1209255](https://issuetracker.unity3d.com/issues/urp-weird-reflections-when-using-lit-material-and-a-camera-with-orthographic-projection)
- Fixed issue that caused unity_AmbientSky, unity_AmbientEquator and unity_AmbientGround variables to be unintialized.
- Fixed issue that caused `SHADERGRAPH_AMBIENT_SKY`, `SHADERGRAPH_AMBIENT_EQUATOR` and `SHADERGRAPH_AMBIENT_GROUND` variables to be uninitialized.
- Fixed SceneView Draw Modes not being properly updated after opening new scene view panels or changing the editor layout.
- Fixed GLES shaders compilation failing on Windows platform (not a mobile platform) due to uniform count limit.
- Fixed an issue that caused the inverse view and projection matrix to output wrong values in some platforms. [case 1243990](https://issuetracker.unity3d.com/issues/urp-8-dot-1-breaks-unity-matrix-i-vp)
- Fixed an issue where the Render Scale setting of the pipeline asset didn't properly change the resolution when using the 2D Renderer. [case 1241537](https://issuetracker.unity3d.com/issues/render-scale-is-not-applied-to-the-rendered-image-when-2d-renderer-is-used-and-hdr-option-is-disabled)
- Fixed an issue where 2D lights didn't respect the Camera's Culling Mask. [case 1239136](https://issuetracker.unity3d.com/issues/urp-2d-2d-lights-are-ignored-by-camera-culling-mask)
- Fixed broken documentation links for some 2D related components.
- Fixed an issue where Sprite shaders generated by Shader Graph weren't double-sided. [case 1261232](https://issuetracker.unity3d.com/product/unity/issues/guid/1261232/)
- Fixed an issue where the package would fail to compile if the Animation module was disabled. [case 1227068](https://issuetracker.unity3d.com/product/unity/issues/guid/1227068/)
- Fixed an issue where Stencil settings wasn't serialized properly in sub object [case 1241218](https://issuetracker.unity3d.com/issues/stencil-overrides-in-urp-7-dot-3-1-render-objects-does-not-save-or-apply)
- Fixed an issue with not being able to remove Light Mode Tags [case 1240895](https://issuetracker.unity3d.com/issues/urp-unable-to-remove-added-lightmode-tags-of-filters-property-in-render-object)
- Fixed an issue where preset button could still be used, when it is not supposed to. [case 1246261](https://issuetracker.unity3d.com/issues/urp-reset-functionality-does-not-work-for-renderobject-preset-asset)
- Fixed an issue where Model Importer Materials used the Standard Shader from the Built-in Render Pipeline instead of URP Lit shader when the import happened at Editor startup.
- Fixed an issue where only unique names of cameras could be added to the camera stack.
- Fixed issue that caused shaders to fail to compile in OpenGL 4.1 or below.
- Fixed an issue where camera stacking with MSAA on OpenGL resulted in a black screen. [case 1250602](https://issuetracker.unity3d.com/issues/urp-camera-stacking-results-in-black-screen-when-msaa-and-opengl-graphics-api-are-used)
- Optimized shader compilation times by compiling different variant sets for vertex and fragment shaders.
- Fixed shadows for additional lights by limiting MAX_VISIBLE_LIGHTS to 16 for OpenGL ES 2.0 and 3.0 on mobile platforms. [case 1244391](https://issuetracker.unity3d.com/issues/android-urp-spotlight-shadows-are-not-being-rendered-on-adreno-330-and-320-when-built)
- Fixed Lit/SimpleLit/ParticlesLit/ParticlesSimpleLit/ParticlesUnlit shaders emission color not to be converted from gamma to linear color space. [case 1249615]
- Fixed missing unity_MatrixInvP for shader code and shaderGraph.
- Fixed XR support for deferred renderer.
- Fixing RenderObject to reflect name changes done at CustomForwardRenderer asset in project view. [case 1246256](https://issuetracker.unity3d.com/issues/urp-renderobject-name-does-not-reflect-inside-customforwardrendererdata-asset-on-renaming-in-the-inspector)
- Fixing camera overlay stacking adding to respect unity general reference restrictions. [case 1240788](https://issuetracker.unity3d.com/issues/urp-overlay-camera-is-missing-in-stack-list-of-the-base-camera-prefab)
- Fixed profiler marker errors. [case 1240963](https://issuetracker.unity3d.com/issues/urp-errors-are-thrown-in-a-console-when-using-profiler-to-profile-editor)
- Fixed issue that caused the pipeline to not create _CameraColorTexture if a custom render pass is injected. [case 1232761](https://issuetracker.unity3d.com/issues/urp-the-intermediate-color-texture-is-no-longer-created-when-there-is-at-least-one-renderer-feature)
- Fixed target eye UI for XR rendering is missing from camera inspector. [case 1261612](https://issuetracker.unity3d.com/issues/xr-cameras-target-eye-property-is-missing-when-inspector-is-in-normal-mode)
- Fixed an issue where terrain and speedtree materials would not get upgraded by upgrade project materials. [case 1204189](https://fogbugz.unity3d.com/f/cases/1204189/)
- Fixed an issue that caused renderer feature to not render correctly if the pass was injected before rendering opaques and didn't implement `Configure` method. [case 1259750](https://issuetracker.unity3d.com/issues/urp-not-rendering-with-a-renderer-feature-before-rendering-shadows)
- Fixed an issue where postFX's temp texture is not released properly.
- Fixed an issue where ArgumentOutOfRangeException errors were thrown after removing Render feature [case 1268147](https://issuetracker.unity3d.com/issues/urp-argumentoutofrangeexception-errors-are-thrown-on-undoing-after-removing-render-feature)
- Fixed an issue where depth and depth/normal of grass isn't rendered to depth texture.
- Fixed an issue that impacted MSAA performance on iOS/Metal [case 1219054](https://issuetracker.unity3d.com/issues/urp-ios-msaa-has-a-bigger-negative-impact-on-performance-when-using-urp-compared-to-built-in-rp)
- Fixed an issue that caused a warning to be thrown about temporary render texture not found when user calls ConfigureTarget(0). [case 1220871](https://issuetracker.unity3d.com/issues/urp-scriptable-render-passes-which-dont-require-a-bound-render-target-triggers-render-target-warning)
- Fixed performance issues in the C# shader stripper.

## [7.1.1] - 2019-09-05
### Upgrade Guide
- The render pipeline now handles custom renderers differently. You must now set up renderers for the Camera on the Render Pipeline Asset.
- Render Pipeline Assets upgrades automatically and either creates a default forward renderer in your project or links the existing custom one that you've assigned.
- If you have custom renderers assigned to Cameras, you must now add them to the current Render Pipeline Asset. Then you can select which renderer to use on the Camera.

### Added
- Added shader function `GetMainLightShadowParams`. This returns a half4 for the main light that packs shadow strength in x component and shadow soft property in y component.
- Added shader function `GetAdditionalLightShadowParams`. This returns a half4 for an additional light that packs shadow strength in x component and shadow soft property in y component.
- Added a `Debug Level` option to the Render Pipeline Asset. With this, you can control the amount of debug information generated by the render pipeline.
- Added ability to set the `ScriptableRenderer` that the Camera renders with via C# using `UniversalAdditionalCameraData.SetRenderer(int index)`. This maps to the **Renderer List** on the Render Pipeline Asset.
- Added shadow support for the 2D Renderer.
- Added ShadowCaster2D, and CompositeShadowCaster2D components.
- Added shadow intensity and shadow volume intensity properties to Light2D.
- Added new Gizmos for Lights.
- Added CinemachineUniversalPixelPerfect, a Cinemachine Virtual Camera Extension that solves some compatibility issues between Cinemachine and Pixel Perfect Camera.
- Added an option that disables the depth/stencil buffer for the 2D Renderer.
- Added manipulation handles for the inner cone angle for spot lights.
- Added documentation for the built-in post-processing solution and Volumes framework (and removed incorrect mention of the PPv2 package).

### Changed
- Increased visible lights limit for the forward renderer. It now supports 256 visible lights except in mobile platforms. Mobile platforms support 32 visible lights.
- Increased per-object lights limit for the forward renderer. It now supports 8 per-object lights in all platforms except GLES2. GLES2 supports 4 per-object lights.
- The Sprite-Lit-Default shader and the Sprite Lit Shader Graph shaders now use the vertex tangents for tangent space calculations.
- Temporary render textures for cameras rendering to render textures now use the same format and multisampling configuration as camera's target texture.
- All platforms now use R11G11B10_UFloat format for HDR render textures if supported.
- There is now a list of `ScriptableRendererData` on the Render Pipeline Asset as opposed to a renderer type. These are available to all Cameras and are included in builds.
- The renderer override on the Camera is now an enum that maps to the list of `ScriptableRendererData` on the Render Pipeline Asset.
- Pixel Perfect Camera now allows rendering to a render texture.
- Light2D GameObjects that you've created now have a default position with z equal to 0.
- Documentation: Changed the "Getting Started" section into "Install and Configure". Re-arranged the Table of Content.

### Fixed
- Fixed LightProbe occlusion contribution. [case 1146667](https://issuetracker.unity3d.com/product/unity/issues/guid/1146667/)
- Fixed an issue that caused a log message to be printed in the console when creating a new Material. [case 1173160](https://issuetracker.unity3d.com/product/unity/issues/guid/1173160/)
- Fixed an issue where OnRenderObjectCallback was never invoked. [case 1122420](https://issuetracker.unity3d.com/issues/lwrp-gl-dot-lines-and-debug-dot-drawline-dont-render-when-scriptable-render-pipeline-settings-is-set-to-lwrp)
- Fixed an issue where Sprite Masks didn't function properly when using the 2D Renderer. [case 1163474](https://issuetracker.unity3d.com/issues/lwrp-sprite-renderer-ignores-sprite-mask-when-lightweight-render-pipeline-asset-data-is-set-to-2d-renderer-experimental)
- Fixed memory leaks when using the Frame Debugger with the 2D Renderer.
- Fixed an issue where materials using `_Time` did not animate in the scene. [1175396](https://issuetracker.unity3d.com/product/unity/issues/guid/1175396/)
- Fixed an issue where the Particle Lit shader had artifacts when both soft particles and HDR were enabled. [1136285](https://issuetracker.unity3d.com/product/unity/issues/guid/1136285/)
- Fixed an issue where the Area Lights were set to Realtime, which caused them to not bake. [1159838](https://issuetracker.unity3d.com/issues/lwrp-template-baked-area-lights-do-not-work-if-project-is-created-with-lightweight-rp-template)
- Fixed an issue where the Disc Light did not generate any light. [1175097](https://issuetracker.unity3d.com/issues/using-lwrp-area-light-does-not-generate-light-when-its-shape-is-set-to-disc)
- Fixed an issue where the alpha was killed when an opaque texture was requested on an offscreen camera with HDR enabled [case 1163320](https://issuetracker.unity3d.com/issues/lwrp-mobile-secondary-camera-background-alpha-value-is-lost-when-hdr-and-opaque-texture-are-enabled-in-lwrp-asset).
- Fixed an issue that caused Orthographic camera with far plane set to 0 to span Unity console with errors. [case 1172269](https://issuetracker.unity3d.com/issues/orthographic-camera-with-far-plane-set-to-0-results-in-assertions)
- Fixed an issue causing heap allocation in `RenderPipelineManager.DoRenderLoop` [case 1156241](https://issuetracker.unity3d.com/issues/lwrp-playerloop-renderpipelinemanager-dot-dorenderloop-internal-gc-dot-alloc-allocates-around-2-dot-6kb-for-every-camera-in-the-scene)
- Fixed an issue that caused shadow artifacts when using large spot angle values [case 1136165](https://issuetracker.unity3d.com/issues/lwrp-adjusting-spot-angle-on-a-spotlight-produces-shadowmap-artifacts)
- Fixed an issue that caused self-shadowing artifacts when adjusting shadow near-plane on spot lights.
- Fixed an issue that caused specular highlights to disappear when the smoothness value was set to 1.0. [case 1161827](https://issuetracker.unity3d.com/issues/lwrp-hdrp-lit-shader-max-smoothness-value-is-incosistent-between-pipelines)
- Fixed an issue in the Material upgrader that caused transparent Materials to not upgrade correctly to Universal RP. [case 1170419](https://issuetracker.unity3d.com/issues/shader-conversion-upgrading-project-materials-causes-standard-transparent-materials-to-flicker-when-moving-the-camera).
- Fixed an issue causing shadows to be incorrectly rendered when a light was close to the shadow caster.
- Fixed post-processing for the 2D Renderer.
- Fixed an issue in Light2D that caused a black line to appear for a 360 degree spotlight.
- Fixed a post-processing rendering issue with non-fullscreen viewport. [case 1177660](https://issuetracker.unity3d.com/issues/urp-render-scale-slider-value-modifies-viewport-coordinates-of-the-screen-instead-of-the-resolution)
- Fixed an issue where **Undo** would not undo the creation of Additional Camera Data. [case 1158861](https://issuetracker.unity3d.com/issues/lwrp-additional-camera-data-script-component-appears-on-camera-after-manually-re-picking-use-pipeline-settings)
- Fixed an issue where selecting the same drop-down menu item twice would trigger a change event. [case 1158861](https://issuetracker.unity3d.com/issues/lwrp-additional-camera-data-script-component-appears-on-camera-after-manually-re-picking-use-pipeline-settings)
- Fixed an issue where selecting certain objects that use instancing materials would throw console warnings. [case 1127324](https://issuetracker.unity3d.com/issues/console-warning-is-being-spammed-when-having-lwrp-enabled-and-shader-with-gpu-instancing-present-in-the-scene)
- Fixed a GUID conflict with LWRP. [case 1179895](https://issuetracker.unity3d.com/product/unity/issues/guid/1179895/)
- Fixed an issue where the Terrain shader generated NaNs.
- Fixed an issue that caused the `Opaque Color` pass to never render at half or quarter resolution.
- Fixed and issue where stencil state on a `ForwardRendererData` was reset each time rendering happened.

## [7.0.1] - 2019-07-25
### Changed
- Platform checks now provide more helpful feedback about supported features in the Inspectors.

### Fixed
- Fixed specular lighting related artifacts on Mobile [case 1143049](https://issuetracker.unity3d.com/issues/ios-lwrp-rounded-cubes-has-graphical-artifacts-when-setting-pbr-shaders-smoothness-about-to-0-dot-65-in-shadergraph) and [case 1164822](https://issuetracker.unity3d.com/issues/lwrp-specular-highlight-becomes-hard-edged-when-increasing-the-size-of-an-object).
- Post-processing is no longer enabled in the previews.
- Unity no longer force-enables post-processing on a camera by default.
- Fixed an issue that caused the Scene to render darker in GLES3 and linear color space. [case 1169789](https://issuetracker.unity3d.com/issues/lwrp-android-scene-is-rendered-darker-in-build-when-graphics-api-set-to-gles3-and-color-space-set-to-linear)

## [7.0.0] - 2019-07-17
### Universal Render Pipeline
- LWRP has been renamed to the "Universal Render Pipeline" (UniversalRP).
- UniversalRP is the same as LWRP in terms of features and scope.
- Classes have moved to the Universal namespace (from LWRP).

### Upgrade Guide
- Upgrading to URP is designed to be almost seamless from the user side.
- LWRP package still exists, this forwards includes and classes to the UniversalRP Package.
- Please see the more involved upgrade guide (https://docs.google.com/document/d/1Xd5bZa8pYZRHri-EnNkyhwrWEzSa15vtnpcg--xUCIs/).

### Added
- Initial Stadia platform support.
- Added a menu option to create a new `ScriptableRendererFeature` script. To do so in the Editor, click on Asset > Create > Rendering > Lightweight Render Pipeline > Renderer Feature.
- Added documentation for SpeedTree Shaders in LWRP.
- Added extended features to LWRP Terrain Shader, so terrain assets can be forward-compatible with HDRP.
- Enabled per-layer advanced or legacy-mode blending in LWRP Terrain Shader.
- Added the documentation page "Rendering in LWRP", which describes the forward rendering camera loop.
- Added documentation overview for how Post Processing Version 2 works in LWRP.
- Added documentation notes and FAQ entry on the 2D Renderer affecting the LWRP Asset.

### Changed
- Replaced beginCameraRendering callbacks by non obsolete implementation in Light2D
- Updated `ScriptableRendererFeature` and `ScriptableRenderPass` API docs.
- Changed shader type Real to translate to FP16 precision on some platforms.

### Fixed
- Fixed a case where built-in Shader time values could be out of sync with actual time. [case 1142495](https://fogbugz.unity3d.com/f/cases/1142495/)
- Fixed an issue that caused forward renderer resources to not load properly when you upgraded LWRP from an older version to 7.0.0. [case 1154925](https://issuetracker.unity3d.com/issues/lwrp-upgrading-lwrp-package-to-7-dot-0-0-breaks-forwardrenderdata-asset-in-resource-files)
- Fixed GC spikes caused by LWRP allocating heap memory every frame.
- Fixed distortion effect on particle unlit shader.
- Fixed NullReference exception caused when trying to add a ScriptableRendererFeature.
- Fixed issue with certain LWRP shaders not showing when using forward/2D renderer.
- Fixed the shadow resolve pass and the final pass, so they're not consuming unnecessary bandwidth. [case 1152439](https://issuetracker.unity3d.com/issues/lwrp-mobile-increased-memory-usage-and-extra-rendering-steps)
- Added missing page for 2D Lights in LWRP.
- Tilemap tiles no longer appear black when you use the 2D renderer.
- Sprites in the preview window are no longer lit by 2D Scene lighting.
- Fixed warnings for unsupported shadow map formats for GLES2 API.
- Disabled shadows for devices that do not support shadow maps or depth textures.
- Fixed support for LWRP per-pixel terrain. [case 1110520](https://fogbugz.unity3d.com/f/cases/1110520)
- Fixed some basic UI/usability issues with LWRP terrain Materials (use of warnings and modal value changes).
- Fixed an issue where using LWRP and Sprite Shape together would produce meta file conflicts.
- Fixed specular calculation fp16 overflow on some platforms
- Fixed shader compilation errors for Android XR projects.
- Updated the pipeline Asset UI to cap the render scale at 2x so that it matches the render pipeline implementation limit.

## [6.7.0] - 2019-05-16
### Added
- Added SpeedTree Shaders.
- Added two Shader Graph master nodes: Lit Sprite and Unlit Sprite. They only work with the 2D renderer.
- Added documentation for the 2D renderer.

### Changed
- The 2D renderer and Light2D component received a number of improvements and are now ready to try as experimental features.
- Updated the [Feature Comparison Table](lwrp-builtin-feature-comparison.md) to reflect the current state of LWRP features.

### Fixed
- When in playmode, the error 'Non matching Profiler.EndSample' no longer appears. [case 1140750](https://fogbugz.unity3d.com/f/cases/1140750/)
- LWRP Particle Shaders now correctly render in stereo rendering modes. [case 1106699](https://fogbugz.unity3d.com/f/cases/1106699/)
- Shaders with 'debug' in the name are no longer stripped automatically. [case 1112983](https://fogbugz.unity3d.com/f/cases/1112983/)
- Fixed tiling issue with selection outline and baked cutout shadows.
- in the Shadergraph Unlit Master node, Premultiply no longer acts the same as Alpha. [case 1114708](https://fogbugz.unity3d.com/f/cases/1114708/)
- Fixed an issue where Lightprobe data was missing if it was needed per-pixel and GPU instancing was enabled.
- The Soft ScreenSpaceShadows Shader variant no longer gets stripped form builds. [case 1138236](https://fogbugz.unity3d.com/f/cases/1138236/)
- Fixed a typo in the Particle Unlit Shader, so Soft Particles now work correctly.
- Fixed emissive Materials not being baked for some meshes. [case 1145297](https://issuetracker.unity3d.com/issues/lwrp-emissive-materials-are-not-baked)
- Camera matrices are now correctly set up when you call rendering functions in EndCameraRendering. [case 1146586](https://issuetracker.unity3d.com/issues/lwrp-drawmeshnow-returns-wrong-positions-slash-scales-when-called-from-endcamerarendering-hook)
- Fixed GI not baking correctly while in gamma color space.
- Fixed a NullReference exception when adding a renderer feature that is contained in a global namespace. [case 1147068](https://issuetracker.unity3d.com/issues/scriptablerenderpipeline-inspector-ui-crashes-when-a-scriptablerenderfeature-is-not-in-a-namespace)
- Shaders are now set up for VR stereo instancing on Vulkan. [case 1142952](https://fogbugz.unity3d.com/f/cases/1142952/).
- VR stereo matrices and vertex inputs are now set up on Vulkan. [case 1142952](https://fogbugz.unity3d.com/f/cases/1142952/).
- Fixed the Material Upgrader so it's now run upon updating the LWRP package. [1148764](https://issuetracker.unity3d.com/product/unity/issues/guid/1148764/)
- Fixed a NullReference exception when you create a new Lightweight Render Pipeline Asset. [case 1153388](https://issuetracker.unity3d.com/product/unity/issues/guid/1153388/)

## [6.6.0] - 2019-04-01
### Added
- Added support for Baked Indirect mixed lighting.
- You can now use Light Probes for occlusion. This means that baked lights can now occlude dynamic objects.
- Added RenderObjects. You can add RenderObjects to a Renderer to perform custom rendering.
- (WIP) Added an experimental 2D renderer that implements a 2D lighting system.
- (WIP) Added a Light2D component that works with the 2D renderer to add lighting effects to 2D sprites.

### Fixed
- Fixed a project import issue in the LWRP template.
- Fixed the warnings that appear when you create new Unlit Shader Graphs using the Lightweight Render Pipeline.
- Fixed light attenuation precision on mobile platforms.
- Fixed split-screen rendering on mobile platforms.
- Fixed rendering when using an off-screen camera that renders to a depth texture.
- Fixed the exposed stencil render state in the renderer.
- Fixed the default layer mask so it's now applied to a depth pre-pass.
- Made several improvements and fixes to the render pass UI.
- Fixed artifacts that appeared due to precision errors in large scaled objects.
- Fixed an XR rendering issue where Unity required a depth texture.
- Fixed an issue that caused transparent objects to sort incorrectly.

## [6.5.0] - 2019-03-07
### Added
- You can now create a custom forward renderer by clicking on `Assets/Create/Rendering/Lightweight Render Pipeline/Forward Renderer`. This creates an Asset in your Project. You can add additional features to it and drag-n-drop the renderer to either the pipeline Asset or to a camera.
- You can now add `ScriptableRendererFeature`  to the `ScriptableRenderer` to extend it with custom effects. A feature is an `ScriptableObject` that can be drag-n-dropped in the renderer and adds one or more `ScriptableRenderPass` to the renderer.
- `ScriptableRenderer` now exposes interface to configure lights. To do so, implement `SetupLights` when you create a new renderer.
- `ScriptableRenderer` now exposes interface to configure culling. To do so, implement `SetupCullingParameters` when you create a new renderer.
- `ScriptableRendererData` contains rendering resources for `ScriptableRenderer`. A renderer can be overridden globally for all cameras or on a per-camera basis.
- `ScriptableRenderPass` now has a `RenderPassEvents`. This controls where in the pipeline the render pass is added.
- `ScriptableRenderPass` now exposes `ConfigureTarget` and `ConfigureClear`. This allows the renderer to automatically figure out the currently active rendering targets.
- `ScriptableRenderPass` now exposes `Blit`. This performs a blit and sets the active render target in the renderer.
- `ScriptableRenderPass` now exposes `RenderPostProcessing`. This renders post-processing and sets the active render target in the renderer.
- `ScriptableRenderPass` now exposes `CreateDrawingSettings` as a helper for render passes that need to call `ScriptableRenderContext.DrawRenderers`.

### Changed
- Removed `RegisterShaderPassName` from `ScriptableRenderPass`. Instead, `CreateDrawingSettings` now  takes one or a list of `ShaderTagId`.
- Removed remaining experimental namespace from LWRP. All APIrelated to `ScriptableRenderer`, `ScriptableRenderPass`, and render pass injection is now out of preview.
- Removed `SetRenderTarget` from `ScriptableRenderPass`. You should never call it. Instead, call `ConfigureTarget`, and the renderer automatically sets up targets for you.
- Removed `RenderFullscreenQuad` from `ScriptableRenderer`. Use `CommandBuffer.DrawMesh` and `RenderingUtils.fullscreenMesh` instead.
- Removed `RenderPostProcess` from `ScriptableRenderer`. Use `ScriptableRenderPass.RenderPostProcessing` instead.
- Removed `postProcessingContext` property from `ScriptableRenderer`. This is now exposed in `RenderingUtils.postProcessingContext`.
- Removed `GetCameraClearFlag` from `ScriptableRenderer`.

### Fixed
- Fixed y-flip in VR when post-processing is active.
- Fixed occlusion mesh for VR not rendering before rendering opaques.
- Enabling or disabling SRP Batcher in runtime works now.
- Fixed video player recorder when post-processing is enabled.

## [6.4.0] - 2019-02-21

## [6.3.0] - 2019-02-18

## [6.2.0] - 2019-02-15

### Changed
- Code refactor: all macros with ARGS have been swapped with macros with PARAM. This is because the ARGS macros were incorrectly named.

## [6.1.0] - 2019-02-13

## [6.0.0] - 2019-02-23
### Added
- You can now implement a custom renderer for LWRP. To do so, implement an `IRendererData` that contains all resources used in rendering. Then create an `IRendererSetup` that creates and queues `ScriptableRenderPass`. Change the renderer type either in the Pipeline Asset or in the Camera Inspector.
- LWRP now uses the Unity recorder extension. You can use this to capture the output of Cameras.
- You can now inject a custom render pass before LWRP renders opaque objects. To do so, implement an `IBeforeRender` interface.
- Distortion support in all Particle Shaders.
- An upgrade system for LWRP Materials with `MaterialPostprocessor`.
- An upgrade path for Unlit shaders
- Tooltips for Shaders.
- SRP Batcher support for Particle Shaders.
- Docs for these Shaders: Baked Lit, Particles Lit, Particles Simple Lit, and Particles Unlit.
- LWRP now supports dynamic resolution scaling. The target platform must also support it.
- LWRP now includes version defines for both C# and Shaders in the format of `LWRP_X_Y_Z_OR_NEWER`. For example, `LWRP_5_3_0_OR_NEWER` defines version 5.3.0.
- The Terrain Lit Shader now samples Spherical Harmonics if you haven't baked any lightmaps for terrain.
- Added a __Priority__ option, which you can use to tweak the rendering order. This is similar to render queue in the built-in render pipeline. These Shaders now have this option: Lit, Simple Lit, Baked Lit, Unlit, and all three Particle Shaders.
- Added support for overriding terrain detail rendering shaders, via the render pipeline editor resources asset.

### Changed
- You can now only initialize a camera by setting a Background Type. The supported options are Skybox, Solid Color, and Don't Care.
- LWRP now uses non-square shadowmap textures when it renders directional shadows with 2 shadow cascades.
- LWRP now uses RGB111110 as the HDR format on mobile devices, when this format is supported.
- Removed `IAfterDepthPrePass` interface.
- We’ve redesigned the Shader GUI. For example, all property names in Shaders are now inline across the board
- The Simple Lit Shader now has Smoothness, which can be stored in the alpha of specular or albedo maps.
- The Simple Lit and Particles Simple Lit Shaders now take shininess from the length (brightness) of the specular map.
- The __Double sided__ property is now __Render Face__. This means you can also do front face culling.
- Changed the docs for Lit Shader, Simple Lit Shader and Unlit Shader according to Shader GUI changes.
- When you create a new LWRP Asset, it will now be initialized with settings that favor performance on mobile platforms.
- Updated the [FAQ](faq.md) and the [Built-in/LWRP feature comparison table](lwrp-builtin-feature-comparison.md).

### Fixed
- Several tweaks to reduce bandwidth consumption on mobile devices.
- The foldouts in the Lightweight Asset inspector UI now remember their state.
- Added missing meta file for GizmosRenderingPass.cs.
- Fixed artifacts when using multiple or Depth Only cameras. [Case 1072615](https://issuetracker.unity3d.com/issues/ios-using-multiple-cameras-in-the-scene-in-lightweight-render-pipeline-gives-corrupted-image-in-ios-device)
- Fixed a typo in ERROR_ON_UNSUPPORTED_FUNCTION() that was causing the shader compiler to run out of memory in GLES2. [Case 1104271](https://issuetracker.unity3d.com/issues/mobile-os-restarts-because-of-high-memory-usage-when-compiling-shaders-for-opengles2)
- LWRP now renders shadows on scaled objects correctly. [Case 1109017](https://issuetracker.unity3d.com/issues/scaled-objects-render-shadows-and-specularity-incorrectly-in-the-lwrp-on-device)
- LWRP now allows some Asset settings to be changed at runtime. [Case 1105552](https://issuetracker.unity3d.com/issues/lwrp-changing-render-scale-in-runtime-has-no-effect-since-lwrp-3-dot-3-0)
- Realtime shadows now work in GLES2. [Case 1087251](https://issuetracker.unity3d.com/issues/android-lwrp-no-real-time-light-and-shadows-using-gles2)
- Framedebugger now renders correctly when stepping through drawcalls.
- Cameras that request MSAA and Opaque Textures now use less frame bandwidth when they render.
- Fixed rendering in the gamma color space, so it doesn't appear darker.
- Particles SImple Lit and Particles Unlit Shaders now work correctly.
- __Soft Particles__ now work correctly.
- Camera fading for particles.
- Fixed a typo in the Unlit `IgnoreProjector` tag.
- Particles render in both eyes with stereo instancing
- Fixed specular issues on mobile. [case 1109017](https://issuetracker.unity3d.com/issues/scaled-objects-render-shadows-and-specularity-incorrectly-in-the-lwrp-on-device)
- Fixed issue causing LWRP to create MSAA framebuffer even when MSAA setting was disabled.
- Post-processing in mobile VR is now forced to be disabled. It was causing many rendering issues.
- Fixed Editor Previews breaking in Play Mode when VR is enabled. [Case 1109009](https://issuetracker.unity3d.com/issues/lwrp-editor-previews-break-in-play-mode-if-vr-is-enabled)
- A camera's HDR enable flag is now respected when rendering in XR.
- Terrain detail rendering now works correctly when LWRP is installed but inactive.

## [5.2.0] - 2018-11-27
### Added
- LWRP now handles blits that are required by the device when rendering to the backbuffer.
- You can now enable the SRP Batcher. To do so, go to the `Pipeline Asset`. Under `Advanced`, toggle `SRP Batcher`.

### Changed
- Renamed shader variable `unity_LightIndicesOffsetAndCount` to `unity_PerObjectLightData`.
- Shader variables `unity_4LightIndices0` and `unity_4LightIndices1` are now declared as `unity_PerObjectLightIndices` array.

## [5.1.0] - 2018-11-19
### Added
- The user documentation for LWRP is now in this GitHub repo, instead of in the separate GitHub wiki. You can find the most up-to-date pages in the [TableOfContents.md](TableOfCotents.md) file. Pages not listed in that file are still in progress.

### Changed
- The LWRP package is no longer in preview.
- LWRP built-in render passes are now internal.
- Changed namespace from `UnityEngine.Experimental.Rendering.LightweightPipeline` to `UnityEngine.Rendering.LWRP`.
- Changed namespace from `UnityEditor.Experimental.Rendering.LightweightPipeline` to `UnityEditor.Rendering.LWRP`.

### Fixed
- LWRP now respects the iOS Player setting **Force hard shadows**. When you enable this setting, hardware filtering of shadows is disabled.
- Scene view mode now renders baked lightmaps correctly. [Case 1092227](https://issuetracker.unity3d.com/issues/lwrp-scene-view-modes-render-objects-black)
- Shadow bias calculations are now correct for both Shader Graph and Terrain shaders.
- Blit shader now ignores culling.
- When you select __Per Vertex__ option for __Additional Lights__, the __Per Object Limit__ option is not greyed out anymore.
- When you change camera viewport height to values above 1.0, the Unity Editor doesn't freeze anymore. [Case 1097497](https://issuetracker.unity3d.com/issues/macos-lwrp-editor-freezes-after-changing-cameras-viewport-rect-values)
- When you use AR with LWRP, the following error message is not displayed in the console anymore: "The camera list passed to the render pipeline is either null or empty."

## [5.0.0-preview] - 2018-09-28
### Added
- Added occlusion mesh rendering/hookup for VR
- You can now configure default depth and normal shadow bias values in the pipeline asset.
- You can now add the `LWRPAdditionalLightData` component to a `Light` to override the default depth and normal shadow bias.
- You can now log the amount of shader variants in your build. To do so, go to the `Pipeline Asset`. Under `Advanced`, select and set the `Shader Variant Log Level`.
### Changed
- Removed the `supportedShaderFeatures` property from LWRP core. The shader stripper now figures out which variants to strip based on the current assigned pipeline Asset in the Graphics settings.
### Fixed
- The following error does not appear in console anymore: ("Begin/End Profiler section mismatch")
- When you select a material with the Lit shader, this no longer causes the following error in the console: ("Material doesn't have..."). [case 1092354](https://fogbugz.unity3d.com/f/cases/1092354/)
- In the Simple Lit shader, per-vertex additional lights are now shaded properly.
- Shader variant stripping now works when you're building a Project with Cloud Build. This greatly reduces build times from Cloud Build.
- Dynamic Objects now receive lighting when the light mode is set to mixed.
- MSAA now works on Desktop platforms.
- The shadow bias value is now computed correctly for shadow cascades and different shadow resolutions. [case 1076285](https://issuetracker.unity3d.com/issues/lwrp-realtime-directional-light-shadow-maps-exhibit-artifacts)
- When you use __Area Light__ with LWRP, __Cast Shadows__ no longer overlaps with other UI elements in the Inspector. [case 1085363](https://issuetracker.unity3d.com/issues/inspector-area-light-cast-shadows-ui-option-is-obscured-by-render-mode-for-lwrp-regression-in-2018-dot-3a3)

### Changed
Read/write XRGraphicsConfig -> Read-only XRGraphics interface to XRSettings.

## [4.0.0-preview] - 2018-09-28
### Added
- When you have enabled Gizmos, they now appear correctly in the Game view.
- Added requiresDepthPrepass field to RenderingData struct to tell if the runtime platform requires a depth prepass to generate a camera depth texture.
- The `RenderingData` struct now holds a reference to `CullResults`.
- When __HDR__ is enabled in the Camera but disabled in the Asset, an information box in the Camera Inspector informs you about it.
- When __MSAA__ is enabled in the Camera but disabled in the Asset, an information box in the Camera Inspector informs you about it.
- Enabled instancing on the terrain shader.
- Sorting of opaque objects now respects camera `opaqueSortMode` setting.
- Sorting of opaque objects disables front-to-back sorting flag, when camera settings allow that and the GPU has hidden surface removal.
- LWRP now has a Custom Light Explorer that suits its feature set.
- LWRP now supports Vertex Lit shaders for detail meshes on terrain.
- LWRP now has three interactive Autodesk shaders: Autodesk Interactive, Autodesk Interactive Masked and Autodesk Interactive Transparent.
- [Shader API] The `GetMainLight` and `GetAdditionalLight` functions can now compute shadow attenuation and store it in the new `shadowAttenuation` field in `LightData` struct.
- [Shader API] Added a `VertexPositionInputs` struct that contains vertex position in difference spaces (world, view, hclip).
- [Shader API] Added a `GetVertexPositionInputs` function to get an initialized `VertexPositionInputs`.
- [Shader API] Added a `GetPerObjectLightIndex` function to return the per-object index given a for-loop index.
- [Shader API] Added a `GetShadowCoord` function that takes a `VertexPositionInputs` as input.
- [ShaderLibrary] Added VertexNormalInputs struct that contains data for per-pixel normal computation.
- [ShaderLibrary] Added GetVertexNormalInputs function to return an initialized VertexNormalInputs.

### Changed
- The `RenderingData` struct is now read-only.
- `ScriptableRenderer`always performs a Clear before calling `IRendererSetup::Setup.`
- `ScriptableRenderPass::Execute` no longer takes `CullResults` as input. Instead, use `RenderingData`as input, since that references `CullResults`.
- `IRendererSetup_Setup` no longer takes `ScriptableRenderContext` and `CullResults` as input.
- Shader includes are now referenced via package relative paths instead of via the deprecated shader export path mechanism https://docs.unity3d.com/2018.3/Documentation/ScriptReference/ShaderIncludePathAttribute.html.
- The LWRP Asset settings were re-organized to be more clear.
- Vertex lighting now controls if additional lights should be shaded per-vertex or per-pixel.
- Renamed all `Local Lights` nomenclature to `Additional Lights`.
- Changed shader naming to conform to our SRP shader code convention.
- [Shader API] Renamed `SpotAttenuation` function to `AngleAttenuation`.
- [Shader API] Renamed `_SHADOWS_ENABLED` keyword to `_MAIN_LIGHT_SHADOWS`
- [Shader API] Renamed `_SHADOWS_CASCADE` keyword to `_MAIN_LIGHT_SHADOWS_CASCADE`
- [Shader API] Renamed `_VERTEX_LIGHTS` keyword to `_ADDITIONAL_LIGHTS_VERTEX`.
- [Shader API] Renamed `_LOCAL_SHADOWS_ENABLED` to `_ADDITIONAL_LIGHT_SHADOWS`
- [Shader API] Renamed `GetLight` function to `GetAdditionalLight`.
- [Shader API] Renamed `GetPixelLightCount` function to `GetAdditionalLightsCount`.
- [Shader API] Renamed `attenuation` to `distanceAttenuation` in `LightData`.
- [Shader API] Renamed `GetLocalLightShadowStrength` function to `GetAdditionalLightShadowStrength`.
- [Shader API] Renamed `SampleScreenSpaceShadowMap` functions to `SampleScreenSpaceShadowmap`.
- [Shader API] Renamed `MainLightRealtimeShadowAttenuation` function to `MainLightRealtimeShadow`.
- [Shader API] Renamed light constants from `Directional` and `Local` to `MainLight` and `AdditionalLights`.
- [Shader API] Renamed `GetLocalLightShadowSamplingData` function to `GetAdditionalLightShadowSamplingData`.
- [Shader API] Removed OUTPUT_NORMAL macro.
- [Shader API] Removed `lightIndex` and `substractiveAttenuation` from `LightData`.
- [Shader API] Removed `ComputeShadowCoord` function. `GetShadowCoord` is provided instead.
- All `LightweightPipeline` references in API and classes are now named `LightweightRenderPipeline`.
- Files no longer have the `Lightweight` prefix.
- Renamed Physically Based shaders to `Lit`, `ParticlesLit`, and `TerrainLit`.
- Renamed Simple Lighting shaders to `SimpleLit`, and `ParticlesSimpleLit`.
- [ShaderLibrary] Renamed `InputSurfacePBR.hlsl`, `InputSurfaceSimple.hlsl`, and `InputSurfaceUnlit` to `LitInput.hlsl`, `SimpleLitInput.hlsl`, and `UnlitInput.hlsl`. These files were moved from the `ShaderLibrary` folder to the`Shaders`.
- [ShaderLibrary] Renamed `LightweightPassLit.hlsl` and `LightweightPassLitSimple.hlsl` to `LitForwardPass.hlsl` and `SimpleLitForwardPass.hlsl`. These files were moved from the `ShaderLibrary` folder to `Shaders`.
- [ShaderLibrary] Renamed `LightweightPassMetaPBR.hlsl`, `LightweightPassMetaSimple.hlsl` and `LighweightPassMetaUnlit` to `LitMetaPass.hlsl`, `SimpleLitMetaPass.hlsl` and `UnlitMetaPass.hlsl`. These files were moved from the `ShaderLibrary` folder to `Shaders`.
- [ShaderLibrary] Renamed `LightweightPassShadow.hlsl` to `ShadowCasterPass.hlsl`. This file was moved to the `Shaders` folder.
- [ShaderLibrary] Renamed `LightweightPassDepthOnly.hlsl` to `DepthOnlyPass.hlsl`. This file was moved to the `Shaders` folder.
- [ShaderLibrary] Renamed `InputSurfaceTerrain.hlsl` to `TerrainLitInput.hlsl`. This file was moved to the `Shaders` folder.
- [ShaderLibrary] Renamed `LightweightPassLitTerrain.hlsl` to `TerrainLitPases.hlsl`. This file was moved to the `Shaders` folder.
- [ShaderLibrary] Renamed `ParticlesPBR.hlsl` to `ParticlesLitInput.hlsl`. This file was moved to the `Shaders` folder.
- [ShaderLibrary] Renamed `InputSurfacePBR.hlsl` to `LitInput.hlsl`. This file was moved to the `Shaders` folder.
- [ShaderLibrary] Renamed `InputSurfaceUnlit.hlsl` to `UnlitInput.hlsl`. This file was moved to the `Shaders` folder.
- [ShaderLibrary] Renamed `InputBuiltin.hlsl` to `UnityInput.hlsl`.
- [ShaderLibrary] Renamed `LightweightPassMetaCommon.hlsl` to `MetaInput.hlsl`.
- [ShaderLibrary] Renamed `InputSurfaceCommon.hlsl` to `SurfaceInput.hlsl`.
- [ShaderLibrary] Removed LightInput struct and GetLightDirectionAndAttenuation. Use GetAdditionalLight function instead.
- [ShaderLibrary] Removed ApplyFog and ApplyFogColor functions. Use MixFog and MixFogColor instead.
- [ShaderLibrary] Removed TangentWorldToNormal function. Use TransformTangentToWorld instead.
- [ShaderLibrary] Removed view direction normalization functions. View direction should always be normalized per pixel for accurate results.
- [ShaderLibrary] Renamed FragmentNormalWS function to NormalizeNormalPerPixel.

### Fixed
- If you have more than 16 lights in a scene, LWRP no longer causes random glitches while rendering lights.
- The Unlit shader now samples Global Illumination correctly.
- The Inspector window for the Unlit shader now displays correctly.
- Reduced GC pressure by removing several per-frame memory allocations.
- The tooltip for the the camera __MSAA__ property now appears correctly.
- Fixed multiple C# code analysis rule violations.
- The fullscreen mesh is no longer recreated upon every call to `ScriptableRenderer.fullscreenMesh`.

## [3.3.0-preview] - 2018-01-01
### Added
- Added callbacks to LWRP that can be attached to a camera (IBeforeCameraRender, IAfterDepthPrePass, IAfterOpaquePass, IAfterOpaquePostProcess, IAfterSkyboxPass, IAfterTransparentPass, IAfterRender)

###Changed
- Clean up LWRP creation of render textures. If we are not going straight to screen ensure that we create both depth and color targets.
- UNITY_DECLARE_FRAMEBUFFER_INPUT and UNITY_READ_FRAMEBUFFER_INPUT macros were added. They are necessary for reading transient attachments.
- UNITY_MATRIX_I_VP is now defined.
- Renamed LightweightForwardRenderer to ScriptableRenderer.
- Moved all light constants to _LightBuffer CBUFFER. Now _PerCamera CBUFFER contains all other per camera constants.
- Change real-time attenuation to inverse square.
- Change attenuation for baked GI to inverse square, to match real-time attenuation.
- Small optimization in light attenuation shader code.

### Fixed
- Lightweight Unlit shader UI doesn't throw an error about missing receive shadow property anymore.

## [3.2.0-preview] - 2018-01-01
### Changed
- Receive Shadows property is now exposed in the material instead of in the renderer.
- The UI for Lightweight asset has been updated with new categories. A more clean structure and foldouts has been added to keep things organized.

### Fixed
- Shadow casters are now properly culled per cascade. (case 1059142)
- Rendering no longer breaks when Android platform is selected in Build Settings. (case 1058812)
- Scriptable passes no longer have missing material references. Now they access cached materials in the renderer.(case 1061353)
- When you change a Shadow Cascade option in the Pipeline Asset, this no longer warns you that you've exceeded the array size for the _WorldToShadow property.
- Terrain shader optimizations.

## [3.1.0-preview] - 2018-01-01

### Fixed
- Fixed assert errors caused by multi spot lights
- Fixed LWRP-DirectionalShadowConstantBuffer params setting

## [3.0.0-preview] - 2018-01-01
### Added
- Added camera additional data component to control shadows, depth and color texture.
- pipeline now uses XRSEttings.eyeTextureResolutionScale as renderScale when in XR.
- New pass architecture. Allows for custom passes to be written and then used on a per camera basis in LWRP

### Changed
- Shadow rendering has been optimized for the Mali Utgard architecture by removing indexing and avoiding divisions for orthographic projections. This reduces the frame time by 25% on the Overdraw benchmark.
- Removed 7x7 tent filtering when using cascades.
- Screenspace shadow resolve is now only done when rendering shadow cascades.
- Updated the UI for the Lighweight pipeline asset.
- Update assembly definitions to output assemblies that match Unity naming convention (Unity.*).

### Fixed
- Post-processing now works with VR on PC.
- PS4 compiler error
- Fixed VR multiview rendering by forcing MSAA to be off. There's a current issue in engine that breaks MSAA and Texture2DArray.
- Fixed UnityPerDraw CB layout
- GLCore compute buffer compiler error
- Occlusion strength not being applied on LW standard shaders
- CopyDepth pass is being called even when a depth from prepass is available
- GLES2 shader compiler error in IntegrationTests
- Can't set RenderScale and ShadowDistance by script
- VR Single Pass Instancing shadows
- Fixed compilation errors on platforms with limited XRSetting support.

## [2.0.0-preview] - 2018-01-01

### Added
- Explicit render target load/store actions were added to improve tile utilization
- Camera opaque color can be requested on the pipeline asset. It can be accessed in the shader by defining a _CameraOpaqueTexture. This can be used as an alternative to GrabPass.
- Dynamic Batching can be enabled in the pipeline asset
- Pipeline now strips unused or invalid variants and passes based on selected pipeline capabilities in the asset. This reduces build and memory consuption on target.
- Shader stripping settings were added to pipeline asset

### Changed
#### Pipeline
- Pipeline code is now more modular and extensible. A ForwardRenderer class is initialized by the pipeline with RenderingData and it's responsible for enqueueing and executing passes. In the future pluggable renderers will be supported.
- On mobile 1 directional light + up to 4 local lights (point or spot) are computed
- On other platforms 1 directional light + up to 8 local lights are computed
- Multiple shadow casting lights are supported. Currently only 1 directional + 4 spots light shadows.
#### Shading Framework
- Directional Lights are always considered a main light in shader. They have a fast shading path with no branching and no indexing.
- GetMainLight() is provided in shader to initialize Light struct with main light shading data.
- Directional lights have a dedicated shadowmap for performance reasons. Shadow coord always comes from interpolator.
- MainLigthRealtimeShadowAttenuation(float4 shadowCoord) is provided to compute main light realtime shadows.
- Spot and Point lights are always shaded in the light loop. Branching on uniform and indexing happens when shading them.
- GetLight(half index, float3 positionWS) is provided in shader to initialize Light struct for spot and point lights.
- Spot light shadows are baked into a single shadow atlas.
- Shadow coord for spot lights is always computed on fragment.
- Use LocalLightShadowAttenuation(int lightIndex, float3 positionWS) to comppute realtime shadows for spot lights.

### Fixed
- Issue that was causing VR on Android to render black
- Camera viewport issues
- UWP build issues
- Prevent nested camera rendering in the pipeline

## [1.1.4-preview] - 2018-01-01

### Added
 - Terrain and grass shaders ported
 - Updated materials and shader default albedo and specular color to midgrey.
 - Exposed _ScaledScreenParams to shader. It works the same as _ScreenParams but takes pipeline RenderScale into consideration
 - Performance Improvements in mobile

### Fixed
 - SRP Shader library issue that was causing all constants to be highp in mobile
 - shader error that prevented LWRP to build to UWP
 - shader compilation errors in Linux due to case sensitive includes
 - Rendering Texture flipping issue
 - Standard Particles shader cutout and blending modes
 - crash caused by using projectors
 - issue that was causing Shadow Strength to not be computed on mobile
 - Material Upgrader issue that caused editor to SoftLocks
 - GI in Unlit shader
 - Null reference in the Unlit material shader GUI

## [1.1.2-preview] - 2018-01-01

### Changed
 - Performance improvements in mobile

### Fixed
 - Shadows on GLES 2.0
 - CPU performance regression in shadow rendering
 - Alpha clip shadow issues
 - Unmatched command buffer error message
 - Null reference exception caused by missing resource in LWRP
 - Issue that was causing Camera clear flags was being ignored in mobile


## [1.1.1-preview] - 2018-01-01

### Added
 - Added Cascade Split selection UI
 - Added SHADER_HINT_NICE_QUALITY. If user defines this to 1 in the shader Lightweight pipeline will favor quality even on mobile platforms.

### Changed
 - Shadowmap uses 16bit format instead of 32bit.
 - Small shader performance improvements

### Fixed
 - Subtractive Mode
 - Shadow Distance does not accept negative values anymore


## [0.1.24] - 2018-01-01

### Added
 - Added Light abstraction layer on lightweight shader library.
 - Added HDR global setting on pipeline asset.
 - Added Soft Particles settings on pipeline asset.
 - Ported particles shaders to SRP library

### Changed
 - HDR RT now uses what format is configured in Tier settings.
 - Refactored lightweight standard shaders and shader library to improve ease of use.
 - Optimized tile LOAD op on mobile.
 - Reduced GC pressure
 - Reduced shader variant count by ~56% by improving fog and lightmap keywords
 - Converted LW shader library files to use real/half when necessary.

### Fixed
 - Realtime shadows on OpenGL
 - Shader compiler errors in GLES 2.0
 - Issue sorting issues when BeforeTransparent custom fx was enabled.
 - VR single pass rendering.
 - Viewport rendering issues when rendering to backbuffer.
 - Viewport rendering issues when rendering to with MSAA turned off.
 - Multi-camera rendering.

## [0.1.23] - 2018-01-01

### Added
 - UI Improvements (Rendering features not supported by LW are hidden)

### Changed
 - Shaders were ported to the new SRP shader library.
 - Constant Buffer refactor to use new Batcher
 - Shadow filtering and bias improved.
 - Pipeline now updates color constants in gamma when in Gamma colorspace.
 - Optimized ALU and CB usage on Shadows.
 - Reduced shader variant count by ~33% by improving shadow and light classification keywords
 - Default resources were removed from the pipeline asset.

### Fixed
 - Fixed shader include path when using SRP from package manager.
 - Fixed spot light attenuation to match Unity Built-in pipeline.
 - Fixed depth pre-pass clearing issue.

## [0.1.12] - 2018-01-01

### Added
 - Standard Unlit shader now has an option to sample GI.
 - Added Material Upgrader for stock Unity Mobile and Legacy Shaders.
 - UI improvements

### Changed
- Realtime shadow filtering was improved.

### Fixed
 - Fixed an issue that was including unreferenced shaders in the build.
 - Fixed a null reference caused by Particle System component lights.<|MERGE_RESOLUTION|>--- conflicted
+++ resolved
@@ -34,11 +34,8 @@
 - Renderer Features can now use the HelpURLAttribute to specify a documentation URL to be used in the inspector.
 - Added inspector documentation URLs to the SSAO, Decal, and Render Objects renderer features.
 - Changed "_USE_DRAW_PROCEDURAL" to be used only in vertex shader in Post Processing related shaders as they are not needed for fragment shaders. In result we now generate less shader variants.
-<<<<<<< HEAD
 - Added support for user-selected upscaling filters. Current options are automatic, bilinear, and nearest-neighbor.
 - Added missing documentation in UniversalRenderPipelineAsset.
-=======
->>>>>>> b3cac530
 
 ### Fixed
 - Fix shadow rendering correctly to work with shader stripping in WebGl. [case 1381881](https://issuetracker.unity3d.com/issues/webgl-urp-mesh-is-not-rendered-in-the-scene-on-webgl-build)
