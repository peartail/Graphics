using UnityEditorInternal;
using UnityEngine.Rendering.Universal;

namespace UnityEditor.Rendering.Universal
{
    internal class SerializedUniversalRenderPipelineAsset
    {
        public SerializedProperty rendererDataProp { get; }
        public SerializedProperty defaultRendererProp { get; }

        public SerializedProperty requireDepthTextureProp { get; }
        public SerializedProperty requireOpaqueTextureProp { get; }
        public SerializedProperty opaqueDownsamplingProp { get; }
        public SerializedProperty supportsTerrainHolesProp { get; }
        public SerializedProperty storeActionsOptimizationProperty { get; }

        public SerializedProperty hdr { get; }
        public SerializedProperty msaa { get; }
        public SerializedProperty renderScale { get; }
<<<<<<< HEAD
        public SerializedProperty shaderQualityProp { get; }
=======
        public SerializedProperty upscalingFilter { get; }
>>>>>>> 1eceaae0

        public SerializedProperty mainLightRenderingModeProp { get; }
        public SerializedProperty mainLightShadowsSupportedProp { get; }
        public SerializedProperty mainLightShadowmapResolutionProp { get; }

        public SerializedProperty additionalLightsRenderingModeProp { get; }
        public SerializedProperty additionalLightsPerObjectLimitProp { get; }
        public SerializedProperty additionalLightShadowsSupportedProp { get; }
        public SerializedProperty additionalLightShadowmapResolutionProp { get; }

        public SerializedProperty additionalLightsShadowResolutionTierLowProp { get; }
        public SerializedProperty additionalLightsShadowResolutionTierMediumProp { get; }
        public SerializedProperty additionalLightsShadowResolutionTierHighProp { get; }

        public SerializedProperty additionalLightCookieResolutionProp { get; }
        public SerializedProperty additionalLightCookieFormatProp { get; }

        public SerializedProperty reflectionProbeBlendingProp { get; }
        public SerializedProperty reflectionProbeBoxProjectionProp { get; }

        public SerializedProperty shadowDistanceProp { get; }
        public SerializedProperty shadowCascadeCountProp { get; }
        public SerializedProperty shadowCascade2SplitProp { get; }
        public SerializedProperty shadowCascade3SplitProp { get; }
        public SerializedProperty shadowCascade4SplitProp { get; }
        public SerializedProperty shadowCascadeBorderProp { get; }
        public SerializedProperty shadowDepthBiasProp { get; }
        public SerializedProperty shadowNormalBiasProp { get; }
        public SerializedProperty softShadowsSupportedProp { get; }
        public SerializedProperty softShadowQualityProp { get; }
        public SerializedProperty conservativeEnclosingSphereProp { get; }

        public SerializedProperty srpBatcher { get; }
        public SerializedProperty supportsDynamicBatching { get; }
        public SerializedProperty mixedLightingSupportedProp { get; }
        public SerializedProperty supportsLightLayers { get; }
        public SerializedProperty debugLevelProp { get; }

        public SerializedProperty volumeFrameworkUpdateModeProp { get; }

        public SerializedProperty colorGradingMode { get; }
        public SerializedProperty colorGradingLutSize { get; }
        public SerializedProperty useFastSRGBLinearConversion { get; }

#if ADAPTIVE_PERFORMANCE_2_0_0_OR_NEWER
        public SerializedProperty useAdaptivePerformance { get; }
#endif
        public UniversalRenderPipelineAsset asset { get; }
        public SerializedObject serializedObject { get; }

        public EditorPrefBoolFlags<EditorUtils.Unit> state;

        public SerializedUniversalRenderPipelineAsset(SerializedObject serializedObject)
        {
            asset = serializedObject.targetObject as UniversalRenderPipelineAsset;
            this.serializedObject = serializedObject;

            requireDepthTextureProp = serializedObject.FindProperty("m_RequireDepthTexture");
            requireOpaqueTextureProp = serializedObject.FindProperty("m_RequireOpaqueTexture");
            opaqueDownsamplingProp = serializedObject.FindProperty("m_OpaqueDownsampling");
            supportsTerrainHolesProp = serializedObject.FindProperty("m_SupportsTerrainHoles");

            hdr = serializedObject.FindProperty("m_SupportsHDR");
            msaa = serializedObject.FindProperty("m_MSAA");
            renderScale = serializedObject.FindProperty("m_RenderScale");
<<<<<<< HEAD
            shaderQualityProp = serializedObject.FindProperty("m_ShaderQuality");
=======
            upscalingFilter = serializedObject.FindProperty("m_UpscalingFilter");
>>>>>>> 1eceaae0

            mainLightRenderingModeProp = serializedObject.FindProperty("m_MainLightRenderingMode");
            mainLightShadowsSupportedProp = serializedObject.FindProperty("m_MainLightShadowsSupported");
            mainLightShadowmapResolutionProp = serializedObject.FindProperty("m_MainLightShadowmapResolution");

            additionalLightsRenderingModeProp = serializedObject.FindProperty("m_AdditionalLightsRenderingMode");
            additionalLightsPerObjectLimitProp = serializedObject.FindProperty("m_AdditionalLightsPerObjectLimit");
            additionalLightShadowsSupportedProp = serializedObject.FindProperty("m_AdditionalLightShadowsSupported");
            additionalLightShadowmapResolutionProp = serializedObject.FindProperty("m_AdditionalLightsShadowmapResolution");

            additionalLightsShadowResolutionTierLowProp = serializedObject.FindProperty("m_AdditionalLightsShadowResolutionTierLow");
            additionalLightsShadowResolutionTierMediumProp = serializedObject.FindProperty("m_AdditionalLightsShadowResolutionTierMedium");
            additionalLightsShadowResolutionTierHighProp = serializedObject.FindProperty("m_AdditionalLightsShadowResolutionTierHigh");

            additionalLightCookieResolutionProp = serializedObject.FindProperty("m_AdditionalLightsCookieResolution");
            additionalLightCookieFormatProp = serializedObject.FindProperty("m_AdditionalLightsCookieFormat");

            reflectionProbeBlendingProp = serializedObject.FindProperty("m_ReflectionProbeBlending");
            reflectionProbeBoxProjectionProp = serializedObject.FindProperty("m_ReflectionProbeBoxProjection");

            shadowDistanceProp = serializedObject.FindProperty("m_ShadowDistance");

            shadowCascadeCountProp = serializedObject.FindProperty("m_ShadowCascadeCount");
            shadowCascade2SplitProp = serializedObject.FindProperty("m_Cascade2Split");
            shadowCascade3SplitProp = serializedObject.FindProperty("m_Cascade3Split");
            shadowCascade4SplitProp = serializedObject.FindProperty("m_Cascade4Split");
            shadowCascadeBorderProp = serializedObject.FindProperty("m_CascadeBorder");
            shadowDepthBiasProp = serializedObject.FindProperty("m_ShadowDepthBias");
            shadowNormalBiasProp = serializedObject.FindProperty("m_ShadowNormalBias");
            softShadowsSupportedProp = serializedObject.FindProperty("m_SoftShadowsSupported");
            softShadowQualityProp = serializedObject.FindProperty("m_SoftShadowQuality");
            conservativeEnclosingSphereProp = serializedObject.FindProperty("m_ConservativeEnclosingSphere");

            srpBatcher = serializedObject.FindProperty("m_UseSRPBatcher");
            supportsDynamicBatching = serializedObject.FindProperty("m_SupportsDynamicBatching");
            mixedLightingSupportedProp = serializedObject.FindProperty("m_MixedLightingSupported");
            supportsLightLayers = serializedObject.FindProperty("m_SupportsLightLayers");
            debugLevelProp = serializedObject.FindProperty("m_DebugLevel");

            volumeFrameworkUpdateModeProp = serializedObject.FindProperty("m_VolumeFrameworkUpdateMode");

            storeActionsOptimizationProperty = serializedObject.FindProperty("m_StoreActionsOptimization");

            colorGradingMode = serializedObject.FindProperty("m_ColorGradingMode");
            colorGradingLutSize = serializedObject.FindProperty("m_ColorGradingLutSize");

            useFastSRGBLinearConversion = serializedObject.FindProperty("m_UseFastSRGBLinearConversion");

#if ADAPTIVE_PERFORMANCE_2_0_0_OR_NEWER
            useAdaptivePerformance = serializedObject.FindProperty("m_UseAdaptivePerformance");
#endif
            string Key = "Universal_Shadow_Setting_Unit:UI_State";
            state = new EditorPrefBoolFlags<EditorUtils.Unit>(Key);
        }

        /// <summary>
        /// Refreshes the serialized object
        /// </summary>
        public void Update()
        {
            serializedObject.Update();
        }

        /// <summary>
        /// Applies the modified properties of the serialized object
        /// </summary>
        public void Apply()
        {
            serializedObject.ApplyModifiedProperties();
        }
    }
}<|MERGE_RESOLUTION|>--- conflicted
+++ resolved
@@ -17,11 +17,8 @@
         public SerializedProperty hdr { get; }
         public SerializedProperty msaa { get; }
         public SerializedProperty renderScale { get; }
-<<<<<<< HEAD
         public SerializedProperty shaderQualityProp { get; }
-=======
         public SerializedProperty upscalingFilter { get; }
->>>>>>> 1eceaae0
 
         public SerializedProperty mainLightRenderingModeProp { get; }
         public SerializedProperty mainLightShadowsSupportedProp { get; }
@@ -87,11 +84,8 @@
             hdr = serializedObject.FindProperty("m_SupportsHDR");
             msaa = serializedObject.FindProperty("m_MSAA");
             renderScale = serializedObject.FindProperty("m_RenderScale");
-<<<<<<< HEAD
             shaderQualityProp = serializedObject.FindProperty("m_ShaderQuality");
-=======
             upscalingFilter = serializedObject.FindProperty("m_UpscalingFilter");
->>>>>>> 1eceaae0
 
             mainLightRenderingModeProp = serializedObject.FindProperty("m_MainLightRenderingMode");
             mainLightShadowsSupportedProp = serializedObject.FindProperty("m_MainLightShadowsSupported");
