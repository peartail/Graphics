using System.Reflection;
using UnityEngine;
using UnityEngine.Rendering.Universal;
using UnityEngine.Rendering;
using UnityEngine.Scripting.APIUpdating;
using UnityEditorInternal;

namespace UnityEditor.Rendering.Universal
{
    [CustomEditor(typeof(UniversalRenderPipelineAsset))]
    [MovedFrom("UnityEditor.Rendering.LWRP")] public class UniversalRenderPipelineAssetEditor : Editor
    {
        internal class Styles
        {
            // Groups
            public static GUIContent generalSettingsText = EditorGUIUtility.TrTextContent("General");
            public static GUIContent qualitySettingsText = EditorGUIUtility.TrTextContent("Quality");
            public static GUIContent lightingSettingsText = EditorGUIUtility.TrTextContent("Lighting");
            public static GUIContent shadowSettingsText = EditorGUIUtility.TrTextContent("Shadows");
            public static GUIContent postProcessingSettingsText = EditorGUIUtility.TrTextContent("Post-processing");
            public static GUIContent advancedSettingsText = EditorGUIUtility.TrTextContent("Advanced");
            public static GUIContent adaptivePerformanceText = EditorGUIUtility.TrTextContent("Adaptive Performance");

            // General
            public static GUIContent rendererHeaderText = EditorGUIUtility.TrTextContent("Renderer List", "Lists all the renderers available to this Render Pipeline Asset.");
            public static GUIContent rendererDefaultText = EditorGUIUtility.TrTextContent("Default", "This renderer is currently the default for the render pipeline.");
            public static GUIContent rendererSetDefaultText = EditorGUIUtility.TrTextContent("Set Default", "Makes this renderer the default for the render pipeline.");
            public static GUIContent rendererSettingsText = EditorGUIUtility.TrIconContent("_Menu", "Opens settings for this renderer.");
            public static GUIContent rendererMissingText = EditorGUIUtility.TrIconContent("console.warnicon.sml", "Renderer missing. Click this to select a new renderer.");
            public static GUIContent rendererDefaultMissingText = EditorGUIUtility.TrIconContent("console.erroricon.sml", "Default renderer missing. Click this to select a new renderer.");
            public static GUIContent requireDepthTextureText = EditorGUIUtility.TrTextContent("Depth Texture", "If enabled the pipeline will generate camera's depth that can be bound in shaders as _CameraDepthTexture.");
            public static GUIContent requireOpaqueTextureText = EditorGUIUtility.TrTextContent("Opaque Texture", "If enabled the pipeline will copy the screen to texture after opaque objects are drawn. For transparent objects this can be bound in shaders as _CameraOpaqueTexture.");
            public static GUIContent opaqueDownsamplingText = EditorGUIUtility.TrTextContent("Opaque Downsampling", "The downsampling method that is used for the opaque texture");
            public static GUIContent supportsTerrainHolesText = EditorGUIUtility.TrTextContent("Terrain Holes", "When disabled, Universal Rendering Pipeline removes all Terrain hole Shader variants when you build for the Unity Player. This decreases build time.");

            // Quality
            public static GUIContent hdrText = EditorGUIUtility.TrTextContent("HDR", "Controls the global HDR settings.");
            public static GUIContent msaaText = EditorGUIUtility.TrTextContent("Anti Aliasing (MSAA)", "Controls the global anti aliasing settings.");
            public static GUIContent renderScaleText = EditorGUIUtility.TrTextContent("Render Scale", "Scales the camera render target allowing the game to render at a resolution different than native resolution. UI is always rendered at native resolution.");

            // Main light
            public static GUIContent mainLightRenderingModeText = EditorGUIUtility.TrTextContent("Main Light", "Main light is the brightest directional light.");
            public static GUIContent supportsMainLightShadowsText = EditorGUIUtility.TrTextContent("Cast Shadows", "If enabled the main light can be a shadow casting light.");
            public static GUIContent mainLightShadowmapResolutionText = EditorGUIUtility.TrTextContent("Shadow Resolution", "Resolution of the main light shadowmap texture. If cascades are enabled, cascades will be packed into an atlas and this setting controls the maximum shadows atlas resolution.");

            // Additional lights
            public static GUIContent addditionalLightsRenderingModeText = EditorGUIUtility.TrTextContent("Additional Lights", "Additional lights support.");
            public static GUIContent perObjectLimit = EditorGUIUtility.TrTextContent("Per Object Limit", "Maximum amount of additional lights. These lights are sorted and culled per-object.");
            public static GUIContent supportsAdditionalShadowsText = EditorGUIUtility.TrTextContent("Cast Shadows", "If enabled shadows will be supported for spot lights.\n");
            public static GUIContent additionalLightsShadowmapResolution = EditorGUIUtility.TrTextContent("Shadow Resolution", "All additional lights are packed into a single shadowmap atlas. This setting controls the atlas size.");

            // Shadow settings
            public static GUIContent shadowDistanceText = EditorGUIUtility.TrTextContent("Max Distance", "Maximum shadow rendering distance.");
            public static GUIContent shadowCascadesText = EditorGUIUtility.TrTextContent("Cascade Count", "Number of cascade splits used for directional shadows.");
            public static GUIContent shadowDepthBias = EditorGUIUtility.TrTextContent("Depth Bias", "Controls the distance at which the shadows will be pushed away from the light. Useful for avoiding false self-shadowing artifacts.");
            public static GUIContent shadowNormalBias = EditorGUIUtility.TrTextContent("Normal Bias", "Controls distance at which the shadow casting surfaces will be shrunk along the surface normal. Useful for avoiding false self-shadowing artifacts.");
            public static GUIContent supportsSoftShadows = EditorGUIUtility.TrTextContent("Soft Shadows", "If enabled pipeline will perform shadow filtering. Otherwise all lights that cast shadows will fallback to perform a single shadow sample.");

            // Post-processing
            public static GUIContent colorGradingMode = EditorGUIUtility.TrTextContent("Grading Mode", "Defines how color grading will be applied. Operators will react differently depending on the mode.");
            public static GUIContent colorGradingLutSize = EditorGUIUtility.TrTextContent("LUT size", "Sets the size of the internal and external color grading lookup textures (LUTs).");
            public static string colorGradingModeWarning = "HDR rendering is required to use the high dynamic range color grading mode. The low dynamic range will be used instead.";
            public static string colorGradingModeSpecInfo = "The high dynamic range color grading mode works best on platforms that support floating point textures.";
            public static string colorGradingLutSizeWarning = "The minimal recommended LUT size for the high dynamic range color grading mode is 32. Using lower values will potentially result in color banding and posterization effects.";

            // Advanced settings
            public static GUIContent srpBatcher = EditorGUIUtility.TrTextContent("SRP Batcher", "If enabled, the render pipeline uses the SRP batcher.");
            public static GUIContent dynamicBatching = EditorGUIUtility.TrTextContent("Dynamic Batching", "If enabled, the render pipeline will batch drawcalls with few triangles together by copying their vertex buffers into a shared buffer on a per-frame basis.");
            public static GUIContent mixedLightingSupportLabel = EditorGUIUtility.TrTextContent("Mixed Lighting", "Makes the render pipeline include mixed-lighting Shader Variants in the build.");
            public static GUIContent debugLevel = EditorGUIUtility.TrTextContent("Debug Level", "Controls the level of debug information generated by the render pipeline. When Profiling is selected, the pipeline provides detailed profiling tags.");
            public static GUIContent shaderVariantLogLevel = EditorGUIUtility.TrTextContent("Shader Variant Log Level", "Controls the level logging in of shader variants information is outputted when a build is performed. Information will appear in the Unity console when the build finishes.");

            // Adaptive performance settings
            public static GUIContent useAdaptivePerformance = EditorGUIUtility.TrTextContent("Use adaptive performance", "Allows Adaptive Performance to adjust rendering quality during runtime");

            // Renderer List Messages
            public static GUIContent rendererListDefaultMessage =
                EditorGUIUtility.TrTextContent("Cannot remove Default Renderer",
                    "Removal of the Default Renderer is not allowed. To remove, set another Renderer to be the new Default and then remove.");

            public static GUIContent rendererMissingDefaultMessage =
                EditorGUIUtility.TrTextContent("Missing Default Renderer\nThere is no default renderer assigned, so Unity can’t perform any rendering. Set another renderer to be the new Default, or assign a renderer to the Default slot.");
            public static GUIContent rendererMissingMessage =
                EditorGUIUtility.TrTextContent("Missing Renderer(s)\nOne or more renderers are either missing or unassigned.  Switching to these renderers at runtime can cause issues.");
            public static GUIContent rendererUnsupportedAPIMessage =
                EditorGUIUtility.TrTextContent("Some Renderer(s) in the Renderer List are incompatible with the Player Graphics APIs list.  Switching to these renderers at runtime can cause issues.\n\n");

            // Dropdown menu options
            public static string[] mainLightOptions = { "Disabled", "Per Pixel" };
            public static string[] opaqueDownsamplingOptions = {"None", "2x (Bilinear)", "4x (Box)", "4x (Bilinear)"};
        }

        SavedBool m_GeneralSettingsFoldout;
        SavedBool m_QualitySettingsFoldout;
        SavedBool m_LightingSettingsFoldout;
        SavedBool m_ShadowSettingsFoldout;
        SavedBool m_PostProcessingSettingsFoldout;
        SavedBool m_AdvancedSettingsFoldout;
        SavedBool m_AdaptivePerformanceFoldout;

        SerializedProperty m_RendererDataProp;
        SerializedProperty m_DefaultRendererProp;
        ReorderableList m_RendererDataList;

        SerializedProperty m_RequireDepthTextureProp;
        SerializedProperty m_RequireOpaqueTextureProp;
        SerializedProperty m_OpaqueDownsamplingProp;
        SerializedProperty m_SupportsTerrainHolesProp;

        SerializedProperty m_HDR;
        SerializedProperty m_MSAA;
        SerializedProperty m_RenderScale;

        SerializedProperty m_MainLightRenderingModeProp;
        SerializedProperty m_MainLightShadowsSupportedProp;
        SerializedProperty m_MainLightShadowmapResolutionProp;

        SerializedProperty m_AdditionalLightsRenderingModeProp;
        SerializedProperty m_AdditionalLightsPerObjectLimitProp;
        SerializedProperty m_AdditionalLightShadowsSupportedProp;
        SerializedProperty m_AdditionalLightShadowmapResolutionProp;

        SerializedProperty m_ShadowDistanceProp;
        SerializedProperty m_ShadowCascadeCountProp;
        SerializedProperty m_ShadowCascade2SplitProp;
        SerializedProperty m_ShadowCascade3SplitProp;
        SerializedProperty m_ShadowCascade4SplitProp;
        SerializedProperty m_ShadowDepthBiasProp;
        SerializedProperty m_ShadowNormalBiasProp;

        SerializedProperty m_SoftShadowsSupportedProp;

        SerializedProperty m_SRPBatcher;
        SerializedProperty m_SupportsDynamicBatching;
        SerializedProperty m_MixedLightingSupportedProp;
        SerializedProperty m_DebugLevelProp;

        SerializedProperty m_ShaderVariantLogLevel;

        LightRenderingMode selectedLightRenderingMode;
        SerializedProperty m_ColorGradingMode;
        SerializedProperty m_ColorGradingLutSize;

        SerializedProperty m_UseAdaptivePerformance;
        EditorPrefBoolFlags<EditorUtils.Unit> m_State;

        public override void OnInspectorGUI()
        {
            serializedObject.Update();

            DrawGeneralSettings();
            DrawQualitySettings();
            DrawLightingSettings();
            DrawShadowSettings();
            DrawPostProcessingSettings();
            DrawAdvancedSettings();
#if ADAPTIVE_PERFORMANCE_2_0_0_OR_NEWER
            DrawAdaptivePerformance();
#endif

            serializedObject.ApplyModifiedProperties();
        }

        void OnEnable()
        {
            m_GeneralSettingsFoldout = new SavedBool($"{target.GetType()}.GeneralSettingsFoldout", false);
            m_QualitySettingsFoldout = new SavedBool($"{target.GetType()}.QualitySettingsFoldout", false);
            m_LightingSettingsFoldout = new SavedBool($"{target.GetType()}.LightingSettingsFoldout", false);
            m_ShadowSettingsFoldout = new SavedBool($"{target.GetType()}.ShadowSettingsFoldout", false);
            m_PostProcessingSettingsFoldout = new SavedBool($"{target.GetType()}.PostProcessingSettingsFoldout", false);
            m_AdvancedSettingsFoldout = new SavedBool($"{target.GetType()}.AdvancedSettingsFoldout", false);
            m_AdaptivePerformanceFoldout = new SavedBool($"{target.GetType()}.AdaptivePerformanceFoldout", false);

            m_RendererDataProp = serializedObject.FindProperty("m_RendererDataList");
            m_DefaultRendererProp = serializedObject.FindProperty("m_DefaultRendererIndex");
            m_RendererDataList = new ReorderableList(serializedObject, m_RendererDataProp, false, true, true, true);

            DrawRendererListLayout(m_RendererDataList);

            m_RequireDepthTextureProp = serializedObject.FindProperty("m_RequireDepthTexture");
            m_RequireOpaqueTextureProp = serializedObject.FindProperty("m_RequireOpaqueTexture");
            m_OpaqueDownsamplingProp = serializedObject.FindProperty("m_OpaqueDownsampling");
            m_SupportsTerrainHolesProp = serializedObject.FindProperty("m_SupportsTerrainHoles");

            m_HDR = serializedObject.FindProperty("m_SupportsHDR");
            m_MSAA = serializedObject.FindProperty("m_MSAA");
            m_RenderScale = serializedObject.FindProperty("m_RenderScale");

            m_MainLightRenderingModeProp = serializedObject.FindProperty("m_MainLightRenderingMode");
            m_MainLightShadowsSupportedProp = serializedObject.FindProperty("m_MainLightShadowsSupported");
            m_MainLightShadowmapResolutionProp = serializedObject.FindProperty("m_MainLightShadowmapResolution");

            m_AdditionalLightsRenderingModeProp = serializedObject.FindProperty("m_AdditionalLightsRenderingMode");
            m_AdditionalLightsPerObjectLimitProp = serializedObject.FindProperty("m_AdditionalLightsPerObjectLimit");
            m_AdditionalLightShadowsSupportedProp = serializedObject.FindProperty("m_AdditionalLightShadowsSupported");
            m_AdditionalLightShadowmapResolutionProp = serializedObject.FindProperty("m_AdditionalLightsShadowmapResolution");

            m_ShadowDistanceProp = serializedObject.FindProperty("m_ShadowDistance");

            m_ShadowCascadeCountProp = serializedObject.FindProperty("m_ShadowCascadeCount");
            m_ShadowCascade2SplitProp = serializedObject.FindProperty("m_Cascade2Split");
            m_ShadowCascade3SplitProp = serializedObject.FindProperty("m_Cascade3Split");
            m_ShadowCascade4SplitProp = serializedObject.FindProperty("m_Cascade4Split");
            m_ShadowDepthBiasProp = serializedObject.FindProperty("m_ShadowDepthBias");
            m_ShadowNormalBiasProp = serializedObject.FindProperty("m_ShadowNormalBias");
            m_SoftShadowsSupportedProp = serializedObject.FindProperty("m_SoftShadowsSupported");

            m_SRPBatcher = serializedObject.FindProperty("m_UseSRPBatcher");
            m_SupportsDynamicBatching = serializedObject.FindProperty("m_SupportsDynamicBatching");
            m_MixedLightingSupportedProp = serializedObject.FindProperty("m_MixedLightingSupported");
            m_DebugLevelProp = serializedObject.FindProperty("m_DebugLevel");

            m_ShaderVariantLogLevel = serializedObject.FindProperty("m_ShaderVariantLogLevel");

            m_ColorGradingMode = serializedObject.FindProperty("m_ColorGradingMode");
            m_ColorGradingLutSize = serializedObject.FindProperty("m_ColorGradingLutSize");

            m_UseAdaptivePerformance = serializedObject.FindProperty("m_UseAdaptivePerformance");

            selectedLightRenderingMode = (LightRenderingMode)m_AdditionalLightsRenderingModeProp.intValue;

            string Key = "Universal_Shadow_Setting_Unit:UI_State";
            m_State = new EditorPrefBoolFlags<EditorUtils.Unit>(Key);
        }

        void DrawGeneralSettings()
        {
            m_GeneralSettingsFoldout.value = EditorGUILayout.BeginFoldoutHeaderGroup(m_GeneralSettingsFoldout.value, Styles.generalSettingsText);
            if (m_GeneralSettingsFoldout.value)
            {
                EditorGUILayout.Space();
                m_RendererDataList.DoLayoutList();
                EditorGUI.indentLevel++;

                UniversalRenderPipelineAsset asset = target as UniversalRenderPipelineAsset;
                string unsupportedGraphicsApisMessage;

                if (!asset.ValidateRendererData(-1))
                    EditorGUILayout.HelpBox(Styles.rendererMissingDefaultMessage.text, MessageType.Error, true);
                else if (!asset.ValidateRendererDataList(true))
                    EditorGUILayout.HelpBox(Styles.rendererMissingMessage.text, MessageType.Warning, true);
                else if (!ValidateRendererGraphicsAPIs(asset, out unsupportedGraphicsApisMessage))
                    EditorGUILayout.HelpBox(Styles.rendererUnsupportedAPIMessage.text + unsupportedGraphicsApisMessage, MessageType.Warning, true);

                EditorGUILayout.PropertyField(m_RequireDepthTextureProp, Styles.requireDepthTextureText);
                EditorGUILayout.PropertyField(m_RequireOpaqueTextureProp, Styles.requireOpaqueTextureText);
                EditorGUI.indentLevel++;
                EditorGUI.BeginDisabledGroup(!m_RequireOpaqueTextureProp.boolValue);
                EditorGUILayout.PropertyField(m_OpaqueDownsamplingProp, Styles.opaqueDownsamplingText);
                EditorGUI.EndDisabledGroup();
                EditorGUI.indentLevel--;
                EditorGUILayout.PropertyField(m_SupportsTerrainHolesProp, Styles.supportsTerrainHolesText);
                EditorGUI.indentLevel--;
                EditorGUILayout.Space();
                EditorGUILayout.Space();
            }

            EditorGUILayout.EndFoldoutHeaderGroup();
        }

        void DrawQualitySettings()
        {
            m_QualitySettingsFoldout.value = EditorGUILayout.BeginFoldoutHeaderGroup(m_QualitySettingsFoldout.value, Styles.qualitySettingsText);
            if (m_QualitySettingsFoldout.value)
            {
                EditorGUI.indentLevel++;
                EditorGUILayout.PropertyField(m_HDR, Styles.hdrText);
                EditorGUILayout.PropertyField(m_MSAA, Styles.msaaText);
                m_RenderScale.floatValue = EditorGUILayout.Slider(Styles.renderScaleText, m_RenderScale.floatValue, UniversalRenderPipeline.minRenderScale, UniversalRenderPipeline.maxRenderScale);
                EditorGUI.indentLevel--;
                EditorGUILayout.Space();
                EditorGUILayout.Space();
            }
            EditorGUILayout.EndFoldoutHeaderGroup();
        }

        protected override void OnHeaderGUI()
        {
            // Default Header
            base.OnHeaderGUI();

            // New button in header to assign asset
            Rect fullRect = EditorGUILayout.GetControlRect();
            float titleHeight = EditorGUIUtility.singleLineHeight + 5;
            Rect titleRect = new Rect(fullRect.x, fullRect.y, fullRect.width, titleHeight);
            if (GUI.Button(titleRect, "Assign to Project Settings - Graphics"))
            {
                if (GraphicsSettings.defaultRenderPipeline != (RenderPipelineAsset)target)
                {
                    // Reflection to be able to get the GraphicSettings Object.
                    // We need the object to do record an Undo action here when switching RenderPipelineAsset
                    Object obj = GraphicsSettings.GetGraphicsSettings();
                    Undo.RecordObject(obj, $"Assigned {target.name}");
                    GraphicsSettings.defaultRenderPipeline = target as RenderPipelineAsset;
                }
            }
        }

        void DrawLightingSettings()
        {
            m_LightingSettingsFoldout.value = EditorGUILayout.BeginFoldoutHeaderGroup(m_LightingSettingsFoldout.value, Styles.lightingSettingsText);
            if (m_LightingSettingsFoldout.value)
            {
                EditorGUI.indentLevel++;

                // Main Light
                bool disableGroup = false;
                EditorGUI.BeginDisabledGroup(disableGroup);
                CoreEditorUtils.DrawPopup(Styles.mainLightRenderingModeText, m_MainLightRenderingModeProp, Styles.mainLightOptions);
                EditorGUI.EndDisabledGroup();

                EditorGUI.indentLevel++;
                disableGroup |= !m_MainLightRenderingModeProp.boolValue;

                EditorGUI.BeginDisabledGroup(disableGroup);
                EditorGUILayout.PropertyField(m_MainLightShadowsSupportedProp, Styles.supportsMainLightShadowsText);
                EditorGUI.EndDisabledGroup();

                disableGroup |= !m_MainLightShadowsSupportedProp.boolValue;
                EditorGUI.BeginDisabledGroup(disableGroup);
                EditorGUILayout.PropertyField(m_MainLightShadowmapResolutionProp, Styles.mainLightShadowmapResolutionText);
                EditorGUI.EndDisabledGroup();

                EditorGUI.indentLevel--;
                EditorGUILayout.Space();

                // Additional light
                selectedLightRenderingMode = (LightRenderingMode)EditorGUILayout.EnumPopup(Styles.addditionalLightsRenderingModeText, selectedLightRenderingMode);
                m_AdditionalLightsRenderingModeProp.intValue = (int)selectedLightRenderingMode;
                EditorGUI.indentLevel++;

                disableGroup = m_AdditionalLightsRenderingModeProp.intValue == (int)LightRenderingMode.Disabled;
                EditorGUI.BeginDisabledGroup(disableGroup);
                m_AdditionalLightsPerObjectLimitProp.intValue = EditorGUILayout.IntSlider(Styles.perObjectLimit, m_AdditionalLightsPerObjectLimitProp.intValue, 0, UniversalRenderPipeline.maxPerObjectLights);
                EditorGUI.EndDisabledGroup();

                disableGroup |= (m_AdditionalLightsPerObjectLimitProp.intValue == 0 || m_AdditionalLightsRenderingModeProp.intValue != (int)LightRenderingMode.PerPixel);
                EditorGUI.BeginDisabledGroup(disableGroup);
                EditorGUILayout.PropertyField(m_AdditionalLightShadowsSupportedProp, Styles.supportsAdditionalShadowsText);
                EditorGUI.EndDisabledGroup();

                disableGroup |= !m_AdditionalLightShadowsSupportedProp.boolValue;
                EditorGUI.BeginDisabledGroup(disableGroup);
                EditorGUILayout.PropertyField(m_AdditionalLightShadowmapResolutionProp, Styles.additionalLightsShadowmapResolution);
                EditorGUI.EndDisabledGroup();

                EditorGUI.indentLevel--;
                EditorGUI.indentLevel--;

                EditorGUILayout.Space();
                EditorGUILayout.Space();
            }
            EditorGUILayout.EndFoldoutHeaderGroup();
        }

        void DrawShadowSettings()
        {
            m_ShadowSettingsFoldout.value = EditorGUILayout.BeginFoldoutHeaderGroup(m_ShadowSettingsFoldout.value, Styles.shadowSettingsText);
            if (m_ShadowSettingsFoldout.value)
            {
                EditorGUI.indentLevel++;
                m_ShadowDistanceProp.floatValue = Mathf.Max(0.0f, EditorGUILayout.FloatField(Styles.shadowDistanceText, m_ShadowDistanceProp.floatValue));
                EditorUtils.Unit unit = EditorUtils.Unit.Metric;
                if (m_ShadowCascadeCountProp.intValue != 0)
                {
                    EditorGUI.BeginChangeCheck();
                    unit = (EditorUtils.Unit)EditorGUILayout.EnumPopup(EditorGUIUtility.TrTextContent("Working Unit", "Except Max Distance which will be still in meter."), m_State.value);
                    if (EditorGUI.EndChangeCheck())
                    {
                        m_State.value = unit;
                    }
                }

                UniversalRenderPipelineAsset asset = target as UniversalRenderPipelineAsset;
                EditorGUILayout.IntSlider(m_ShadowCascadeCountProp, UniversalRenderPipelineAsset.k_ShadowCascadeMinCount, UniversalRenderPipelineAsset.k_ShadowCascadeMaxCount, Styles.shadowCascadesText);

                int cascadeCount = m_ShadowCascadeCountProp.intValue;
                EditorGUI.indentLevel++;
                if (cascadeCount == 4)
                    EditorUtils.DrawCascadeSplitGUI<Vector3>(ref m_ShadowCascade4SplitProp, m_ShadowDistanceProp.floatValue, cascadeCount, unit);
                else if (cascadeCount == 3)
                    EditorUtils.DrawCascadeSplitGUI<Vector2>(ref m_ShadowCascade3SplitProp, m_ShadowDistanceProp.floatValue, cascadeCount, unit);
                else if (cascadeCount == 2)
                    EditorUtils.DrawCascadeSplitGUI<float>(ref m_ShadowCascade2SplitProp, m_ShadowDistanceProp.floatValue, cascadeCount, unit);
                else if (cascadeCount == 1)
                    EditorUtils.DrawCascadeSplitGUI<float>(ref m_ShadowCascade2SplitProp, m_ShadowDistanceProp.floatValue, cascadeCount, unit);

                m_ShadowDepthBiasProp.floatValue = EditorGUILayout.Slider(Styles.shadowDepthBias, m_ShadowDepthBiasProp.floatValue, 0.0f, UniversalRenderPipeline.maxShadowBias);
                m_ShadowNormalBiasProp.floatValue = EditorGUILayout.Slider(Styles.shadowNormalBias, m_ShadowNormalBiasProp.floatValue, 0.0f, UniversalRenderPipeline.maxShadowBias);
                EditorGUILayout.PropertyField(m_SoftShadowsSupportedProp, Styles.supportsSoftShadows);
                EditorGUI.indentLevel--;
                EditorGUILayout.Space();
                EditorGUILayout.Space();
            }
            EditorGUILayout.EndFoldoutHeaderGroup();
        }

        void DrawPostProcessingSettings()
        {
            m_PostProcessingSettingsFoldout.value = EditorGUILayout.BeginFoldoutHeaderGroup(m_PostProcessingSettingsFoldout.value, Styles.postProcessingSettingsText);
            if (m_PostProcessingSettingsFoldout.value)
            {
                bool isHdrOn = m_HDR.boolValue;

                EditorGUI.indentLevel++;

                EditorGUILayout.PropertyField(m_ColorGradingMode, Styles.colorGradingMode);
                if (!isHdrOn && m_ColorGradingMode.intValue == (int)ColorGradingMode.HighDynamicRange)
                    EditorGUILayout.HelpBox(Styles.colorGradingModeWarning, MessageType.Warning);
                else if (isHdrOn && m_ColorGradingMode.intValue == (int)ColorGradingMode.HighDynamicRange)
                    EditorGUILayout.HelpBox(Styles.colorGradingModeSpecInfo, MessageType.Info);

                EditorGUILayout.DelayedIntField(m_ColorGradingLutSize, Styles.colorGradingLutSize);
                m_ColorGradingLutSize.intValue = Mathf.Clamp(m_ColorGradingLutSize.intValue, UniversalRenderPipelineAsset.k_MinLutSize, UniversalRenderPipelineAsset.k_MaxLutSize);
                if (isHdrOn && m_ColorGradingMode.intValue == (int)ColorGradingMode.HighDynamicRange && m_ColorGradingLutSize.intValue < 32)
                    EditorGUILayout.HelpBox(Styles.colorGradingLutSizeWarning, MessageType.Warning);

                EditorGUI.indentLevel--;
                EditorGUILayout.Space();
                EditorGUILayout.Space();
            }
            EditorGUILayout.EndFoldoutHeaderGroup();
        }

        void DrawAdvancedSettings()
        {
            m_AdvancedSettingsFoldout.value = EditorGUILayout.BeginFoldoutHeaderGroup(m_AdvancedSettingsFoldout.value, Styles.advancedSettingsText);
            if (m_AdvancedSettingsFoldout.value)
            {
                EditorGUI.indentLevel++;
                EditorGUILayout.PropertyField(m_SRPBatcher, Styles.srpBatcher);
                EditorGUILayout.PropertyField(m_SupportsDynamicBatching, Styles.dynamicBatching);
                EditorGUILayout.PropertyField(m_MixedLightingSupportedProp, Styles.mixedLightingSupportLabel);
                EditorGUILayout.PropertyField(m_DebugLevelProp, Styles.debugLevel);
                EditorGUILayout.PropertyField(m_ShaderVariantLogLevel, Styles.shaderVariantLogLevel);
                EditorGUI.indentLevel--;
                EditorGUILayout.Space();
                EditorGUILayout.Space();
            }
            EditorGUILayout.EndFoldoutHeaderGroup();
        }

        void DrawAdaptivePerformance()
        {
            m_AdaptivePerformanceFoldout.value = EditorGUILayout.BeginFoldoutHeaderGroup(m_AdaptivePerformanceFoldout.value, Styles.adaptivePerformanceText);
            if (m_AdaptivePerformanceFoldout.value)
            {
                EditorGUI.indentLevel++;
                EditorGUILayout.PropertyField(m_UseAdaptivePerformance, Styles.useAdaptivePerformance);
                EditorGUI.indentLevel--;
                EditorGUILayout.Space();
                EditorGUILayout.Space();
            }
            EditorGUILayout.EndFoldoutHeaderGroup();
        }

        void DrawRendererListLayout(ReorderableList list)
        {
            list.drawElementCallback = DrawElement;
            list.drawHeaderCallback = DrawHeader;
            list.index = list.count - 1;
            list.onCanRemoveCallback = CanRemoveElement;
            list.onRemoveCallback = RemoveElement;
        }

        void DrawElement(Rect rect, int index, bool isactive, bool isfocused)
        {
            rect.y += 2;
            Rect indexRect = new Rect(rect.x, rect.y, 14, EditorGUIUtility.singleLineHeight);
            EditorGUI.LabelField(indexRect, index.ToString());
            Rect objRect = new Rect(rect.x + indexRect.width, rect.y, rect.width - 134, EditorGUIUtility.singleLineHeight);

            EditorGUI.BeginChangeCheck();
            EditorGUI.ObjectField(objRect, m_RendererDataProp.GetArrayElementAtIndex(index), GUIContent.none);
            if (EditorGUI.EndChangeCheck())
                EditorUtility.SetDirty(target);

            Rect defaultButton = new Rect(rect.width - 90, rect.y, 86, EditorGUIUtility.singleLineHeight);
            var defaultRenderer = m_DefaultRendererProp.intValue;
            GUI.enabled = index != defaultRenderer;
            if (GUI.Button(defaultButton, !GUI.enabled ? Styles.rendererDefaultText : Styles.rendererSetDefaultText))
            {
<<<<<<< HEAD
                m_DefaultRendererProp.intValue = index;
                EditorUtility.SetDirty(target);
            }
            GUI.enabled = true;
=======
                rect.y += 2;
                Rect indexRect = new Rect(rect.x, rect.y, 14, EditorGUIUtility.singleLineHeight);
                EditorGUI.LabelField(indexRect, index.ToString());
                Rect objRect = new Rect(rect.x + indexRect.width, rect.y, rect.width - 134, EditorGUIUtility.singleLineHeight);

                EditorGUI.BeginChangeCheck();
                EditorGUI.ObjectField(objRect, prop.GetArrayElementAtIndex(index), GUIContent.none);
                if (EditorGUI.EndChangeCheck())
                    EditorUtility.SetDirty(target);

                Rect defaultButton = new Rect(rect.width - 90, rect.y, 86, EditorGUIUtility.singleLineHeight);
                var defaultRenderer = m_DefaultRendererProp.intValue;
                GUI.enabled = index != defaultRenderer;
                if (GUI.Button(defaultButton, !GUI.enabled ? Styles.rendererDefaultText : Styles.rendererSetDefaultText))
                {
                    m_DefaultRendererProp.intValue = index;
                    EditorUtility.SetDirty(target);
                }
                GUI.enabled = true;
>>>>>>> 30d75d04

            Rect selectRect = new Rect(rect.x + rect.width - 24, rect.y, 24, EditorGUIUtility.singleLineHeight);

            UniversalRenderPipelineAsset asset = target as UniversalRenderPipelineAsset;

            if (asset.ValidateRendererData(index))
            {
                if (GUI.Button(selectRect, Styles.rendererSettingsText))
                {
                    Selection.SetActiveObjectWithContext(m_RendererDataProp.GetArrayElementAtIndex(index).objectReferenceValue,
                        null);
                }
            }
            else // Missing ScriptableRendererData
            {
                if (GUI.Button(selectRect, index == defaultRenderer ? Styles.rendererDefaultMissingText : Styles.rendererMissingText))
                {
                    EditorGUIUtility.ShowObjectPicker<ScriptableRendererData>(null, false, null, index);
                }
            }

            // If object selector chose an object, assign it to the correct ScriptableRendererData slot.
            if (Event.current.commandName == "ObjectSelectorUpdated" && EditorGUIUtility.GetObjectPickerControlID() == index)
            {
                m_RendererDataProp.GetArrayElementAtIndex(index).objectReferenceValue = EditorGUIUtility.GetObjectPickerObject();
            }
        }

        void DrawHeader(Rect rect)
        {
            EditorGUI.LabelField(rect, Styles.rendererHeaderText);
        }

        bool CanRemoveElement(ReorderableList list)
        {
            return list.count > 1;
        }

        void RemoveElement(ReorderableList list)
        {
            if (list.serializedProperty.arraySize - 1 != m_DefaultRendererProp.intValue)
            {
<<<<<<< HEAD
                if (list.serializedProperty.GetArrayElementAtIndex(list.serializedProperty.arraySize - 1).objectReferenceValue != null)
                    list.serializedProperty.DeleteArrayElementAtIndex(list.serializedProperty.arraySize - 1);
                list.serializedProperty.arraySize--;
                list.index = list.count - 1;
            }
            else
            {
                EditorUtility.DisplayDialog(Styles.rendererListDefaultMessage.text, Styles.rendererListDefaultMessage.tooltip, "Close");
            }
            EditorUtility.SetDirty(target);
=======
                if (li.serializedProperty.arraySize - 1 != m_DefaultRendererProp.intValue)
                {
                    if (li.serializedProperty.GetArrayElementAtIndex(li.serializedProperty.arraySize - 1).objectReferenceValue != null)
                        li.serializedProperty.DeleteArrayElementAtIndex(li.serializedProperty.arraySize - 1);
                    li.serializedProperty.arraySize--;
                    li.index = li.count - 1;
                }
                else
                {
                    EditorUtility.DisplayDialog(Styles.rendererListDefaultMessage.text, Styles.rendererListDefaultMessage.tooltip,
                        "Close");
                }
                EditorUtility.SetDirty(target);
            };
>>>>>>> 30d75d04
        }

        bool ValidateRendererGraphicsAPIs(UniversalRenderPipelineAsset pipelineAsset, out string unsupportedGraphicsApisMessage)
        {
            // Check the list of Renderers against all Graphics APIs the player is built with.
            unsupportedGraphicsApisMessage = null;

            BuildTarget platform = EditorUserBuildSettings.activeBuildTarget;
            GraphicsDeviceType[] graphicsAPIs = PlayerSettings.GetGraphicsAPIs(platform);
            int rendererCount = pipelineAsset.m_RendererDataList.Length;

            for (int i = 0; i < rendererCount; i++)
            {
                ScriptableRenderer renderer = pipelineAsset.GetRenderer(i);
                if (renderer == null)
                    continue;

                GraphicsDeviceType[] unsupportedAPIs = renderer.unsupportedGraphicsDeviceTypes;

                for (int apiIndex = 0; apiIndex < unsupportedAPIs.Length; apiIndex++)
                {
                    if (System.Array.FindIndex(graphicsAPIs, element => element == unsupportedAPIs[apiIndex]) >= 0)
                        unsupportedGraphicsApisMessage += System.String.Format("{0} at index {1} does not support {2}.\n", renderer, i, unsupportedAPIs[apiIndex]);
                }
            }

            return unsupportedGraphicsApisMessage == null;
        }
    }
}<|MERGE_RESOLUTION|>--- conflicted
+++ resolved
@@ -480,32 +480,10 @@
             GUI.enabled = index != defaultRenderer;
             if (GUI.Button(defaultButton, !GUI.enabled ? Styles.rendererDefaultText : Styles.rendererSetDefaultText))
             {
-<<<<<<< HEAD
                 m_DefaultRendererProp.intValue = index;
                 EditorUtility.SetDirty(target);
             }
             GUI.enabled = true;
-=======
-                rect.y += 2;
-                Rect indexRect = new Rect(rect.x, rect.y, 14, EditorGUIUtility.singleLineHeight);
-                EditorGUI.LabelField(indexRect, index.ToString());
-                Rect objRect = new Rect(rect.x + indexRect.width, rect.y, rect.width - 134, EditorGUIUtility.singleLineHeight);
-
-                EditorGUI.BeginChangeCheck();
-                EditorGUI.ObjectField(objRect, prop.GetArrayElementAtIndex(index), GUIContent.none);
-                if (EditorGUI.EndChangeCheck())
-                    EditorUtility.SetDirty(target);
-
-                Rect defaultButton = new Rect(rect.width - 90, rect.y, 86, EditorGUIUtility.singleLineHeight);
-                var defaultRenderer = m_DefaultRendererProp.intValue;
-                GUI.enabled = index != defaultRenderer;
-                if (GUI.Button(defaultButton, !GUI.enabled ? Styles.rendererDefaultText : Styles.rendererSetDefaultText))
-                {
-                    m_DefaultRendererProp.intValue = index;
-                    EditorUtility.SetDirty(target);
-                }
-                GUI.enabled = true;
->>>>>>> 30d75d04
 
             Rect selectRect = new Rect(rect.x + rect.width - 24, rect.y, 24, EditorGUIUtility.singleLineHeight);
 
@@ -519,7 +497,7 @@
                         null);
                 }
             }
-            else // Missing ScriptableRendererData
+            else     // Missing ScriptableRendererData
             {
                 if (GUI.Button(selectRect, index == defaultRenderer ? Styles.rendererDefaultMissingText : Styles.rendererMissingText))
                 {
@@ -548,7 +526,6 @@
         {
             if (list.serializedProperty.arraySize - 1 != m_DefaultRendererProp.intValue)
             {
-<<<<<<< HEAD
                 if (list.serializedProperty.GetArrayElementAtIndex(list.serializedProperty.arraySize - 1).objectReferenceValue != null)
                     list.serializedProperty.DeleteArrayElementAtIndex(list.serializedProperty.arraySize - 1);
                 list.serializedProperty.arraySize--;
@@ -559,22 +536,6 @@
                 EditorUtility.DisplayDialog(Styles.rendererListDefaultMessage.text, Styles.rendererListDefaultMessage.tooltip, "Close");
             }
             EditorUtility.SetDirty(target);
-=======
-                if (li.serializedProperty.arraySize - 1 != m_DefaultRendererProp.intValue)
-                {
-                    if (li.serializedProperty.GetArrayElementAtIndex(li.serializedProperty.arraySize - 1).objectReferenceValue != null)
-                        li.serializedProperty.DeleteArrayElementAtIndex(li.serializedProperty.arraySize - 1);
-                    li.serializedProperty.arraySize--;
-                    li.index = li.count - 1;
-                }
-                else
-                {
-                    EditorUtility.DisplayDialog(Styles.rendererListDefaultMessage.text, Styles.rendererListDefaultMessage.tooltip,
-                        "Close");
-                }
-                EditorUtility.SetDirty(target);
-            };
->>>>>>> 30d75d04
         }
 
         bool ValidateRendererGraphicsAPIs(UniversalRenderPipelineAsset pipelineAsset, out string unsupportedGraphicsApisMessage)
