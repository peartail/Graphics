using System;
using UnityEngine;
using UnityEngine.Rendering;
using UnityEngine.Scripting.APIUpdating;
using UnityEditor.Rendering.Universal;

namespace UnityEditor.Rendering.Universal.ShaderGUI
{
    [MovedFrom("UnityEditor.Rendering.LWRP.ShaderGUI")] public static class LitGUI
    {
        public enum WorkflowMode
        {
            Specular = 0,
            Metallic
        }

        public enum SmoothnessMapChannel
        {
            SpecularMetallicAlpha,
            AlbedoAlpha,
        }

        public static class Styles
        {
            public static GUIContent workflowModeText = new GUIContent("Workflow Mode",
                "Select a workflow that fits your textures. Choose between Metallic or Specular.");

            public static GUIContent specularMapText =
                new GUIContent("Specular Map", "Sets and configures the map and color for the Specular workflow.");

            public static GUIContent metallicMapText =
                new GUIContent("Metallic Map", "Sets and configures the map for the Metallic workflow.");

            public static GUIContent smoothnessText = new GUIContent("Smoothness",
                "Controls the spread of highlights and reflections on the surface.");

            public static GUIContent smoothnessMapChannelText =
                new GUIContent("Source",
                    "Specifies where to sample a smoothness map from. By default, uses the alpha channel for your map.");

            public static GUIContent highlightsText = new GUIContent("Specular Highlights",
                "When enabled, the Material reflects the shine from direct lighting.");

            public static GUIContent reflectionsText =
                new GUIContent("Environment Reflections",
                    "When enabled, the Material samples reflections from the nearest Reflection Probes or Lighting Probe.");

            public static GUIContent heightMapText = new GUIContent("Height Map",
                "Specifies the Height Map (G) for this Material.");

            public static GUIContent occlusionText = new GUIContent("Occlusion Map",
                "Sets an occlusion map to simulate shadowing from ambient lighting.");

            public static readonly string[] metallicSmoothnessChannelNames = {"Metallic Alpha", "Albedo Alpha"};
            public static readonly string[] specularSmoothnessChannelNames = {"Specular Alpha", "Albedo Alpha"};

            public static GUIContent clearCoatText   = new GUIContent("Clear Coat",
                "A multi-layer material feature which simulates a thin layer of coating on top of the surface material." +
                "\nPerformance cost is considerable as the specular component is evaluated twice, once per layer.");

            public static GUIContent clearCoatMaskText   = new GUIContent("Mask",
                "Specifies the amount of the coat blending." +
                "\nActs as a multiplier of the clear coat map mask value or as a direct mask value if no map is specified." +
                "\nThe map specifies clear coat mask in the red channel and clear coat smoothness in the green channel.");

            public static GUIContent clearCoatSmoothnessText = new GUIContent("Smoothness",
                "Specifies the smoothness of the coating." +
                "\nActs as a multiplier of the clear coat map smoothness value or as a direct smoothness value if no map is specified.");
        }

        public struct LitProperties
        {
            // Surface Option Props
            public MaterialProperty workflowMode;

            // Surface Input Props
            public MaterialProperty metallic;
            public MaterialProperty specColor;
            public MaterialProperty metallicGlossMap;
            public MaterialProperty specGlossMap;
            public MaterialProperty smoothness;
            public MaterialProperty smoothnessMapChannel;
            public MaterialProperty bumpMapProp;
            public MaterialProperty bumpScaleProp;
            public MaterialProperty parallaxMapProp;
            public MaterialProperty parallaxScaleProp;
            public MaterialProperty occlusionStrength;
            public MaterialProperty occlusionMap;

            // Advanced Props
            public MaterialProperty highlights;
            public MaterialProperty reflections;

            public MaterialProperty clearCoat;  // Enable/Disable dummy property
            public MaterialProperty clearCoatMap;
            public MaterialProperty clearCoatMask;
            public MaterialProperty clearCoatSmoothness;

            public LitProperties(MaterialProperty[] properties)
            {
                // Surface Option Props
                workflowMode = BaseShaderGUI.FindProperty("_WorkflowMode", properties, false);
                // Surface Input Props
                metallic = BaseShaderGUI.FindProperty("_Metallic", properties);
                specColor = BaseShaderGUI.FindProperty("_SpecColor", properties, false);
                metallicGlossMap = BaseShaderGUI.FindProperty("_MetallicGlossMap", properties);
                specGlossMap = BaseShaderGUI.FindProperty("_SpecGlossMap", properties, false);
                smoothness = BaseShaderGUI.FindProperty("_Smoothness", properties, false);
                smoothnessMapChannel = BaseShaderGUI.FindProperty("_SmoothnessTextureChannel", properties, false);
                bumpMapProp = BaseShaderGUI.FindProperty("_BumpMap", properties, false);
                bumpScaleProp = BaseShaderGUI.FindProperty("_BumpScale", properties, false);
                parallaxMapProp = BaseShaderGUI.FindProperty("_ParallaxMap", properties, false);
                parallaxScaleProp = BaseShaderGUI.FindProperty("_Parallax", properties, false);
                occlusionStrength = BaseShaderGUI.FindProperty("_OcclusionStrength", properties, false);
                occlusionMap = BaseShaderGUI.FindProperty("_OcclusionMap", properties, false);
                // Advanced Props
                highlights = BaseShaderGUI.FindProperty("_SpecularHighlights", properties, false);
                reflections = BaseShaderGUI.FindProperty("_EnvironmentReflections", properties, false);

                clearCoat           = BaseShaderGUI.FindProperty("_ClearCoat", properties, false);
                clearCoatMap        = BaseShaderGUI.FindProperty("_ClearCoatMap", properties, false);
                clearCoatMask       = BaseShaderGUI.FindProperty("_ClearCoatMask", properties, false);
                clearCoatSmoothness = BaseShaderGUI.FindProperty("_ClearCoatSmoothness", properties, false);
            }
        }

        public static void Inputs(LitProperties properties, MaterialEditor materialEditor, Material material)
        {
            DoMetallicSpecularArea(properties, materialEditor, material);
            BaseShaderGUI.DrawNormalArea(materialEditor, properties.bumpMapProp, properties.bumpScaleProp);

            if (HeightmapAvailable(material))
                DoHeightmapArea(properties, materialEditor);

            if (properties.occlusionMap != null)
            {
                materialEditor.TexturePropertySingleLine(Styles.occlusionText, properties.occlusionMap,
                    properties.occlusionMap.textureValue != null ? properties.occlusionStrength : null);
            }

            // Check that we have all the required properties for clear coat,
            // otherwise we will get null ref exception from MaterialEditor GUI helpers.
            if (ClearCoatAvailable(material))
                DoClearCoat(properties, materialEditor, material);
        }

        private static bool ClearCoatAvailable(Material material)
        {
            return material.HasProperty("_ClearCoat")
                && material.HasProperty("_ClearCoatMap")
                && material.HasProperty("_ClearCoatMask")
                && material.HasProperty("_ClearCoatSmoothness");
        }

        private static bool HeightmapAvailable(Material material)
        {
            return material.HasProperty("_Parallax")
                && material.HasProperty("_ParallaxMap");
        }

        private static void DoHeightmapArea(LitProperties properties, MaterialEditor materialEditor)
        {
            materialEditor.TexturePropertySingleLine(Styles.heightMapText, properties.parallaxMapProp,
                properties.parallaxMapProp.textureValue != null ? properties.parallaxScaleProp : null);
        }

        private static bool ClearCoatEnabled(Material material)
        {
            return material.HasProperty("_ClearCoat") && material.GetFloat("_ClearCoat") > 0.0;
        }

        public static void DoClearCoat(LitProperties properties, MaterialEditor materialEditor, Material material)
        {
            materialEditor.ShaderProperty(properties.clearCoat , Styles.clearCoatText);
            var coatEnabled = material.GetFloat("_ClearCoat") > 0.0;

            EditorGUI.BeginDisabledGroup(!coatEnabled);
            {
                materialEditor.TexturePropertySingleLine(Styles.clearCoatMaskText, properties.clearCoatMap, properties.clearCoatMask);

                EditorGUI.indentLevel += 2;

                // Texture and HDR color controls
                materialEditor.ShaderProperty(properties.clearCoatSmoothness , Styles.clearCoatSmoothnessText);

                EditorGUI.indentLevel -= 2;
            }
            EditorGUI.EndDisabledGroup();
        }

        public static void DoMetallicSpecularArea(LitProperties properties, MaterialEditor materialEditor, Material material)
        {
            string[] smoothnessChannelNames;
            bool hasGlossMap = false;
            if (properties.workflowMode == null ||
                (WorkflowMode)properties.workflowMode.floatValue == WorkflowMode.Metallic)
            {
                hasGlossMap = properties.metallicGlossMap.textureValue != null;
                smoothnessChannelNames = Styles.metallicSmoothnessChannelNames;
                materialEditor.TexturePropertySingleLine(Styles.metallicMapText, properties.metallicGlossMap,
                    hasGlossMap ? null : properties.metallic);
            }
            else
            {
                hasGlossMap = properties.specGlossMap.textureValue != null;
                smoothnessChannelNames = Styles.specularSmoothnessChannelNames;
                BaseShaderGUI.TextureColorProps(materialEditor, Styles.specularMapText, properties.specGlossMap,
                    hasGlossMap ? null : properties.specColor);
            }
            DoSmoothness(materialEditor, material, properties.smoothness, properties.smoothnessMapChannel, smoothnessChannelNames);
        }

<<<<<<< HEAD
        public static bool IsOpaque(Material material)
        {
            bool opaque = true;
            if (material.HasProperty(Property.Surface))
                opaque = ((BaseShaderGUI.SurfaceType)material.GetFloat(Property.Surface) == BaseShaderGUI.SurfaceType.Opaque);
            return opaque;
        }

        public static void DoSmoothness(LitProperties properties, Material material, string[] smoothnessChannelNames)
        {
            EditorGUI.indentLevel++;
            EditorGUI.BeginChangeCheck();
            EditorGUI.showMixedValue = properties.smoothness.hasMixedValue;
            var smoothness = EditorGUILayout.Slider(Styles.smoothnessText, properties.smoothness.floatValue, 0f, 1f);
            if (EditorGUI.EndChangeCheck())
                properties.smoothness.floatValue = smoothness;
            EditorGUI.showMixedValue = false;

            if (properties.smoothnessMapChannel != null) // smoothness channel
            {
                var opaque = IsOpaque(material);
=======
        public static void DoSmoothness(MaterialEditor materialEditor, Material material, MaterialProperty smoothness, MaterialProperty smoothnessMapChannel, string[] smoothnessChannelNames)
        {
            EditorGUI.indentLevel += 2;

            materialEditor.ShaderProperty(smoothness, Styles.smoothnessText);

            if (smoothnessMapChannel != null) // smoothness channel
            {
                var opaque = (BaseShaderGUI.SurfaceType)material.GetFloat("_Surface") == BaseShaderGUI.SurfaceType.Opaque;

>>>>>>> 62c3c05e
                EditorGUI.indentLevel++;
                EditorGUI.showMixedValue = smoothnessMapChannel.hasMixedValue;
                if (opaque)
                {
                    EditorGUI.BeginChangeCheck();
                    var smoothnessSource = (int)smoothnessMapChannel.floatValue;
                    smoothnessSource = EditorGUILayout.Popup(Styles.smoothnessMapChannelText, smoothnessSource, smoothnessChannelNames);
                    if (EditorGUI.EndChangeCheck())
                        smoothnessMapChannel.floatValue = smoothnessSource;
                }
                else
                {
                    EditorGUI.BeginDisabledGroup(true);
                    EditorGUILayout.Popup(Styles.smoothnessMapChannelText, 0, smoothnessChannelNames);
                    EditorGUI.EndDisabledGroup();
                }
                EditorGUI.showMixedValue = false;
                EditorGUI.indentLevel--;
            }
            EditorGUI.indentLevel -= 2;
        }

        public static SmoothnessMapChannel GetSmoothnessMapChannel(Material material)
        {
            int ch = (int)material.GetFloat("_SmoothnessTextureChannel");
            if (ch == (int)SmoothnessMapChannel.AlbedoAlpha)
                return SmoothnessMapChannel.AlbedoAlpha;

            return SmoothnessMapChannel.SpecularMetallicAlpha;
        }

        // setup base keywords (shared by all lit shaders, including shadergraph Lit Target and Lit.shader)
        public static void SetMaterialKeywordsBase(Material material, out bool isSpecularWorkflow)
        {
            isSpecularWorkflow = false;     // default is metallic workflow

            if (material.HasProperty(Property.SpecularWorkflowMode))
                isSpecularWorkflow = ((WorkflowMode)material.GetFloat(Property.SpecularWorkflowMode)) == WorkflowMode.Specular;

            CoreUtils.SetKeyword(material, "_SPECULAR_SETUP", isSpecularWorkflow);
        }

        // setup keywords for Lit.shader
        public static void SetMaterialKeywords(Material material)
        {
            SetMaterialKeywordsBase(material, out bool isSpecularWorkFlow);

            // Note: keywords must be based on Material value not on MaterialProperty due to multi-edit & material animation
            // (MaterialProperty value might come from renderer material property block)
            var specularGlossMap = isSpecularWorkFlow ? "_SpecGlossMap" : "_MetallicGlossMap";
            var hasGlossMap = material.GetTexture(specularGlossMap) != null;

            CoreUtils.SetKeyword(material, "_METALLICSPECGLOSSMAP", hasGlossMap);

            if (material.HasProperty("_SpecularHighlights"))
                CoreUtils.SetKeyword(material, "_SPECULARHIGHLIGHTS_OFF",
                    material.GetFloat("_SpecularHighlights") == 0.0f);
            if (material.HasProperty("_EnvironmentReflections"))
                CoreUtils.SetKeyword(material, "_ENVIRONMENTREFLECTIONS_OFF",
                    material.GetFloat("_EnvironmentReflections") == 0.0f);
            if (material.HasProperty("_OcclusionMap"))
                CoreUtils.SetKeyword(material, "_OCCLUSIONMAP", material.GetTexture("_OcclusionMap"));

            if (material.HasProperty("_ParallaxMap"))
                CoreUtils.SetKeyword(material, "_PARALLAXMAP", material.GetTexture("_ParallaxMap"));

            if (material.HasProperty("_SmoothnessTextureChannel"))
            {
                var opaque = IsOpaque(material);
                CoreUtils.SetKeyword(material, "_SMOOTHNESS_TEXTURE_ALBEDO_CHANNEL_A",
                    GetSmoothnessMapChannel(material) == SmoothnessMapChannel.AlbedoAlpha && opaque);
            }

            // Clear coat keywords are independent to remove possiblity of invalid combinations.
            if (ClearCoatEnabled(material))
            {
                var hasMap = material.HasProperty("_ClearCoatMap") && material.GetTexture("_ClearCoatMap") != null;
                if (hasMap)
                {
                    CoreUtils.SetKeyword(material, "_CLEARCOAT", false);
                    CoreUtils.SetKeyword(material, "_CLEARCOATMAP", true);
                }
                else
                {
                    CoreUtils.SetKeyword(material, "_CLEARCOAT", true);
                    CoreUtils.SetKeyword(material, "_CLEARCOATMAP", false);
                }
            }
            else
            {
                CoreUtils.SetKeyword(material, "_CLEARCOAT", false);
                CoreUtils.SetKeyword(material, "_CLEARCOATMAP", false);
            }
        }
    }
}<|MERGE_RESOLUTION|>--- conflicted
+++ resolved
@@ -210,7 +210,6 @@
             DoSmoothness(materialEditor, material, properties.smoothness, properties.smoothnessMapChannel, smoothnessChannelNames);
         }
 
-<<<<<<< HEAD
         public static bool IsOpaque(Material material)
         {
             bool opaque = true;
@@ -219,31 +218,15 @@
             return opaque;
         }
 
-        public static void DoSmoothness(LitProperties properties, Material material, string[] smoothnessChannelNames)
-        {
-            EditorGUI.indentLevel++;
-            EditorGUI.BeginChangeCheck();
-            EditorGUI.showMixedValue = properties.smoothness.hasMixedValue;
-            var smoothness = EditorGUILayout.Slider(Styles.smoothnessText, properties.smoothness.floatValue, 0f, 1f);
-            if (EditorGUI.EndChangeCheck())
-                properties.smoothness.floatValue = smoothness;
-            EditorGUI.showMixedValue = false;
-
-            if (properties.smoothnessMapChannel != null) // smoothness channel
+        public static void DoSmoothness(MaterialEditor materialEditor, Material material, MaterialProperty smoothness, MaterialProperty smoothnessMapChannel, string[] smoothnessChannelNames)
+        {
+            EditorGUI.indentLevel += 2;
+
+            materialEditor.ShaderProperty(smoothness, Styles.smoothnessText);
+
+            if (smoothnessMapChannel != null) // smoothness channel
             {
                 var opaque = IsOpaque(material);
-=======
-        public static void DoSmoothness(MaterialEditor materialEditor, Material material, MaterialProperty smoothness, MaterialProperty smoothnessMapChannel, string[] smoothnessChannelNames)
-        {
-            EditorGUI.indentLevel += 2;
-
-            materialEditor.ShaderProperty(smoothness, Styles.smoothnessText);
-
-            if (smoothnessMapChannel != null) // smoothness channel
-            {
-                var opaque = (BaseShaderGUI.SurfaceType)material.GetFloat("_Surface") == BaseShaderGUI.SurfaceType.Opaque;
-
->>>>>>> 62c3c05e
                 EditorGUI.indentLevel++;
                 EditorGUI.showMixedValue = smoothnessMapChannel.hasMixedValue;
                 if (opaque)
