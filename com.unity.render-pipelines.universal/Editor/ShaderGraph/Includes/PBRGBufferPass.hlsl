--- conflicted
+++ resolved
@@ -74,12 +74,6 @@
     // in Deferred rendering we store the sum of these values (and of emission as well) in the GBuffer
     BRDFData brdfData;
     InitializeBRDFData(surfaceDescription.BaseColor, metallic, specular, surfaceDescription.Smoothness, alpha, brdfData);
-<<<<<<< HEAD
-=======
-    
-    Light mainLight = GetMainLight(inputData.shadowCoord);                                      // TODO move this to a separate full-screen single gbuffer pass?
-    MixRealtimeAndBakedGI(mainLight, inputData.positionWS, inputData.normalWS, inputData.bakedGI, inputData.shadowMask); // TODO move this to a separate full-screen single gbuffer pass?
->>>>>>> 675f4390
 
     half3 color = GlobalIllumination(brdfData, inputData.bakedGI, surfaceDescription.Occlusion, inputData.normalWS, inputData.viewDirectionWS);
 
