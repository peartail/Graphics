--- conflicted
+++ resolved
@@ -10,28 +10,12 @@
         public const string kBlendMode = "BlendMode";
         #endregion
 
-<<<<<<< HEAD
-#region Fields
-        // TODO: figure which ones are actually URP only, leaver those here and put others shared/core Fields in Fields.cs
-        public static FieldDescriptor SurfaceOpaque =         new FieldDescriptor(kSurfaceType, "Opaque",                 "_SURFACE_TYPE_OPAQUE 1");
-        public static FieldDescriptor SurfaceTransparent =    new FieldDescriptor(kSurfaceType, "Transparent",            "_SURFACE_TYPE_TRANSPARENT 1");
-        public static FieldDescriptor BlendAdd =              new FieldDescriptor(kBlendMode,   "Add",                    "_BLENDMODE_ADD 1");
-        public static FieldDescriptor BlendPremultiply =      new FieldDescriptor(kBlendMode,   "Premultiply",            "_ALPHAPREMULTIPLY_ON 1");
-        public static FieldDescriptor BlendMultiply =         new FieldDescriptor(kBlendMode,   "Multiply",               "_BLENDMODE_MULTIPLY 1");
-        public static FieldDescriptor VelocityPrecomputed =   new FieldDescriptor(string.Empty, "AddPrecomputedVelocity", "_ADD_PRECOMPUTED_VELOCITY");
-        public static FieldDescriptor SpecularSetup =         new FieldDescriptor(string.Empty, "SpecularSetup",          "_SPECULAR_SETUP");
-        public static FieldDescriptor Normal =                new FieldDescriptor(string.Empty, "Normal",                 "_NORMALMAP 1");
-        public static FieldDescriptor NormalDropOffTS =       new FieldDescriptor(string.Empty, "NormalDropOffTS",        "_NORMAL_DROPOFF_TS 1");
-        public static FieldDescriptor NormalDropOffOS =       new FieldDescriptor(string.Empty, "NormalDropOffOS",        "_NORMAL_DROPOFF_OS 1");
-        public static FieldDescriptor NormalDropOffWS =       new FieldDescriptor(string.Empty, "NormalDropOffWS",        "_NORMAL_DROPOFF_WS 1");
-        public static FieldDescriptor ZClip =                 new FieldDescriptor(string.Empty, "ZClip",                  "_ZClipEnable 1");
-#endregion
-=======
         #region Fields
         // still used by sprite targets (NOT used by lit/unlit targets anymore)
         public static FieldDescriptor SurfaceOpaque = new FieldDescriptor(kSurfaceType, "Opaque", "_SURFACE_TYPE_OPAQUE 1");
         public static FieldDescriptor SurfaceTransparent = new FieldDescriptor(kSurfaceType, "Transparent", "_SURFACE_TYPE_TRANSPARENT 1");
->>>>>>> 199a132c
+        public static FieldDescriptor VelocityPrecomputed = new FieldDescriptor(string.Empty, "AddPrecomputedVelocity", "_ADD_PRECOMPUTED_VELOCITY");
+        public static FieldDescriptor SpecularSetup = new FieldDescriptor(string.Empty, "SpecularSetup", "_SPECULAR_SETUP");
 
         // still used by sprite targets (NOT used by lit/unlit targets anymore)
         public static FieldDescriptor BlendAdd = new FieldDescriptor(kBlendMode, "Add", "_BLENDMODE_ADD 1");
@@ -43,6 +27,7 @@
         public static FieldDescriptor NormalDropOffTS = new FieldDescriptor(string.Empty, "NormalDropOffTS", "_NORMAL_DROPOFF_TS 1");
         public static FieldDescriptor NormalDropOffOS = new FieldDescriptor(string.Empty, "NormalDropOffOS", "_NORMAL_DROPOFF_OS 1");
         public static FieldDescriptor NormalDropOffWS = new FieldDescriptor(string.Empty, "NormalDropOffWS", "_NORMAL_DROPOFF_WS 1");
+        public static FieldDescriptor ZClip = new FieldDescriptor(string.Empty, "ZClip", "_ZClipEnable 1");
         #endregion
 
         // A predicate is field that has a matching template command, for example: $<name> <content>
