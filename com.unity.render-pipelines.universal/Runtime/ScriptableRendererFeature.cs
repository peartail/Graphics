--- conflicted
+++ resolved
@@ -39,11 +39,6 @@
             Create();
         }
 
-<<<<<<< HEAD
-        public virtual void Cleanup()
-        {
-
-=======
         /// <summary>
         /// Sets the state of ScriptableRenderFeature (true: the feature is active, false: the feature is inactive).
         /// If the feature is active, it is added to the renderer it is attached to, otherwise the feature is skipped while rendering.
@@ -52,7 +47,11 @@
         public void SetActive(bool active)
         {
             m_Active = active;
->>>>>>> 9090805f
+        }
+        
+        public virtual void Cleanup()
+        {
+
         }
     }
 }