--- conflicted
+++ resolved
@@ -5,7 +5,6 @@
     [DisallowMultipleRendererFeature]
     internal class ScreenSpaceAmbientOcclusion : ScriptableRendererFeature
     {
-<<<<<<< HEAD
         // Serialized Fields
         [SerializeField, HideInInspector] private Shader m_Shader = null;
 #pragma warning disable 414
@@ -14,17 +13,6 @@
         // Private Fields
         private Material m_Material;
         private ScreenSpaceAmbientOcclusionPass m_SSAOPass = null;
-=======
-        // Parameters
-        [SerializeField] internal bool Downsample = false;
-        [SerializeField] internal bool AfterOpaque = false;
-        [SerializeField] internal DepthSource Source = DepthSource.DepthNormals;
-        [SerializeField] internal NormalQuality NormalSamples = NormalQuality.Medium;
-        [SerializeField] internal float Intensity = 3.0f;
-        [SerializeField] internal float DirectLightingStrength = 0.25f;
-        [SerializeField] internal float Radius = 0.035f;
-        [SerializeField] internal int SampleCount = 4;
->>>>>>> 5feb53b8
 
         // Enums
         internal enum DepthSource
@@ -72,11 +60,7 @@
                 return;
             }
 
-<<<<<<< HEAD
-            bool shouldAdd = m_SSAOPass.Setup();
-=======
-            bool shouldAdd = m_SSAOPass.Setup(m_Settings, renderer, m_Material);
->>>>>>> 5feb53b8
+            bool shouldAdd = m_SSAOPass.Setup(renderer, m_Material);
             if (shouldAdd)
             {
                 renderer.EnqueuePass(m_SSAOPass);
@@ -117,9 +101,6 @@
             private bool isRendererDeferred => m_Renderer != null && m_Renderer is UniversalRenderer && ((UniversalRenderer)m_Renderer).renderingMode == RenderingMode.Deferred;
 
             // Private Variables
-<<<<<<< HEAD
-            private ScreenSpaceAmbientOcclusionVolume m_CurrentSettings;
-=======
             private bool m_SupportsR8RenderTextureFormat = SystemInfo.SupportsRenderTextureFormat(RenderTextureFormat.R8);
             private Material m_Material;
             private Vector4[] m_CameraTopLeftCorner = new Vector4[2];
@@ -127,7 +108,6 @@
             private Vector4[] m_CameraYExtent = new Vector4[2];
             private Vector4[] m_CameraZExtent = new Vector4[2];
             private Matrix4x4[] m_CameraViewProjections = new Matrix4x4[2];
->>>>>>> 5feb53b8
             private ProfilingSampler m_ProfilingSampler = ProfilingSampler.Get(URPProfileId.SSAO);
             private ScriptableRenderer m_Renderer = null;
             private RenderTargetIdentifier m_SSAOTexture1Target = new RenderTargetIdentifier(s_SSAOTexture1ID, 0, CubemapFace.Unknown, -1);
@@ -137,7 +117,7 @@
             private RenderTextureDescriptor m_AOPassDescriptor;
             private RenderTextureDescriptor m_BlurPassesDescriptor;
             private RenderTextureDescriptor m_FinalDescriptor;
-            private ScreenSpaceAmbientOcclusionSettings m_CurrentSettings;
+            private ScreenSpaceAmbientOcclusionVolume m_CurrentSettings;
 
             // Constants
             private const string k_SSAOTextureName = "_ScreenSpaceOcclusionTexture";
@@ -166,64 +146,40 @@
                 AfterOpaque = 4
             }
 
-<<<<<<< HEAD
-            internal bool Setup()
-            {
-                m_CurrentSettings = VolumeManager.instance.stack.GetComponent<ScreenSpaceAmbientOcclusionVolume>();
-                switch (m_CurrentSettings.Source.value)
-=======
-            internal ScreenSpaceAmbientOcclusionPass()
-            {
-                m_CurrentSettings = new ScreenSpaceAmbientOcclusionSettings();
-            }
-
-            internal bool Setup(ScreenSpaceAmbientOcclusionSettings featureSettings, ScriptableRenderer renderer, Material material)
+            internal bool Setup(ScriptableRenderer renderer, Material material)
             {
                 m_Material = material;
                 m_Renderer = renderer;
-                m_CurrentSettings = featureSettings;
-
-                ScreenSpaceAmbientOcclusionSettings.DepthSource source;
+                m_CurrentSettings = VolumeManager.instance.stack.GetComponent<ScreenSpaceAmbientOcclusionVolume>();
+
+                DepthSource depthSource;
                 if (isRendererDeferred)
                 {
-                    renderPassEvent = featureSettings.AfterOpaque ? RenderPassEvent.AfterRenderingOpaques : RenderPassEvent.AfterRenderingGbuffer;
-                    source = ScreenSpaceAmbientOcclusionSettings.DepthSource.DepthNormals;
+                    renderPassEvent = m_CurrentSettings.AfterOpaque.value ? RenderPassEvent.AfterRenderingOpaques : RenderPassEvent.AfterRenderingGbuffer;
+                    depthSource = DepthSource.DepthNormals;
                 }
                 else
                 {
-                    renderPassEvent = featureSettings.AfterOpaque ? RenderPassEvent.AfterRenderingOpaques : RenderPassEvent.AfterRenderingPrePasses;
-                    source = m_CurrentSettings.Source;
-                }
-
-
-                switch (source)
->>>>>>> 5feb53b8
+                    renderPassEvent = m_CurrentSettings.AfterOpaque.value ? RenderPassEvent.AfterRenderingOpaques : RenderPassEvent.AfterRenderingPrePasses;
+                    depthSource = m_CurrentSettings.Source.value;
+                }
+
+                switch (depthSource)
                 {
                     case DepthSource.Depth:
                         ConfigureInput(ScriptableRenderPassInput.Depth);
                         break;
-<<<<<<< HEAD
                     case DepthSource.DepthNormals:
                         ConfigureInput(ScriptableRenderPassInput.Normal);
-=======
-                    case ScreenSpaceAmbientOcclusionSettings.DepthSource.DepthNormals:
-                        ConfigureInput(ScriptableRenderPassInput.Normal);// need depthNormal prepass for forward-only geometry
->>>>>>> 5feb53b8
                         break;
                     default:
                         throw new ArgumentOutOfRangeException();
                 }
-<<<<<<< HEAD
-                return material != null
+
+                return m_Material != null
                     &&  m_CurrentSettings.Intensity.value > 0.0f
                     &&  m_CurrentSettings.Radius.value > 0.0f
                     &&  m_CurrentSettings.SampleCount.value > 0;
-=======
-                return m_Material != null
-                    && m_CurrentSettings.Intensity > 0.0f
-                    && m_CurrentSettings.Radius > 0.0f
-                    && m_CurrentSettings.SampleCount > 0;
->>>>>>> 5feb53b8
             }
 
             /// <inheritdoc/>
@@ -241,11 +197,11 @@
                 );
                 m_Material.SetVector(s_SSAOParamsID, ssaoParams);
 
-#if ENABLE_VR && ENABLE_XR_MODULE
+                #if ENABLE_VR && ENABLE_XR_MODULE
                 int eyeCount = renderingData.cameraData.xr.enabled && renderingData.cameraData.xr.singlePassEnabled ? 2 : 1;
-#else
+                #else
                 int eyeCount = 1;
-#endif
+                #endif
                 for (int eyeIndex = 0; eyeIndex < eyeCount; eyeIndex++)
                 {
                     Matrix4x4 view = renderingData.cameraData.GetViewMatrix(eyeIndex);
@@ -278,69 +234,39 @@
                 // Update keywords
                 CoreUtils.SetKeyword(m_Material, k_OrthographicCameraKeyword, renderingData.cameraData.camera.orthographic);
 
-<<<<<<< HEAD
-                if (m_CurrentSettings.Source == DepthSource.Depth)
-=======
-                ScreenSpaceAmbientOcclusionSettings.DepthSource source = this.isRendererDeferred
-                    ? ScreenSpaceAmbientOcclusionSettings.DepthSource.DepthNormals
-                    : m_CurrentSettings.Source;
-
-                if (source == ScreenSpaceAmbientOcclusionSettings.DepthSource.Depth)
->>>>>>> 5feb53b8
+                DepthSource source = isRendererDeferred
+                    ? DepthSource.DepthNormals
+                    : m_CurrentSettings.Source.value;
+
+                if (source == DepthSource.Depth)
                 {
                     switch (m_CurrentSettings.NormalSamples.value)
                     {
-<<<<<<< HEAD
                         case NormalQuality.Low:
-                            CoreUtils.SetKeyword(material, k_NormalReconstructionLowKeyword, true);
-                            CoreUtils.SetKeyword(material, k_NormalReconstructionMediumKeyword, false);
-                            CoreUtils.SetKeyword(material, k_NormalReconstructionHighKeyword, false);
-                            break;
-                        case NormalQuality.Medium:
-                            CoreUtils.SetKeyword(material, k_NormalReconstructionLowKeyword, false);
-                            CoreUtils.SetKeyword(material, k_NormalReconstructionMediumKeyword, true);
-                            CoreUtils.SetKeyword(material, k_NormalReconstructionHighKeyword, false);
-                            break;
-                        case NormalQuality.High:
-                            CoreUtils.SetKeyword(material, k_NormalReconstructionLowKeyword, false);
-                            CoreUtils.SetKeyword(material, k_NormalReconstructionMediumKeyword, false);
-                            CoreUtils.SetKeyword(material, k_NormalReconstructionHighKeyword, true);
-=======
-                        case ScreenSpaceAmbientOcclusionSettings.NormalQuality.Low:
                             CoreUtils.SetKeyword(m_Material, k_NormalReconstructionLowKeyword, true);
                             CoreUtils.SetKeyword(m_Material, k_NormalReconstructionMediumKeyword, false);
                             CoreUtils.SetKeyword(m_Material, k_NormalReconstructionHighKeyword, false);
                             break;
-                        case ScreenSpaceAmbientOcclusionSettings.NormalQuality.Medium:
+                        case NormalQuality.Medium:
                             CoreUtils.SetKeyword(m_Material, k_NormalReconstructionLowKeyword, false);
                             CoreUtils.SetKeyword(m_Material, k_NormalReconstructionMediumKeyword, true);
                             CoreUtils.SetKeyword(m_Material, k_NormalReconstructionHighKeyword, false);
                             break;
-                        case ScreenSpaceAmbientOcclusionSettings.NormalQuality.High:
+                        case NormalQuality.High:
                             CoreUtils.SetKeyword(m_Material, k_NormalReconstructionLowKeyword, false);
                             CoreUtils.SetKeyword(m_Material, k_NormalReconstructionMediumKeyword, false);
                             CoreUtils.SetKeyword(m_Material, k_NormalReconstructionHighKeyword, true);
->>>>>>> 5feb53b8
                             break;
                         default:
                             throw new ArgumentOutOfRangeException();
                     }
                 }
 
-<<<<<<< HEAD
                 switch (m_CurrentSettings.Source.value)
                 {
                     case DepthSource.DepthNormals:
-                        CoreUtils.SetKeyword(material, k_SourceDepthKeyword, false);
-                        CoreUtils.SetKeyword(material, k_SourceDepthNormalsKeyword, true);
-                        CoreUtils.SetKeyword(material, k_SourceGBufferKeyword, false);
-=======
-                switch (source)
-                {
-                    case ScreenSpaceAmbientOcclusionSettings.DepthSource.DepthNormals:
                         CoreUtils.SetKeyword(m_Material, k_SourceDepthKeyword, false);
                         CoreUtils.SetKeyword(m_Material, k_SourceDepthNormalsKeyword, true);
->>>>>>> 5feb53b8
                         break;
                     default:
                         CoreUtils.SetKeyword(m_Material, k_SourceDepthKeyword, true);
@@ -371,7 +297,7 @@
                 cmd.GetTemporaryRT(s_SSAOTextureFinalID, m_FinalDescriptor,       FilterMode.Bilinear);
 
                 // Configure targets and clear color
-                ConfigureTarget(m_CurrentSettings.AfterOpaque ? m_Renderer.cameraColorTarget : s_SSAOTexture2ID);
+                ConfigureTarget(m_CurrentSettings.AfterOpaque.value ? m_Renderer.cameraColorTarget : s_SSAOTexture2ID);
                 ConfigureClear(ClearFlag.None, Color.white);
             }
 
@@ -387,7 +313,7 @@
                 CommandBuffer cmd = CommandBufferPool.Get();
                 using (new ProfilingScope(cmd, m_ProfilingSampler))
                 {
-                    if (!m_CurrentSettings.AfterOpaque)
+                    if (!m_CurrentSettings.AfterOpaque.value)
                     {
                         CoreUtils.SetKeyword(cmd, ShaderKeywordStrings.ScreenSpaceOcclusion, true);
                     }
@@ -404,15 +330,11 @@
                     RenderAndSetBaseMap(cmd, m_SSAOTexture3Target, m_SSAOTextureFinalTarget, ShaderPasses.BlurFinal);
 
                     // Set the global SSAO texture and AO Params
-<<<<<<< HEAD
-                    cmd.SetGlobalTexture(k_SSAOTextureName, m_SSAOTexture2Target);
+                    cmd.SetGlobalTexture(k_SSAOTextureName, m_SSAOTextureFinalTarget);
                     cmd.SetGlobalVector(k_SSAOAmbientOcclusionParamName, new Vector4(0f, 0f, 0f, m_CurrentSettings.DirectLightingStrength.value));
-=======
-                    cmd.SetGlobalTexture(k_SSAOTextureName, m_SSAOTextureFinalTarget);
-                    cmd.SetGlobalVector(k_SSAOAmbientOcclusionParamName, new Vector4(0f, 0f, 0f, m_CurrentSettings.DirectLightingStrength));
 
                     // If true, SSAO pass is inserted after opaque pass and is expected to modulate lighting result now.
-                    if (m_CurrentSettings.AfterOpaque)
+                    if (m_CurrentSettings.AfterOpaque.value)
                     {
                         // This implicitely also bind depth attachment. Explicitely binding m_Renderer.cameraDepthTarget does not work.
                         cmd.SetRenderTarget(
@@ -422,7 +344,6 @@
                         );
                         cmd.DrawMesh(RenderingUtils.fullscreenMesh, Matrix4x4.identity, m_Material, 0, (int)ShaderPasses.AfterOpaque);
                     }
->>>>>>> 5feb53b8
                 }
 
                 context.ExecuteCommandBuffer(cmd);
@@ -456,7 +377,7 @@
                     throw new ArgumentNullException("cmd");
                 }
 
-                if (!m_CurrentSettings.AfterOpaque)
+                if (!m_CurrentSettings.AfterOpaque.value)
                 {
                     CoreUtils.SetKeyword(cmd, ShaderKeywordStrings.ScreenSpaceOcclusion, false);
                 }
