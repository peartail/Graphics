--- conflicted
+++ resolved
@@ -1,4 +1,4 @@
-using System.Runtime.CompilerServices;
+﻿using System.Runtime.CompilerServices;
 using UnityEngine.Experimental.Rendering;
 using UnityEngine.Profiling;
 using Unity.Collections;
@@ -308,13 +308,8 @@
         {
             if (index == GBufferAlbedoIndex) // sRGB albedo, materialFlags
                 return QualitySettings.activeColorSpace == ColorSpace.Linear ? GraphicsFormat.R8G8B8A8_SRGB : GraphicsFormat.R8G8B8A8_UNorm;
-<<<<<<< HEAD
-            else if (index == GBufferSpecularMetallicIndex) // sRGB specular, reflectivity
+            else if (index == GBufferSpecularMetallicIndex) // sRGB specular, [unused]
                 return GraphicsFormat.R8G8B8A8_UNorm;
-=======
-            else if (index == GBufferSpecularMetallicIndex) // sRGB specular, [unused]
-                return QualitySettings.activeColorSpace == ColorSpace.Linear ? GraphicsFormat.R8G8B8A8_SRGB : GraphicsFormat.R8G8B8A8_UNorm;
->>>>>>> 30d75d04
             else if (index == GBufferNormalSmoothnessIndex)
                 return this.AccurateGbufferNormals ? GraphicsFormat.R8G8B8A8_UNorm : GraphicsFormat.R8G8B8A8_SNorm; // normal normal normal packedSmoothness
             else if (index == GBufferLightingIndex) // Emissive+baked: Most likely B10G11R11_UFloatPack32 or R16G16B16A16_SFloat
