--- conflicted
+++ resolved
@@ -254,51 +254,6 @@
                 {
                     CheckOrientation();
                 }
-<<<<<<< HEAD
-            }
-        }
-
-        /// <summary>
-        /// TessellateMonoRegion( face ) tessellates a monotone region
-        /// (what else would it do??)  The region must consist of a single
-        /// loop of half-edges (see mesh.h) oriented CCW.  "Monotone" in this
-        /// case means that any vertical line intersects the interior of the
-        /// region in a single interval.
-        ///
-        /// Tessellation consists of adding interior edges (actually pairs of
-        /// half-edges), to split the region into non-overlapping triangles.
-        ///
-        /// The basic idea is explained in Preparata and Shamos (which I don't
-        /// have handy right now), although their implementation is more
-        /// complicated than this one.  The are two edge chains, an upper chain
-        /// and a lower chain.  We process all vertices from both chains in order,
-        /// from right to left.
-        ///
-        /// The algorithm ensures that the following invariant holds after each
-        /// vertex is processed: the untessellated region consists of two
-        /// chains, where one chain (say the upper) is a single edge, and
-        /// the other chain is concave.  The left vertex of the single edge
-        /// is always to the left of all vertices in the concave chain.
-        ///
-        /// Each step consists of adding the rightmost unprocessed vertex to one
-        /// of the two chains, and forming a fan of triangles from the rightmost
-        /// of two chain endpoints.  Determining whether we can add each triangle
-        /// to the fan is a simple orientation test.  By making the fan as large
-        /// as possible, we restore the invariant (check it yourself).
-        /// </summary>
-        private void TessellateMonoRegion(MeshUtils.Face face)
-        {
-            // All edges are oriented CCW around the boundary of the region.
-            // First, find the half-edge whose origin vertex is rightmost.
-            // Since the sweep goes from left to right, face->anEdge should
-            // be close to the edge we want.
-            var up = face._anEdge;
-            Debug.Assert(up._Lnext != up && up._Lnext._Lnext != up);
-
-            while (Geom.VertLeq(up._Dst, up._Org)) up = up._Lprev;
-            while (Geom.VertLeq(up._Org, up._Dst)) up = up._Lnext;
-=======
->>>>>>> 30d75d04
 
                 // Compute ST bounds.
                 bool first = true;
@@ -436,23 +391,6 @@
                     }
                 }
             }
-<<<<<<< HEAD
-        }
-
-        /// <summary>
-        /// SetWindingNumber( value, keepOnlyBoundary ) resets the
-        /// winding numbers on all edges so that regions marked "inside" the
-        /// polygon have a winding number of "value", and regions outside
-        /// have a winding number of 0.
-        ///
-        /// If keepOnlyBoundary is TRUE, it also deletes all edges which do not
-        /// separate an interior region from an exterior one.
-        /// </summary>
-        private void SetWindingNumber(int value, bool keepOnlyBoundary)
-        {
-            MeshUtils.Edge e, eNext;
-=======
->>>>>>> 30d75d04
 
             /// <summary>
             /// SetWindingNumber( value, keepOnlyBoundary ) resets the
