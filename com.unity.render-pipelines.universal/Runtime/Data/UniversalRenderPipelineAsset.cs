using System;
#if UNITY_EDITOR
using UnityEditor;
using UnityEditor.ProjectWindowCallback;
using System.IO;
using UnityEditorInternal;
#endif
using System.ComponentModel;
using System.Linq;
using UnityEngine.Serialization;
using UnityEngine.Experimental.Rendering;

namespace UnityEngine.Rendering.Universal
{
    /// <summary>
    /// The shadow quality is used to define how the shadows are rendered.
    /// </summary>
    public enum ShadowQuality
    {
        /// <summary>
        /// Disables the shadows.
        /// </summary>
        Disabled,
        /// <summary>
        /// Shadows have hard edges.
        /// </summary>
        HardShadows,
        /// <summary>
        /// Filtering is applied when sampling shadows. Shadows have smooth edges.
        /// </summary>
        SoftShadows,
    }

    /// <summary>
    /// This controls the size of the shadow map texture.
    /// </summary>
    public enum ShadowResolution
    {
        /// <summary>
        /// Use this for 256x256 shadow resolution.
        /// </summary>
        _256 = 256,

        /// <summary>
        /// Use this for 512x512 shadow resolution.
        /// </summary>
        _512 = 512,

        /// <summary>
        /// Use this for 1024x1024 shadow resolution.
        /// </summary>
        _1024 = 1024,

        /// <summary>
        /// Use this for 2048x2048 shadow resolution.
        /// </summary>
        _2048 = 2048,

        /// <summary>
        /// Use this for 4096x4096 shadow resolution.
        /// </summary>
        _4096 = 4096
    }

    /// <summary>
    /// This controls the size of the Light Cookie atlas texture for additional lights (point, spot).
    /// </summary>
    public enum LightCookieResolution
    {
        /// <summary>
        /// Use this for 256x256 Light Cookie resolution.
        /// </summary>
        _256 = 256,

        /// <summary>
        /// Use this for 512x512 Light Cookie resolution.
        /// </summary>
        _512 = 512,

        /// <summary>
        /// Use this for 1024x1024 Light Cookie resolution.
        /// </summary>
        _1024 = 1024,

        /// <summary>
        /// Use this for 2048x2048 Light Cookie resolution.
        /// </summary>
        _2048 = 2048,

        /// <summary>
        /// Use this for 4096x4096 Light Cookie resolution.
        /// </summary>
        _4096 = 4096
    }

    /// <summary>
    /// Options for selecting the format for the Light Cookie atlas texture for additional lights (point, spot).
    /// Low precision saves memory and bandwidth.
    /// </summary>
    public enum LightCookieFormat
    {
        /// <summary>
        /// Use this to select Grayscale format with low precision.
        /// </summary>
        GrayscaleLow,

        /// <summary>
        /// Use this to select Grayscale format with high precision.
        /// </summary>
        GrayscaleHigh,

        /// <summary>
        /// Use this to select Color format with low precision.
        /// </summary>
        ColorLow,

        /// <summary>
        /// Use this to select Color format with high precision.
        /// </summary>
        ColorHigh,

        /// <summary>
        /// Use this to select High Dynamic Range format.
        /// </summary>
        ColorHDR,
    }

    /// <summary>
    /// Options for setting MSAA Quality.
    /// This defines how many samples URP computes per pixel for evaluating the effect.
    /// </summary>
    public enum MsaaQuality
    {
        /// <summary>
        /// Disables MSAA.
        /// </summary>
        Disabled = 1,

        /// <summary>
        /// Use this for 2 samples per pixel.
        /// </summary>
        _2x = 2,

        /// <summary>
        /// Use this for 4 samples per pixel.
        /// </summary>
        _4x = 4,

        /// <summary>
        /// Use this for 8 samples per pixel.
        /// </summary>
        _8x = 8
    }

    /// <summary>
<<<<<<< HEAD
    /// Downsampling contains the settings for downsampling in URP.
=======
    /// Options for selecting downsampling.
>>>>>>> b3cac530
    /// </summary>
    public enum Downsampling
    {
        /// <summary>
        /// Use this to disable downsampling.
        /// </summary>
        None,

        /// <summary>
        /// Use this to produce a half-resolution image with bilinear filtering.
        /// </summary>
        _2xBilinear,

        /// <summary>
        /// Use this to produce a quarter-resolution image with box filtering. This produces a softly blurred copy.
        /// </summary>
        _4xBox,

        /// <summary>
        /// Use this to produce a quarter-resolution image with bi-linear filtering.
        /// </summary>
        _4xBilinear
    }

    internal enum DefaultMaterialType
    {
        Standard,
        Particle,
        Terrain,
        Sprite,
        UnityBuiltinDefault,
        SpriteMask,
        Decal
    }

    /// <summary>
    /// Options for light rendering mode.
    /// </summary>
    public enum LightRenderingMode
    {
        /// <summary>
        /// Use this to disable lighting.
        /// </summary>
        Disabled = 0,

        /// <summary>
        /// Use this to select lighting to be calculated per vertex.
        /// </summary>
        PerVertex = 2,

        /// <summary>
        /// Use this to select lighting to be calculated per pixel.
        /// </summary>
        PerPixel = 1,
    }

    /// <summary>
    /// Controled if profiling should be logged or not. This enum is not longer in use.
    /// </summary>
    [Obsolete("PipelineDebugLevel is unused and has no effect.", false)]
    public enum PipelineDebugLevel
    {
        /// <summary>
        /// Disabled logging for profiling.
        /// </summary>
        Disabled,
        /// <summary>
        /// Enabled logging for profiling.
        /// </summary>
        Profiling,
    }

    /// <summary>
    /// Options to select the type of Renderer to use.
    /// </summary>
    public enum RendererType
    {
        /// <summary>
        /// Use this for Custom Renderer.
        /// </summary>
        Custom,

        /// <summary>
        /// Use this for Universal Renderer.
        /// </summary>
        UniversalRenderer,

        /// <summary>
        /// Use this for 2D Renderer.
        /// </summary>
        _2DRenderer,
<<<<<<< HEAD
        /// <summary>
        /// Used previously for Universal Renderer.
        /// </summary>
=======

>>>>>>> b3cac530
        [Obsolete("ForwardRenderer has been renamed (UnityUpgradable) -> UniversalRenderer", true)]
        ForwardRenderer = UniversalRenderer,
    }

    /// <summary>
    /// Options for selecting Color Grading modes, Low Dynamic Range (LDR) or High Dynamic Range (HDR)
    /// </summary>
    public enum ColorGradingMode
    {
        /// <summary>
        /// This mode follows a more classic workflow. Unity applies a limited range of color grading after tonemapping.
        /// </summary>
        LowDynamicRange,

        /// <summary>
        /// This mode works best for high precision grading similar to movie production workflows. Unity applies color grading before tonemapping.
        /// </summary>
        HighDynamicRange
    }

    /// <summary>
    /// Defines if Unity discards or stores the render targets of the DrawObjects Passes. Selecting the Store option significantly increases the memory bandwidth on mobile and tile-based GPUs.
    /// </summary>
    public enum StoreActionsOptimization
    {
        /// <summary>Unity uses the Discard option by default, and falls back to the Store option if it detects any injected Passes.</summary>
        Auto,
        /// <summary>Unity discards the render targets of render Passes that are not reused later (lower memory bandwidth).</summary>
        Discard,
        /// <summary>Unity stores all render targets of each Pass (higher memory bandwidth).</summary>
        Store
    }

    /// <summary>
    /// Defines the update frequency for the Volume Framework.
    /// </summary>
    public enum VolumeFrameworkUpdateMode
    {
        /// <summary>
        /// Use this to have the Volume Framework update every frame.
        /// </summary>
        [InspectorName("Every Frame")]
        EveryFrame = 0,

        /// <summary>
        /// Use this to disable Volume Framework updates or to update it manually via scripting.
        /// </summary>
        [InspectorName("Via Scripting")]
        ViaScripting = 1,

        /// <summary>
        /// Use this to choose the setting set on the pipeline asset.
        /// </summary>
        [InspectorName("Use Pipeline Settings")]
        UsePipelineSettings = 2,
    }

    /// <summary>
    /// Defines the upscaling filter selected by the user the universal render pipeline asset.
    /// </summary>
    public enum UpscalingFilterSelection
    {
        /// <summary>
        /// Indicates that URP will select an appropriate upscaling filter automatically.
        /// </summary>
        [InspectorName("Automatic")]
        Auto,

        /// <summary>
        /// Indicates that Bilinear filtering will be used when performing upscaling.
        /// </summary>
        [InspectorName("Bilinear")]
        Linear,

        /// <summary>
        /// Indicates that Nearest-Neighbour filtering will be used when performing upscaling.
        /// </summary>
        [InspectorName("Nearest-Neighbor")]
        Point,
        [InspectorName("FidelityFX Super Resolution 1.0")]
        FSR
    }

    /// <summary>
    /// An asset that contains the setting for the RenderPipeline in can produce for URP.
    /// This asset can be assigned as a quality level.
    /// <see cref="RenderPipelineAsset"\>
    /// <see cref="UniversalRenderPipeline"/>
    /// </summary>
    [ExcludeFromPreset]
    [URPHelpURL("universalrp-asset")]
    public partial class UniversalRenderPipelineAsset : RenderPipelineAsset, ISerializationCallbackReceiver
    {
        Shader m_DefaultShader;
        ScriptableRenderer[] m_Renderers = new ScriptableRenderer[1];

        // Default values set when a new UniversalRenderPipeline asset is created
        [SerializeField] int k_AssetVersion = 10;
        [SerializeField] int k_AssetPreviousVersion = 10;

        // Deprecated settings for upgrading sakes
        [SerializeField] RendererType m_RendererType = RendererType.UniversalRenderer;
        [EditorBrowsable(EditorBrowsableState.Never)]
        [SerializeField] internal ScriptableRendererData m_RendererData = null;

        // Renderer settings
        [SerializeField] internal ScriptableRendererData[] m_RendererDataList = new ScriptableRendererData[1];
        [SerializeField] internal int m_DefaultRendererIndex = 0;

        // General settings
        [SerializeField] bool m_RequireDepthTexture = false;
        [SerializeField] bool m_RequireOpaqueTexture = false;
        [SerializeField] Downsampling m_OpaqueDownsampling = Downsampling._2xBilinear;
        [SerializeField] bool m_SupportsTerrainHoles = true;

        // Quality settings
        [SerializeField] bool m_SupportsHDR = true;
        [SerializeField] MsaaQuality m_MSAA = MsaaQuality.Disabled;
        [SerializeField] float m_RenderScale = 1.0f;
        [SerializeField] UpscalingFilterSelection m_UpscalingFilter = UpscalingFilterSelection.Auto;
        [SerializeField] bool m_FsrOverrideSharpness = false;
        [SerializeField] float m_FsrSharpness = FSRUtils.kDefaultSharpnessLinear;
        // TODO: Shader Quality Tiers

        // Main directional light Settings
        [SerializeField] LightRenderingMode m_MainLightRenderingMode = LightRenderingMode.PerPixel;
        [SerializeField] bool m_MainLightShadowsSupported = true;
        [SerializeField] ShadowResolution m_MainLightShadowmapResolution = ShadowResolution._2048;

        // Additional lights settings
        [SerializeField] LightRenderingMode m_AdditionalLightsRenderingMode = LightRenderingMode.PerPixel;
        [SerializeField] int m_AdditionalLightsPerObjectLimit = 4;
        [SerializeField] bool m_AdditionalLightShadowsSupported = false;
        [SerializeField] ShadowResolution m_AdditionalLightsShadowmapResolution = ShadowResolution._2048;

        [SerializeField] int m_AdditionalLightsShadowResolutionTierLow = AdditionalLightsDefaultShadowResolutionTierLow;
        [SerializeField] int m_AdditionalLightsShadowResolutionTierMedium = AdditionalLightsDefaultShadowResolutionTierMedium;
        [SerializeField] int m_AdditionalLightsShadowResolutionTierHigh = AdditionalLightsDefaultShadowResolutionTierHigh;

        // Reflection Probes
        [SerializeField] bool m_ReflectionProbeBlending = false;
        [SerializeField] bool m_ReflectionProbeBoxProjection = false;

        // Shadows Settings
        [SerializeField] float m_ShadowDistance = 50.0f;
        [SerializeField] int m_ShadowCascadeCount = 1;
        [SerializeField] float m_Cascade2Split = 0.25f;
        [SerializeField] Vector2 m_Cascade3Split = new Vector2(0.1f, 0.3f);
        [SerializeField] Vector3 m_Cascade4Split = new Vector3(0.067f, 0.2f, 0.467f);
        [SerializeField] float m_CascadeBorder = 0.2f;
        [SerializeField] float m_ShadowDepthBias = 1.0f;
        [SerializeField] float m_ShadowNormalBias = 1.0f;
        [SerializeField] bool m_SoftShadowsSupported = false;
        [SerializeField] bool m_ConservativeEnclosingSphere = false;
        [SerializeField] int m_NumIterationsEnclosingSphere = 64;

        // Light Cookie Settings
        [SerializeField] LightCookieResolution m_AdditionalLightsCookieResolution = LightCookieResolution._2048;
        [SerializeField] LightCookieFormat m_AdditionalLightsCookieFormat = LightCookieFormat.ColorHigh;

        // Advanced settings
        [SerializeField] bool m_UseSRPBatcher = true;
        [SerializeField] bool m_SupportsDynamicBatching = false;
        [SerializeField] bool m_MixedLightingSupported = true;
        [SerializeField] bool m_SupportsLightLayers = false;
        [SerializeField] [Obsolete] PipelineDebugLevel m_DebugLevel;
        [SerializeField] StoreActionsOptimization m_StoreActionsOptimization = StoreActionsOptimization.Auto;

        // Adaptive performance settings
        [SerializeField] bool m_UseAdaptivePerformance = true;

        // Post-processing settings
        [SerializeField] ColorGradingMode m_ColorGradingMode = ColorGradingMode.LowDynamicRange;
        [SerializeField] int m_ColorGradingLutSize = 32;
        [SerializeField] bool m_UseFastSRGBLinearConversion = false;

        // Deprecated settings
        [SerializeField] ShadowQuality m_ShadowType = ShadowQuality.HardShadows;
        [SerializeField] bool m_LocalShadowsSupported = false;
        [SerializeField] ShadowResolution m_LocalShadowsAtlasResolution = ShadowResolution._256;
        [SerializeField] int m_MaxPixelLights = 0;
        [SerializeField] ShadowResolution m_ShadowAtlasResolution = ShadowResolution._256;

        [SerializeField] VolumeFrameworkUpdateMode m_VolumeFrameworkUpdateMode = VolumeFrameworkUpdateMode.EveryFrame;

        // Note: A lut size of 16^3 is barely usable with the HDR grading mode. 32 should be the
        // minimum, the lut being encoded in log. Lower sizes would work better with an additional
        // 1D shaper lut but for now we'll keep it simple.
        internal const int k_MinLutSize = 16;
        internal const int k_MaxLutSize = 65;

        internal const int k_ShadowCascadeMinCount = 1;
        internal const int k_ShadowCascadeMaxCount = 4;

        internal static readonly int AdditionalLightsDefaultShadowResolutionTierLow = 256;
        internal static readonly int AdditionalLightsDefaultShadowResolutionTierMedium = 512;
        internal static readonly int AdditionalLightsDefaultShadowResolutionTierHigh = 1024;

#if UNITY_EDITOR
        [NonSerialized]
        internal UniversalRenderPipelineEditorResources m_EditorResourcesAsset;

        public static readonly string packagePath = "Packages/com.unity.render-pipelines.universal";
        public static readonly string editorResourcesGUID = "a3d8d823eedde654bb4c11a1cfaf1abb";

        public static UniversalRenderPipelineAsset Create(ScriptableRendererData rendererData = null)
        {
            // Create Universal RP Asset
            var instance = CreateInstance<UniversalRenderPipelineAsset>();
            if (rendererData != null)
                instance.m_RendererDataList[0] = rendererData;
            else
                instance.m_RendererDataList[0] = CreateInstance<UniversalRendererData>();

            // Initialize default Renderer
            instance.m_EditorResourcesAsset = instance.editorResources;

            // Only enable for new URP assets by default
            instance.m_ConservativeEnclosingSphere = true;

            return instance;
        }

        [System.Diagnostics.CodeAnalysis.SuppressMessage("Microsoft.Performance", "CA1812")]
        internal class CreateUniversalPipelineAsset : EndNameEditAction
        {
            public override void Action(int instanceId, string pathName, string resourceFile)
            {
                //Create asset
                AssetDatabase.CreateAsset(Create(CreateRendererAsset(pathName, RendererType.UniversalRenderer)), pathName);
            }
        }

        [MenuItem("Assets/Create/Rendering/URP Asset (with Universal Renderer)", priority = CoreUtils.Sections.section2 + CoreUtils.Priorities.assetsCreateRenderingMenuPriority + 1)]
        static void CreateUniversalPipeline()
        {
            ProjectWindowUtil.StartNameEditingIfProjectWindowExists(0, CreateInstance<CreateUniversalPipelineAsset>(),
                "New Universal Render Pipeline Asset.asset", null, null);
        }

        internal static ScriptableRendererData CreateRendererAsset(string path, RendererType type, bool relativePath = true, string suffix = "Renderer")
        {
            ScriptableRendererData data = CreateRendererData(type);
            string dataPath;
            if (relativePath)
                dataPath =
                    $"{Path.Combine(Path.GetDirectoryName(path), Path.GetFileNameWithoutExtension(path))}_{suffix}{Path.GetExtension(path)}";
            else
                dataPath = path;
            AssetDatabase.CreateAsset(data, dataPath);
            ResourceReloader.ReloadAllNullIn(data, packagePath);
            return data;
        }

        static ScriptableRendererData CreateRendererData(RendererType type)
        {
            switch (type)
            {
                case RendererType.UniversalRenderer:
                default:
                {
                    var rendererData = CreateInstance<UniversalRendererData>();
                    rendererData.postProcessData = PostProcessData.GetDefaultPostProcessData();
                    return rendererData;
                }
                // 2D renderer is experimental
                case RendererType._2DRenderer:
                {
                    var rendererData = CreateInstance<Renderer2DData>();
                    rendererData.postProcessData = PostProcessData.GetDefaultPostProcessData();
                    return rendererData;
                    // Universal Renderer is the fallback renderer that works on all platforms
                }
            }
        }

        // Hide: User aren't suppose to have to create it.
        //[MenuItem("Assets/Create/Rendering/URP Editor Resources", priority = CoreUtils.Sections.section8 + CoreUtils.Priorities.assetsCreateRenderingMenuPriority)]
        static void CreateUniversalPipelineEditorResources()
        {
            var instance = CreateInstance<UniversalRenderPipelineEditorResources>();
            ResourceReloader.ReloadAllNullIn(instance, packagePath);
            AssetDatabase.CreateAsset(instance, string.Format("Assets/{0}.asset", typeof(UniversalRenderPipelineEditorResources).Name));
        }

        UniversalRenderPipelineEditorResources editorResources
        {
            get
            {
                if (m_EditorResourcesAsset != null && !m_EditorResourcesAsset.Equals(null))
                    return m_EditorResourcesAsset;

                string resourcePath = AssetDatabase.GUIDToAssetPath(editorResourcesGUID);
                var objs = InternalEditorUtility.LoadSerializedFileAndForget(resourcePath);
                m_EditorResourcesAsset = objs != null && objs.Length > 0 ? objs.First() as UniversalRenderPipelineEditorResources : null;
                return m_EditorResourcesAsset;
            }
        }
#endif
        /// <summary>
        /// Used to initialized the rendererData that is required by the renderer.
        /// </summary>
        /// <param name="type">The <c>RendererType</c> of the new renderer it should initialized within this asset.</param>
        /// <returns></returns>
        /// <see cref="RendererType"/>
        public ScriptableRendererData LoadBuiltinRendererData(RendererType type = RendererType.UniversalRenderer)
        {
#if UNITY_EDITOR
            EditorUtility.SetDirty(this);
            return m_RendererDataList[0] =
                CreateRendererAsset("Assets/UniversalRenderer.asset", type, false);
#else
            m_RendererDataList[0] = null;
            return m_RendererDataList[0];
#endif
        }

        /// <summary>
        /// Creates a <c>UniversalRenderPipeline</c> from the <c>UniversalRenderPipelineAsset</c>.
        /// </summary>
        /// <returns>Returns a <c>UniversalRenderPipeline</c> created from this UniversalRenderPipelineAsset.</returns>
        /// <see cref="RenderPipeline"/>
        protected override RenderPipeline CreatePipeline()
        {
            if (m_RendererDataList == null)
                m_RendererDataList = new ScriptableRendererData[1];

            // If no default data we can't create pipeline instance
            if (m_RendererDataList[m_DefaultRendererIndex] == null)
            {
                // If previous version and current version are miss-matched then we are waiting for the upgrader to kick in
                if (k_AssetPreviousVersion != k_AssetVersion)
                    return null;

                if (m_RendererDataList[m_DefaultRendererIndex].GetType().ToString()
                    .Contains("Universal.ForwardRendererData"))
                    return null;

                Debug.LogError(
                    $"Default Renderer is missing, make sure there is a Renderer assigned as the default on the current Universal RP asset:{UniversalRenderPipeline.asset.name}",
                    this);
                return null;
            }

            DestroyRenderers();
            var pipeline = new UniversalRenderPipeline(this);
            CreateRenderers();
            return pipeline;
        }

        void DestroyRenderers()
        {
            if (m_Renderers == null)
                return;

            for (int i = 0; i < m_Renderers.Length; i++)
                DestroyRenderer(ref m_Renderers[i]);
        }

        void DestroyRenderer(ref ScriptableRenderer renderer)
        {
            if (renderer != null)
            {
                renderer.Dispose();
                renderer = null;
            }
        }

        /// <inheritdoc/>
        protected override void OnValidate()
        {
            DestroyRenderers();

            // This will call RenderPipelineManager.CleanupRenderPipeline that in turn disposes the render pipeline instance and
            // assign pipeline asset reference to null
            base.OnValidate();
        }

        /// <inheritdoc/>
        protected override void OnDisable()
        {
            DestroyRenderers();

            // This will call RenderPipelineManager.CleanupRenderPipeline that in turn disposes the render pipeline instance and
            // assign pipeline asset reference to null
            base.OnDisable();
        }

        void CreateRenderers()
        {
            if (m_Renderers != null)
            {
                for (int i = 0; i < m_Renderers.Length; ++i)
                {
                    if (m_Renderers[i] != null)
                        Debug.LogError($"Creating renderers but previous instance wasn't properly destroyed: m_Renderers[{i}]");
                }
            }

            if (m_Renderers == null || m_Renderers.Length != m_RendererDataList.Length)
                m_Renderers = new ScriptableRenderer[m_RendererDataList.Length];

            for (int i = 0; i < m_RendererDataList.Length; ++i)
            {
                if (m_RendererDataList[i] != null)
                    m_Renderers[i] = m_RendererDataList[i].InternalCreateRenderer();
            }
        }

        Material GetMaterial(DefaultMaterialType materialType)
        {
#if UNITY_EDITOR
            if (scriptableRendererData == null || editorResources == null)
                return null;

            var material = scriptableRendererData.GetDefaultMaterial(materialType);
            if (material != null)
                return material;

            switch (materialType)
            {
                case DefaultMaterialType.Standard:
                    return editorResources.materials.lit;

                case DefaultMaterialType.Particle:
                    return editorResources.materials.particleLit;

                case DefaultMaterialType.Terrain:
                    return editorResources.materials.terrainLit;

                case DefaultMaterialType.Decal:
                    return editorResources.materials.decal;

                // Unity Builtin Default
                default:
                    return null;
            }
#else
            return null;
#endif
        }

        /// <summary>
        /// Returns the default renderer being used by this pipeline.
        /// </summary>
        public ScriptableRenderer scriptableRenderer
        {
            get
            {
                if (m_RendererDataList?.Length > m_DefaultRendererIndex && m_RendererDataList[m_DefaultRendererIndex] == null)
                {
                    Debug.LogError("Default renderer is missing from the current Pipeline Asset.", this);
                    return null;
                }

                if (scriptableRendererData.isInvalidated || m_Renderers[m_DefaultRendererIndex] == null)
                {
                    DestroyRenderer(ref m_Renderers[m_DefaultRendererIndex]);
                    m_Renderers[m_DefaultRendererIndex] = scriptableRendererData.InternalCreateRenderer();
                }

                return m_Renderers[m_DefaultRendererIndex];
            }
        }

        /// <summary>
        /// Returns a renderer from the current pipeline asset
        /// </summary>
        /// <param name="index">Index to the renderer. If invalid index is passed, the default renderer is returned instead.</param>
        /// <returns></returns>
        public ScriptableRenderer GetRenderer(int index)
        {
            if (index == -1)
                index = m_DefaultRendererIndex;

            if (index >= m_RendererDataList.Length || index < 0 || m_RendererDataList[index] == null)
            {
                Debug.LogWarning(
                    $"Renderer at index {index.ToString()} is missing, falling back to Default Renderer {m_RendererDataList[m_DefaultRendererIndex].name}",
                    this);
                index = m_DefaultRendererIndex;
            }

            // RendererData list differs from RendererList. Create RendererList.
            if (m_Renderers == null || m_Renderers.Length < m_RendererDataList.Length)
            {
                DestroyRenderers();
                CreateRenderers();
            }

            // This renderer data is outdated or invalid, we recreate the renderer
            // so we construct all render passes with the updated data
            if (m_RendererDataList[index].isInvalidated || m_Renderers[index] == null)
            {
                DestroyRenderer(ref m_Renderers[index]);
                m_Renderers[index] = m_RendererDataList[index].InternalCreateRenderer();
            }

            return m_Renderers[index];
        }

        internal ScriptableRendererData scriptableRendererData
        {
            get
            {
                if (m_RendererDataList[m_DefaultRendererIndex] == null)
                    CreatePipeline();

                return m_RendererDataList[m_DefaultRendererIndex];
            }
        }

#if UNITY_EDITOR
        internal GUIContent[] rendererDisplayList
        {
            get
            {
                GUIContent[] list = new GUIContent[m_RendererDataList.Length + 1];
                list[0] = new GUIContent($"Default Renderer ({RendererDataDisplayName(m_RendererDataList[m_DefaultRendererIndex])})");

                for (var i = 1; i < list.Length; i++)
                {
                    list[i] = new GUIContent($"{(i - 1).ToString()}: {RendererDataDisplayName(m_RendererDataList[i - 1])}");
                }
                return list;
            }
        }

        string RendererDataDisplayName(ScriptableRendererData data)
        {
            if (data != null)
                return data.name;

            return "NULL (Missing RendererData)";
        }

#endif
        private static GraphicsFormat[][] s_LightCookieFormatList = new GraphicsFormat[][]
        {
            /* Grayscale Low */ new GraphicsFormat[] {GraphicsFormat.R8_UNorm},
            /* Grayscale High*/ new GraphicsFormat[] {GraphicsFormat.R16_UNorm},
            /* Color Low     */ new GraphicsFormat[] {GraphicsFormat.R5G6B5_UNormPack16, GraphicsFormat.B5G6R5_UNormPack16, GraphicsFormat.R5G5B5A1_UNormPack16, GraphicsFormat.B5G5R5A1_UNormPack16},
            /* Color High    */ new GraphicsFormat[] {GraphicsFormat.A2B10G10R10_UNormPack32, GraphicsFormat.R8G8B8A8_SRGB, GraphicsFormat.B8G8R8A8_SRGB},
            /* Color HDR     */ new GraphicsFormat[] {GraphicsFormat.B10G11R11_UFloatPack32},
        };

        internal GraphicsFormat additionalLightsCookieFormat
        {
            get
            {
                GraphicsFormat result = GraphicsFormat.None;
                foreach (var format in s_LightCookieFormatList[(int)m_AdditionalLightsCookieFormat])
                {
                    if (SystemInfo.IsFormatSupported(format, FormatUsage.Render))
                    {
                        result = format;
                        break;
                    }
                }

                if (QualitySettings.activeColorSpace == ColorSpace.Gamma)
                    result = GraphicsFormatUtility.GetLinearFormat(result);

                // Fallback
                if (result == GraphicsFormat.None)
                {
                    result = GraphicsFormat.R8G8B8A8_UNorm;
                    Debug.LogWarning($"Additional Lights Cookie Format ({ m_AdditionalLightsCookieFormat.ToString() }) is not supported by the platform. Falling back to {GraphicsFormatUtility.GetBlockSize(result) * 8}-bit format ({GraphicsFormatUtility.GetFormatString(result)})");
                }

                return result;
            }
        }

        internal Vector2Int additionalLightsCookieResolution => new Vector2Int((int)m_AdditionalLightsCookieResolution, (int)m_AdditionalLightsCookieResolution);

        internal int[] rendererIndexList
        {
            get
            {
                int[] list = new int[m_RendererDataList.Length + 1];
                for (int i = 0; i < list.Length; i++)
                {
                    list[i] = i - 1;
                }
                return list;
            }
        }

        /// <summary>
        /// When true, the pipeline creates a depth texture that can be read in shaders. The depth texture can be accessed as _CameraDepthTexture. This setting can be overridden per camera.
        /// </summary>
        public bool supportsCameraDepthTexture
        {
            get { return m_RequireDepthTexture; }
            set { m_RequireDepthTexture = value; }
        }

        /// <summary>
        /// When true, the pipeline creates a texture that contains a copy of the color buffer after rendering opaque objects. This texture can be accessed in shaders as _CameraOpaqueTexture. This setting can be overridden per camera.
        /// </summary>
        public bool supportsCameraOpaqueTexture
        {
            get { return m_RequireOpaqueTexture; }
            set { m_RequireOpaqueTexture = value; }
        }

        /// <summary>
        /// Returns the downsampling method used when copying the camera color texture after rendering opaques. 
        /// </summary>
        public Downsampling opaqueDownsampling
        {
            get { return m_OpaqueDownsampling; }
        }

        /// <summary>
        /// This settings controls if the asset <c>UniversalRenderPipelineAsset</c> supports terrain holes.
        /// </summary>
        /// <see href="https://docs.unity3d.com/Manual/terrain-PaintHoles.html"/>
        public bool supportsTerrainHoles
        {
            get { return m_SupportsTerrainHoles; }
        }

        /// <summary>
        /// Returns the active store action optimization value.
        /// </summary>
        /// <returns>Returns the active store action optimization value.</returns>
        public StoreActionsOptimization storeActionsOptimization
        {
            get { return m_StoreActionsOptimization; }
            set { m_StoreActionsOptimization = value; }
        }

        /// <summary>
        /// When enabled, the camera renders to HDR buffers. This setting can be overridden per camera.
        /// </summary>
        /// <see href="https://docs.unity3d.com/Manual/HDR.html"/>
        public bool supportsHDR
        {
            get { return m_SupportsHDR; }
            set { m_SupportsHDR = value; }
        }

        /// <summary>
        /// Specifies the msaa sample count used by this <c>UniversalRenderPipelineAsset</c>
        /// </summary>
        /// <see cref="SampleCount"/>
        public int msaaSampleCount
        {
            get { return (int)m_MSAA; }
            set { m_MSAA = (MsaaQuality)value; }
        }

        /// <summary>
        /// Specifies the render scale which scales the render target resolution used by this <c>UniversalRenderPipelineAsset</c>.
        /// </summary>
        public float renderScale
        {
            get { return m_RenderScale; }
            set { m_RenderScale = ValidateRenderScale(value); }
        }

        /// <summary>
        /// Returns the upscaling filter desired by the user
        /// Note: Filter selections differ from actual filters in that they may include "meta-filters" such as
        ///       "Automatic" which resolve to an actual filter at a later time.
        /// </summary>
        public UpscalingFilterSelection upscalingFilter
        {
            get { return m_UpscalingFilter; }
            set { m_UpscalingFilter = value; }
        }

        /// <summary>
<<<<<<< HEAD
        /// Specifies the <c>LightRenderingMode</c> for the main light used by this <c>UniversalRenderPipelineAsset</c>.
        /// </summary>
        /// <see cref="LightRenderingMode"/>
=======
        /// If this property is set to true, the value from the fsrSharpness property will control the intensity of the
        /// sharpening filter associated with FidelityFX Super Resolution.
        /// </summary>
        public bool fsrOverrideSharpness
        {
            get { return m_FsrOverrideSharpness; }
            set { m_FsrOverrideSharpness = value; }
        }

        /// <summary>
        /// Controls the intensity of the sharpening filter associated with FidelityFX Super Resolution.
        /// A value of 1.0 produces maximum sharpness while a value of 0.0 disables the sharpening filter entirely.
        ///
        /// Note: This value only has an effect when the fsrOverrideSharpness property is set to true.
        /// </summary>
        public float fsrSharpness
        {
            get { return m_FsrSharpness; }
            set { m_FsrSharpness = value; }
        }

>>>>>>> b3cac530
        public LightRenderingMode mainLightRenderingMode
        {
            get { return m_MainLightRenderingMode; }
            internal set { m_MainLightRenderingMode = value; }
        }

        /// <summary>
        /// Specifies if objects lit by main light cast shadows.
        /// </summary>
        public bool supportsMainLightShadows
        {
            get { return m_MainLightShadowsSupported; }
            internal set { m_MainLightShadowsSupported = value; }
        }

        /// <summary>
        /// Returns the main light shadowmap resolution used for this <c>UniversalRenderPipelineAsset</c>.
        /// </summary>
        public int mainLightShadowmapResolution
        {
            get { return (int)m_MainLightShadowmapResolution; }
            internal set { m_MainLightShadowmapResolution = (ShadowResolution)value; }
        }

        /// <summary>
        /// Specifies the <c>LightRenderingMode</c> for the additional lights used by this <c>UniversalRenderPipelineAsset</c>.
        /// </summary>
        /// <see cref="LightRenderingMode"/>
        public LightRenderingMode additionalLightsRenderingMode
        {
            get { return m_AdditionalLightsRenderingMode; }
            internal set { m_AdditionalLightsRenderingMode = value; }
        }

        /// <summary>
        /// Specifies the maximum amount of per-object additional lights which can be used by this <c>UniversalRenderPipelineAsset</c>.
        /// </summary>
        public int maxAdditionalLightsCount
        {
            get { return m_AdditionalLightsPerObjectLimit; }
            set { m_AdditionalLightsPerObjectLimit = ValidatePerObjectLights(value); }
        }

        /// <summary>
        /// Specifies if objects lit by additional lights cast shadows.
        /// </summary>
        public bool supportsAdditionalLightShadows
        {
            get { return m_AdditionalLightShadowsSupported; }
            internal set { m_AdditionalLightShadowsSupported = value; }
        }

        /// <summary>
        /// Additional light shadows are rendered into a single shadow map atlas texture. This setting controls the resolution of the shadow map atlas texture. 
        /// </summary>
        public int additionalLightsShadowmapResolution
        {
            get { return (int)m_AdditionalLightsShadowmapResolution; }
            internal set { m_AdditionalLightsShadowmapResolution = (ShadowResolution)value; }
        }

        /// <summary>
        /// Returns the additional light shadow resolution defined for tier "Low" in the UniversalRenderPipeline asset.
        /// </summary>
        public int additionalLightsShadowResolutionTierLow
        {
            get { return (int)m_AdditionalLightsShadowResolutionTierLow; }
            internal set { additionalLightsShadowResolutionTierLow = value; }
        }

        /// <summary>
        /// Returns the additional light shadow resolution defined for tier "Medium" in the UniversalRenderPipeline asset.
        /// </summary>
        public int additionalLightsShadowResolutionTierMedium
        {
            get { return (int)m_AdditionalLightsShadowResolutionTierMedium; }
            internal set { m_AdditionalLightsShadowResolutionTierMedium = value; }
        }

        /// <summary>
        /// Returns the additional light shadow resolution defined for tier "High" in the UniversalRenderPipeline asset.
        /// </summary>
        public int additionalLightsShadowResolutionTierHigh
        {
            get { return (int)m_AdditionalLightsShadowResolutionTierHigh; }
            internal set { additionalLightsShadowResolutionTierHigh = value; }
        }

        internal int GetAdditionalLightsShadowResolution(int additionalLightsShadowResolutionTier)
        {
            if (additionalLightsShadowResolutionTier <= UniversalAdditionalLightData.AdditionalLightsShadowResolutionTierLow /* 0 */)
                return additionalLightsShadowResolutionTierLow;

            if (additionalLightsShadowResolutionTier == UniversalAdditionalLightData.AdditionalLightsShadowResolutionTierMedium /* 1 */)
                return additionalLightsShadowResolutionTierMedium;

            if (additionalLightsShadowResolutionTier >= UniversalAdditionalLightData.AdditionalLightsShadowResolutionTierHigh /* 2 */)
                return additionalLightsShadowResolutionTierHigh;

            return additionalLightsShadowResolutionTierMedium;
        }

        /// <summary>
        /// Specifies if this <c>UniversalRenderPipelineAsset</c> should use Probe blending for the reflection probes in the scene.
        /// </summary>
        public bool reflectionProbeBlending
        {
            get { return m_ReflectionProbeBlending; }
            internal set { m_ReflectionProbeBlending = value; }
        }

        /// <summary>
        /// Specifies if this <c>UniversalRenderPipelineAsset</c> should allow box projection for the reflection probes in the scene.
        /// </summary>
        public bool reflectionProbeBoxProjection
        {
            get { return m_ReflectionProbeBoxProjection; }
            internal set { m_ReflectionProbeBoxProjection = value; }
        }

        /// <summary>
        /// Controls the maximum distance at which shadows are visible.
        /// </summary>
        public float shadowDistance
        {
            get { return m_ShadowDistance; }
            set { m_ShadowDistance = Mathf.Max(0.0f, value); }
        }

        /// <summary>
        /// Returns the number of shadow cascades.
        /// </summary>
        public int shadowCascadeCount
        {
            get { return m_ShadowCascadeCount; }
            set
            {
                if (value < k_ShadowCascadeMinCount || value > k_ShadowCascadeMaxCount)
                {
                    throw new ArgumentException($"Value ({value}) needs to be between {k_ShadowCascadeMinCount} and {k_ShadowCascadeMaxCount}.");
                }
                m_ShadowCascadeCount = value;
            }
        }

        /// <summary>
        /// Returns the split value.
        /// </summary>
        /// <returns>Returns a Float with the split value.</returns>
        public float cascade2Split
        {
            get { return m_Cascade2Split; }
            internal set { m_Cascade2Split = value; }
        }

        /// <summary>
        /// Returns the split values.
        /// </summary>
        /// <returns>Returns a Vector2 with the split values.</returns>
        public Vector2 cascade3Split
        {
            get { return m_Cascade3Split; }
            internal set { m_Cascade3Split = value; }
        }

        /// <summary>
        /// Returns the split values.
        /// </summary>
        /// <returns>Returns a Vector3 with the split values.</returns>
        public Vector3 cascade4Split
        {
            get { return m_Cascade4Split; }
            internal set { m_Cascade4Split = value; }
        }

        /// <summary>
        /// Last cascade fade distance in percentage.
        /// </summary>
        public float cascadeBorder
        {
            get { return m_CascadeBorder; }
            set { cascadeBorder = value; }
        }

        /// <summary>
        /// The Shadow Depth Bias, controls the offset of the lit pixels.
        /// </summary>
        public float shadowDepthBias
        {
            get { return m_ShadowDepthBias; }
            set { m_ShadowDepthBias = ValidateShadowBias(value); }
        }

        /// <summary>
        /// Controls the distance at which the shadow casting surfaces are shrunk along the surface normal.
        /// </summary>
        public float shadowNormalBias
        {
            get { return m_ShadowNormalBias; }
            set { m_ShadowNormalBias = ValidateShadowBias(value); }
        }

        /// <summary>
        /// Supports Soft Shadows controls the Soft Shadows.
        /// </summary>
        public bool supportsSoftShadows
        {
            get { return m_SoftShadowsSupported; }
            internal set { m_SoftShadowsSupported = value; }
        }

        /// <summary>
        /// Specifies if this <c>UniversalRenderPipelineAsset</c> should use dynamic batching.
        /// </summary>
        /// <see href="https://docs.unity3d.com/Manual/DrawCallBatching.html"/>
        public bool supportsDynamicBatching
        {
            get { return m_SupportsDynamicBatching; }
            set { m_SupportsDynamicBatching = value; }
        }

        /// <summary>
        /// Returns true if the Render Pipeline Asset supports mixed lighting, false otherwise.
        /// </summary>
        /// <see href="https://docs.unity3d.com/Manual/LightMode-Mixed.html"/>
        public bool supportsMixedLighting
        {
            get { return m_MixedLightingSupported; }
        }

        /// <summary>
        /// Returns true if the Render Pipeline Asset supports light layers, false otherwise.
        /// </summary>
        public bool supportsLightLayers
        {
            get { return m_SupportsLightLayers; }
        }

        /// <summary>
        /// Returns the selected update mode for volumes.
        /// </summary>
        public VolumeFrameworkUpdateMode volumeFrameworkUpdateMode => m_VolumeFrameworkUpdateMode;

        /// <summary>
        /// Previously returned the debug level for this Render Pipeline Asset but is now deprecated.
        /// </summary>
        [Obsolete("PipelineDebugLevel is deprecated. Calling debugLevel is not necessary.", false)]
        public PipelineDebugLevel debugLevel
        {
            get => PipelineDebugLevel.Disabled;
        }

        /// <summary>
        /// Specifies if SRPBacher is used by this <c>UniversalRenderPipelineAsset</c>.
        /// </summary>
        /// <see href="https://docs.unity3d.com/Manual/SRPBatcher.html"/>
        public bool useSRPBatcher
        {
            get { return m_UseSRPBatcher; }
            set { m_UseSRPBatcher = value; }
        }

        /// <summary>
<<<<<<< HEAD
        /// Specifies the color grading mode is used by this <c>UniversalRenderPipelineAsset</c>.
        /// </summary>
        /// <see cref="ColorGradingMode"/>
=======
        /// Returns the selected ColorGradingMode in the URP Asset.
        /// </summary>
>>>>>>> b3cac530
        public ColorGradingMode colorGradingMode
        {
            get { return m_ColorGradingMode; }
            set { m_ColorGradingMode = value; }
        }

        /// <summary>
<<<<<<< HEAD
        /// Specifies the color grading lut (lookup table) size is used by this <c>UniversalRenderPipelineAsset</c>.
=======
        /// Returns the selected LUT size for Color Grading in the URP Asset.
>>>>>>> b3cac530
        /// </summary>
        public int colorGradingLutSize
        {
            get { return m_ColorGradingLutSize; }
            set { m_ColorGradingLutSize = Mathf.Clamp(value, k_MinLutSize, k_MaxLutSize); }
        }

        /// <summary>
        /// Returns true if fast approximation functions are used when converting between the sRGB and Linear color spaces, false otherwise.
        /// </summary>
        public bool useFastSRGBLinearConversion
        {
            get { return m_UseFastSRGBLinearConversion; }
        }

        /// <summary>
        /// Set to true to allow Adaptive performance to modify graphics quality settings during runtime.
        /// Only applicable when Adaptive performance package is available.
        /// </summary>
        public bool useAdaptivePerformance
        {
            get { return m_UseAdaptivePerformance; }
            set { m_UseAdaptivePerformance = value; }
        }

        /// <summary>
        /// Set to true to enable a conservative method for calculating the size and position of the minimal enclosing sphere around the frustum cascade corner points for shadow culling.
        /// </summary>
        public bool conservativeEnclosingSphere
        {
            get { return m_ConservativeEnclosingSphere; }
            set { m_ConservativeEnclosingSphere = value; }
        }

        /// <summary>
        /// Set the number of iterations to reduce the cascade culling enlcosing sphere to be closer to the absolute minimun enclosing sphere, but will also require more CPU computation for increasing values.
        /// This parameter is used only when conservativeEnclosingSphere is set to true. Default value is 64.
        /// </summary>
        public int numIterationsEnclosingSphere
        {
            get { return m_NumIterationsEnclosingSphere; }
            set { m_NumIterationsEnclosingSphere = value; }
        }

        /// <inheritdoc/>
        public override Material defaultMaterial
        {
            get { return GetMaterial(DefaultMaterialType.Standard); }
        }

        /// <inheritdoc/>
        public override Material defaultParticleMaterial
        {
            get { return GetMaterial(DefaultMaterialType.Particle); }
        }

        /// <inheritdoc/>
        public override Material defaultLineMaterial
        {
            get { return GetMaterial(DefaultMaterialType.Particle); }
        }

        /// <inheritdoc/>
        public override Material defaultTerrainMaterial
        {
            get { return GetMaterial(DefaultMaterialType.Terrain); }
        }

        /// <inheritdoc/>
        public override Material defaultUIMaterial
        {
            get { return GetMaterial(DefaultMaterialType.UnityBuiltinDefault); }
        }

        /// <inheritdoc/>
        public override Material defaultUIOverdrawMaterial
        {
            get { return GetMaterial(DefaultMaterialType.UnityBuiltinDefault); }
        }

        /// <inheritdoc/>
        public override Material defaultUIETC1SupportedMaterial
        {
            get { return GetMaterial(DefaultMaterialType.UnityBuiltinDefault); }
        }

        /// <summary>
        /// Returns the default material for the 2D renderer.
        /// </summary>
        /// <returns>Returns the material containing the default lit and unlit shader passes for sprites in the 2D renderer.</returns>
        public override Material default2DMaterial
        {
            get { return GetMaterial(DefaultMaterialType.Sprite); }
        }

        /// <summary>
        /// Returns the default sprite mask material for the 2D renderer.
        /// </summary>
        /// <returns>Returns the material containing the default shader pass for sprite mask in the 2D renderer.</returns>
        public override Material default2DMaskMaterial
        {
            get { return GetMaterial(DefaultMaterialType.SpriteMask); }
        }

        /// <inheritdoc/>
        public Material decalMaterial
        {
            get { return GetMaterial(DefaultMaterialType.Decal); }
        }

        /// <summary>
        /// Returns the default shader for the specified renderer. When creating new objects in the editor, the materials of those objects will use the selected default shader.
        /// </summary>
        /// <returns>Returns the default shader for the specified renderer.</returns>
        public override Shader defaultShader
        {
            get
            {
#if UNITY_EDITOR
                // TODO: When importing project, AssetPreviewUpdater:CreatePreviewForAsset will be called multiple time
                // which in turns calls this property to get the default shader.
                // The property should never return null as, when null, it loads the data using AssetDatabase.LoadAssetAtPath.
                // However it seems there's an issue that LoadAssetAtPath will not load the asset in some cases. so adding the null check
                // here to fix template tests.
                if (scriptableRendererData != null)
                {
                    Shader defaultShader = scriptableRendererData.GetDefaultShader();
                    if (defaultShader != null)
                        return defaultShader;
                }

                if (m_DefaultShader == null)
                {
                    string path = AssetDatabase.GUIDToAssetPath(ShaderUtils.GetShaderGUID(ShaderPathID.Lit));
                    m_DefaultShader  = AssetDatabase.LoadAssetAtPath<Shader>(path);
                }
#endif

                if (m_DefaultShader == null)
                    m_DefaultShader = Shader.Find(ShaderUtils.GetShaderPath(ShaderPathID.Lit));

                return m_DefaultShader;
            }
        }

#if UNITY_EDITOR
        /// <inheritdoc/>
        public override Shader autodeskInteractiveShader
        {
            get { return editorResources?.shaders.autodeskInteractivePS; }
        }

        /// <inheritdoc/>
        public override Shader autodeskInteractiveTransparentShader
        {
            get { return editorResources?.shaders.autodeskInteractiveTransparentPS; }
        }

        /// <inheritdoc/>
        public override Shader autodeskInteractiveMaskedShader
        {
            get { return editorResources?.shaders.autodeskInteractiveMaskedPS; }
        }

        /// <inheritdoc/>
        public override Shader terrainDetailLitShader
        {
            get { return editorResources?.shaders.terrainDetailLitPS; }
        }

        /// <inheritdoc/>
        public override Shader terrainDetailGrassShader
        {
            get { return editorResources?.shaders.terrainDetailGrassPS; }
        }

        /// <inheritdoc/>
        public override Shader terrainDetailGrassBillboardShader
        {
            get { return editorResources?.shaders.terrainDetailGrassBillboardPS; }
        }

        /// <inheritdoc/>
        public override Shader defaultSpeedTree7Shader
        {
            get { return editorResources?.shaders.defaultSpeedTree7PS; }
        }

        /// <inheritdoc/>
        public override Shader defaultSpeedTree8Shader
        {
            get { return editorResources?.shaders.defaultSpeedTree8PS; }
        }
#endif

        /// <summary>Names used for display of rendering layer masks.</summary>
        public override string[] renderingLayerMaskNames => UniversalRenderPipelineGlobalSettings.instance.renderingLayerMaskNames;

        /// <summary>Names used for display of rendering layer masks with prefix.</summary>
        public override string[] prefixedRenderingLayerMaskNames => UniversalRenderPipelineGlobalSettings.instance.prefixedRenderingLayerMaskNames;

        /// <summary>
        /// Names used for display of light layers.
        /// </summary>
        public string[] lightLayerMaskNames => UniversalRenderPipelineGlobalSettings.instance.lightLayerNames;

        /// <inheritdoc/>
        public void OnBeforeSerialize()
        {
        }

        /// <inheritdoc/>
        public void OnAfterDeserialize()
        {
            if (k_AssetVersion < 3)
            {
                m_SoftShadowsSupported = (m_ShadowType == ShadowQuality.SoftShadows);
                k_AssetPreviousVersion = k_AssetVersion;
                k_AssetVersion = 3;
            }

            if (k_AssetVersion < 4)
            {
                m_AdditionalLightShadowsSupported = m_LocalShadowsSupported;
                m_AdditionalLightsShadowmapResolution = m_LocalShadowsAtlasResolution;
                m_AdditionalLightsPerObjectLimit = m_MaxPixelLights;
                m_MainLightShadowmapResolution = m_ShadowAtlasResolution;
                k_AssetPreviousVersion = k_AssetVersion;
                k_AssetVersion = 4;
            }

            if (k_AssetVersion < 5)
            {
                if (m_RendererType == RendererType.Custom)
                {
                    m_RendererDataList[0] = m_RendererData;
                }
                k_AssetPreviousVersion = k_AssetVersion;
                k_AssetVersion = 5;
            }

            if (k_AssetVersion < 6)
            {
#pragma warning disable 618 // Obsolete warning
                // Adding an upgrade here so that if it was previously set to 2 it meant 4 cascades.
                // So adding a 3rd cascade shifted this value up 1.
                int value = (int)m_ShadowCascades;
                if (value == 2)
                {
                    m_ShadowCascadeCount = 4;
                }
                else
                {
                    m_ShadowCascadeCount = value + 1;
                }
                k_AssetVersion = 6;
#pragma warning restore 618 // Obsolete warning
            }

            if (k_AssetVersion < 7)
            {
                k_AssetPreviousVersion = k_AssetVersion;
                k_AssetVersion = 7;
            }

            if (k_AssetVersion < 8)
            {
                k_AssetPreviousVersion = k_AssetVersion;
                m_CascadeBorder = 0.1f; // In previous version we had this hard coded
                k_AssetVersion = 8;
            }

            if (k_AssetVersion < 9)
            {
                bool assetContainsCustomAdditionalLightShadowResolutions =
                    m_AdditionalLightsShadowResolutionTierHigh != AdditionalLightsDefaultShadowResolutionTierHigh ||
                    m_AdditionalLightsShadowResolutionTierMedium != AdditionalLightsDefaultShadowResolutionTierMedium ||
                    m_AdditionalLightsShadowResolutionTierLow != AdditionalLightsDefaultShadowResolutionTierLow;

                if (!assetContainsCustomAdditionalLightShadowResolutions)
                {
                    // if all resolutions are still the default values, we assume that they have never been customized and that it is safe to upgrade them to fit better the Additional Lights Shadow Atlas size
                    m_AdditionalLightsShadowResolutionTierHigh = (int)m_AdditionalLightsShadowmapResolution;
                    m_AdditionalLightsShadowResolutionTierMedium = Mathf.Max(m_AdditionalLightsShadowResolutionTierHigh / 2, UniversalAdditionalLightData.AdditionalLightsShadowMinimumResolution);
                    m_AdditionalLightsShadowResolutionTierLow = Mathf.Max(m_AdditionalLightsShadowResolutionTierMedium / 2, UniversalAdditionalLightData.AdditionalLightsShadowMinimumResolution);
                }

                k_AssetPreviousVersion = k_AssetVersion;
                k_AssetVersion = 9;
            }

            if (k_AssetVersion < 10)
            {
                k_AssetPreviousVersion = k_AssetVersion;
                k_AssetVersion = 10;
            }

#if UNITY_EDITOR
            if (k_AssetPreviousVersion != k_AssetVersion)
            {
                EditorApplication.delayCall += () => UpgradeAsset(this.GetInstanceID());
            }
#endif
        }

#if UNITY_EDITOR
        static void UpgradeAsset(int assetInstanceID)
        {
            UniversalRenderPipelineAsset asset = EditorUtility.InstanceIDToObject(assetInstanceID) as UniversalRenderPipelineAsset;

            if (asset.k_AssetPreviousVersion < 5)
            {
                if (asset.m_RendererType == RendererType.UniversalRenderer)
                {
                    var data = AssetDatabase.LoadAssetAtPath<UniversalRendererData>("Assets/UniversalRenderer.asset");
                    if (data)
                    {
                        asset.m_RendererDataList[0] = data;
                    }
                    else
                    {
                        asset.LoadBuiltinRendererData();
                    }
                    asset.m_RendererData = null; // Clears the old renderer
                }

                asset.k_AssetPreviousVersion = 5;
            }

            if (asset.k_AssetPreviousVersion < 9)
            {
                // The added feature was reverted, we keep this version to avoid breakage in case somebody already has version 7
                asset.k_AssetPreviousVersion = 9;
            }

            if (asset.k_AssetPreviousVersion < 10)
            {
                UniversalRenderPipelineGlobalSettings.Ensure().shaderVariantLogLevel = (Rendering.ShaderVariantLogLevel) asset.m_ShaderVariantLogLevel;
                asset.k_AssetPreviousVersion = 10;
            }

            EditorUtility.SetDirty(asset);
        }

#endif

        float ValidateShadowBias(float value)
        {
            return Mathf.Max(0.0f, Mathf.Min(value, UniversalRenderPipeline.maxShadowBias));
        }

        int ValidatePerObjectLights(int value)
        {
            return System.Math.Max(0, System.Math.Min(value, UniversalRenderPipeline.maxPerObjectLights));
        }

        float ValidateRenderScale(float value)
        {
            return Mathf.Max(UniversalRenderPipeline.minRenderScale, Mathf.Min(value, UniversalRenderPipeline.maxRenderScale));
        }

        /// <summary>
        /// Check to see if the RendererData list contains valid RendererData references.
        /// </summary>
        /// <param name="partial">This bool controls whether to test against all or any, if false then there has to be no invalid RendererData</param>
        /// <returns></returns>
        internal bool ValidateRendererDataList(bool partial = false)
        {
            var emptyEntries = 0;
            for (int i = 0; i < m_RendererDataList.Length; i++) emptyEntries += ValidateRendererData(i) ? 0 : 1;
            if (partial)
                return emptyEntries == 0;
            return emptyEntries != m_RendererDataList.Length;
        }

        internal bool ValidateRendererData(int index)
        {
            // Check to see if you are asking for the default renderer
            if (index == -1) index = m_DefaultRendererIndex;
            return index < m_RendererDataList.Length ? m_RendererDataList[index] != null : false;
        }
    }
}<|MERGE_RESOLUTION|>--- conflicted
+++ resolved
@@ -153,11 +153,7 @@
     }
 
     /// <summary>
-<<<<<<< HEAD
-    /// Downsampling contains the settings for downsampling in URP.
-=======
     /// Options for selecting downsampling.
->>>>>>> b3cac530
     /// </summary>
     public enum Downsampling
     {
@@ -249,13 +245,9 @@
         /// Use this for 2D Renderer.
         /// </summary>
         _2DRenderer,
-<<<<<<< HEAD
         /// <summary>
         /// Used previously for Universal Renderer.
         /// </summary>
-=======
-
->>>>>>> b3cac530
         [Obsolete("ForwardRenderer has been renamed (UnityUpgradable) -> UniversalRenderer", true)]
         ForwardRenderer = UniversalRenderer,
     }
@@ -931,11 +923,6 @@
         }
 
         /// <summary>
-<<<<<<< HEAD
-        /// Specifies the <c>LightRenderingMode</c> for the main light used by this <c>UniversalRenderPipelineAsset</c>.
-        /// </summary>
-        /// <see cref="LightRenderingMode"/>
-=======
         /// If this property is set to true, the value from the fsrSharpness property will control the intensity of the
         /// sharpening filter associated with FidelityFX Super Resolution.
         /// </summary>
@@ -957,7 +944,11 @@
             set { m_FsrSharpness = value; }
         }
 
->>>>>>> b3cac530
+        /// <summary>
+        /// Specifies the <c>LightRenderingMode</c> for the main light used by this <c>UniversalRenderPipelineAsset</c>.
+        /// </summary>
+        /// <see cref="LightRenderingMode"/>
+        /// </summary>
         public LightRenderingMode mainLightRenderingMode
         {
             get { return m_MainLightRenderingMode; }
@@ -1221,14 +1212,9 @@
         }
 
         /// <summary>
-<<<<<<< HEAD
-        /// Specifies the color grading mode is used by this <c>UniversalRenderPipelineAsset</c>.
-        /// </summary>
+        /// Returns the selected ColorGradingMode in the URP Asset.
         /// <see cref="ColorGradingMode"/>
-=======
-        /// Returns the selected ColorGradingMode in the URP Asset.
-        /// </summary>
->>>>>>> b3cac530
+        /// </summary>
         public ColorGradingMode colorGradingMode
         {
             get { return m_ColorGradingMode; }
@@ -1236,11 +1222,7 @@
         }
 
         /// <summary>
-<<<<<<< HEAD
-        /// Specifies the color grading lut (lookup table) size is used by this <c>UniversalRenderPipelineAsset</c>.
-=======
-        /// Returns the selected LUT size for Color Grading in the URP Asset.
->>>>>>> b3cac530
+        /// Specifies the color grading LUT (lookup table) size in the URP Asset.
         /// </summary>
         public int colorGradingLutSize
         {
