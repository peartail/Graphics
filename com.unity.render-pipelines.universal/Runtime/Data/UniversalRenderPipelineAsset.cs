--- conflicted
+++ resolved
@@ -21,7 +21,6 @@
     }
 
     /// <summary>
-<<<<<<< HEAD
     /// Softness quality of soft shadows. Higher means better quality, but lower performance.
     /// </summary>
     public enum SoftShadowQuality
@@ -31,10 +30,9 @@
         High,
     }
 
-=======
+    /// <summary>
     /// This controls the size of the shadow map texture.
     /// </summary>
->>>>>>> d520e16a
     public enum ShadowResolution
     {
         /// <summary>
@@ -352,12 +350,8 @@
         [SerializeField] MsaaQuality m_MSAA = MsaaQuality.Disabled;
         [SerializeField] float m_RenderScale = 1.0f;
         [SerializeField] UpscalingFilterSelection m_UpscalingFilter = UpscalingFilterSelection.Auto;
-<<<<<<< HEAD
-=======
         [SerializeField] bool m_FsrOverrideSharpness = false;
         [SerializeField] float m_FsrSharpness = FSRUtils.kDefaultSharpnessLinear;
-        // TODO: Shader Quality Tiers
->>>>>>> d520e16a
 
         // Main directional light Settings
         [SerializeField] LightRenderingMode m_MainLightRenderingMode = LightRenderingMode.PerPixel;
