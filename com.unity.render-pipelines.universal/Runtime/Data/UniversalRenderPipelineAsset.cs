--- conflicted
+++ resolved
@@ -697,12 +697,6 @@
             set { m_RenderScale = ValidateRenderScale(value); }
         }
 
-<<<<<<< HEAD
-        public ShaderQuality shaderQuality
-        {
-            get { return m_ShaderQuality; }
-            set { m_ShaderQuality = value; }
-=======
         /// <summary>
         /// Returns the upscaling filter desired by the user
         /// Note: Filter selections differ from actual filters in that they may include "meta-filters" such as
@@ -712,7 +706,11 @@
         {
             get { return m_UpscalingFilter; }
             set { m_UpscalingFilter = value; }
->>>>>>> 1eceaae0
+        }
+        public ShaderQuality shaderQuality
+        {
+            get { return m_ShaderQuality; }
+            set { m_ShaderQuality = value; }
         }
 
         public LightRenderingMode mainLightRenderingMode
