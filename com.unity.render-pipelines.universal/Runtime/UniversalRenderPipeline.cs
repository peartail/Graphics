using System;
using Unity.Collections;
using System.Collections.Generic;
#if UNITY_EDITOR
using UnityEditor;
using UnityEditor.Rendering.Universal;
#endif
using UnityEngine.Scripting.APIUpdating;
using Lightmapping = UnityEngine.Experimental.GlobalIllumination.Lightmapping;
using UnityEngine.Experimental.Rendering;
using UnityEngine.Profiling;

namespace UnityEngine.Rendering.Universal
{
    public sealed partial class UniversalRenderPipeline : RenderPipeline
    {
        internal const string k_ShaderTagName = "UniversalPipeline";

        private static class Profiling
        {
            private static Dictionary<int, ProfilingSampler> s_HashSamplerCache = new Dictionary<int, ProfilingSampler>();
            public static readonly ProfilingSampler unknownSampler = new ProfilingSampler("Unknown");

            // Specialization for camera loop to avoid allocations.
            public static ProfilingSampler TryGetOrAddCameraSampler(Camera camera)
            {
#if UNIVERSAL_PROFILING_NO_ALLOC
                return unknownSampler;
#else
                ProfilingSampler ps = null;
                int cameraId = camera.GetHashCode();
                bool exists = s_HashSamplerCache.TryGetValue(cameraId, out ps);
                if (!exists)
                {
                    // NOTE: camera.name allocates!
                    ps = new ProfilingSampler($"{nameof(UniversalRenderPipeline)}.{nameof(RenderSingleCamera)}: {camera.name}");
                    s_HashSamplerCache.Add(cameraId, ps);
                }
                return ps;
#endif
            }

            public static class Pipeline
            {
                // TODO: Would be better to add Profiling name hooks into RenderPipeline.cs, requires changes outside of Universal.
#if UNITY_2021_1_OR_NEWER
                public static readonly ProfilingSampler beginContextRendering  = new ProfilingSampler($"{nameof(RenderPipeline)}.{nameof(BeginContextRendering)}");
                public static readonly ProfilingSampler endContextRendering    = new ProfilingSampler($"{nameof(RenderPipeline)}.{nameof(EndContextRendering)}");
#else
                public static readonly ProfilingSampler beginFrameRendering = new ProfilingSampler($"{nameof(RenderPipeline)}.{nameof(BeginFrameRendering)}");
                public static readonly ProfilingSampler endFrameRendering = new ProfilingSampler($"{nameof(RenderPipeline)}.{nameof(EndFrameRendering)}");
#endif
                public static readonly ProfilingSampler beginCameraRendering = new ProfilingSampler($"{nameof(RenderPipeline)}.{nameof(BeginCameraRendering)}");
                public static readonly ProfilingSampler endCameraRendering = new ProfilingSampler($"{nameof(RenderPipeline)}.{nameof(EndCameraRendering)}");

                const string k_Name = nameof(UniversalRenderPipeline);
                public static readonly ProfilingSampler initializeCameraData = new ProfilingSampler($"{k_Name}.{nameof(InitializeCameraData)}");
                public static readonly ProfilingSampler initializeStackedCameraData = new ProfilingSampler($"{k_Name}.{nameof(InitializeStackedCameraData)}");
                public static readonly ProfilingSampler initializeAdditionalCameraData = new ProfilingSampler($"{k_Name}.{nameof(InitializeAdditionalCameraData)}");
                public static readonly ProfilingSampler initializeRenderingData = new ProfilingSampler($"{k_Name}.{nameof(InitializeRenderingData)}");
                public static readonly ProfilingSampler initializeShadowData = new ProfilingSampler($"{k_Name}.{nameof(InitializeShadowData)}");
                public static readonly ProfilingSampler initializeLightData = new ProfilingSampler($"{k_Name}.{nameof(InitializeLightData)}");
                public static readonly ProfilingSampler getPerObjectLightFlags = new ProfilingSampler($"{k_Name}.{nameof(GetPerObjectLightFlags)}");
                public static readonly ProfilingSampler getMainLightIndex = new ProfilingSampler($"{k_Name}.{nameof(GetMainLightIndex)}");
                public static readonly ProfilingSampler setupPerFrameShaderConstants = new ProfilingSampler($"{k_Name}.{nameof(SetupPerFrameShaderConstants)}");

                public static class Renderer
                {
                    const string k_Name = nameof(ScriptableRenderer);
                    public static readonly ProfilingSampler setupCullingParameters = new ProfilingSampler($"{k_Name}.{nameof(ScriptableRenderer.SetupCullingParameters)}");
                    public static readonly ProfilingSampler setup = new ProfilingSampler($"{k_Name}.{nameof(ScriptableRenderer.Setup)}");
                };

                public static class Context
                {
                    const string k_Name = nameof(ScriptableRenderContext);
                    public static readonly ProfilingSampler submit = new ProfilingSampler($"{k_Name}.{nameof(ScriptableRenderContext.Submit)}");
                };
            };
        }

        public static float maxShadowBias
        {
            get => 10.0f;
        }

        /// <summary>
        /// The minimum value allowed for render scale.
        /// </summary>
        public static float minRenderScale
        {
            get => 0.1f;
        }

        /// <summary>
        /// The maximum value allowed for render scale.
        /// </summary>
        public static float maxRenderScale
        {
            get => 2.0f;
        }

        /// <summary>
        /// The max number of iterations allowed calculating enclosing sphere.
        /// </summary>
        public static int maxNumIterationsEnclosingSphere
        {
            get => 1000;
        }

        /// <summary>
        /// The max number of lights that can be shaded per object (in the for loop in the shader).
        /// </summary>
        public static int maxPerObjectLights
        {
            // No support to bitfield mask and int[] in gles2. Can't index fast more than 4 lights.
            // Check Lighting.hlsl for more details.
            get => (SystemInfo.graphicsDeviceType == GraphicsDeviceType.OpenGLES2) ? 4 : 8;
        }

        // These limits have to match same limits in Input.hlsl
        internal const int k_MaxVisibleAdditionalLightsMobileShaderLevelLessThan45 = 16;
        internal const int k_MaxVisibleAdditionalLightsMobile = 32;
        internal const int k_MaxVisibleAdditionalLightsNonMobile = 256;

        /// <summary>
        /// The max number of additional lights that can can affect each GameObject.
        /// </summary>
        public static int maxVisibleAdditionalLights
        {
            get
            {
                bool isMobile = Application.isMobilePlatform;
                if (isMobile && (SystemInfo.graphicsDeviceType == GraphicsDeviceType.OpenGLES2 || (SystemInfo.graphicsDeviceType == GraphicsDeviceType.OpenGLES3 && Graphics.minOpenGLESVersion <= OpenGLESVersion.OpenGLES30)))
                    return k_MaxVisibleAdditionalLightsMobileShaderLevelLessThan45;

                // GLES can be selected as platform on Windows (not a mobile platform) but uniform buffer size so we must use a low light count.
                return (isMobile || SystemInfo.graphicsDeviceType == GraphicsDeviceType.OpenGLCore || SystemInfo.graphicsDeviceType == GraphicsDeviceType.OpenGLES2 || SystemInfo.graphicsDeviceType == GraphicsDeviceType.OpenGLES3)
                    ? k_MaxVisibleAdditionalLightsMobile : k_MaxVisibleAdditionalLightsNonMobile;
            }
        }

        // Match with values in Input.hlsl
        internal static int lightsPerTile => ((maxVisibleAdditionalLights + 31) / 32) * 32;
        internal static int maxZBins => 1024 * 4;
        internal static int maxTileVec4s => 4096;

        internal const int k_DefaultRenderingLayerMask = 0x00000001;
        private readonly DebugDisplaySettingsUI m_DebugDisplaySettingsUI = new DebugDisplaySettingsUI();

        private UniversalRenderPipelineGlobalSettings m_GlobalSettings;
        public override RenderPipelineGlobalSettings defaultSettings => m_GlobalSettings;

        // flag to keep track of depth buffer requirements by any of the cameras in the stack
        internal static bool cameraStackRequiresDepthForPostprocessing = false;

        /// <summary>
        /// Creates a new <c>UniversalRenderPipeline</c> instance.
        /// </summary>
        /// <param name="asset">The <c>UniversalRenderPipelineAsset</c> asset to initialize the pipeline.</param>
        /// <seealso cref="RenderPassEvent"/>
        public UniversalRenderPipeline(UniversalRenderPipelineAsset asset)
        {
#if UNITY_EDITOR
            m_GlobalSettings = UniversalRenderPipelineGlobalSettings.Ensure();
#else
            m_GlobalSettings = UniversalRenderPipelineGlobalSettings.instance;
#endif
            SetSupportedRenderingFeatures();

            // Initial state of the RTHandle system.
            // We initialize to screen width/height to avoid multiple realloc that can lead to inflated memory usage (as releasing of memory is delayed).
            RTHandles.Initialize(Screen.width, Screen.height);

            GraphicsSettings.useScriptableRenderPipelineBatching = asset.useSRPBatcher;

            // In QualitySettings.antiAliasing disabled state uses value 0, where in URP 1
            int qualitySettingsMsaaSampleCount = QualitySettings.antiAliasing > 0 ? QualitySettings.antiAliasing : 1;
            bool msaaSampleCountNeedsUpdate = qualitySettingsMsaaSampleCount != asset.msaaSampleCount;

            // Let engine know we have MSAA on for cases where we support MSAA backbuffer
            if (msaaSampleCountNeedsUpdate)
            {
                QualitySettings.antiAliasing = asset.msaaSampleCount;
            }


            // Configure initial XR settings
            MSAASamples msaaSamples = (MSAASamples)Mathf.Clamp(Mathf.NextPowerOfTwo(QualitySettings.antiAliasing), (int)MSAASamples.None, (int)MSAASamples.MSAA8x);
            XRSystem.SetDisplayMSAASamples(msaaSamples);
            XRSystem.SetRenderScale(asset.renderScale);

            Shader.globalRenderPipeline = "UniversalPipeline";

            Lightmapping.SetDelegate(lightsDelegate);

            CameraCaptureBridge.enabled = true;

            RenderingUtils.ClearSystemInfoCache();

            DecalProjector.defaultMaterial = asset.decalMaterial;

            DebugManager.instance.RefreshEditor();
            m_DebugDisplaySettingsUI.RegisterDebug(UniversalRenderPipelineDebugDisplaySettings.Instance);
        }

        /// <inheritdoc/>
        protected override void Dispose(bool disposing)
        {
            m_DebugDisplaySettingsUI.UnregisterDebug();

            base.Dispose(disposing);

            Shader.globalRenderPipeline = "";
            SupportedRenderingFeatures.active = new SupportedRenderingFeatures();
            ShaderData.instance.Dispose();
            XRSystem.Dispose();

#if UNITY_EDITOR
            SceneViewDrawMode.ResetDrawMode();
#endif
            Lightmapping.ResetDelegate();
            CameraCaptureBridge.enabled = false;
        }

#if UNITY_2021_1_OR_NEWER
        /// <inheritdoc/>
        protected override void Render(ScriptableRenderContext renderContext, Camera[] cameras)
        {
            Render(renderContext, new List<Camera>(cameras));
        }

#endif

#if UNITY_2021_1_OR_NEWER
        /// <inheritdoc/>
        protected override void Render(ScriptableRenderContext renderContext, List<Camera> cameras)
#else
        /// <inheritdoc/>
        protected override void Render(ScriptableRenderContext renderContext, Camera[] cameras)
#endif
        {
            // TODO: Would be better to add Profiling name hooks into RenderPipelineManager.
            // C#8 feature, only in >= 2020.2
            using var profScope = new ProfilingScope(null, ProfilingSampler.Get(URPProfileId.UniversalRenderTotal));

#if UNITY_2021_1_OR_NEWER
            using (new ProfilingScope(null, Profiling.Pipeline.beginContextRendering))
            {
                BeginContextRendering(renderContext, cameras);
            }
#else
            using (new ProfilingScope(null, Profiling.Pipeline.beginFrameRendering))
            {
                BeginFrameRendering(renderContext, cameras);
            }
#endif

            GraphicsSettings.lightsUseLinearIntensity = (QualitySettings.activeColorSpace == ColorSpace.Linear);
            GraphicsSettings.lightsUseColorTemperature = true;
            GraphicsSettings.defaultRenderingLayerMask = k_DefaultRenderingLayerMask;
            SetupPerFrameShaderConstants();
            XRSystem.SetDisplayMSAASamples((MSAASamples)asset.msaaSampleCount);

#if UNITY_EDITOR
            // We do not want to start rendering if URP global settings are not ready (m_globalSettings is null)
            // or been deleted/moved (m_globalSettings is not necessarily null)
            if (m_GlobalSettings == null || UniversalRenderPipelineGlobalSettings.instance == null)
            {
                m_GlobalSettings = UniversalRenderPipelineGlobalSettings.Ensure();
                if(m_GlobalSettings == null) return;
            }
#endif

#if DEVELOPMENT_BUILD || UNITY_EDITOR
            if (DebugManager.instance.isAnyDebugUIActive)
                UniversalRenderPipelineDebugDisplaySettings.Instance.UpdateFrameTiming();
#endif

            SortCameras(cameras);
#if UNITY_2021_1_OR_NEWER
            for (int i = 0; i < cameras.Count; ++i)
#else
            for (int i = 0; i < cameras.Length; ++i)
#endif
            {
                var camera = cameras[i];
                if (IsGameCamera(camera))
                {
                    RenderCameraStack(renderContext, camera);
                }
                else
                {
                    using (new ProfilingScope(null, Profiling.Pipeline.beginCameraRendering))
                    {
                        BeginCameraRendering(renderContext, camera);
                    }
#if VISUAL_EFFECT_GRAPH_0_0_1_OR_NEWER
                    //It should be called before culling to prepare material. When there isn't any VisualEffect component, this method has no effect.
                    VFX.VFXManager.PrepareCamera(camera);
#endif
                    UpdateVolumeFramework(camera, null);

                    RenderSingleCamera(renderContext, camera);

                    using (new ProfilingScope(null, Profiling.Pipeline.endCameraRendering))
                    {
                        EndCameraRendering(renderContext, camera);
                    }
                }
            }
#if UNITY_2021_1_OR_NEWER
            using (new ProfilingScope(null, Profiling.Pipeline.endContextRendering))
            {
                EndContextRendering(renderContext, cameras);
            }
#else
            using (new ProfilingScope(null, Profiling.Pipeline.endFrameRendering))
            {
                EndFrameRendering(renderContext, cameras);
            }
#endif

#if ENABLE_SHADER_DEBUG_PRINT
            ShaderDebugPrintManager.instance.EndFrame();
#endif
        }

        /// <summary>
        /// Standalone camera rendering. Use this to render procedural cameras.
        /// This method doesn't call <c>BeginCameraRendering</c> and <c>EndCameraRendering</c> callbacks.
        /// </summary>
        /// <param name="context">Render context used to record commands during execution.</param>
        /// <param name="camera">Camera to render.</param>
        /// <seealso cref="ScriptableRenderContext"/>
        public static void RenderSingleCamera(ScriptableRenderContext context, Camera camera)
        {
            UniversalAdditionalCameraData additionalCameraData = null;
            if (IsGameCamera(camera))
                camera.gameObject.TryGetComponent(out additionalCameraData);

            if (additionalCameraData != null && additionalCameraData.renderType != CameraRenderType.Base)
            {
                Debug.LogWarning("Only Base cameras can be rendered with standalone RenderSingleCamera. Camera will be skipped.");
                return;
            }

            InitializeCameraData(camera, additionalCameraData, true, out var cameraData);
#if ADAPTIVE_PERFORMANCE_2_0_0_OR_NEWER
            if (asset.useAdaptivePerformance)
                ApplyAdaptivePerformance(ref cameraData);
#endif
            RenderSingleCamera(context, cameraData, cameraData.postProcessEnabled);
        }

        static bool TryGetCullingParameters(CameraData cameraData, out ScriptableCullingParameters cullingParams)
        {
#if ENABLE_VR && ENABLE_XR_MODULE
            if (cameraData.xr.enabled)
            {
                cullingParams = cameraData.xr.cullingParams;

                // Sync the FOV on the camera to match the projection from the XR device
                if (!cameraData.camera.usePhysicalProperties && !XRGraphicsAutomatedTests.enabled)
                    cameraData.camera.fieldOfView = Mathf.Rad2Deg * Mathf.Atan(1.0f / cullingParams.stereoProjectionMatrix.m11) * 2.0f;

                return true;
            }
#endif

            return cameraData.camera.TryGetCullingParameters(false, out cullingParams);
        }

        /// <summary>
        /// Renders a single camera. This method will do culling, setup and execution of the renderer.
        /// </summary>
        /// <param name="context">Render context used to record commands during execution.</param>
        /// <param name="cameraData">Camera rendering data. This might contain data inherited from a base camera.</param>
        /// <param name="anyPostProcessingEnabled">True if at least one camera has post-processing enabled in the stack, false otherwise.</param>
        static void RenderSingleCamera(ScriptableRenderContext context, CameraData cameraData, bool anyPostProcessingEnabled)
        {
            Camera camera = cameraData.camera;
            var renderer = cameraData.renderer;
            if (renderer == null)
            {
                Debug.LogWarning(string.Format("Trying to render {0} with an invalid renderer. Camera rendering will be skipped.", camera.name));
                return;
            }

            if (!TryGetCullingParameters(cameraData, out var cullingParameters))
                return;

            ScriptableRenderer.current = renderer;
            bool isSceneViewCamera = cameraData.isSceneViewCamera;

            // NOTE: Do NOT mix ProfilingScope with named CommandBuffers i.e. CommandBufferPool.Get("name").
            // Currently there's an issue which results in mismatched markers.
            // The named CommandBuffer will close its "profiling scope" on execution.
            // That will orphan ProfilingScope markers as the named CommandBuffer markers are their parents.
            // Resulting in following pattern:
            // exec(cmd.start, scope.start, cmd.end) and exec(cmd.start, scope.end, cmd.end)
            CommandBuffer cmd = CommandBufferPool.Get();

            // TODO: move skybox code from C++ to URP in order to remove the call to context.Submit() inside DrawSkyboxPass
            // Until then, we can't use nested profiling scopes with XR multipass
            CommandBuffer cmdScope = cameraData.xr.enabled ? null : cmd;

            ProfilingSampler sampler = Profiling.TryGetOrAddCameraSampler(camera);
            using (new ProfilingScope(cmdScope, sampler)) // Enqueues a "BeginSample" command into the CommandBuffer cmd
            {
                renderer.Clear(cameraData.renderType);

                using (new ProfilingScope(null, Profiling.Pipeline.Renderer.setupCullingParameters))
                {
                    renderer.OnPreCullRenderPasses(in cameraData);
                    renderer.SetupCullingParameters(ref cullingParameters, ref cameraData);
                }

                context.ExecuteCommandBuffer(cmd); // Send all the commands enqueued so far in the CommandBuffer cmd, to the ScriptableRenderContext context
                cmd.Clear();

#if UNITY_EDITOR
                // Emit scene view UI
                if (isSceneViewCamera)
                    ScriptableRenderContext.EmitWorldGeometryForSceneView(camera);
                else
#endif
                if (cameraData.camera.targetTexture != null && cameraData.cameraType != CameraType.Preview)
                    ScriptableRenderContext.EmitGeometryForCamera(camera);

                var cullResults = context.Cull(ref cullingParameters);
                InitializeRenderingData(asset, ref cameraData, ref cullResults, anyPostProcessingEnabled, out var renderingData);

#if ADAPTIVE_PERFORMANCE_2_0_0_OR_NEWER
                if (asset.useAdaptivePerformance)
                    ApplyAdaptivePerformance(ref renderingData);
#endif

                RTHandles.SetReferenceSize(cameraData.cameraTargetDescriptor.width, cameraData.cameraTargetDescriptor.height);

                renderer.AddRenderPasses(ref renderingData);

                using (new ProfilingScope(null, Profiling.Pipeline.Renderer.setup))
                    renderer.Setup(context, ref renderingData);

                // Timing scope inside
                renderer.Execute(context, ref renderingData);
                CleanupLightData(ref renderingData.lightData);
            } // When ProfilingSample goes out of scope, an "EndSample" command is enqueued into CommandBuffer cmd

            context.ExecuteCommandBuffer(cmd); // Sends to ScriptableRenderContext all the commands enqueued since cmd.Clear, i.e the "EndSample" command
            CommandBufferPool.Release(cmd);

            using (new ProfilingScope(null, Profiling.Pipeline.Context.submit))
            {
                if (renderer.useRenderPassEnabled && !context.SubmitForRenderPassValidation())
                {
                    renderer.useRenderPassEnabled = false;
                    CoreUtils.SetKeyword(cmd, ShaderKeywordStrings.RenderPassEnabled, false);
                    Debug.LogWarning("Rendering command not supported inside a native RenderPass found. Falling back to non-RenderPass rendering path");
                }
                context.Submit(); // Actually execute the commands that we previously sent to the ScriptableRenderContext context
            }

            ScriptableRenderer.current = null;
        }

        /// <summary>
        // Renders a camera stack. This method calls RenderSingleCamera for each valid camera in the stack.
        // The last camera resolves the final target to screen.
        /// </summary>
        /// <param name="context">Render context used to record commands during execution.</param>
        /// <param name="camera">Camera to render.</param>
        static void RenderCameraStack(ScriptableRenderContext context, Camera baseCamera)
        {
            using var profScope = new ProfilingScope(null, ProfilingSampler.Get(URPProfileId.RenderCameraStack));

            baseCamera.TryGetComponent<UniversalAdditionalCameraData>(out var baseCameraAdditionalData);

            // Overlay cameras will be rendered stacked while rendering base cameras
            if (baseCameraAdditionalData != null && baseCameraAdditionalData.renderType == CameraRenderType.Overlay)
                return;

            // renderer contains a stack if it has additional data and the renderer supports stacking
            var renderer = baseCameraAdditionalData?.scriptableRenderer;
            bool supportsCameraStacking = renderer != null && renderer.supportedRenderingFeatures.cameraStacking;
            List<Camera> cameraStack = (supportsCameraStacking) ? baseCameraAdditionalData?.cameraStack : null;

            bool anyPostProcessingEnabled = baseCameraAdditionalData != null && baseCameraAdditionalData.renderPostProcessing;

            // We need to know the last active camera in the stack to be able to resolve
            // rendering to screen when rendering it. The last camera in the stack is not
            // necessarily the last active one as it users might disable it.
            int lastActiveOverlayCameraIndex = -1;
            if (cameraStack != null)
            {
                var baseCameraRendererType = baseCameraAdditionalData?.scriptableRenderer.GetType();
                bool shouldUpdateCameraStack = false;

                cameraStackRequiresDepthForPostprocessing = false;

                for (int i = 0; i < cameraStack.Count; ++i)
                {
                    Camera currCamera = cameraStack[i];
                    if (currCamera == null)
                    {
                        shouldUpdateCameraStack = true;
                        continue;
                    }

                    if (currCamera.isActiveAndEnabled)
                    {
                        currCamera.TryGetComponent<UniversalAdditionalCameraData>(out var data);

                        if (data == null || data.renderType != CameraRenderType.Overlay)
                        {
                            Debug.LogWarning(string.Format("Stack can only contain Overlay cameras. {0} will skip rendering.", currCamera.name));
                            continue;
                        }

                        cameraStackRequiresDepthForPostprocessing |= CheckPostProcessForDepth();

                        var currCameraRendererType = data?.scriptableRenderer.GetType();
                        if (currCameraRendererType != baseCameraRendererType)
                        {
                            var renderer2DType = typeof(Renderer2D);
                            if (currCameraRendererType != renderer2DType && baseCameraRendererType != renderer2DType)
                            {
                                Debug.LogWarning(string.Format("Only cameras with compatible renderer types can be stacked. {0} will skip rendering", currCamera.name));
                                continue;
                            }
                        }

                        anyPostProcessingEnabled |= data.renderPostProcessing;
                        lastActiveOverlayCameraIndex = i;
                    }
                }
                if (shouldUpdateCameraStack)
                {
                    baseCameraAdditionalData.UpdateCameraStack();
                }
            }

            // Post-processing not supported in GLES2.
            anyPostProcessingEnabled &= SystemInfo.graphicsDeviceType != GraphicsDeviceType.OpenGLES2;

            bool isStackedRendering = lastActiveOverlayCameraIndex != -1;

            // Prepare XR rendering
            var xrActive = false;
            var xrRendering = baseCameraAdditionalData?.allowXRRendering ?? true;
            var xrLayout = XRSystem.NewLayout();
            xrLayout.AddCamera(baseCamera, xrRendering);

            // With XR multi-pass enabled, each camera can be rendered multiple times with different parameters
            foreach ((Camera _, XRPass xrPass) in xrLayout.GetActivePasses())
            {
                if (xrPass.enabled)
                {
                    xrActive = true;
                    UpdateCameraStereoMatrices(baseCamera, xrPass);
                }


                using (new ProfilingScope(null, Profiling.Pipeline.beginCameraRendering))
                {
                    BeginCameraRendering(context, baseCamera);
                }
                // Update volumeframework before initializing additional camera data
                UpdateVolumeFramework(baseCamera, baseCameraAdditionalData);
                InitializeCameraData(baseCamera, baseCameraAdditionalData, !isStackedRendering, out var baseCameraData);
                RenderTextureDescriptor originalTargetDesc = baseCameraData.cameraTargetDescriptor;

#if ENABLE_VR && ENABLE_XR_MODULE
                if (xrPass.enabled)
                {
                    baseCameraData.xr = xrPass;

                    // Helper function for updating cameraData with xrPass Data
                    // Need to update XRSystem using baseCameraData to handle the case where camera position is modified in BeginCameraRendering
                    UpdateCameraData(ref baseCameraData, baseCameraData.xr);

                    // Handle the case where camera position is modified in BeginCameraRendering
                    xrLayout.ReconfigurePass(baseCameraData.xr, baseCamera);
                    XRSystemUniversal.BeginLateLatching(baseCamera, baseCameraData.xrUniversal);
                }
#endif

#if VISUAL_EFFECT_GRAPH_0_0_1_OR_NEWER
                //It should be called before culling to prepare material. When there isn't any VisualEffect component, this method has no effect.
                VFX.VFXManager.PrepareCamera(baseCamera);
#endif
#if ADAPTIVE_PERFORMANCE_2_0_0_OR_NEWER
                if (asset.useAdaptivePerformance)
                    ApplyAdaptivePerformance(ref baseCameraData);
#endif
                // update the base camera flag so that the scene depth is stored if needed by overlay cameras later in the frame
                baseCameraData.postProcessingRequiresDepthTexture |= cameraStackRequiresDepthForPostprocessing;

                RenderSingleCamera(context, baseCameraData, anyPostProcessingEnabled);
                using (new ProfilingScope(null, Profiling.Pipeline.endCameraRendering))
                {
                    EndCameraRendering(context, baseCamera);
                }

                // Late latching is not supported after this point
                if (baseCameraData.xr.enabled)
                    XRSystemUniversal.EndLateLatching(baseCamera, baseCameraData.xrUniversal);

                if (isStackedRendering)
                {
                    for (int i = 0; i < cameraStack.Count; ++i)
                    {
                        var currCamera = cameraStack[i];
                        if (!currCamera.isActiveAndEnabled)
                            continue;

                        currCamera.TryGetComponent<UniversalAdditionalCameraData>(out var currCameraData);
                        // Camera is overlay and enabled
                        if (currCameraData != null)
                        {
                            // Copy base settings from base camera data and initialize initialize remaining specific settings for this camera type.
                            CameraData overlayCameraData = baseCameraData;
                            bool lastCamera = i == lastActiveOverlayCameraIndex;

                            UpdateCameraStereoMatrices(currCameraData.camera, xrPass);

                            using (new ProfilingScope(null, Profiling.Pipeline.beginCameraRendering))
                            {
                                BeginCameraRendering(context, currCamera);
                            }
#if VISUAL_EFFECT_GRAPH_0_0_1_OR_NEWER
                            //It should be called before culling to prepare material. When there isn't any VisualEffect component, this method has no effect.
                            VFX.VFXManager.PrepareCamera(currCamera);
#endif
                            UpdateVolumeFramework(currCamera, currCameraData);
                            InitializeAdditionalCameraData(currCamera, currCameraData, lastCamera, ref overlayCameraData);
                            overlayCameraData.baseCamera = baseCamera;

                            xrLayout.ReconfigurePass(overlayCameraData.xr, currCamera);

                            RenderSingleCamera(context, overlayCameraData, anyPostProcessingEnabled);

                            using (new ProfilingScope(null, Profiling.Pipeline.endCameraRendering))
                            {
                                EndCameraRendering(context, currCamera);
                            }
                        }
                    }
                }

                if (baseCameraData.xr.enabled)
                    baseCameraData.cameraTargetDescriptor = originalTargetDesc;
            }

            if (xrActive)
            {
<<<<<<< HEAD
                context.ConfigureFoveatedRendering(xrPasses[0].foveatedRenderingInfo);
                CoreUtils.SetKeyword(cmd, ShaderKeywordStrings.UseFoveatedRendering, xrPasses[0].foveatedRenderingInfo != IntPtr.Zero);
                m_XRSystem.RenderMirrorView(cmd, baseCamera);
                cmd.DisableShaderKeyword(ShaderKeywordStrings.UseDrawProcedural);
                
            }

            context.ExecuteCommandBuffer(cmd);
            context.ConfigureFoveatedRendering(IntPtr.Zero);
            context.Submit();
            CommandBufferPool.Release(cmd);
=======
                CommandBuffer cmd = CommandBufferPool.Get();
                XRSystem.RenderMirrorView(cmd, baseCamera);
                context.ExecuteCommandBuffer(cmd);
                context.Submit();
                CommandBufferPool.Release(cmd);
            }

            XRSystem.EndLayout();
>>>>>>> 7f0a7f4d
        }

        // Used for updating URP cameraData data struct with XRPass data.
        static void UpdateCameraData(ref CameraData baseCameraData, in XRPass xr)
        {
            // Update cameraData viewport for XR
            Rect cameraRect = baseCameraData.camera.rect;
            Rect xrViewport = xr.GetViewport();
            baseCameraData.pixelRect = new Rect(cameraRect.x * xrViewport.width + xrViewport.x,
                cameraRect.y * xrViewport.height + xrViewport.y,
                cameraRect.width * xrViewport.width,
                cameraRect.height * xrViewport.height);
            Rect camPixelRect = baseCameraData.pixelRect;
            baseCameraData.pixelWidth = (int)System.Math.Round(camPixelRect.width + camPixelRect.x) - (int)System.Math.Round(camPixelRect.x);
            baseCameraData.pixelHeight = (int)System.Math.Round(camPixelRect.height + camPixelRect.y) - (int)System.Math.Round(camPixelRect.y);
            baseCameraData.aspectRatio = (float)baseCameraData.pixelWidth / (float)baseCameraData.pixelHeight;

            bool isDefaultXRViewport = (!(Math.Abs(xrViewport.x) > 0.0f || Math.Abs(xrViewport.y) > 0.0f ||
                Math.Abs(xrViewport.width) < xr.renderTargetDesc.width ||
                Math.Abs(xrViewport.height) < xr.renderTargetDesc.height));
            baseCameraData.isDefaultViewport = baseCameraData.isDefaultViewport && isDefaultXRViewport;

            // Update cameraData cameraTargetDescriptor for XR. This descriptor is mainly used for configuring intermediate screen space textures
            var originalTargetDesc = baseCameraData.cameraTargetDescriptor;
            baseCameraData.cameraTargetDescriptor = xr.renderTargetDesc;
            if (baseCameraData.isHdrEnabled)
            {
                baseCameraData.cameraTargetDescriptor.graphicsFormat = originalTargetDesc.graphicsFormat;
            }
            baseCameraData.cameraTargetDescriptor.msaaSamples = originalTargetDesc.msaaSamples;
            baseCameraData.cameraTargetDescriptor.width = baseCameraData.pixelWidth;
            baseCameraData.cameraTargetDescriptor.height = baseCameraData.pixelHeight;
        }

        static void UpdateVolumeFramework(Camera camera, UniversalAdditionalCameraData additionalCameraData)
        {
            using var profScope = new ProfilingScope(null, ProfilingSampler.Get(URPProfileId.UpdateVolumeFramework));

            // We update the volume framework for:
            // * All cameras in the editor when not in playmode
            // * scene cameras
            // * cameras with update mode set to EveryFrame
            // * cameras with update mode set to UsePipelineSettings and the URP Asset set to EveryFrame
            bool shouldUpdate = camera.cameraType == CameraType.SceneView;
            shouldUpdate |= additionalCameraData != null && additionalCameraData.requiresVolumeFrameworkUpdate;

#if UNITY_EDITOR
            shouldUpdate |= Application.isPlaying == false;
#endif

            // When we have volume updates per-frame disabled...
            if (!shouldUpdate && additionalCameraData)
            {
                // Create a local volume stack and cache the state if it's null
                if (additionalCameraData.volumeStack == null)
                {
                    camera.UpdateVolumeStack(additionalCameraData);
                }

                VolumeManager.instance.stack = additionalCameraData.volumeStack;
                return;
            }

            // When we want to update the volumes every frame...

            // We destroy the volumeStack in the additional camera data, if present, to make sure
            // it gets recreated and initialized if the update mode gets later changed to ViaScripting...
            if (additionalCameraData && additionalCameraData.volumeStack != null)
            {
                camera.DestroyVolumeStack(additionalCameraData);
            }

            // Get the mask + trigger and update the stack
            camera.GetVolumeLayerMaskAndTrigger(additionalCameraData, out LayerMask layerMask, out Transform trigger);
            VolumeManager.instance.ResetMainStack();
            VolumeManager.instance.Update(trigger, layerMask);
        }

        static bool CheckPostProcessForDepth(in CameraData cameraData)
        {
            if (!cameraData.postProcessEnabled)
                return false;

            if (cameraData.antialiasing == AntialiasingMode.SubpixelMorphologicalAntiAliasing && cameraData.renderType == CameraRenderType.Base)
                return true;

            return CheckPostProcessForDepth();
        }

        static bool CheckPostProcessForDepth()
        {
            var stack = VolumeManager.instance.stack;

            if (stack.GetComponent<DepthOfField>().IsActive())
                return true;

            if (stack.GetComponent<MotionBlur>().IsActive())
                return true;

            return false;
        }

        static void SetSupportedRenderingFeatures()
        {
#if UNITY_EDITOR
            SupportedRenderingFeatures.active = new SupportedRenderingFeatures()
            {
                reflectionProbeModes = SupportedRenderingFeatures.ReflectionProbeModes.None,
                defaultMixedLightingModes = SupportedRenderingFeatures.LightmapMixedBakeModes.Subtractive,
                mixedLightingModes = SupportedRenderingFeatures.LightmapMixedBakeModes.Subtractive | SupportedRenderingFeatures.LightmapMixedBakeModes.IndirectOnly | SupportedRenderingFeatures.LightmapMixedBakeModes.Shadowmask,
                lightmapBakeTypes = LightmapBakeType.Baked | LightmapBakeType.Mixed | LightmapBakeType.Realtime,
                lightmapsModes = LightmapsMode.CombinedDirectional | LightmapsMode.NonDirectional,
                lightProbeProxyVolumes = false,
                motionVectors = false,
                receiveShadows = false,
                reflectionProbes = false,
                reflectionProbesBlendDistance = true,
                particleSystemInstancing = true
            };
            SceneViewDrawMode.SetupDrawMode();
#endif
        }

        static void InitializeCameraData(Camera camera, UniversalAdditionalCameraData additionalCameraData, bool resolveFinalTarget, out CameraData cameraData)
        {
            using var profScope = new ProfilingScope(null, Profiling.Pipeline.initializeCameraData);

            cameraData = new CameraData();
            InitializeStackedCameraData(camera, additionalCameraData, ref cameraData);
            InitializeAdditionalCameraData(camera, additionalCameraData, resolveFinalTarget, ref cameraData);

            ///////////////////////////////////////////////////////////////////
            // Descriptor settings                                            /
            ///////////////////////////////////////////////////////////////////

            var renderer = additionalCameraData?.scriptableRenderer;
            bool rendererSupportsMSAA = renderer != null && renderer.supportedRenderingFeatures.msaa;

            int msaaSamples = 1;
            if (camera.allowMSAA && asset.msaaSampleCount > 1 && rendererSupportsMSAA)
                msaaSamples = (camera.targetTexture != null) ? camera.targetTexture.antiAliasing : asset.msaaSampleCount;

            // Use XR's MSAA if camera is XR camera. XR MSAA needs special handle here because it is not per Camera.
            // Multiple cameras could render into the same XR display and they should share the same MSAA level.
            if (cameraData.xrRendering && rendererSupportsMSAA)
                msaaSamples = (int)XRSystem.GetDisplayMSAASamples();

            bool needsAlphaChannel = Graphics.preserveFramebufferAlpha;

            // Render scale is not intended to affect the scene view so override the scale to 1.0 when it's rendered.
            bool isSceneViewCamera = (camera.cameraType == CameraType.SceneView);
            float renderScale = isSceneViewCamera ? 1.0f : cameraData.renderScale;

            cameraData.cameraTargetDescriptor = CreateRenderTextureDescriptor(camera, renderScale,
                cameraData.isHdrEnabled, msaaSamples, needsAlphaChannel, cameraData.requiresOpaqueTexture);
        }

        /// <summary>
        /// Initialize camera data settings common for all cameras in the stack. Overlay cameras will inherit
        /// settings from base camera.
        /// </summary>
        /// <param name="baseCamera">Base camera to inherit settings from.</param>
        /// <param name="baseAdditionalCameraData">Component that contains additional base camera data.</param>
        /// <param name="cameraData">Camera data to initialize setttings.</param>
        static void InitializeStackedCameraData(Camera baseCamera, UniversalAdditionalCameraData baseAdditionalCameraData, ref CameraData cameraData)
        {
            using var profScope = new ProfilingScope(null, Profiling.Pipeline.initializeStackedCameraData);

            var settings = asset;
            cameraData.targetTexture = baseCamera.targetTexture;
            cameraData.cameraType = baseCamera.cameraType;
            bool isSceneViewCamera = cameraData.isSceneViewCamera;

            ///////////////////////////////////////////////////////////////////
            // Environment and Post-processing settings                       /
            ///////////////////////////////////////////////////////////////////
            if (isSceneViewCamera)
            {
                cameraData.volumeLayerMask = 1; // "Default"
                cameraData.volumeTrigger = null;
                cameraData.isStopNaNEnabled = false;
                cameraData.isDitheringEnabled = false;
                cameraData.antialiasing = AntialiasingMode.None;
                cameraData.antialiasingQuality = AntialiasingQuality.High;
                cameraData.xrRendering = false;
            }
            else if (baseAdditionalCameraData != null)
            {
                cameraData.volumeLayerMask = baseAdditionalCameraData.volumeLayerMask;
                cameraData.volumeTrigger = baseAdditionalCameraData.volumeTrigger == null ? baseCamera.transform : baseAdditionalCameraData.volumeTrigger;
                cameraData.isStopNaNEnabled = baseAdditionalCameraData.stopNaN && SystemInfo.graphicsShaderLevel >= 35;
                cameraData.isDitheringEnabled = baseAdditionalCameraData.dithering;
                cameraData.antialiasing = baseAdditionalCameraData.antialiasing;
                cameraData.antialiasingQuality = baseAdditionalCameraData.antialiasingQuality;
                cameraData.xrRendering = baseAdditionalCameraData.allowXRRendering && XRSystem.displayActive;
            }
            else
            {
                cameraData.volumeLayerMask = 1; // "Default"
                cameraData.volumeTrigger = null;
                cameraData.isStopNaNEnabled = false;
                cameraData.isDitheringEnabled = false;
                cameraData.antialiasing = AntialiasingMode.None;
                cameraData.antialiasingQuality = AntialiasingQuality.High;
                cameraData.xrRendering = XRSystem.displayActive;
            }

            ///////////////////////////////////////////////////////////////////
            // Settings that control output of the camera                     /
            ///////////////////////////////////////////////////////////////////

            cameraData.isHdrEnabled = baseCamera.allowHDR && settings.supportsHDR;

            Rect cameraRect = baseCamera.rect;
            cameraData.pixelRect = baseCamera.pixelRect;
            cameraData.pixelWidth = baseCamera.pixelWidth;
            cameraData.pixelHeight = baseCamera.pixelHeight;
            cameraData.aspectRatio = (float)cameraData.pixelWidth / (float)cameraData.pixelHeight;
            cameraData.isDefaultViewport = (!(Math.Abs(cameraRect.x) > 0.0f || Math.Abs(cameraRect.y) > 0.0f ||
                Math.Abs(cameraRect.width) < 1.0f || Math.Abs(cameraRect.height) < 1.0f));

            // Discard variations lesser than kRenderScaleThreshold.
            // Scale is only enabled for gameview.
            const float kRenderScaleThreshold = 0.05f;
            cameraData.renderScale = (Mathf.Abs(1.0f - settings.renderScale) < kRenderScaleThreshold) ? 1.0f : settings.renderScale;

            // Convert the upscaling filter selection from the pipeline asset into an image upscaling filter
            cameraData.upscalingFilter = ResolveUpscalingFilterSelection(new Vector2(cameraData.pixelWidth, cameraData.pixelHeight), cameraData.renderScale, settings.upscalingFilter);

            if (cameraData.renderScale > 1.0f)
            {
                cameraData.imageScalingMode = ImageScalingMode.Downscaling;
            }
            else if ((cameraData.renderScale < 1.0f) || (cameraData.upscalingFilter == ImageUpscalingFilter.FSR))
            {
                // When FSR is enabled, we still consider 100% render scale an upscaling operation.
                // This allows us to run the FSR shader passes all the time since they improve visual quality even at 100% scale.

                cameraData.imageScalingMode = ImageScalingMode.Upscaling;
            }
            else
            {
                cameraData.imageScalingMode = ImageScalingMode.None;
            }

            cameraData.fsrOverrideSharpness = settings.fsrOverrideSharpness;
            cameraData.fsrSharpness = settings.fsrSharpness;

            cameraData.xr = XRSystem.emptyPass;
            XRSystem.SetRenderScale(cameraData.renderScale);

            var commonOpaqueFlags = SortingCriteria.CommonOpaque;
            var noFrontToBackOpaqueFlags = SortingCriteria.SortingLayer | SortingCriteria.RenderQueue | SortingCriteria.OptimizeStateChanges | SortingCriteria.CanvasOrder;
            bool hasHSRGPU = SystemInfo.hasHiddenSurfaceRemovalOnGPU;
            bool canSkipFrontToBackSorting = (baseCamera.opaqueSortMode == OpaqueSortMode.Default && hasHSRGPU) || baseCamera.opaqueSortMode == OpaqueSortMode.NoDistanceSort;

            cameraData.defaultOpaqueSortFlags = canSkipFrontToBackSorting ? noFrontToBackOpaqueFlags : commonOpaqueFlags;
            cameraData.captureActions = CameraCaptureBridge.GetCaptureActions(baseCamera);
        }

        /// <summary>
        /// Initialize settings that can be different for each camera in the stack.
        /// </summary>
        /// <param name="camera">Camera to initialize settings from.</param>
        /// <param name="additionalCameraData">Additional camera data component to initialize settings from.</param>
        /// <param name="resolveFinalTarget">True if this is the last camera in the stack and rendering should resolve to camera target.</param>
        /// <param name="cameraData">Settings to be initilized.</param>
        static void InitializeAdditionalCameraData(Camera camera, UniversalAdditionalCameraData additionalCameraData, bool resolveFinalTarget, ref CameraData cameraData)
        {
            using var profScope = new ProfilingScope(null, Profiling.Pipeline.initializeAdditionalCameraData);

            var settings = asset;
            cameraData.camera = camera;

            bool anyShadowsEnabled = settings.supportsMainLightShadows || settings.supportsAdditionalLightShadows;
            cameraData.maxShadowDistance = Mathf.Min(settings.shadowDistance, camera.farClipPlane);
            cameraData.maxShadowDistance = (anyShadowsEnabled && cameraData.maxShadowDistance >= camera.nearClipPlane) ? cameraData.maxShadowDistance : 0.0f;

            bool isSceneViewCamera = cameraData.isSceneViewCamera;
            if (isSceneViewCamera)
            {
                cameraData.renderType = CameraRenderType.Base;
                cameraData.clearDepth = true;
                cameraData.postProcessEnabled = CoreUtils.ArePostProcessesEnabled(camera);
                cameraData.requiresDepthTexture = settings.supportsCameraDepthTexture;
                cameraData.requiresOpaqueTexture = settings.supportsCameraOpaqueTexture;
                cameraData.renderer = asset.scriptableRenderer;
            }
            else if (additionalCameraData != null)
            {
                cameraData.renderType = additionalCameraData.renderType;
                cameraData.clearDepth = (additionalCameraData.renderType != CameraRenderType.Base) ? additionalCameraData.clearDepth : true;
                cameraData.postProcessEnabled = additionalCameraData.renderPostProcessing;
                cameraData.maxShadowDistance = (additionalCameraData.renderShadows) ? cameraData.maxShadowDistance : 0.0f;
                cameraData.requiresDepthTexture = additionalCameraData.requiresDepthTexture;
                cameraData.requiresOpaqueTexture = additionalCameraData.requiresColorTexture;
                cameraData.renderer = additionalCameraData.scriptableRenderer;
            }
            else
            {
                cameraData.renderType = CameraRenderType.Base;
                cameraData.clearDepth = true;
                cameraData.postProcessEnabled = false;
                cameraData.requiresDepthTexture = settings.supportsCameraDepthTexture;
                cameraData.requiresOpaqueTexture = settings.supportsCameraOpaqueTexture;
                cameraData.renderer = asset.scriptableRenderer;
            }

            // Disables post if GLes2
            cameraData.postProcessEnabled &= SystemInfo.graphicsDeviceType != GraphicsDeviceType.OpenGLES2;

            cameraData.requiresDepthTexture |= isSceneViewCamera;
            cameraData.postProcessingRequiresDepthTexture = CheckPostProcessForDepth(cameraData);
            cameraData.resolveFinalTarget = resolveFinalTarget;

            // Disable depth and color copy. We should add it in the renderer instead to avoid performance pitfalls
            // of camera stacking breaking render pass execution implicitly.
            bool isOverlayCamera = (cameraData.renderType == CameraRenderType.Overlay);
            if (isOverlayCamera)
            {
                cameraData.requiresOpaqueTexture = false;
            }

            Matrix4x4 projectionMatrix = camera.projectionMatrix;

            // Overlay cameras inherit viewport from base.
            // If the viewport is different between them we might need to patch the projection to adjust aspect ratio
            // matrix to prevent squishing when rendering objects in overlay cameras.
            if (isOverlayCamera && !camera.orthographic && cameraData.pixelRect != camera.pixelRect)
            {
                // m00 = (cotangent / aspect), therefore m00 * aspect gives us cotangent.
                float cotangent = camera.projectionMatrix.m00 * camera.aspect;

                // Get new m00 by dividing by base camera aspectRatio.
                float newCotangent = cotangent / cameraData.aspectRatio;
                projectionMatrix.m00 = newCotangent;
            }

            cameraData.SetViewAndProjectionMatrix(camera.worldToCameraMatrix, projectionMatrix);

            cameraData.worldSpaceCameraPos = camera.transform.position;

            var backgroundColorSRGB = camera.backgroundColor;
            // Get the background color from preferences if preview camera
#if UNITY_EDITOR
            if (camera.cameraType == CameraType.Preview && camera.clearFlags != CameraClearFlags.SolidColor)
            {
                backgroundColorSRGB = CoreRenderPipelinePreferences.previewBackgroundColor;
            }
#endif

            cameraData.backgroundColor = CoreUtils.ConvertSRGBToActiveColorSpace(backgroundColorSRGB);
        }

        static void InitializeRenderingData(UniversalRenderPipelineAsset settings, ref CameraData cameraData, ref CullingResults cullResults,
            bool anyPostProcessingEnabled, out RenderingData renderingData)
        {
            using var profScope = new ProfilingScope(null, Profiling.Pipeline.initializeRenderingData);

            var visibleLights = cullResults.visibleLights;

            int mainLightIndex = GetMainLightIndex(settings, visibleLights);
            bool mainLightCastShadows = false;
            bool additionalLightsCastShadows = false;

            if (cameraData.maxShadowDistance > 0.0f)
            {
                mainLightCastShadows = (mainLightIndex != -1 && visibleLights[mainLightIndex].light != null &&
                    visibleLights[mainLightIndex].light.shadows != LightShadows.None);

                // If additional lights are shaded per-vertex they cannot cast shadows
                if (settings.additionalLightsRenderingMode == LightRenderingMode.PerPixel)
                {
                    for (int i = 0; i < visibleLights.Length; ++i)
                    {
                        if (i == mainLightIndex)
                            continue;

                        Light light = visibleLights[i].light;

                        // UniversalRP doesn't support additional directional light shadows yet
                        if ((visibleLights[i].lightType == LightType.Spot || visibleLights[i].lightType == LightType.Point) && light != null && light.shadows != LightShadows.None)
                        {
                            additionalLightsCastShadows = true;
                            break;
                        }
                    }
                }
            }

            renderingData.cullResults = cullResults;
            renderingData.cameraData = cameraData;
            InitializeLightData(settings, visibleLights, mainLightIndex, out renderingData.lightData);
            InitializeShadowData(settings, visibleLights, mainLightCastShadows, additionalLightsCastShadows && !renderingData.lightData.shadeAdditionalLightsPerVertex, out renderingData.shadowData);
            InitializePostProcessingData(settings, out renderingData.postProcessingData);
            renderingData.supportsDynamicBatching = settings.supportsDynamicBatching;
            renderingData.perObjectData = GetPerObjectLightFlags(renderingData.lightData.additionalLightsCount);
            renderingData.postProcessingEnabled = anyPostProcessingEnabled;

            CheckAndApplyDebugSettings(ref renderingData);
        }

        static void InitializeShadowData(UniversalRenderPipelineAsset settings, NativeArray<VisibleLight> visibleLights, bool mainLightCastShadows, bool additionalLightsCastShadows, out ShadowData shadowData)
        {
            using var profScope = new ProfilingScope(null, Profiling.Pipeline.initializeShadowData);

            m_ShadowBiasData.Clear();
            m_ShadowResolutionData.Clear();

            for (int i = 0; i < visibleLights.Length; ++i)
            {
                Light light = visibleLights[i].light;
                UniversalAdditionalLightData data = null;
                if (light != null)
                {
                    light.gameObject.TryGetComponent(out data);
                }

                if (data && !data.usePipelineSettings)
                    m_ShadowBiasData.Add(new Vector4(light.shadowBias, light.shadowNormalBias, 0.0f, 0.0f));
                else
                    m_ShadowBiasData.Add(new Vector4(settings.shadowDepthBias, settings.shadowNormalBias, 0.0f, 0.0f));

                if (data && (data.additionalLightsShadowResolutionTier == UniversalAdditionalLightData.AdditionalLightsShadowResolutionTierCustom))
                {
                    m_ShadowResolutionData.Add((int)light.shadowResolution); // native code does not clamp light.shadowResolution between -1 and 3
                }
                else if (data && (data.additionalLightsShadowResolutionTier != UniversalAdditionalLightData.AdditionalLightsShadowResolutionTierCustom))
                {
                    int resolutionTier = Mathf.Clamp(data.additionalLightsShadowResolutionTier, UniversalAdditionalLightData.AdditionalLightsShadowResolutionTierLow, UniversalAdditionalLightData.AdditionalLightsShadowResolutionTierHigh);
                    m_ShadowResolutionData.Add(settings.GetAdditionalLightsShadowResolution(resolutionTier));
                }
                else
                {
                    m_ShadowResolutionData.Add(settings.GetAdditionalLightsShadowResolution(UniversalAdditionalLightData.AdditionalLightsShadowDefaultResolutionTier));
                }
            }

            shadowData.bias = m_ShadowBiasData;
            shadowData.resolution = m_ShadowResolutionData;
            shadowData.supportsMainLightShadows = SystemInfo.supportsShadows && settings.supportsMainLightShadows && mainLightCastShadows;

            // We no longer use screen space shadows in URP.
            // This change allows us to have particles & transparent objects receive shadows.
#pragma warning disable 0618
            shadowData.requiresScreenSpaceShadowResolve = false;
#pragma warning restore 0618

            shadowData.mainLightShadowCascadesCount = settings.shadowCascadeCount;
            shadowData.mainLightShadowmapWidth = settings.mainLightShadowmapResolution;
            shadowData.mainLightShadowmapHeight = settings.mainLightShadowmapResolution;

            switch (shadowData.mainLightShadowCascadesCount)
            {
                case 1:
                    shadowData.mainLightShadowCascadesSplit = new Vector3(1.0f, 0.0f, 0.0f);
                    break;

                case 2:
                    shadowData.mainLightShadowCascadesSplit = new Vector3(settings.cascade2Split, 1.0f, 0.0f);
                    break;

                case 3:
                    shadowData.mainLightShadowCascadesSplit = new Vector3(settings.cascade3Split.x, settings.cascade3Split.y, 0.0f);
                    break;

                default:
                    shadowData.mainLightShadowCascadesSplit = settings.cascade4Split;
                    break;
            }

            shadowData.mainLightShadowCascadeBorder = settings.cascadeBorder;

            shadowData.supportsAdditionalLightShadows = SystemInfo.supportsShadows && settings.supportsAdditionalLightShadows && additionalLightsCastShadows;
            shadowData.additionalLightsShadowmapWidth = shadowData.additionalLightsShadowmapHeight = settings.additionalLightsShadowmapResolution;
            shadowData.supportsSoftShadows = settings.supportsSoftShadows && (shadowData.supportsMainLightShadows || shadowData.supportsAdditionalLightShadows);
            shadowData.shadowmapDepthBufferBits = 16;

            // This will be setup in AdditionalLightsShadowCasterPass.
            shadowData.isKeywordAdditionalLightShadowsEnabled = false;
            shadowData.isKeywordSoftShadowsEnabled = false;
        }

        static void InitializePostProcessingData(UniversalRenderPipelineAsset settings, out PostProcessingData postProcessingData)
        {
            postProcessingData.gradingMode = settings.supportsHDR
                ? settings.colorGradingMode
                : ColorGradingMode.LowDynamicRange;

            postProcessingData.lutSize = settings.colorGradingLutSize;
            postProcessingData.useFastSRGBLinearConversion = settings.useFastSRGBLinearConversion;
        }

        static void InitializeLightData(UniversalRenderPipelineAsset settings, NativeArray<VisibleLight> visibleLights, int mainLightIndex, out LightData lightData)
        {
            using var profScope = new ProfilingScope(null, Profiling.Pipeline.initializeLightData);

            int maxPerObjectAdditionalLights = UniversalRenderPipeline.maxPerObjectLights;
            int maxVisibleAdditionalLights = UniversalRenderPipeline.maxVisibleAdditionalLights;

            lightData.mainLightIndex = mainLightIndex;

            if (settings.additionalLightsRenderingMode != LightRenderingMode.Disabled)
            {
                lightData.additionalLightsCount =
                    Math.Min((mainLightIndex != -1) ? visibleLights.Length - 1 : visibleLights.Length,
                        maxVisibleAdditionalLights);
                lightData.maxPerObjectAdditionalLightsCount = Math.Min(settings.maxAdditionalLightsCount, maxPerObjectAdditionalLights);
            }
            else
            {
                lightData.additionalLightsCount = 0;
                lightData.maxPerObjectAdditionalLightsCount = 0;
            }

            lightData.supportsAdditionalLights = settings.additionalLightsRenderingMode != LightRenderingMode.Disabled;
            lightData.shadeAdditionalLightsPerVertex = settings.additionalLightsRenderingMode == LightRenderingMode.PerVertex;
            lightData.visibleLights = visibleLights;
            lightData.supportsMixedLighting = settings.supportsMixedLighting;
            lightData.reflectionProbeBlending = settings.reflectionProbeBlending;
            lightData.reflectionProbeBoxProjection = settings.reflectionProbeBoxProjection;
            lightData.supportsLightLayers = RenderingUtils.SupportsLightLayers(SystemInfo.graphicsDeviceType) && settings.supportsLightLayers;
            lightData.originalIndices = new NativeArray<int>(visibleLights.Length, Allocator.Temp);
            for (var i = 0; i < lightData.originalIndices.Length; i++)
            {
                lightData.originalIndices[i] = i;
            }
        }

        static void CleanupLightData(ref LightData lightData)
        {
            lightData.originalIndices.Dispose();
        }

        static void UpdateCameraStereoMatrices(Camera camera, XRPass xr)
        {
#if ENABLE_VR && ENABLE_XR_MODULE
            if (xr.enabled)
            {
                if (xr.singlePassEnabled)
                {
                    for (int i = 0; i < Mathf.Min(2, xr.viewCount); i++)
                    {
                        camera.SetStereoProjectionMatrix((Camera.StereoscopicEye)i, xr.GetProjMatrix(i));
                        camera.SetStereoViewMatrix((Camera.StereoscopicEye)i, xr.GetViewMatrix(i));
                    }
                }
                else
                {
                    camera.SetStereoProjectionMatrix((Camera.StereoscopicEye)xr.multipassId, xr.GetProjMatrix(0));
                    camera.SetStereoViewMatrix((Camera.StereoscopicEye)xr.multipassId, xr.GetViewMatrix(0));
                }
            }
#endif
        }

        static PerObjectData GetPerObjectLightFlags(int additionalLightsCount)
        {
            using var profScope = new ProfilingScope(null, Profiling.Pipeline.getPerObjectLightFlags);

            var configuration = PerObjectData.ReflectionProbes | PerObjectData.Lightmaps | PerObjectData.LightProbe | PerObjectData.LightData | PerObjectData.OcclusionProbe | PerObjectData.ShadowMask;

            if (additionalLightsCount > 0)
            {
                configuration |= PerObjectData.LightData;

                // In this case we also need per-object indices (unity_LightIndices)
                if (!RenderingUtils.useStructuredBuffer)
                    configuration |= PerObjectData.LightIndices;
            }

            return configuration;
        }

        // Main Light is always a directional light
        static int GetMainLightIndex(UniversalRenderPipelineAsset settings, NativeArray<VisibleLight> visibleLights)
        {
            using var profScope = new ProfilingScope(null, Profiling.Pipeline.getMainLightIndex);

            int totalVisibleLights = visibleLights.Length;

            if (totalVisibleLights == 0 || settings.mainLightRenderingMode != LightRenderingMode.PerPixel)
                return -1;

            Light sunLight = RenderSettings.sun;
            int brightestDirectionalLightIndex = -1;
            float brightestLightIntensity = 0.0f;
            for (int i = 0; i < totalVisibleLights; ++i)
            {
                VisibleLight currVisibleLight = visibleLights[i];
                Light currLight = currVisibleLight.light;

                // Particle system lights have the light property as null. We sort lights so all particles lights
                // come last. Therefore, if first light is particle light then all lights are particle lights.
                // In this case we either have no main light or already found it.
                if (currLight == null)
                    break;

                if (currVisibleLight.lightType == LightType.Directional)
                {
                    // Sun source needs be a directional light
                    if (currLight == sunLight)
                        return i;

                    // In case no sun light is present we will return the brightest directional light
                    if (currLight.intensity > brightestLightIntensity)
                    {
                        brightestLightIntensity = currLight.intensity;
                        brightestDirectionalLightIndex = i;
                    }
                }
            }

            return brightestDirectionalLightIndex;
        }

        static void SetupPerFrameShaderConstants()
        {
            using var profScope = new ProfilingScope(null, Profiling.Pipeline.setupPerFrameShaderConstants);

            // When glossy reflections are OFF in the shader we set a constant color to use as indirect specular
            SphericalHarmonicsL2 ambientSH = RenderSettings.ambientProbe;
            Color linearGlossyEnvColor = new Color(ambientSH[0, 0], ambientSH[1, 0], ambientSH[2, 0]) * RenderSettings.reflectionIntensity;
            Color glossyEnvColor = CoreUtils.ConvertLinearToActiveColorSpace(linearGlossyEnvColor);
            Shader.SetGlobalVector(ShaderPropertyId.glossyEnvironmentColor, glossyEnvColor);

            // Used as fallback cubemap for reflections
            Shader.SetGlobalVector(ShaderPropertyId.glossyEnvironmentCubeMapHDR, ReflectionProbe.defaultTextureHDRDecodeValues);
            Shader.SetGlobalTexture(ShaderPropertyId.glossyEnvironmentCubeMap, ReflectionProbe.defaultTexture);

            // Ambient
            Shader.SetGlobalVector(ShaderPropertyId.ambientSkyColor, CoreUtils.ConvertSRGBToActiveColorSpace(RenderSettings.ambientSkyColor));
            Shader.SetGlobalVector(ShaderPropertyId.ambientEquatorColor, CoreUtils.ConvertSRGBToActiveColorSpace(RenderSettings.ambientEquatorColor));
            Shader.SetGlobalVector(ShaderPropertyId.ambientGroundColor, CoreUtils.ConvertSRGBToActiveColorSpace(RenderSettings.ambientGroundColor));

            // Used when subtractive mode is selected
            Shader.SetGlobalVector(ShaderPropertyId.subtractiveShadowColor, CoreUtils.ConvertSRGBToActiveColorSpace(RenderSettings.subtractiveShadowColor));

            // Required for 2D Unlit Shadergraph master node as it doesn't currently support hidden properties.
            Shader.SetGlobalColor(ShaderPropertyId.rendererColor, Color.white);
        }

        static void CheckAndApplyDebugSettings(ref RenderingData renderingData)
        {
            var debugDisplaySettings = UniversalRenderPipelineDebugDisplaySettings.Instance;
            ref CameraData cameraData = ref renderingData.cameraData;

            if (debugDisplaySettings.AreAnySettingsActive && !cameraData.isPreviewCamera)
            {
                DebugDisplaySettingsRendering renderingSettings = debugDisplaySettings.renderingSettings;
                int msaaSamples = cameraData.cameraTargetDescriptor.msaaSamples;

                if (!renderingSettings.enableMsaa)
                    msaaSamples = 1;

                if (!renderingSettings.enableHDR)
                    cameraData.isHdrEnabled = false;

                if (!debugDisplaySettings.IsPostProcessingAllowed)
                    cameraData.postProcessEnabled = false;

                cameraData.cameraTargetDescriptor.graphicsFormat = MakeRenderTextureGraphicsFormat(cameraData.isHdrEnabled, true);
                cameraData.cameraTargetDescriptor.msaaSamples = msaaSamples;
            }
        }

        /// <summary>
        /// Returns the best supported image upscaling filter based on the provided upscaling filter selection
        /// </summary>
        /// <param name="imageSize">Size of the final image</param>
        /// <param name="renderScale">Scale being applied to the final image size</param>
        /// <param name="selection">Upscaling filter selected by the user</param>
        /// <returns>Either the original filter provided, or the best replacement available</returns>
        static ImageUpscalingFilter ResolveUpscalingFilterSelection(Vector2 imageSize, float renderScale, UpscalingFilterSelection selection)
        {
            // By default we just use linear filtering since it's the most compatible choice
            ImageUpscalingFilter filter = ImageUpscalingFilter.Linear;

            // Fall back to the automatic filter if FSR was selected, but isn't supported on the current platform
            if ((selection == UpscalingFilterSelection.FSR) && !FSRUtils.IsSupported())
            {
                selection = UpscalingFilterSelection.Auto;
            }

            switch (selection)
            {
                case UpscalingFilterSelection.Auto:
                {
                    // The user selected "auto" for their upscaling filter so we should attempt to choose the best filter
                    // for the current situation. When the current resolution and render scale are compatible with integer
                    // scaling we use the point sampling filter. Otherwise we just use the default filter (linear).
                    float pixelScale = (1.0f / renderScale);
                    bool isIntegerScale = Mathf.Approximately((pixelScale - Mathf.Floor(pixelScale)), 0.0f);

                    if (isIntegerScale)
                    {
                        float widthScale = (imageSize.x / pixelScale);
                        float heightScale = (imageSize.y / pixelScale);

                        bool isImageCompatible = (Mathf.Approximately((widthScale - Mathf.Floor(widthScale)), 0.0f) &&
                                                  Mathf.Approximately((heightScale - Mathf.Floor(heightScale)), 0.0f));

                        if (isImageCompatible)
                        {
                            filter = ImageUpscalingFilter.Point;
                        }
                    }

                    break;
                }

                case UpscalingFilterSelection.Linear:
                {
                    // Do nothing since linear is already the default

                    break;
                }

                case UpscalingFilterSelection.Point:
                {
                    filter = ImageUpscalingFilter.Point;

                    break;
                }

                case UpscalingFilterSelection.FSR:
                {
                    filter = ImageUpscalingFilter.FSR;

                    break;
                }
            }

            return filter;
        }

#if ADAPTIVE_PERFORMANCE_2_0_0_OR_NEWER
        static void ApplyAdaptivePerformance(ref CameraData cameraData)
        {
            var noFrontToBackOpaqueFlags = SortingCriteria.SortingLayer | SortingCriteria.RenderQueue | SortingCriteria.OptimizeStateChanges | SortingCriteria.CanvasOrder;
            if (AdaptivePerformance.AdaptivePerformanceRenderSettings.SkipFrontToBackSorting)
                cameraData.defaultOpaqueSortFlags = noFrontToBackOpaqueFlags;

            var MaxShadowDistanceMultiplier = AdaptivePerformance.AdaptivePerformanceRenderSettings.MaxShadowDistanceMultiplier;
            cameraData.maxShadowDistance *= MaxShadowDistanceMultiplier;

            var RenderScaleMultiplier = AdaptivePerformance.AdaptivePerformanceRenderSettings.RenderScaleMultiplier;
            cameraData.renderScale *= RenderScaleMultiplier;

            // TODO
            if (!cameraData.xr.enabled)
            {
                cameraData.cameraTargetDescriptor.width = (int)(cameraData.camera.pixelWidth * cameraData.renderScale);
                cameraData.cameraTargetDescriptor.height = (int)(cameraData.camera.pixelHeight * cameraData.renderScale);
            }

            var antialiasingQualityIndex = (int)cameraData.antialiasingQuality - AdaptivePerformance.AdaptivePerformanceRenderSettings.AntiAliasingQualityBias;
            if (antialiasingQualityIndex < 0)
                cameraData.antialiasing = AntialiasingMode.None;
            cameraData.antialiasingQuality = (AntialiasingQuality)Mathf.Clamp(antialiasingQualityIndex, (int)AntialiasingQuality.Low, (int)AntialiasingQuality.High);
        }

        static void ApplyAdaptivePerformance(ref RenderingData renderingData)
        {
            if (AdaptivePerformance.AdaptivePerformanceRenderSettings.SkipDynamicBatching)
                renderingData.supportsDynamicBatching = false;

            var MainLightShadowmapResolutionMultiplier = AdaptivePerformance.AdaptivePerformanceRenderSettings.MainLightShadowmapResolutionMultiplier;
            renderingData.shadowData.mainLightShadowmapWidth = (int)(renderingData.shadowData.mainLightShadowmapWidth * MainLightShadowmapResolutionMultiplier);
            renderingData.shadowData.mainLightShadowmapHeight = (int)(renderingData.shadowData.mainLightShadowmapHeight * MainLightShadowmapResolutionMultiplier);

            var MainLightShadowCascadesCountBias = AdaptivePerformance.AdaptivePerformanceRenderSettings.MainLightShadowCascadesCountBias;
            renderingData.shadowData.mainLightShadowCascadesCount = Mathf.Clamp(renderingData.shadowData.mainLightShadowCascadesCount - MainLightShadowCascadesCountBias, 0, 4);

            var shadowQualityIndex = AdaptivePerformance.AdaptivePerformanceRenderSettings.ShadowQualityBias;
            for (int i = 0; i < shadowQualityIndex; i++)
            {
                if (renderingData.shadowData.supportsSoftShadows)
                {
                    renderingData.shadowData.supportsSoftShadows = false;
                    continue;
                }

                if (renderingData.shadowData.supportsAdditionalLightShadows)
                {
                    renderingData.shadowData.supportsAdditionalLightShadows = false;
                    continue;
                }

                if (renderingData.shadowData.supportsMainLightShadows)
                {
                    renderingData.shadowData.supportsMainLightShadows = false;
                    continue;
                }

                break;
            }

            if (AdaptivePerformance.AdaptivePerformanceRenderSettings.LutBias >= 1 && renderingData.postProcessingData.lutSize == 32)
                renderingData.postProcessingData.lutSize = 16;
        }

#endif
    }
}<|MERGE_RESOLUTION|>--- conflicted
+++ resolved
@@ -655,28 +655,19 @@
 
             if (xrActive)
             {
-<<<<<<< HEAD
-                context.ConfigureFoveatedRendering(xrPasses[0].foveatedRenderingInfo);
-                CoreUtils.SetKeyword(cmd, ShaderKeywordStrings.UseFoveatedRendering, xrPasses[0].foveatedRenderingInfo != IntPtr.Zero);
-                m_XRSystem.RenderMirrorView(cmd, baseCamera);
+                CommandBuffer cmd = CommandBufferPool.Get();
+                var pass0 = xrLayout.GetActivePasses()[0].Item2;
+                context.ConfigureFoveatedRendering(pass0.foveatedRenderingInfo);
+                CoreUtils.SetKeyword(cmd, ShaderKeywordStrings.UseFoveatedRendering, pass0.foveatedRenderingInfo != IntPtr.Zero);
+                XRSystem.RenderMirrorView(cmd, baseCamera);
                 cmd.DisableShaderKeyword(ShaderKeywordStrings.UseDrawProcedural);
-                
-            }
-
-            context.ExecuteCommandBuffer(cmd);
-            context.ConfigureFoveatedRendering(IntPtr.Zero);
-            context.Submit();
-            CommandBufferPool.Release(cmd);
-=======
-                CommandBuffer cmd = CommandBufferPool.Get();
-                XRSystem.RenderMirrorView(cmd, baseCamera);
                 context.ExecuteCommandBuffer(cmd);
+                context.ConfigureFoveatedRendering(IntPtr.Zero);
                 context.Submit();
                 CommandBufferPool.Release(cmd);
             }
 
             XRSystem.EndLayout();
->>>>>>> 7f0a7f4d
         }
 
         // Used for updating URP cameraData data struct with XRPass data.
@@ -705,6 +696,7 @@
             if (baseCameraData.isHdrEnabled)
             {
                 baseCameraData.cameraTargetDescriptor.graphicsFormat = originalTargetDesc.graphicsFormat;
+                
             }
             baseCameraData.cameraTargetDescriptor.msaaSamples = originalTargetDesc.msaaSamples;
             baseCameraData.cameraTargetDescriptor.width = baseCameraData.pixelWidth;
