using System;
using Unity.Collections;
#if UNITY_EDITOR
using UnityEditor;
using UnityEditor.Rendering.Universal;
#endif
using UnityEngine.Scripting.APIUpdating;
using Lightmapping = UnityEngine.Experimental.GlobalIllumination.Lightmapping;

namespace UnityEngine.Rendering.LWRP
{
    [Obsolete("LWRP -> Universal (UnityUpgradable) -> UnityEngine.Rendering.Universal.UniversalRenderPipeline", true)]
    public class LightweightRenderPipeline
    {
        public LightweightRenderPipeline(LightweightRenderPipelineAsset asset)
        {
        }
    }
}

namespace UnityEngine.Rendering.Universal
{
    public sealed partial class UniversalRenderPipeline : RenderPipeline
    {
        internal static class PerFrameBuffer
        {
            public static int _GlossyEnvironmentColor;
            public static int _SubtractiveShadowColor;

            public static int _Time;
            public static int _SinTime;
            public static int _CosTime;
            public static int unity_DeltaTime;
            public static int _TimeParameters;
        }

        static internal class PerCameraBuffer
        {
            // TODO: This needs to account for stereo rendering
            public static int _InvCameraViewProj;
            public static int _ScaledScreenParams;
            public static int _ScreenParams;
            public static int _WorldSpaceCameraPos;
        }

        public const string k_ShaderTagName = "UniversalPipeline";

        const string k_RenderCameraTag = "Render Camera";

        public static float maxShadowBias
        {
            get => 10.0f;
        }

        public static float minRenderScale
        {
            get => 0.1f;
        }

        public static float maxRenderScale
        {
            get => 2.0f;
        }

        // Amount of Lights that can be shaded per object (in the for loop in the shader)
        public static int maxPerObjectLights
        {
            // No support to bitfield mask and int[] in gles2. Can't index fast more than 4 lights.
            // Check Lighting.hlsl for more details.
            get => (SystemInfo.graphicsDeviceType == GraphicsDeviceType.OpenGLES2) ? 4 : 8;
        }

        // These limits have to match same limits in Input.hlsl
        const int k_MaxVisibleAdditionalLightsSSBO  = 256;
        const int k_MaxVisibleAdditionalLightsUBO   = 32;
        public static int maxVisibleAdditionalLights
        {
            get
            {
                // There are some performance issues by using SSBO in mobile.
                // Also some GPUs don't supports SSBO in vertex shader.
                if (RenderingUtils.useStructuredBuffer)
                    return k_MaxVisibleAdditionalLightsSSBO;

                // We don't use SSBO in D3D because we can't figure out without adding shader variants if platforms is D3D10.
                // We don't use SSBO on Nintendo Switch as UBO path is faster.
                // However here we use same limits as SSBO path. 
                var deviceType = SystemInfo.graphicsDeviceType;
                if (deviceType == GraphicsDeviceType.Direct3D11 || deviceType == GraphicsDeviceType.Direct3D12 ||
                    deviceType == GraphicsDeviceType.Switch)
                    return k_MaxVisibleAdditionalLightsSSBO;

                // We use less limits for mobile as some mobile GPUs have small SP cache for constants
                // Using more than 32 might cause spilling to main memory.
                return k_MaxVisibleAdditionalLightsUBO;
            }
        }

        // Internal max count for how many ScriptableRendererData can be added to a single Universal RP asset
        internal static int maxScriptableRenderers
        {
            get => 8;
        }

<<<<<<< HEAD
=======
        /// <summary>
        /// Returns the current render pipeline asset for the current quality setting.
        /// If no render pipeline asset is assigned in QualitySettings, then returns the one assigned in GraphicsSettings.
        /// </summary>
>>>>>>> 9b9c5bba
        public static UniversalRenderPipelineAsset asset
        {
            get
            {
                return GraphicsSettings.currentRenderPipeline as UniversalRenderPipelineAsset;
            }
        }

        public UniversalRenderPipeline(UniversalRenderPipelineAsset asset)
        {
            SetSupportedRenderingFeatures();

            PerFrameBuffer._GlossyEnvironmentColor = Shader.PropertyToID("_GlossyEnvironmentColor");
            PerFrameBuffer._SubtractiveShadowColor = Shader.PropertyToID("_SubtractiveShadowColor");

            PerFrameBuffer._Time = Shader.PropertyToID("_Time");
            PerFrameBuffer._SinTime = Shader.PropertyToID("_SinTime");
            PerFrameBuffer._CosTime = Shader.PropertyToID("_CosTime");
            PerFrameBuffer.unity_DeltaTime = Shader.PropertyToID("unity_DeltaTime");
            PerFrameBuffer._TimeParameters = Shader.PropertyToID("_TimeParameters");

            PerCameraBuffer._InvCameraViewProj = Shader.PropertyToID("_InvCameraViewProj");
            PerCameraBuffer._ScreenParams = Shader.PropertyToID("_ScreenParams");
            PerCameraBuffer._ScaledScreenParams = Shader.PropertyToID("_ScaledScreenParams");
            PerCameraBuffer._WorldSpaceCameraPos = Shader.PropertyToID("_WorldSpaceCameraPos");

            // Let engine know we have MSAA on for cases where we support MSAA backbuffer
            if (QualitySettings.antiAliasing != asset.msaaSampleCount)
                QualitySettings.antiAliasing = asset.msaaSampleCount;

            // For compatibility reasons we also match old LightweightPipeline tag.
            Shader.globalRenderPipeline = "UniversalPipeline,LightweightPipeline";

            Lightmapping.SetDelegate(lightsDelegate);

            CameraCaptureBridge.enabled = true;

            RenderingUtils.ClearSystemInfoCache();
        }

        protected override void Dispose(bool disposing)
        {
            base.Dispose(disposing);
            Shader.globalRenderPipeline = "";
            SupportedRenderingFeatures.active = new SupportedRenderingFeatures();
            ShaderData.instance.Dispose();

#if UNITY_EDITOR
            SceneViewDrawMode.ResetDrawMode();
#endif
            Lightmapping.ResetDelegate();
            CameraCaptureBridge.enabled = false;
        }

        protected override void Render(ScriptableRenderContext renderContext, Camera[] cameras)
        {
            BeginFrameRendering(renderContext, cameras);

            GraphicsSettings.lightsUseLinearIntensity = (QualitySettings.activeColorSpace == ColorSpace.Linear);
            GraphicsSettings.useScriptableRenderPipelineBatching = asset.useSRPBatcher;
            SetupPerFrameShaderConstants();

            SortCameras(cameras);
            foreach (Camera camera in cameras)
            {
                BeginCameraRendering(renderContext, camera);
#if VISUAL_EFFECT_GRAPH_0_0_1_OR_NEWER
                //It should be called before culling to prepare material. When there isn't any VisualEffect component, this method has no effect.
                VFX.VFXManager.PrepareCamera(camera);
#endif
                RenderSingleCamera(renderContext, camera);

                EndCameraRendering(renderContext, camera);
            }

            EndFrameRendering(renderContext, cameras);
        }

        public static void RenderSingleCamera(ScriptableRenderContext context, Camera camera)
        {
            if (!camera.TryGetCullingParameters(IsStereoEnabled(camera), out var cullingParameters))
                return;

            var settings = asset;
            UniversalAdditionalCameraData additionalCameraData = null;
            if (camera.cameraType == CameraType.Game || camera.cameraType == CameraType.VR)
                camera.gameObject.TryGetComponent(out additionalCameraData);

            InitializeCameraData(settings, camera, additionalCameraData, out var cameraData);
            SetupPerCameraShaderConstants(cameraData);

            ScriptableRenderer renderer = (additionalCameraData != null) ? additionalCameraData.scriptableRenderer : settings.scriptableRenderer;
            if (renderer == null)
            {
                Debug.LogWarning(string.Format("Trying to render {0} with an invalid renderer. Camera rendering will be skipped.", camera.name));
                return;
            }

            string tag = (asset.debugLevel >= PipelineDebugLevel.Profiling) ? camera.name: k_RenderCameraTag;
            CommandBuffer cmd = CommandBufferPool.Get(tag);
            using (new ProfilingSample(cmd, tag))
            {
                renderer.Clear();
                renderer.SetupCullingParameters(ref cullingParameters, ref cameraData);

                context.ExecuteCommandBuffer(cmd);
                cmd.Clear();

#if UNITY_EDITOR

                // Emit scene view UI
                if (cameraData.isSceneViewCamera)
                    ScriptableRenderContext.EmitWorldGeometryForSceneView(camera);
#endif

                var cullResults = context.Cull(ref cullingParameters);
                InitializeRenderingData(settings, ref cameraData, ref cullResults, out var renderingData);

                renderer.Setup(context, ref renderingData);
                renderer.Execute(context, ref renderingData);
            }

            context.ExecuteCommandBuffer(cmd);
            CommandBufferPool.Release(cmd);
            context.Submit();
        }

        static void SetSupportedRenderingFeatures()
        {
#if UNITY_EDITOR
            SupportedRenderingFeatures.active = new SupportedRenderingFeatures()
            {
                reflectionProbeModes = SupportedRenderingFeatures.ReflectionProbeModes.None,
                defaultMixedLightingModes = SupportedRenderingFeatures.LightmapMixedBakeModes.Subtractive,
                mixedLightingModes = SupportedRenderingFeatures.LightmapMixedBakeModes.Subtractive | SupportedRenderingFeatures.LightmapMixedBakeModes.IndirectOnly,
                lightmapBakeTypes = LightmapBakeType.Baked | LightmapBakeType.Mixed,
                lightmapsModes = LightmapsMode.CombinedDirectional | LightmapsMode.NonDirectional,
                lightProbeProxyVolumes = false,
                motionVectors = false,
                receiveShadows = false,
                reflectionProbes = true
            };
            SceneViewDrawMode.SetupDrawMode();
#endif
        }

		static bool PlatformNeedsToKillAlpha()
		{
			return Application.platform == RuntimePlatform.IPhonePlayer ||
                Application.platform == RuntimePlatform.Android ||
                Application.platform == RuntimePlatform.tvOS;
		}

        static void InitializeCameraData(UniversalRenderPipelineAsset settings, Camera camera, UniversalAdditionalCameraData additionalCameraData, out CameraData cameraData)
        {
            const float kRenderScaleThreshold = 0.05f;
            cameraData = new CameraData();
            cameraData.camera = camera;
            cameraData.isStereoEnabled = IsStereoEnabled(camera);

            int msaaSamples = 1;
            if (camera.allowMSAA && settings.msaaSampleCount > 1)
                msaaSamples = (camera.targetTexture != null) ? camera.targetTexture.antiAliasing : settings.msaaSampleCount;

            cameraData.isSceneViewCamera = camera.cameraType == CameraType.SceneView;
            cameraData.isHdrEnabled = camera.allowHDR && settings.supportsHDR;

            // Disables postprocessing in mobile VR. It's not stable on mobile yet.
            // TODO: enable postfx for stereo rendering
            if (cameraData.isStereoEnabled && Application.isMobilePlatform)
                cameraData.postProcessEnabled = false;

            Rect cameraRect = camera.rect;
            cameraData.isDefaultViewport = (!(Math.Abs(cameraRect.x) > 0.0f || Math.Abs(cameraRect.y) > 0.0f ||
                Math.Abs(cameraRect.width) < 1.0f || Math.Abs(cameraRect.height) < 1.0f));

            // If XR is enabled, use XR renderScale.
            // Discard variations lesser than kRenderScaleThreshold.
            // Scale is only enabled for gameview.
            float usedRenderScale = XRGraphics.enabled ? XRGraphics.eyeTextureResolutionScale : settings.renderScale;
            cameraData.renderScale = (Mathf.Abs(1.0f - usedRenderScale) < kRenderScaleThreshold) ? 1.0f : usedRenderScale;
            cameraData.renderScale = (camera.cameraType == CameraType.Game) ? cameraData.renderScale : 1.0f;

            bool anyShadowsEnabled = settings.supportsMainLightShadows || settings.supportsAdditionalLightShadows;
            cameraData.maxShadowDistance = Mathf.Min(settings.shadowDistance, camera.farClipPlane);
            cameraData.maxShadowDistance = (anyShadowsEnabled && cameraData.maxShadowDistance >= camera.nearClipPlane) ?
                cameraData.maxShadowDistance : 0.0f;

            if (additionalCameraData != null)
            {
                cameraData.maxShadowDistance = (additionalCameraData.renderShadows) ? cameraData.maxShadowDistance : 0.0f;
                cameraData.requiresDepthTexture = additionalCameraData.requiresDepthTexture;
                cameraData.requiresOpaqueTexture = additionalCameraData.requiresColorTexture;
                cameraData.volumeLayerMask = additionalCameraData.volumeLayerMask;
                cameraData.volumeTrigger = additionalCameraData.volumeTrigger == null ? camera.transform : additionalCameraData.volumeTrigger;
                cameraData.postProcessEnabled = additionalCameraData.renderPostProcessing;
                cameraData.isStopNaNEnabled = cameraData.postProcessEnabled && additionalCameraData.stopNaN && SystemInfo.graphicsShaderLevel >= 35;
                cameraData.isDitheringEnabled = cameraData.postProcessEnabled && additionalCameraData.dithering;
                cameraData.antialiasing = cameraData.postProcessEnabled ? additionalCameraData.antialiasing : AntialiasingMode.None;
                cameraData.antialiasingQuality = additionalCameraData.antialiasingQuality;
            }
            else if(camera.cameraType == CameraType.SceneView)
            {
                cameraData.requiresDepthTexture = settings.supportsCameraDepthTexture;
                cameraData.requiresOpaqueTexture = settings.supportsCameraOpaqueTexture;
                cameraData.volumeLayerMask = 1; // "Default"
                cameraData.volumeTrigger = null;
                cameraData.postProcessEnabled = CoreUtils.ArePostProcessesEnabled(camera);
                cameraData.isStopNaNEnabled = false;
                cameraData.isDitheringEnabled = false;
                cameraData.antialiasing = AntialiasingMode.None;
                cameraData.antialiasingQuality = AntialiasingQuality.High;
            }
            else
            {
                cameraData.requiresDepthTexture = settings.supportsCameraDepthTexture;
                cameraData.requiresOpaqueTexture = settings.supportsCameraOpaqueTexture;
                cameraData.volumeLayerMask = 1; // "Default"
                cameraData.volumeTrigger = null;
                cameraData.postProcessEnabled = false;
                cameraData.isStopNaNEnabled = false;
                cameraData.isDitheringEnabled = false;
                cameraData.antialiasing = AntialiasingMode.None;
                cameraData.antialiasingQuality = AntialiasingQuality.High;
            }

            // Disables post if GLes2
            cameraData.postProcessEnabled &= SystemInfo.graphicsDeviceType != GraphicsDeviceType.OpenGLES2;

            cameraData.requiresDepthTexture |= cameraData.isSceneViewCamera || cameraData.postProcessEnabled;

            var commonOpaqueFlags = SortingCriteria.CommonOpaque;
            var noFrontToBackOpaqueFlags = SortingCriteria.SortingLayer | SortingCriteria.RenderQueue | SortingCriteria.OptimizeStateChanges | SortingCriteria.CanvasOrder;
            bool hasHSRGPU = SystemInfo.hasHiddenSurfaceRemovalOnGPU;
            bool canSkipFrontToBackSorting = (camera.opaqueSortMode == OpaqueSortMode.Default && hasHSRGPU) || camera.opaqueSortMode == OpaqueSortMode.NoDistanceSort;

            cameraData.defaultOpaqueSortFlags = canSkipFrontToBackSorting ? noFrontToBackOpaqueFlags : commonOpaqueFlags;
            cameraData.captureActions = CameraCaptureBridge.GetCaptureActions(camera);

			bool needsAlphaChannel = camera.targetTexture == null && Graphics.preserveFramebufferAlpha && PlatformNeedsToKillAlpha();
            cameraData.cameraTargetDescriptor = CreateRenderTextureDescriptor(camera, cameraData.renderScale,
                cameraData.isStereoEnabled, cameraData.isHdrEnabled, msaaSamples, needsAlphaChannel);
        }

        static void InitializeRenderingData(UniversalRenderPipelineAsset settings, ref CameraData cameraData, ref CullingResults cullResults,
            out RenderingData renderingData)
        {
            var visibleLights = cullResults.visibleLights;

            int mainLightIndex = GetMainLightIndex(settings, visibleLights);
            bool mainLightCastShadows = false;
            bool additionalLightsCastShadows = false;

            if (cameraData.maxShadowDistance > 0.0f)
            {
                mainLightCastShadows = (mainLightIndex != -1 && visibleLights[mainLightIndex].light != null &&
                                        visibleLights[mainLightIndex].light.shadows != LightShadows.None);

                // If additional lights are shaded per-pixel they cannot cast shadows
                if (settings.additionalLightsRenderingMode == LightRenderingMode.PerPixel)
                {
                    for (int i = 0; i < visibleLights.Length; ++i)
                    {
                        if (i == mainLightIndex)
                            continue;

                        Light light = visibleLights[i].light;

                        // LWRP doesn't support additional directional lights or point light shadows yet
                        if (visibleLights[i].lightType == LightType.Spot && light != null && light.shadows != LightShadows.None)
                        {
                            additionalLightsCastShadows = true;
                            break;
                        }
                    }
                }
            }

            renderingData.cullResults = cullResults;
            renderingData.cameraData = cameraData;
            InitializeLightData(settings, visibleLights, mainLightIndex, out renderingData.lightData);
            InitializeShadowData(settings, visibleLights, mainLightCastShadows, additionalLightsCastShadows && !renderingData.lightData.shadeAdditionalLightsPerVertex, out renderingData.shadowData);
            InitializePostProcessingData(settings, out renderingData.postProcessingData);
            renderingData.supportsDynamicBatching = settings.supportsDynamicBatching;
            renderingData.perObjectData = GetPerObjectLightFlags(renderingData.lightData.additionalLightsCount);

			bool isOffscreenCamera = cameraData.camera.targetTexture != null && !cameraData.isSceneViewCamera;
            renderingData.killAlphaInFinalBlit = !Graphics.preserveFramebufferAlpha && PlatformNeedsToKillAlpha() && !isOffscreenCamera;
        }

        static void InitializeShadowData(UniversalRenderPipelineAsset settings, NativeArray<VisibleLight> visibleLights, bool mainLightCastShadows, bool additionalLightsCastShadows, out ShadowData shadowData)
        {
            m_ShadowBiasData.Clear();

            for (int i = 0; i < visibleLights.Length; ++i)
            {
                Light light = visibleLights[i].light;
                UniversalAdditionalLightData data = null;
                if (light != null)
                {
#if UNITY_2019_3_OR_NEWER
                    light.gameObject.TryGetComponent(out data);
#else
                    data = light.gameObject.GetComponent<LWRPAdditionalLightData>();
#endif
                }

                if (data && !data.usePipelineSettings)
                    m_ShadowBiasData.Add(new Vector4(light.shadowBias, light.shadowNormalBias, 0.0f, 0.0f));
                else
                    m_ShadowBiasData.Add(new Vector4(settings.shadowDepthBias, settings.shadowNormalBias, 0.0f, 0.0f));
            }

            shadowData.bias = m_ShadowBiasData;

            // Until we can have keyword stripping forcing single cascade hard shadows on gles2
            bool supportsScreenSpaceShadows = SystemInfo.graphicsDeviceType != GraphicsDeviceType.OpenGLES2;

            shadowData.supportsMainLightShadows = SystemInfo.supportsShadows && settings.supportsMainLightShadows && mainLightCastShadows;

            // we resolve shadows in screenspace when cascades are enabled to save ALU as computing cascade index + shadowCoord on fragment is expensive
            shadowData.requiresScreenSpaceShadowResolve = shadowData.supportsMainLightShadows && supportsScreenSpaceShadows && settings.shadowCascadeOption != ShadowCascadesOption.NoCascades;

            int shadowCascadesCount;
            switch (settings.shadowCascadeOption)
            {
                case ShadowCascadesOption.FourCascades:
                    shadowCascadesCount = 4;
                    break;

                case ShadowCascadesOption.TwoCascades:
                    shadowCascadesCount = 2;
                    break;

                default:
                    shadowCascadesCount = 1;
                    break;
            }

            shadowData.mainLightShadowCascadesCount = (shadowData.requiresScreenSpaceShadowResolve) ? shadowCascadesCount : 1;
            shadowData.mainLightShadowmapWidth = settings.mainLightShadowmapResolution;
            shadowData.mainLightShadowmapHeight = settings.mainLightShadowmapResolution;

            switch (shadowData.mainLightShadowCascadesCount)
            {
                case 1:
                    shadowData.mainLightShadowCascadesSplit = new Vector3(1.0f, 0.0f, 0.0f);
                    break;

                case 2:
                    shadowData.mainLightShadowCascadesSplit = new Vector3(settings.cascade2Split, 1.0f, 0.0f);
                    break;

                default:
                    shadowData.mainLightShadowCascadesSplit = settings.cascade4Split;
                    break;
            }

            shadowData.supportsAdditionalLightShadows = SystemInfo.supportsShadows && settings.supportsAdditionalLightShadows && additionalLightsCastShadows;
            shadowData.additionalLightsShadowmapWidth = shadowData.additionalLightsShadowmapHeight = settings.additionalLightsShadowmapResolution;
            shadowData.supportsSoftShadows = settings.supportsSoftShadows && (shadowData.supportsMainLightShadows || shadowData.supportsAdditionalLightShadows);
            shadowData.shadowmapDepthBufferBits = 16;
        }

        static void InitializePostProcessingData(UniversalRenderPipelineAsset settings, out PostProcessingData postProcessingData)
        {
            postProcessingData.gradingMode = settings.supportsHDR
                ? settings.colorGradingMode
                : ColorGradingMode.LowDynamicRange;

            postProcessingData.lutSize = settings.colorGradingLutSize;
        }

        static void InitializeLightData(UniversalRenderPipelineAsset settings, NativeArray<VisibleLight> visibleLights, int mainLightIndex, out LightData lightData)
        {
            int maxPerObjectAdditionalLights = UniversalRenderPipeline.maxPerObjectLights;
            int maxVisibleAdditionalLights = UniversalRenderPipeline.maxVisibleAdditionalLights;

            lightData.mainLightIndex = mainLightIndex;

            if (settings.additionalLightsRenderingMode != LightRenderingMode.Disabled)
            {
                lightData.additionalLightsCount =
                    Math.Min((mainLightIndex != -1) ? visibleLights.Length - 1 : visibleLights.Length,
                        maxVisibleAdditionalLights);
                lightData.maxPerObjectAdditionalLightsCount = Math.Min(settings.maxAdditionalLightsCount, maxPerObjectAdditionalLights);
            }
            else
            {
                lightData.additionalLightsCount = 0;
                lightData.maxPerObjectAdditionalLightsCount = 0;
            }

            lightData.shadeAdditionalLightsPerVertex = settings.additionalLightsRenderingMode == LightRenderingMode.PerVertex;
            lightData.visibleLights = visibleLights;
            lightData.supportsMixedLighting = settings.supportsMixedLighting;
        }

        static PerObjectData GetPerObjectLightFlags(int additionalLightsCount)
        {
            var configuration = PerObjectData.ReflectionProbes | PerObjectData.Lightmaps | PerObjectData.LightProbe | PerObjectData.LightData | PerObjectData.OcclusionProbe;

            if (additionalLightsCount > 0)
            {
                configuration |= PerObjectData.LightData;

                // In this case we also need per-object indices (unity_LightIndices)
                if (!RenderingUtils.useStructuredBuffer)
                    configuration |= PerObjectData.LightIndices;
            }

            return configuration;
        }

        // Main Light is always a directional light
        static int GetMainLightIndex(UniversalRenderPipelineAsset settings, NativeArray<VisibleLight> visibleLights)
        {
            int totalVisibleLights = visibleLights.Length;

            if (totalVisibleLights == 0 || settings.mainLightRenderingMode != LightRenderingMode.PerPixel)
                return -1;

            Light sunLight = RenderSettings.sun;
            int brightestDirectionalLightIndex = -1;
            float brightestLightIntensity = 0.0f;
            for (int i = 0; i < totalVisibleLights; ++i)
            {
                VisibleLight currVisibleLight = visibleLights[i];
                Light currLight = currVisibleLight.light;

                // Particle system lights have the light property as null. We sort lights so all particles lights
                // come last. Therefore, if first light is particle light then all lights are particle lights.
                // In this case we either have no main light or already found it.
                if (currLight == null)
                    break;

                if (currLight == sunLight)
                    return i;

                // In case no shadow light is present we will return the brightest directional light
                if (currVisibleLight.lightType == LightType.Directional && currLight.intensity > brightestLightIntensity)
                {
                    brightestLightIntensity = currLight.intensity;
                    brightestDirectionalLightIndex = i;
                }
            }

            return brightestDirectionalLightIndex;
        }

        static void SetupPerFrameShaderConstants()
        {
            // When glossy reflections are OFF in the shader we set a constant color to use as indirect specular
            SphericalHarmonicsL2 ambientSH = RenderSettings.ambientProbe;
            Color linearGlossyEnvColor = new Color(ambientSH[0, 0], ambientSH[1, 0], ambientSH[2, 0]) * RenderSettings.reflectionIntensity;
            Color glossyEnvColor = CoreUtils.ConvertLinearToActiveColorSpace(linearGlossyEnvColor);
            Shader.SetGlobalVector(PerFrameBuffer._GlossyEnvironmentColor, glossyEnvColor);

            // Used when subtractive mode is selected
            Shader.SetGlobalVector(PerFrameBuffer._SubtractiveShadowColor, CoreUtils.ConvertSRGBToActiveColorSpace(RenderSettings.subtractiveShadowColor));
        }

        static void SetupPerCameraShaderConstants(CameraData cameraData)
        {
            Camera camera = cameraData.camera;

            float scaledCameraWidth = (float)cameraData.camera.pixelWidth * cameraData.renderScale;
            float scaledCameraHeight = (float)cameraData.camera.pixelHeight * cameraData.renderScale;
            Shader.SetGlobalVector(PerCameraBuffer._ScaledScreenParams, new Vector4(scaledCameraWidth, scaledCameraHeight, 1.0f + 1.0f / scaledCameraWidth, 1.0f + 1.0f / scaledCameraHeight));
            Shader.SetGlobalVector(PerCameraBuffer._WorldSpaceCameraPos, camera.transform.position);
            float cameraWidth = (float)cameraData.camera.pixelWidth;
            float cameraHeight = (float)cameraData.camera.pixelHeight;
            Shader.SetGlobalVector(PerCameraBuffer._ScreenParams, new Vector4(cameraWidth, cameraHeight, 1.0f + 1.0f / cameraWidth, 1.0f + 1.0f / cameraHeight));

            Matrix4x4 projMatrix = GL.GetGPUProjectionMatrix(camera.projectionMatrix, false);
            Matrix4x4 viewMatrix = camera.worldToCameraMatrix;
            Matrix4x4 viewProjMatrix = projMatrix * viewMatrix;
            Matrix4x4 invViewProjMatrix = Matrix4x4.Inverse(viewProjMatrix);
            Shader.SetGlobalMatrix(PerCameraBuffer._InvCameraViewProj, invViewProjMatrix);
        }




    }
}<|MERGE_RESOLUTION|>--- conflicted
+++ resolved
@@ -102,13 +102,10 @@
             get => 8;
         }
 
-<<<<<<< HEAD
-=======
         /// <summary>
         /// Returns the current render pipeline asset for the current quality setting.
         /// If no render pipeline asset is assigned in QualitySettings, then returns the one assigned in GraphicsSettings.
         /// </summary>
->>>>>>> 9b9c5bba
         public static UniversalRenderPipelineAsset asset
         {
             get
@@ -197,7 +194,7 @@
             if (camera.cameraType == CameraType.Game || camera.cameraType == CameraType.VR)
                 camera.gameObject.TryGetComponent(out additionalCameraData);
 
-            InitializeCameraData(settings, camera, additionalCameraData, out var cameraData);
+                InitializeCameraData(settings, camera, additionalCameraData, out var cameraData);
             SetupPerCameraShaderConstants(cameraData);
 
             ScriptableRenderer renderer = (additionalCameraData != null) ? additionalCameraData.scriptableRenderer : settings.scriptableRenderer;
