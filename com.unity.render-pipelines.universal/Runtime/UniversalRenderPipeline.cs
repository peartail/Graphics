using System;
using Unity.Collections;
#if UNITY_EDITOR
using UnityEditor;
using UnityEditor.Rendering.Universal;
#endif
using UnityEngine.Scripting.APIUpdating;
using Lightmapping = UnityEngine.Experimental.GlobalIllumination.Lightmapping;

namespace UnityEngine.Rendering.LWRP
{
    [Obsolete("LWRP -> Universal (UnityUpgradable) -> UnityEngine.Rendering.Universal.UniversalRenderPipeline", true)]
    public class LightweightRenderPipeline
    {
        public LightweightRenderPipeline(LightweightRenderPipelineAsset asset)
        {
        }
    }
}

namespace UnityEngine.Rendering.Universal
{
    public sealed partial class UniversalRenderPipeline : RenderPipeline
    {
        internal static class PerFrameBuffer
        {
            public static int _GlossyEnvironmentColor;
            public static int _SubtractiveShadowColor;

            public static int _Time;
            public static int _SinTime;
            public static int _CosTime;
            public static int unity_DeltaTime;
            public static int _TimeParameters;
        }

        static internal class PerCameraBuffer
        {
            // TODO: This needs to account for stereo rendering
            public static int unity_MatrixInvVP;
            public static int _ScaledScreenParams;
            public static int _ScreenParams;
            public static int _WorldSpaceCameraPos;
        }

        public const string k_ShaderTagName = "UniversalPipeline";

<<<<<<< HEAD
        const string k_RenderCameraTag = "Render Composition Pass";
=======
        const string k_RenderCameraTag = "Render Camera";
        static ProfilingSampler _CameraProfilingSampler = new ProfilingSampler(k_RenderCameraTag);
>>>>>>> f400aae4

        public static float maxShadowBias
        {
            get => 10.0f;
        }

        public static float minRenderScale
        {
            get => 0.1f;
        }

        public static float maxRenderScale
        {
            get => 2.0f;
        }

        // Amount of Lights that can be shaded per object (in the for loop in the shader)
        public static int maxPerObjectLights
        {
            // No support to bitfield mask and int[] in gles2. Can't index fast more than 4 lights.
            // Check Lighting.hlsl for more details.
            get => (SystemInfo.graphicsDeviceType == GraphicsDeviceType.OpenGLES2) ? 4 : 8;
        }

        // These limits have to match same limits in Input.hlsl
        const int k_MaxVisibleAdditionalLightsSSBO  = 256;
        const int k_MaxVisibleAdditionalLightsUBO   = 32;

        public static XRSystem m_XRSystem = new XRSystem();

        public static int maxVisibleAdditionalLights
        {
            get
            {
                // There are some performance issues by using SSBO in mobile.
                // Also some GPUs don't supports SSBO in vertex shader.
                if (RenderingUtils.useStructuredBuffer)
                    return k_MaxVisibleAdditionalLightsSSBO;

                // We don't use SSBO in D3D because we can't figure out without adding shader variants if platforms is D3D10.
                // We don't use SSBO on Nintendo Switch as UBO path is faster.
                // However here we use same limits as SSBO path. 
                var deviceType = SystemInfo.graphicsDeviceType;
                if (deviceType == GraphicsDeviceType.Direct3D11 || deviceType == GraphicsDeviceType.Direct3D12 ||
                    deviceType == GraphicsDeviceType.Switch)
                    return k_MaxVisibleAdditionalLightsSSBO;

                // We use less limits for mobile as some mobile GPUs have small SP cache for constants
                // Using more than 32 might cause spilling to main memory.
                return k_MaxVisibleAdditionalLightsUBO;
            }
        }

        // Internal max count for how many ScriptableRendererData can be added to a single Universal RP asset
        internal static int maxScriptableRenderers
        {
            get => 8;
        }

        /// <summary>
        /// Returns the current render pipeline asset for the current quality setting.
        /// If no render pipeline asset is assigned in QualitySettings, then returns the one assigned in GraphicsSettings.
        /// </summary>
        public static UniversalRenderPipelineAsset asset
        {
            get
            {
                return GraphicsSettings.currentRenderPipeline as UniversalRenderPipelineAsset;
            }
        }

        public UniversalRenderPipeline(UniversalRenderPipelineAsset asset)
        {
            SetSupportedRenderingFeatures();

            PerFrameBuffer._GlossyEnvironmentColor = Shader.PropertyToID("_GlossyEnvironmentColor");
            PerFrameBuffer._SubtractiveShadowColor = Shader.PropertyToID("_SubtractiveShadowColor");

            PerFrameBuffer._Time = Shader.PropertyToID("_Time");
            PerFrameBuffer._SinTime = Shader.PropertyToID("_SinTime");
            PerFrameBuffer._CosTime = Shader.PropertyToID("_CosTime");
            PerFrameBuffer.unity_DeltaTime = Shader.PropertyToID("unity_DeltaTime");
            PerFrameBuffer._TimeParameters = Shader.PropertyToID("_TimeParameters");

            PerCameraBuffer.unity_MatrixInvVP = Shader.PropertyToID("unity_MatrixInvVP");
            PerCameraBuffer._ScreenParams = Shader.PropertyToID("_ScreenParams");
            PerCameraBuffer._ScaledScreenParams = Shader.PropertyToID("_ScaledScreenParams");
            PerCameraBuffer._WorldSpaceCameraPos = Shader.PropertyToID("_WorldSpaceCameraPos");

            // Let engine know we have MSAA on for cases where we support MSAA backbuffer
            if (QualitySettings.antiAliasing != asset.msaaSampleCount)
                QualitySettings.antiAliasing = asset.msaaSampleCount;

            // For compatibility reasons we also match old LightweightPipeline tag.
            Shader.globalRenderPipeline = "UniversalPipeline,LightweightPipeline";

            Lightmapping.SetDelegate(lightsDelegate);

            CameraCaptureBridge.enabled = true;

            RenderingUtils.ClearSystemInfoCache();

        }

        protected override void Dispose(bool disposing)
        {
            base.Dispose(disposing);

            if (asset != null)
                foreach (var renderer in asset.m_Renderers)
                    renderer?.Cleanup();

            Shader.globalRenderPipeline = "";
            SupportedRenderingFeatures.active = new SupportedRenderingFeatures();
            ShaderData.instance.Dispose();

#if UNITY_EDITOR
            SceneViewDrawMode.ResetDrawMode();
#endif
            Lightmapping.ResetDelegate();
            CameraCaptureBridge.enabled = false;

            m_XRSystem.Cleanup();
        }

        protected override void Render(ScriptableRenderContext renderContext, Camera[] cameras)
        {
            BeginFrameRendering(renderContext, cameras);

            GraphicsSettings.lightsUseLinearIntensity = (QualitySettings.activeColorSpace == ColorSpace.Linear);
            GraphicsSettings.useScriptableRenderPipelineBatching = asset.useSRPBatcher;
            SetupPerFrameShaderConstants();

            SortCameras(cameras);
            foreach (Camera camera in cameras)
            {
                BeginCameraRendering(renderContext, camera);
#if VISUAL_EFFECT_GRAPH_0_0_1_OR_NEWER
                //It should be called before culling to prepare material. When there isn't any VisualEffect component, this method has no effect.
                VFX.VFXManager.PrepareCamera(camera);
#endif
                RenderSingleCamera(renderContext, camera);

                EndCameraRendering(renderContext, camera);
            }

            EndFrameRendering(renderContext, cameras);
        }

        static bool TryGetCullingParameters(CameraData cameraData, out ScriptableCullingParameters cullingParams)
        {
            if (cameraData.compositionPass.enabled)
            {
                cullingParams = cameraData.compositionPass.cullingParams;
                return true;
            }
            else
            {
                if (!cameraData.camera.TryGetCullingParameters(cameraData.camera.stereoEnabled, out cullingParams))
                    return false;
            }
            return true;
        }

        public static void RenderSingleCamera(ScriptableRenderContext context, Camera camera)
        {
            var settings = asset;
            UniversalAdditionalCameraData additionalCameraData = null;
            if (camera.cameraType == CameraType.Game || camera.cameraType == CameraType.VR)
                camera.gameObject.TryGetComponent(out additionalCameraData);

            InitializeCameraData(settings, camera, additionalCameraData, out var cameraData);
            ScriptableRenderer renderer = (additionalCameraData != null) ? additionalCameraData.scriptableRenderer : settings.scriptableRenderer;
            if (renderer == null)
            {
                Debug.LogWarning(string.Format("Trying to render {0} with an invalid renderer. Camera rendering will be skipped.", camera.name));
                return;
            }

            string tag = (asset.debugLevel >= PipelineDebugLevel.Profiling) ? camera.name : k_RenderCameraTag;
            CommandBuffer cmd = CommandBufferPool.Get(tag);
<<<<<<< HEAD

            var compositionPasses = m_XRSystem.SetupFrame(cameraData, /*XRTODO XR single pass settings in urp asset pipeline*/ false, /*XRTODO: test mode*/ false);
            foreach (XRPass compPass in compositionPasses)
=======
            using (new ProfilingScope(cmd, _CameraProfilingSampler))
>>>>>>> f400aae4
            {
                cameraData.compositionPass = compPass;

                if (!TryGetCullingParameters(cameraData, out var cullingParameters))
                    return;

                SetupPerCameraShaderConstants(cameraData);


                using (new ProfilingSample(cmd, tag))
                {
                    renderer.Clear();
                    renderer.SetupCullingParameters(ref cullingParameters, ref cameraData);

                    context.ExecuteCommandBuffer(cmd);
                    cmd.Clear();

#if UNITY_EDITOR

                // Emit scene view UI
                if (cameraData.isSceneViewCamera)
                    ScriptableRenderContext.EmitWorldGeometryForSceneView(camera);
#endif

                    var cullResults = context.Cull(ref cullingParameters);
                    InitializeRenderingData(settings, ref cameraData, ref cullResults, out var renderingData);

                    renderer.Setup(context, ref renderingData);

                    renderer.Execute(context, ref renderingData);
                }

                context.ExecuteCommandBuffer(cmd);
                renderer.Clear();
            }

            // Render XR mirror view once all composition passes have been completed
            if (cameraData.camera.cameraType == CameraType.Game)
            {
                cmd.Clear();
                m_XRSystem.RenderMirrorView(cmd);
                context.ExecuteCommandBuffer(cmd);
            }

            CommandBufferPool.Release(cmd);
            context.Submit();

            m_XRSystem.ReleaseFrame();
        }

        static void SetSupportedRenderingFeatures()
        {
#if UNITY_EDITOR
            SupportedRenderingFeatures.active = new SupportedRenderingFeatures()
            {
                reflectionProbeModes = SupportedRenderingFeatures.ReflectionProbeModes.None,
                defaultMixedLightingModes = SupportedRenderingFeatures.LightmapMixedBakeModes.Subtractive,
                mixedLightingModes = SupportedRenderingFeatures.LightmapMixedBakeModes.Subtractive | SupportedRenderingFeatures.LightmapMixedBakeModes.IndirectOnly,
                lightmapBakeTypes = LightmapBakeType.Baked | LightmapBakeType.Mixed,
                lightmapsModes = LightmapsMode.CombinedDirectional | LightmapsMode.NonDirectional,
                lightProbeProxyVolumes = false,
                motionVectors = false,
                receiveShadows = false,
                reflectionProbes = true
            };
            SceneViewDrawMode.SetupDrawMode();
#endif
        }

        static void InitializeCameraData(UniversalRenderPipelineAsset settings, Camera camera, UniversalAdditionalCameraData additionalCameraData, out CameraData cameraData)
        {
            const float kRenderScaleThreshold = 0.05f;
            cameraData = new CameraData();
            cameraData.camera = camera;
<<<<<<< HEAD
            
=======
            cameraData.isStereoEnabled = IsStereoEnabled(camera);
            cameraData.isXRMultipass = false;
            cameraData.numberOfXRPasses = 1;

#if ENABLE_VR && ENABLE_VR_MODULE
            if (cameraData.isStereoEnabled && !cameraData.isSceneViewCamera && XR.XRSettings.stereoRenderingMode == XR.XRSettings.StereoRenderingMode.MultiPass)
            {
                cameraData.numberOfXRPasses = 2;
                cameraData.isXRMultipass = true;
            }
#endif

>>>>>>> f400aae4
            int msaaSamples = 1;
            if (camera.allowMSAA && settings.msaaSampleCount > 1)
                msaaSamples = (camera.targetTexture != null) ? camera.targetTexture.antiAliasing : settings.msaaSampleCount;

            cameraData.isSceneViewCamera = camera.cameraType == CameraType.SceneView;
            cameraData.isHdrEnabled = camera.allowHDR && settings.supportsHDR;

            cameraData.isStereoEnabled = IsStereoEnabled(camera);
            if (cameraData.isStereoEnabled)
            {
                // XRTODO: Enable pure mode for XR
                URPCameraMode.isPureURP = false;
            }
            else
            {
                URPCameraMode.isPureURP = true;
            }

            Rect cameraRect = camera.rect;
            cameraData.isDefaultViewport = (!(Math.Abs(cameraRect.x) > 0.0f || Math.Abs(cameraRect.y) > 0.0f ||
                Math.Abs(cameraRect.width) < 1.0f || Math.Abs(cameraRect.height) < 1.0f));

            // If XR is enabled, use XR renderScale.
            // Discard variations lesser than kRenderScaleThreshold.
            // Scale is only enabled for gameview.
            float usedRenderScale = XRGraphics.enabled ? XRGraphics.eyeTextureResolutionScale : settings.renderScale;
            cameraData.renderScale = (Mathf.Abs(1.0f - usedRenderScale) < kRenderScaleThreshold) ? 1.0f : usedRenderScale;
            cameraData.renderScale = (camera.cameraType == CameraType.Game) ? cameraData.renderScale : 1.0f;

            bool anyShadowsEnabled = settings.supportsMainLightShadows || settings.supportsAdditionalLightShadows;
            cameraData.maxShadowDistance = Mathf.Min(settings.shadowDistance, camera.farClipPlane);
            cameraData.maxShadowDistance = (anyShadowsEnabled && cameraData.maxShadowDistance >= camera.nearClipPlane) ?
                cameraData.maxShadowDistance : 0.0f;

            if (additionalCameraData != null)
            {
                cameraData.maxShadowDistance = (additionalCameraData.renderShadows) ? cameraData.maxShadowDistance : 0.0f;
                cameraData.requiresDepthTexture = additionalCameraData.requiresDepthTexture;
                cameraData.requiresOpaqueTexture = additionalCameraData.requiresColorTexture;
                cameraData.volumeLayerMask = additionalCameraData.volumeLayerMask;
                cameraData.volumeTrigger = additionalCameraData.volumeTrigger == null ? camera.transform : additionalCameraData.volumeTrigger;
                cameraData.postProcessEnabled = additionalCameraData.renderPostProcessing;
                cameraData.isStopNaNEnabled = cameraData.postProcessEnabled && additionalCameraData.stopNaN && SystemInfo.graphicsShaderLevel >= 35;
                cameraData.isDitheringEnabled = cameraData.postProcessEnabled && additionalCameraData.dithering;
                cameraData.antialiasing = cameraData.postProcessEnabled ? additionalCameraData.antialiasing : AntialiasingMode.None;
                cameraData.antialiasingQuality = additionalCameraData.antialiasingQuality;
            }
            else if(camera.cameraType == CameraType.SceneView)
            {
                cameraData.requiresDepthTexture = settings.supportsCameraDepthTexture;
                cameraData.requiresOpaqueTexture = settings.supportsCameraOpaqueTexture;
                cameraData.volumeLayerMask = 1; // "Default"
                cameraData.volumeTrigger = null;
                cameraData.postProcessEnabled = CoreUtils.ArePostProcessesEnabled(camera);
                cameraData.isStopNaNEnabled = false;
                cameraData.isDitheringEnabled = false;
                cameraData.antialiasing = AntialiasingMode.None;
                cameraData.antialiasingQuality = AntialiasingQuality.High;
            }
            else
            {
                cameraData.requiresDepthTexture = settings.supportsCameraDepthTexture;
                cameraData.requiresOpaqueTexture = settings.supportsCameraOpaqueTexture;
                cameraData.volumeLayerMask = 1; // "Default"
                cameraData.volumeTrigger = null;
                cameraData.postProcessEnabled = false;
                cameraData.isStopNaNEnabled = false;
                cameraData.isDitheringEnabled = false;
                cameraData.antialiasing = AntialiasingMode.None;
                cameraData.antialiasingQuality = AntialiasingQuality.High;
            }

            // Disables post if GLes2
            cameraData.postProcessEnabled &= SystemInfo.graphicsDeviceType != GraphicsDeviceType.OpenGLES2;

            var commonOpaqueFlags = SortingCriteria.CommonOpaque;
            var noFrontToBackOpaqueFlags = SortingCriteria.SortingLayer | SortingCriteria.RenderQueue | SortingCriteria.OptimizeStateChanges | SortingCriteria.CanvasOrder;
            bool hasHSRGPU = SystemInfo.hasHiddenSurfaceRemovalOnGPU;
            bool canSkipFrontToBackSorting = (camera.opaqueSortMode == OpaqueSortMode.Default && hasHSRGPU) || camera.opaqueSortMode == OpaqueSortMode.NoDistanceSort;

            cameraData.defaultOpaqueSortFlags = canSkipFrontToBackSorting ? noFrontToBackOpaqueFlags : commonOpaqueFlags;
            cameraData.captureActions = CameraCaptureBridge.GetCaptureActions(camera);

			bool needsAlphaChannel = camera.targetTexture == null && Graphics.preserveFramebufferAlpha;
            cameraData.cameraTargetDescriptor = CreateRenderTextureDescriptor(camera, cameraData.renderScale,
                cameraData.isStereoEnabled, cameraData.isHdrEnabled, msaaSamples, needsAlphaChannel);
        }

        static void InitializeRenderingData(UniversalRenderPipelineAsset settings, ref CameraData cameraData, ref CullingResults cullResults,
            out RenderingData renderingData)
        {
            var visibleLights = cullResults.visibleLights;

            int mainLightIndex = GetMainLightIndex(settings, visibleLights);
            bool mainLightCastShadows = false;
            bool additionalLightsCastShadows = false;

            if (cameraData.maxShadowDistance > 0.0f)
            {
                mainLightCastShadows = (mainLightIndex != -1 && visibleLights[mainLightIndex].light != null &&
                                        visibleLights[mainLightIndex].light.shadows != LightShadows.None);

                // If additional lights are shaded per-pixel they cannot cast shadows
                if (settings.additionalLightsRenderingMode == LightRenderingMode.PerPixel)
                {
                    for (int i = 0; i < visibleLights.Length; ++i)
                    {
                        if (i == mainLightIndex)
                            continue;

                        Light light = visibleLights[i].light;

                        // LWRP doesn't support additional directional lights or point light shadows yet
                        if (visibleLights[i].lightType == LightType.Spot && light != null && light.shadows != LightShadows.None)
                        {
                            additionalLightsCastShadows = true;
                            break;
                        }
                    }
                }
            }

            renderingData.cullResults = cullResults;
            renderingData.cameraData = cameraData;
            InitializeLightData(settings, visibleLights, mainLightIndex, out renderingData.lightData);
            InitializeShadowData(settings, visibleLights, mainLightCastShadows, additionalLightsCastShadows && !renderingData.lightData.shadeAdditionalLightsPerVertex, out renderingData.shadowData);
            InitializePostProcessingData(settings, out renderingData.postProcessingData);
            renderingData.supportsDynamicBatching = settings.supportsDynamicBatching;
            renderingData.perObjectData = GetPerObjectLightFlags(renderingData.lightData.additionalLightsCount);

#pragma warning disable // avoid warning because killAlphaInFinalBlit has attribute Obsolete
            renderingData.killAlphaInFinalBlit = false;
#pragma warning restore
        }

        static void InitializeShadowData(UniversalRenderPipelineAsset settings, NativeArray<VisibleLight> visibleLights, bool mainLightCastShadows, bool additionalLightsCastShadows, out ShadowData shadowData)
        {
            m_ShadowBiasData.Clear();

            for (int i = 0; i < visibleLights.Length; ++i)
            {
                Light light = visibleLights[i].light;
                UniversalAdditionalLightData data = null;
                if (light != null)
                {
#if UNITY_2019_3_OR_NEWER
                    light.gameObject.TryGetComponent(out data);
#else
                    data = light.gameObject.GetComponent<LWRPAdditionalLightData>();
#endif
                }

                if (data && !data.usePipelineSettings)
                    m_ShadowBiasData.Add(new Vector4(light.shadowBias, light.shadowNormalBias, 0.0f, 0.0f));
                else
                    m_ShadowBiasData.Add(new Vector4(settings.shadowDepthBias, settings.shadowNormalBias, 0.0f, 0.0f));
            }

            shadowData.bias = m_ShadowBiasData;
            shadowData.supportsMainLightShadows = SystemInfo.supportsShadows && settings.supportsMainLightShadows && mainLightCastShadows;

            // We no longer use screen space shadows in URP.
            // This change allows us to have particles & transparent objects receive shadows.
            shadowData.requiresScreenSpaceShadowResolve = false;// shadowData.supportsMainLightShadows && supportsScreenSpaceShadows && settings.shadowCascadeOption != ShadowCascadesOption.NoCascades;

            int shadowCascadesCount;
            switch (settings.shadowCascadeOption)
            {
                case ShadowCascadesOption.FourCascades:
                    shadowCascadesCount = 4;
                    break;

                case ShadowCascadesOption.TwoCascades:
                    shadowCascadesCount = 2;
                    break;

                default:
                    shadowCascadesCount = 1;
                    break;
            }

            shadowData.mainLightShadowCascadesCount = shadowCascadesCount;//(shadowData.requiresScreenSpaceShadowResolve) ? shadowCascadesCount : 1;
            shadowData.mainLightShadowmapWidth = settings.mainLightShadowmapResolution;
            shadowData.mainLightShadowmapHeight = settings.mainLightShadowmapResolution;

            switch (shadowData.mainLightShadowCascadesCount)
            {
                case 1:
                    shadowData.mainLightShadowCascadesSplit = new Vector3(1.0f, 0.0f, 0.0f);
                    break;

                case 2:
                    shadowData.mainLightShadowCascadesSplit = new Vector3(settings.cascade2Split, 1.0f, 0.0f);
                    break;

                default:
                    shadowData.mainLightShadowCascadesSplit = settings.cascade4Split;
                    break;
            }

            shadowData.supportsAdditionalLightShadows = SystemInfo.supportsShadows && settings.supportsAdditionalLightShadows && additionalLightsCastShadows;
            shadowData.additionalLightsShadowmapWidth = shadowData.additionalLightsShadowmapHeight = settings.additionalLightsShadowmapResolution;
            shadowData.supportsSoftShadows = settings.supportsSoftShadows && (shadowData.supportsMainLightShadows || shadowData.supportsAdditionalLightShadows);
            shadowData.shadowmapDepthBufferBits = 16;
        }

        static void InitializePostProcessingData(UniversalRenderPipelineAsset settings, out PostProcessingData postProcessingData)
        {
            postProcessingData.gradingMode = settings.supportsHDR
                ? settings.colorGradingMode
                : ColorGradingMode.LowDynamicRange;

            postProcessingData.lutSize = settings.colorGradingLutSize;
        }

        static void InitializeLightData(UniversalRenderPipelineAsset settings, NativeArray<VisibleLight> visibleLights, int mainLightIndex, out LightData lightData)
        {
            int maxPerObjectAdditionalLights = UniversalRenderPipeline.maxPerObjectLights;
            int maxVisibleAdditionalLights = UniversalRenderPipeline.maxVisibleAdditionalLights;

            lightData.mainLightIndex = mainLightIndex;

            if (settings.additionalLightsRenderingMode != LightRenderingMode.Disabled)
            {
                lightData.additionalLightsCount =
                    Math.Min((mainLightIndex != -1) ? visibleLights.Length - 1 : visibleLights.Length,
                        maxVisibleAdditionalLights);
                lightData.maxPerObjectAdditionalLightsCount = Math.Min(settings.maxAdditionalLightsCount, maxPerObjectAdditionalLights);
            }
            else
            {
                lightData.additionalLightsCount = 0;
                lightData.maxPerObjectAdditionalLightsCount = 0;
            }

            lightData.shadeAdditionalLightsPerVertex = settings.additionalLightsRenderingMode == LightRenderingMode.PerVertex;
            lightData.visibleLights = visibleLights;
            lightData.supportsMixedLighting = settings.supportsMixedLighting;
        }

        static PerObjectData GetPerObjectLightFlags(int additionalLightsCount)
        {
            var configuration = PerObjectData.ReflectionProbes | PerObjectData.Lightmaps | PerObjectData.LightProbe | PerObjectData.LightData | PerObjectData.OcclusionProbe;

            if (additionalLightsCount > 0)
            {
                configuration |= PerObjectData.LightData;

                // In this case we also need per-object indices (unity_LightIndices)
                if (!RenderingUtils.useStructuredBuffer)
                    configuration |= PerObjectData.LightIndices;
            }

            return configuration;
        }

        // Main Light is always a directional light
        static int GetMainLightIndex(UniversalRenderPipelineAsset settings, NativeArray<VisibleLight> visibleLights)
        {
            int totalVisibleLights = visibleLights.Length;

            if (totalVisibleLights == 0 || settings.mainLightRenderingMode != LightRenderingMode.PerPixel)
                return -1;

            Light sunLight = RenderSettings.sun;
            int brightestDirectionalLightIndex = -1;
            float brightestLightIntensity = 0.0f;
            for (int i = 0; i < totalVisibleLights; ++i)
            {
                VisibleLight currVisibleLight = visibleLights[i];
                Light currLight = currVisibleLight.light;

                // Particle system lights have the light property as null. We sort lights so all particles lights
                // come last. Therefore, if first light is particle light then all lights are particle lights.
                // In this case we either have no main light or already found it.
                if (currLight == null)
                    break;

                if (currLight == sunLight)
                    return i;

                // In case no shadow light is present we will return the brightest directional light
                if (currVisibleLight.lightType == LightType.Directional && currLight.intensity > brightestLightIntensity)
                {
                    brightestLightIntensity = currLight.intensity;
                    brightestDirectionalLightIndex = i;
                }
            }

            return brightestDirectionalLightIndex;
        }

        static void SetupPerFrameShaderConstants()
        {
            // When glossy reflections are OFF in the shader we set a constant color to use as indirect specular
            SphericalHarmonicsL2 ambientSH = RenderSettings.ambientProbe;
            Color linearGlossyEnvColor = new Color(ambientSH[0, 0], ambientSH[1, 0], ambientSH[2, 0]) * RenderSettings.reflectionIntensity;
            Color glossyEnvColor = CoreUtils.ConvertLinearToActiveColorSpace(linearGlossyEnvColor);
            Shader.SetGlobalVector(PerFrameBuffer._GlossyEnvironmentColor, glossyEnvColor);

            // Used when subtractive mode is selected
            Shader.SetGlobalVector(PerFrameBuffer._SubtractiveShadowColor, CoreUtils.ConvertSRGBToActiveColorSpace(RenderSettings.subtractiveShadowColor));
        }

        static void SetupPerCameraShaderConstants(CameraData cameraData)
        {
            Camera camera = cameraData.camera;

            float scaledCameraWidth = 0;
            float scaledCameraHeight = 0;

            float cameraWidth = 0;
            float cameraHeight = 0;

            scaledCameraWidth = (float)cameraData.camera.pixelWidth * cameraData.renderScale;
            scaledCameraHeight = (float)cameraData.camera.pixelHeight * cameraData.renderScale;
            
            cameraWidth = (float)cameraData.camera.pixelWidth;
            cameraHeight = (float)cameraData.camera.pixelHeight;

            Matrix4x4 projMatrix = GL.GetGPUProjectionMatrix(camera.projectionMatrix, false);
            Matrix4x4 viewMatrix = camera.worldToCameraMatrix;
            Matrix4x4 viewProjMatrix = projMatrix * viewMatrix;
            Matrix4x4 invViewProjMatrix = Matrix4x4.Inverse(viewProjMatrix);
<<<<<<< HEAD

            Shader.SetGlobalVector(PerCameraBuffer._ScaledScreenParams, new Vector4(scaledCameraWidth, scaledCameraHeight, 1.0f + 1.0f / scaledCameraWidth, 1.0f + 1.0f / scaledCameraHeight));
            Shader.SetGlobalVector(PerCameraBuffer._WorldSpaceCameraPos, camera.transform.position);
            Shader.SetGlobalVector(PerCameraBuffer._ScreenParams, new Vector4(cameraWidth, cameraHeight, 1.0f + 1.0f / cameraWidth, 1.0f + 1.0f / cameraHeight));
            Shader.SetGlobalMatrix(PerCameraBuffer._InvCameraViewProj, invViewProjMatrix);
=======
            Shader.SetGlobalMatrix(PerCameraBuffer.unity_MatrixInvVP, invViewProjMatrix);
>>>>>>> f400aae4
        }
    }
}<|MERGE_RESOLUTION|>--- conflicted
+++ resolved
@@ -45,12 +45,8 @@
 
         public const string k_ShaderTagName = "UniversalPipeline";
 
-<<<<<<< HEAD
         const string k_RenderCameraTag = "Render Composition Pass";
-=======
-        const string k_RenderCameraTag = "Render Camera";
         static ProfilingSampler _CameraProfilingSampler = new ProfilingSampler(k_RenderCameraTag);
->>>>>>> f400aae4
 
         public static float maxShadowBias
         {
@@ -232,13 +228,9 @@
 
             string tag = (asset.debugLevel >= PipelineDebugLevel.Profiling) ? camera.name : k_RenderCameraTag;
             CommandBuffer cmd = CommandBufferPool.Get(tag);
-<<<<<<< HEAD
-
+            using (new ProfilingScope(cmd, _CameraProfilingSampler))
             var compositionPasses = m_XRSystem.SetupFrame(cameraData, /*XRTODO XR single pass settings in urp asset pipeline*/ false, /*XRTODO: test mode*/ false);
             foreach (XRPass compPass in compositionPasses)
-=======
-            using (new ProfilingScope(cmd, _CameraProfilingSampler))
->>>>>>> f400aae4
             {
                 cameraData.compositionPass = compPass;
 
@@ -313,9 +305,6 @@
             const float kRenderScaleThreshold = 0.05f;
             cameraData = new CameraData();
             cameraData.camera = camera;
-<<<<<<< HEAD
-            
-=======
             cameraData.isStereoEnabled = IsStereoEnabled(camera);
             cameraData.isXRMultipass = false;
             cameraData.numberOfXRPasses = 1;
@@ -328,7 +317,6 @@
             }
 #endif
 
->>>>>>> f400aae4
             int msaaSamples = 1;
             if (camera.allowMSAA && settings.msaaSampleCount > 1)
                 msaaSamples = (camera.targetTexture != null) ? camera.targetTexture.antiAliasing : settings.msaaSampleCount;
@@ -653,15 +641,7 @@
             Matrix4x4 viewMatrix = camera.worldToCameraMatrix;
             Matrix4x4 viewProjMatrix = projMatrix * viewMatrix;
             Matrix4x4 invViewProjMatrix = Matrix4x4.Inverse(viewProjMatrix);
-<<<<<<< HEAD
-
-            Shader.SetGlobalVector(PerCameraBuffer._ScaledScreenParams, new Vector4(scaledCameraWidth, scaledCameraHeight, 1.0f + 1.0f / scaledCameraWidth, 1.0f + 1.0f / scaledCameraHeight));
-            Shader.SetGlobalVector(PerCameraBuffer._WorldSpaceCameraPos, camera.transform.position);
-            Shader.SetGlobalVector(PerCameraBuffer._ScreenParams, new Vector4(cameraWidth, cameraHeight, 1.0f + 1.0f / cameraWidth, 1.0f + 1.0f / cameraHeight));
-            Shader.SetGlobalMatrix(PerCameraBuffer._InvCameraViewProj, invViewProjMatrix);
-=======
             Shader.SetGlobalMatrix(PerCameraBuffer.unity_MatrixInvVP, invViewProjMatrix);
->>>>>>> f400aae4
         }
     }
 }