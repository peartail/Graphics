--- conflicted
+++ resolved
@@ -212,15 +212,13 @@
         public Vector3 worldSpaceCameraPos;
 
         /// <summary>
-<<<<<<< HEAD
+        /// Final background color in the active color space.
+        /// </summary>
+        public Color backgroundColor;
+
         /// Camera at the top of the overlay camera stack
         /// </summary>
         public Camera baseCamera;
-=======
-        /// Final background color in the active color space.
-        /// </summary>
-        public Color backgroundColor;
->>>>>>> 6dc0ddc4
     }
 
     public struct ShadowData
