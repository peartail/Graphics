using System;
using System.Collections.Generic;
using Unity.Collections;
using UnityEngine.Scripting.APIUpdating;

using UnityEngine.Experimental.GlobalIllumination;
using UnityEngine.Experimental.Rendering;
using Lightmapping = UnityEngine.Experimental.GlobalIllumination.Lightmapping;

namespace UnityEngine.Rendering.Universal
{
    [MovedFrom("UnityEngine.Rendering.LWRP")] public enum MixedLightingSetup
    {
        None,
        ShadowMask,
        Subtractive,
    };

    [MovedFrom("UnityEngine.Rendering.LWRP")] public struct RenderingData
    {
        public CullingResults cullResults;
        public CameraData cameraData;
        public LightData lightData;
        public ShadowData shadowData;
        public PostProcessingData postProcessingData;
        public bool supportsDynamicBatching;
        public PerObjectData perObjectData;

        /// <summary>
        /// True if post-processing effect is enabled while rendering the camera stack.
        /// </summary>
        public bool postProcessingEnabled;
    }

    [MovedFrom("UnityEngine.Rendering.LWRP")] public struct LightData
    {
        public int mainLightIndex;
        public int additionalLightsCount;
        public int maxPerObjectAdditionalLightsCount;
        public NativeArray<VisibleLight> visibleLights;
        public bool shadeAdditionalLightsPerVertex;
        public bool supportsMixedLighting;
    }

    [MovedFrom("UnityEngine.Rendering.LWRP")] public struct CameraData
    {
        // Internal camera data as we are not yet sure how to expose View in stereo context.
        // We might change this API soon.
        Matrix4x4 m_ViewMatrix;
        Matrix4x4 m_ProjectionMatrix;

        internal void SetViewAndProjectionMatrix(Matrix4x4 viewMatrix, Matrix4x4 projectionMatrix)
        {
            m_ViewMatrix = viewMatrix;
            m_ProjectionMatrix = projectionMatrix;
        }

        /// <summary>
        /// Returns the camera view matrix.
        /// </summary>
        /// <returns></returns>
        public Matrix4x4 GetViewMatrix(int viewIndex = 0)
        {
#if ENABLE_VR && ENABLE_XR_MODULE
            if (xr.enabled)
                return xr.GetViewMatrix(viewIndex);
#endif
            return m_ViewMatrix;
        }

        /// <summary>
        /// Returns the camera projection matrix.
        /// </summary>
        /// <returns></returns>
        public Matrix4x4 GetProjectionMatrix(int viewIndex = 0)
        {
#if ENABLE_VR && ENABLE_XR_MODULE
            if (xr.enabled)
                return xr.GetProjMatrix(viewIndex);
#endif
            return m_ProjectionMatrix;
        }

        /// <summary>
        /// Returns the camera GPU projection matrix. This contains platform specific changes to handle y-flip and reverse z.
        /// Similar to <c>GL.GetGPUProjectionMatrix</c> but queries URP internal state to know if the pipeline is rendering to render texture.
        /// For more info on platform differences regarding camera projection check: https://docs.unity3d.com/Manual/SL-PlatformDifferences.html
        /// </summary>
        /// <seealso cref="GL.GetGPUProjectionMatrix(Matrix4x4, bool)"/>
        /// <returns></returns>
        public Matrix4x4 GetGPUProjectionMatrix(int viewIndex = 0)
        {
            return GL.GetGPUProjectionMatrix(GetProjectionMatrix(viewIndex), IsCameraProjectionMatrixFlipped());
        }

        public Camera camera;
        public CameraRenderType renderType;
        public RenderTexture targetTexture;
        public RenderTextureDescriptor cameraTargetDescriptor;
        internal Rect pixelRect;
        internal int pixelWidth;
        internal int pixelHeight;
        internal float aspectRatio;
        public float renderScale;
        public bool clearDepth;
        public CameraType cameraType;
        public bool isDefaultViewport;
        public bool isHdrEnabled;
        public bool requiresDepthTexture;
        public bool requiresOpaqueTexture;
#if ENABLE_VR && ENABLE_XR_MODULE
        public bool xrRendering;
#endif
        internal bool requireSrgbConversion
        {
            get
            {
#if ENABLE_VR && ENABLE_XR_MODULE
                if (xr.enabled)
                    return !xr.renderTargetDesc.sRGB && (QualitySettings.activeColorSpace == ColorSpace.Linear);
#endif

                return Display.main.requiresSrgbBlitToBackbuffer;
            }
        }

        /// <summary>
        /// True if the camera rendering is for the scene window in the editor
        /// </summary>
        public bool isSceneViewCamera => cameraType == CameraType.SceneView;

        /// <summary>
        /// True if the camera rendering is for the preview window in the editor
        /// </summary>
        public bool isPreviewCamera => cameraType == CameraType.Preview;

        /// <summary>
        /// True if the camera device projection matrix is flipped. This happens when the pipeline is rendering
        /// to a render texture in non OpenGL platforms. If you are doing a custom Blit pass to copy camera textures
        /// (_CameraColorTexture, _CameraDepthAttachment) you need to check this flag to know if you should flip the
        /// matrix when rendering with for cmd.Draw* and reading from camera textures.
        /// </summary>
        public bool IsCameraProjectionMatrixFlipped()
        {
            // Users only have access to CameraData on URP rendering scope. The current renderer should never be null.
            var renderer = ScriptableRenderer.current;
            Debug.Assert(renderer != null, "IsCameraProjectionMatrixFlipped is being called outside camera rendering scope.");

            if (renderer != null)
            {
                bool renderingToBackBufferTarget = renderer.cameraColorTarget == BuiltinRenderTextureType.CameraTarget;
#if ENABLE_VR && ENABLE_XR_MODULE
                if (xr.enabled)
                    renderingToBackBufferTarget |= renderer.cameraColorTarget == xr.renderTarget && !xr.renderTargetIsRenderTexture;
#endif
                bool renderingToTexture = !renderingToBackBufferTarget || targetTexture != null;
                return SystemInfo.graphicsUVStartsAtTop && renderingToTexture;
            }

            return true;
        }

        public SortingCriteria defaultOpaqueSortFlags;

        internal XRPass xr;

        [Obsolete("Please use xr.enabled instead.")]
        public bool isStereoEnabled;

        public float maxShadowDistance;
        public bool postProcessEnabled;

        public IEnumerator<Action<RenderTargetIdentifier, CommandBuffer>> captureActions;

        public LayerMask volumeLayerMask;
        public Transform volumeTrigger;

        public bool isStopNaNEnabled;
        public bool isDitheringEnabled;
        public AntialiasingMode antialiasing;
        public AntialiasingQuality antialiasingQuality;
        internal ScriptableRenderer renderer;

        /// <summary>
        /// True if this camera is resolving rendering to the final camera render target.
        /// When rendering a stack of cameras only the last camera in the stack will resolve to camera target.
        /// </summary>
        public bool resolveFinalTarget;
    }

    [MovedFrom("UnityEngine.Rendering.LWRP")] public struct ShadowData
    {
        public bool supportsMainLightShadows;
        public bool requiresScreenSpaceShadowResolve;
        public int mainLightShadowmapWidth;
        public int mainLightShadowmapHeight;
        public int mainLightShadowCascadesCount;
        public Vector3 mainLightShadowCascadesSplit;
        public bool supportsAdditionalLightShadows;
        public int additionalLightsShadowmapWidth;
        public int additionalLightsShadowmapHeight;
        public bool supportsSoftShadows;
        public int shadowmapDepthBufferBits;
        public List<Vector4> bias;
    }

    // Precomputed tile data.
    public struct PreTile
    {
        // Tile left, right, bottom and top plane equations in view space.
        // Normals are pointing out.
        public Unity.Mathematics.float4 planeLeft;
        public Unity.Mathematics.float4 planeRight;
        public Unity.Mathematics.float4 planeBottom;
        public Unity.Mathematics.float4 planeTop;
    }

    // Actual tile data passed to the deferred shaders.
    public struct TileData
    {
        public uint tileID;         // 2x 16 bits
        public uint listBitMask;    // 32 bits
        public uint relLightOffset; // 16 bits is enough
        public uint unused;
    }

    // Actual point/spot light data passed to the deferred shaders.
    public struct PunctualLightData
    {
        public Vector3 wsPos;
        public float radius; // TODO remove? included in attenuation
        public Vector4 color;
        public Vector4 attenuation; // .xy are used by DistanceAttenuation - .zw are used by AngleAttenuation (for SpotLights)
        public Vector3 spotDirection;   // for spotLights
        public int lightIndex;
    }

    internal static class ShaderPropertyId
    {
        public static readonly int glossyEnvironmentColor = Shader.PropertyToID("_GlossyEnvironmentColor");
        public static readonly int subtractiveShadowColor = Shader.PropertyToID("_SubtractiveShadowColor");

        public static readonly int ambientSkyColor = Shader.PropertyToID("unity_AmbientSky");
        public static readonly int ambientEquatorColor = Shader.PropertyToID("unity_AmbientEquator");
        public static readonly int ambientGroundColor = Shader.PropertyToID("unity_AmbientGround");

        public static readonly int time = Shader.PropertyToID("_Time");
        public static readonly int sinTime = Shader.PropertyToID("_SinTime");
        public static readonly int cosTime = Shader.PropertyToID("_CosTime");
        public static readonly int deltaTime = Shader.PropertyToID("unity_DeltaTime");
        public static readonly int timeParameters = Shader.PropertyToID("_TimeParameters");

        public static readonly int scaledScreenParams = Shader.PropertyToID("_ScaledScreenParams");
        public static readonly int worldSpaceCameraPos = Shader.PropertyToID("_WorldSpaceCameraPos");
        public static readonly int screenParams = Shader.PropertyToID("_ScreenParams");
        public static readonly int projectionParams = Shader.PropertyToID("_ProjectionParams");
        public static readonly int zBufferParams = Shader.PropertyToID("_ZBufferParams");
        public static readonly int orthoParams = Shader.PropertyToID("unity_OrthoParams");

        public static readonly int viewMatrix = Shader.PropertyToID("unity_MatrixV");
        public static readonly int projectionMatrix = Shader.PropertyToID("glstate_matrix_projection");
        public static readonly int viewAndProjectionMatrix = Shader.PropertyToID("unity_MatrixVP");

        public static readonly int inverseViewMatrix = Shader.PropertyToID("unity_MatrixInvV");
        public static readonly int inverseProjectionMatrix = Shader.PropertyToID("unity_MatrixInvP");
        public static readonly int inverseViewAndProjectionMatrix = Shader.PropertyToID("unity_MatrixInvVP");

        public static readonly int cameraProjectionMatrix = Shader.PropertyToID("unity_CameraProjection");
        public static readonly int inverseCameraProjectionMatrix = Shader.PropertyToID("unity_CameraInvProjection");
        public static readonly int worldToCameraMatrix = Shader.PropertyToID("unity_WorldToCamera");
        public static readonly int cameraToWorldMatrix = Shader.PropertyToID("unity_CameraToWorld");

        public static readonly int sourceTex = Shader.PropertyToID("_SourceTex");
        public static readonly int scaleBias = Shader.PropertyToID("_ScaleBias");
        public static readonly int scaleBiasRt = Shader.PropertyToID("_ScaleBiasRt");
    }

    public struct PostProcessingData
    {
        public ColorGradingMode gradingMode;
        public int lutSize;
    }

    public static class ShaderKeywordStrings
    {
        public static readonly string MainLightShadows = "_MAIN_LIGHT_SHADOWS";
        public static readonly string MainLightShadowCascades = "_MAIN_LIGHT_SHADOWS_CASCADE";
        public static readonly string AdditionalLightsVertex = "_ADDITIONAL_LIGHTS_VERTEX";
        public static readonly string AdditionalLightsPixel = "_ADDITIONAL_LIGHTS";
        public static readonly string AdditionalLightShadows = "_ADDITIONAL_LIGHT_SHADOWS";
        public static readonly string SoftShadows = "_SHADOWS_SOFT";
        public static readonly string MixedLightingSubtractive = "_MIXED_LIGHTING_SUBTRACTIVE";

        public static readonly string DepthNoMsaa = "_DEPTH_NO_MSAA";
        public static readonly string DepthMsaa2 = "_DEPTH_MSAA_2";
        public static readonly string DepthMsaa4 = "_DEPTH_MSAA_4";
        public static readonly string DepthMsaa8 = "_DEPTH_MSAA_8";

        public static readonly string LinearToSRGBConversion = "_LINEAR_TO_SRGB_CONVERSION";

        public static readonly string SmaaLow = "_SMAA_PRESET_LOW";
        public static readonly string SmaaMedium = "_SMAA_PRESET_MEDIUM";
        public static readonly string SmaaHigh = "_SMAA_PRESET_HIGH";
        public static readonly string PaniniGeneric = "_GENERIC";
        public static readonly string PaniniUnitDistance = "_UNIT_DISTANCE";
        public static readonly string BloomLQ = "_BLOOM_LQ";
        public static readonly string BloomHQ = "_BLOOM_HQ";
        public static readonly string BloomLQDirt = "_BLOOM_LQ_DIRT";
        public static readonly string BloomHQDirt = "_BLOOM_HQ_DIRT";
        public static readonly string UseRGBM = "_USE_RGBM";
        public static readonly string Distortion = "_DISTORTION";
        public static readonly string ChromaticAberration = "_CHROMATIC_ABERRATION";
        public static readonly string HDRGrading = "_HDR_GRADING";
        public static readonly string TonemapACES = "_TONEMAP_ACES";
        public static readonly string TonemapNeutral = "_TONEMAP_NEUTRAL";
        public static readonly string FilmGrain = "_FILM_GRAIN";
        public static readonly string Fxaa = "_FXAA";
        public static readonly string Dithering = "_DITHERING";
        public static readonly string ScreenSpaceOcclusion = "_SCREEN_SPACE_OCCLUSION";

        public static readonly string HighQualitySampling = "_HIGH_QUALITY_SAMPLING";

        public static readonly string DOWNSAMPLING_SIZE_2 = "DOWNSAMPLING_SIZE_2";
        public static readonly string DOWNSAMPLING_SIZE_4 = "DOWNSAMPLING_SIZE_4";
        public static readonly string DOWNSAMPLING_SIZE_8 = "DOWNSAMPLING_SIZE_8";
        public static readonly string DOWNSAMPLING_SIZE_16 = "DOWNSAMPLING_SIZE_16";
        public static readonly string _SPOT = "_SPOT";
        public static readonly string _DIRECTIONAL = "_DIRECTIONAL";
        public static readonly string _POINT = "_POINT";
        public static readonly string _DEFERRED_ADDITIONAL_LIGHT_SHADOWS = "_DEFERRED_ADDITIONAL_LIGHT_SHADOWS";
        public static readonly string _GBUFFER_NORMALS_OCT = "_GBUFFER_NORMALS_OCT";

        // XR
        public static readonly string UseDrawProcedural = "_USE_DRAW_PROCEDURAL";
    }

    public sealed partial class UniversalRenderPipeline
    {
        // Holds light direction for directional lights or position for punctual lights.
        // When w is set to 1.0, it means it's a punctual light.
        static Vector4 k_DefaultLightPosition = new Vector4(0.0f, 0.0f, 1.0f, 0.0f);
        static Vector4 k_DefaultLightColor = Color.black;

        // Default light attenuation is setup in a particular way that it causes
        // directional lights to return 1.0 for both distance and angle attenuation
        static Vector4 k_DefaultLightAttenuation = new Vector4(0.0f, 1.0f, 0.0f, 1.0f);
        static Vector4 k_DefaultLightSpotDirection = new Vector4(0.0f, 0.0f, 1.0f, 0.0f);
        static Vector4 k_DefaultLightsProbeChannel = new Vector4(-1.0f, 1.0f, -1.0f, -1.0f);

        static List<Vector4> m_ShadowBiasData = new List<Vector4>();

        /// <summary>
        /// Checks if a camera is a game camera.
        /// </summary>
        /// <param name="camera">Camera to check state from.</param>
        /// <returns>true if given camera is a game camera, false otherwise.</returns>
        public static bool IsGameCamera(Camera camera)
        {
            if (camera == null)
                throw new ArgumentNullException("camera");

            return camera.cameraType == CameraType.Game || camera.cameraType == CameraType.VR;
        }

        /// <summary>
        /// Checks if a camera is rendering in stereo mode.
        /// </summary>
        /// <param name="camera">Camera to check state from.</param>
        /// <returns>Returns true if the given camera is rendering in stereo mode, false otherwise.</returns>
        [Obsolete("Please use CameraData.xr.enabled instead.")]
        public static bool IsStereoEnabled(Camera camera)
        {
            if (camera == null)
                throw new ArgumentNullException("camera");

            return IsGameCamera(camera) && (camera.stereoTargetEye == StereoTargetEyeMask.Both);
        }

        /// <summary>
        /// Returns the current render pipeline asset for the current quality setting.
        /// If no render pipeline asset is assigned in QualitySettings, then returns the one assigned in GraphicsSettings.
        /// </summary>
        public static UniversalRenderPipelineAsset asset
        {
            get => GraphicsSettings.currentRenderPipeline as UniversalRenderPipelineAsset;
        }

        /// <summary>
        /// Checks if a camera is rendering in MultiPass stereo mode.
        /// </summary>
        /// <param name="camera">Camera to check state from.</param>
        /// <returns>Returns true if the given camera is rendering in multi pass stereo mode, false otherwise.</returns>
        [Obsolete("Please use CameraData.xr.singlePassEnabled instead.")]
        static bool IsMultiPassStereoEnabled(Camera camera)
        {
            if (camera == null)
                throw new ArgumentNullException("camera");

            return false;
        }

        Comparison<Camera> cameraComparison = (camera1, camera2) => { return (int) camera1.depth - (int) camera2.depth; };
        void SortCameras(Camera[] cameras)
        {
            if (cameras.Length > 1)
                Array.Sort(cameras, cameraComparison);
        }

        static RenderTextureDescriptor CreateRenderTextureDescriptor(Camera camera, float renderScale,
            bool isHdrEnabled, int msaaSamples, bool needsAlpha)
        {
            RenderTextureDescriptor desc;
            GraphicsFormat renderTextureFormatDefault = SystemInfo.GetGraphicsFormat(DefaultFormat.LDR);

            if (camera.targetTexture == null)
            {
                desc = new RenderTextureDescriptor(camera.pixelWidth, camera.pixelHeight);
                desc.width = (int)((float)desc.width * renderScale);
                desc.height = (int)((float)desc.height * renderScale);
            }
            else
            {
                desc = camera.targetTexture.descriptor;
            }

            if (camera.targetTexture != null)
            {
                desc.colorFormat = camera.targetTexture.descriptor.colorFormat;
                desc.depthBufferBits = camera.targetTexture.descriptor.depthBufferBits;
                desc.msaaSamples = camera.targetTexture.descriptor.msaaSamples;
                desc.sRGB = camera.targetTexture.descriptor.sRGB;
            }
            else
            {
                GraphicsFormat hdrFormat;
                if (!needsAlpha && RenderingUtils.SupportsGraphicsFormat(GraphicsFormat.B10G11R11_UFloatPack32, FormatUsage.Linear | FormatUsage.Render))
                    hdrFormat = GraphicsFormat.B10G11R11_UFloatPack32;
                else if (RenderingUtils.SupportsGraphicsFormat(GraphicsFormat.R16G16B16A16_SFloat, FormatUsage.Linear | FormatUsage.Render))
                    hdrFormat = GraphicsFormat.R16G16B16A16_SFloat;
                else
                    hdrFormat = SystemInfo.GetGraphicsFormat(DefaultFormat.HDR); // This might actually be a LDR format on old devices.

                desc.graphicsFormat = isHdrEnabled ? hdrFormat : renderTextureFormatDefault;
                desc.depthBufferBits = 32;
                desc.msaaSamples = msaaSamples;
                desc.sRGB = (QualitySettings.activeColorSpace == ColorSpace.Linear);
            }

            desc.enableRandomWrite = false;
            desc.bindMS = false;
            desc.useDynamicScale = camera.allowDynamicResolution;
            return desc;
        }

        static Lightmapping.RequestLightsDelegate lightsDelegate = (Light[] requests, NativeArray<LightDataGI> lightsOutput) =>
        {
            // Editor only.
#if UNITY_EDITOR
            LightDataGI lightData = new LightDataGI();

            for (int i = 0; i < requests.Length; i++)
            {
                Light light = requests[i];
                switch (light.type)
                {
                    case LightType.Directional:
                        DirectionalLight directionalLight = new DirectionalLight();
                        LightmapperUtils.Extract(light, ref directionalLight);
                        lightData.Init(ref directionalLight);
                        break;
                    case LightType.Point:
                        PointLight pointLight = new PointLight();
                        LightmapperUtils.Extract(light, ref pointLight);
                        lightData.Init(ref pointLight);
                        break;
                    case LightType.Spot:
                        SpotLight spotLight = new SpotLight();
                        LightmapperUtils.Extract(light, ref spotLight);
                        spotLight.innerConeAngle = light.innerSpotAngle * Mathf.Deg2Rad;
                        spotLight.angularFalloff = AngularFalloffType.AnalyticAndInnerAngle;
                        lightData.Init(ref spotLight);
                        break;
                    case LightType.Area:
                        RectangleLight rectangleLight = new RectangleLight();
                        LightmapperUtils.Extract(light, ref rectangleLight);
                        rectangleLight.mode = LightMode.Baked;
                        lightData.Init(ref rectangleLight);
                        break;
                    case LightType.Disc:
                        DiscLight discLight = new DiscLight();
                        LightmapperUtils.Extract(light, ref discLight);
                        discLight.mode = LightMode.Baked;
                        lightData.Init(ref discLight);
                        break;
                    default:
                        lightData.InitNoBake(light.GetInstanceID());
                        break;
                }

                lightData.falloff = FalloffType.InverseSquared;
                lightsOutput[i] = lightData;
            }
#else
            LightDataGI lightData = new LightDataGI();

            for (int i = 0; i < requests.Length; i++)
            {
                Light light = requests[i];
                lightData.InitNoBake(light.GetInstanceID());
                lightsOutput[i] = lightData;
            }
#endif
        };

        // called from DeferredLights.cs too
        public static void GetLightAttenuationAndSpotDirection(
            LightType lightType, float lightRange, Matrix4x4 lightLocalToWorldMatrix,
            float spotAngle, float? innerSpotAngle,
            out Vector4 lightAttenuation, out Vector4 lightSpotDir)
        {
            lightAttenuation = k_DefaultLightAttenuation;
            lightSpotDir = k_DefaultLightSpotDirection;

            // Directional Light attenuation is initialize so distance attenuation always be 1.0
            if (lightType != LightType.Directional)
            {
                // Light attenuation in universal matches the unity vanilla one.
                // attenuation = 1.0 / distanceToLightSqr
                // We offer two different smoothing factors.
                // The smoothing factors make sure that the light intensity is zero at the light range limit.
                // The first smoothing factor is a linear fade starting at 80 % of the light range.
                // smoothFactor = (lightRangeSqr - distanceToLightSqr) / (lightRangeSqr - fadeStartDistanceSqr)
                // We rewrite smoothFactor to be able to pre compute the constant terms below and apply the smooth factor
                // with one MAD instruction
                // smoothFactor =  distanceSqr * (1.0 / (fadeDistanceSqr - lightRangeSqr)) + (-lightRangeSqr / (fadeDistanceSqr - lightRangeSqr)
                //                 distanceSqr *           oneOverFadeRangeSqr             +              lightRangeSqrOverFadeRangeSqr

                // The other smoothing factor matches the one used in the Unity lightmapper but is slower than the linear one.
                // smoothFactor = (1.0 - saturate((distanceSqr * 1.0 / lightrangeSqr)^2))^2
                float lightRangeSqr = lightRange * lightRange;
                float fadeStartDistanceSqr = 0.8f * 0.8f * lightRangeSqr;
                float fadeRangeSqr = (fadeStartDistanceSqr - lightRangeSqr);
                float oneOverFadeRangeSqr = 1.0f / fadeRangeSqr;
                float lightRangeSqrOverFadeRangeSqr = -lightRangeSqr / fadeRangeSqr;
                float oneOverLightRangeSqr = 1.0f / Mathf.Max(0.0001f, lightRange * lightRange);

                // On mobile and Nintendo Switch: Use the faster linear smoothing factor (SHADER_HINT_NICE_QUALITY).
                // On other devices: Use the smoothing factor that matches the GI.
                lightAttenuation.x = Application.isMobilePlatform || SystemInfo.graphicsDeviceType == GraphicsDeviceType.Switch ? oneOverFadeRangeSqr : oneOverLightRangeSqr;
                lightAttenuation.y = lightRangeSqrOverFadeRangeSqr;
            }

            if (lightType == LightType.Spot)
            {
                Vector4 dir = lightLocalToWorldMatrix.GetColumn(2);
                lightSpotDir = new Vector4(-dir.x, -dir.y, -dir.z, 0.0f);

                // Spot Attenuation with a linear falloff can be defined as
                // (SdotL - cosOuterAngle) / (cosInnerAngle - cosOuterAngle)
                // This can be rewritten as
                // invAngleRange = 1.0 / (cosInnerAngle - cosOuterAngle)
                // SdotL * invAngleRange + (-cosOuterAngle * invAngleRange)
                // If we precompute the terms in a MAD instruction
                float cosOuterAngle = Mathf.Cos(Mathf.Deg2Rad * spotAngle * 0.5f);
                // We neeed to do a null check for particle lights
                // This should be changed in the future
                // Particle lights will use an inline function
                float cosInnerAngle;
                if (innerSpotAngle.HasValue)
                    cosInnerAngle = Mathf.Cos(innerSpotAngle.Value * Mathf.Deg2Rad * 0.5f);
                else
                    cosInnerAngle = Mathf.Cos((2.0f * Mathf.Atan(Mathf.Tan(spotAngle * 0.5f * Mathf.Deg2Rad) * (64.0f - 18.0f) / 64.0f)) * 0.5f);
                float smoothAngleRange = Mathf.Max(0.001f, cosInnerAngle - cosOuterAngle);
                float invAngleRange = 1.0f / smoothAngleRange;
                float add = -cosOuterAngle * invAngleRange;
                lightAttenuation.z = invAngleRange;
                lightAttenuation.w = add;
            }
        }

        public static void InitializeLightConstants_Common(NativeArray<VisibleLight> lights, int lightIndex, out Vector4 lightPos, out Vector4 lightColor, out Vector4 lightAttenuation, out Vector4 lightSpotDir, out Vector4 lightOcclusionProbeChannel)
        {
            lightPos = k_DefaultLightPosition;
            lightColor = k_DefaultLightColor;
            lightOcclusionProbeChannel = k_DefaultLightsProbeChannel;
            lightAttenuation = k_DefaultLightAttenuation;
            lightSpotDir = k_DefaultLightSpotDirection;

            // When no lights are visible, main light will be set to -1.
            // In this case we initialize it to default values and return
            if (lightIndex < 0)
                return;

            VisibleLight lightData = lights[lightIndex];
            if (lightData.lightType == LightType.Directional)
            {
                Vector4 dir = -lightData.localToWorldMatrix.GetColumn(2);
                lightPos = new Vector4(dir.x, dir.y, dir.z, 0.0f);
            }
            else
            {
                Vector4 pos = lightData.localToWorldMatrix.GetColumn(3);
                lightPos = new Vector4(pos.x, pos.y, pos.z, 1.0f);
            }

            // VisibleLight.finalColor already returns color in active color space
            lightColor = lightData.finalColor;

            GetLightAttenuationAndSpotDirection(
                lightData.lightType, lightData.range, lightData.localToWorldMatrix,
                lightData.spotAngle, lightData.light?.innerSpotAngle,
                out lightAttenuation, out lightSpotDir);

            Light light = lightData.light;

            // Set the occlusion probe channel.
            int occlusionProbeChannel = light != null ? light.bakingOutput.occlusionMaskChannel : -1;

            // If we have baked the light, the occlusion channel is the index we need to sample in 'unity_ProbesOcclusion'
            // If we have not baked the light, the occlusion channel is -1.
            // In case there is no occlusion channel is -1, we set it to zero, and then set the second value in the
            // input to one. We then, in the shader max with the second value for non-occluded lights.
            lightOcclusionProbeChannel.x = occlusionProbeChannel == -1 ? 0f : occlusionProbeChannel;
            lightOcclusionProbeChannel.y = occlusionProbeChannel == -1 ? 1f : 0f;
        }
    }

<<<<<<< HEAD
    // internal enum URPProfileId
    // {
    //     StopNaNs,
    //     SMAA,
    //     GaussianDepthOfField,
    //     BokehDepthOfField,
    //     MotionBlur,
    //     PaniniProjection,
    //     UberPostProcess,
    //     Bloom,
    // }
=======
    internal enum URPProfileId
    {
        // CPU
        UniversalRenderTotal,
        UpdateVolumeFramework,
        RenderCameraStack,

        // GPU
        AdditionalLightsShadow,
        ColorGradingLUT,
        CopyColor,
        CopyDepth,
        DepthNormalPrepass,
        DepthPrepass,

        // DrawObjectsPass
        DrawOpaqueObjects,
        DrawTransparentObjects,

        // RenderObjectsPass
        //RenderObjects,

        MainLightShadow,
        ResolveShadows,
        SSAO,

        // PostProcessPass
        StopNaNs,
        SMAA,
        GaussianDepthOfField,
        BokehDepthOfField,
        MotionBlur,
        PaniniProjection,
        UberPostProcess,
        Bloom,

        FinalBlit
    }
>>>>>>> cdc3faa0
}<|MERGE_RESOLUTION|>--- conflicted
+++ resolved
@@ -625,19 +625,6 @@
         }
     }
 
-<<<<<<< HEAD
-    // internal enum URPProfileId
-    // {
-    //     StopNaNs,
-    //     SMAA,
-    //     GaussianDepthOfField,
-    //     BokehDepthOfField,
-    //     MotionBlur,
-    //     PaniniProjection,
-    //     UberPostProcess,
-    //     Bloom,
-    // }
-=======
     internal enum URPProfileId
     {
         // CPU
@@ -676,5 +663,4 @@
 
         FinalBlit
     }
->>>>>>> cdc3faa0
 }