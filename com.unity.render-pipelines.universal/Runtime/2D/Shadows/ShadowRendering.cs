using System.Collections.Generic;
using UnityEngine.Experimental.Rendering;

namespace UnityEngine.Rendering.Universal
{
    // TODO: Culling of shadow casters, rotate color channels for shadow casting, check get material functions.


    internal static class ShadowRendering
    {
        private static readonly int k_LightPosID = Shader.PropertyToID("_LightPos");
        private static readonly int k_SelfShadowingID = Shader.PropertyToID("_SelfShadowing");
        private static readonly int k_ShadowStencilGroupID = Shader.PropertyToID("_ShadowStencilGroup");
        private static readonly int k_ShadowIntensityID = Shader.PropertyToID("_ShadowIntensity");
        private static readonly int k_ShadowVolumeIntensityID = Shader.PropertyToID("_ShadowVolumeIntensity");
        private static readonly int k_ShadowRadiusID = Shader.PropertyToID("_ShadowRadius");
        private static readonly int k_ShadowColorMaskID = Shader.PropertyToID("_ShadowColorMask");
        private static readonly int k_ShadowModelMatrixID = Shader.PropertyToID("_ShadowModelMatrix");
        private static readonly int k_ShadowModelInvMatrixID = Shader.PropertyToID("_ShadowModelInvMatrix");
        private static readonly int k_ShadowModelScaleID = Shader.PropertyToID("_ShadowModelScale");

        private static readonly ProfilingSampler m_ProfilingSamplerShadows = new ProfilingSampler("Draw 2D Shadow Texture");
        private static readonly ProfilingSampler m_ProfilingSamplerShadowsA = new ProfilingSampler("Draw 2D Shadows (A)");
        private static readonly ProfilingSampler m_ProfilingSamplerShadowsR = new ProfilingSampler("Draw 2D Shadows (R)");
        private static readonly ProfilingSampler m_ProfilingSamplerShadowsG = new ProfilingSampler("Draw 2D Shadows (G)");
        private static readonly ProfilingSampler m_ProfilingSamplerShadowsB = new ProfilingSampler("Draw 2D Shadows (B)");

        private static RenderTargetHandle[] m_RenderTargets = null;
<<<<<<< HEAD
=======
        private static RenderTargetIdentifier[] m_LightInputTextures = null;
>>>>>>> 41e77cb7
        private static readonly Color[] k_ColorLookup = new Color[4] { new Color(0, 0, 0, 1), new Color(0, 0, 1, 0), new Color(0, 1, 0, 0), new Color(1, 0, 0, 0) };
        private static readonly ProfilingSampler[] m_ProfilingSamplerShadowColorsLookup = new ProfilingSampler[4] { m_ProfilingSamplerShadowsA, m_ProfilingSamplerShadowsB, m_ProfilingSamplerShadowsG, m_ProfilingSamplerShadowsR };

        public static  uint maxTextureCount { get; private set; }

        public static void InitializeBudget(uint maxTextureCount)
        {
            if (m_RenderTargets == null || m_RenderTargets.Length != maxTextureCount)
            {
                m_RenderTargets = new RenderTargetHandle[maxTextureCount];
                ShadowRendering.maxTextureCount = maxTextureCount;

                for (int i = 0; i < maxTextureCount; i++)
                {
                    unsafe
                    {
                        m_RenderTargets[i].id = Shader.PropertyToID($"ShadowTex_{i}");
                    }
                }
            }

            if (m_LightInputTextures == null || m_LightInputTextures.Length != maxTextureCount)
            {
                m_LightInputTextures = new RenderTargetIdentifier[maxTextureCount];
            }
        }

        private static Material[] CreateMaterials(Shader shader, int pass = 0)
        {
            const int k_ColorChannels = 4;
            Material[] materials = new Material[k_ColorChannels];

            for (int i = 0; i < k_ColorChannels; i++)
            {
                materials[i] = CoreUtils.CreateEngineMaterial(shader);
                materials[i].SetInt(k_ShadowColorMaskID, 1 << i);
                materials[i].SetPass(pass);
            }

            return materials;
        }

        private static Material GetProjectedShadowMaterial(this Renderer2DData rendererData, int colorIndex)
        {
            //rendererData.projectedShadowMaterial = null;
            if (rendererData.projectedShadowMaterial == null || rendererData.projectedShadowMaterial.Length == 0 || rendererData.projectedShadowShader != rendererData.projectedShadowMaterial[0].shader)
            {
                rendererData.projectedShadowMaterial = CreateMaterials(rendererData.projectedShadowShader);
            }

            return rendererData.projectedShadowMaterial[colorIndex];
        }

        private static Material GetStencilOnlyShadowMaterial(this Renderer2DData rendererData, int colorIndex)
        {
            //rendererData.stencilOnlyShadowMaterial = null;
            if (rendererData.stencilOnlyShadowMaterial == null || rendererData.stencilOnlyShadowMaterial.Length == 0 || rendererData.projectedShadowShader != rendererData.stencilOnlyShadowMaterial[0].shader)
            {
                rendererData.stencilOnlyShadowMaterial = CreateMaterials(rendererData.projectedShadowShader, 1);
            }

            return rendererData.stencilOnlyShadowMaterial[colorIndex];
        }

        private static Material GetSpriteSelfShadowMaterial(this Renderer2DData rendererData, int colorIndex)
        {
            //rendererData.spriteSelfShadowMaterial = null;
            if (rendererData.spriteSelfShadowMaterial == null || rendererData.spriteSelfShadowMaterial.Length == 0 ||  rendererData.spriteShadowShader != rendererData.spriteSelfShadowMaterial[0].shader)
            {
                rendererData.spriteSelfShadowMaterial = CreateMaterials(rendererData.spriteShadowShader);
            }

            return rendererData.spriteSelfShadowMaterial[colorIndex];
        }

        private static Material GetSpriteUnshadowMaterial(this Renderer2DData rendererData, int colorIndex)
        {
            //rendererData.spriteUnshadowMaterial = null;
            if (rendererData.spriteUnshadowMaterial == null || rendererData.spriteUnshadowMaterial.Length == 0 ||  rendererData.spriteUnshadowShader != rendererData.spriteUnshadowMaterial[0].shader)
            {
                rendererData.spriteUnshadowMaterial = CreateMaterials(rendererData.spriteUnshadowShader);
            }

            return rendererData.spriteUnshadowMaterial[colorIndex];
        }

        private static Material GetGeometryUnshadowMaterial(this Renderer2DData rendererData, int colorIndex)
        {
            //rendererData.geometryUnshadowMaterial = null;
            if (rendererData.geometryUnshadowMaterial == null || rendererData.geometryUnshadowMaterial.Length == 0 || rendererData.geometryUnshadowShader != rendererData.geometryUnshadowMaterial[0].shader)
            {
                rendererData.geometryUnshadowMaterial = CreateMaterials(rendererData.geometryUnshadowShader);
            }

            return rendererData.geometryUnshadowMaterial[colorIndex];
        }


        private static Material[] CreateMaterials(Shader shader, int pass = 0)
        {
            const int k_ColorChannels = 4;
            Material[] materials = new Material[k_ColorChannels];

            for (int i = 0; i < k_ColorChannels; i++)
            {
                materials[i] = CoreUtils.CreateEngineMaterial(shader);
                materials[i].SetInt(k_ShadowColorMaskID, 1 << i);
                materials[i].SetPass(pass);
            }

            return materials;
        }

        private static Material GetProjectedShadowMaterial(this Renderer2DData rendererData, int colorIndex)
        {
            //rendererData.projectedShadowMaterial = null;
            if (rendererData.projectedShadowMaterial == null || rendererData.projectedShadowMaterial.Length == 0 || rendererData.projectedShadowShader != rendererData.projectedShadowMaterial[0].shader)
            {
                rendererData.projectedShadowMaterial = CreateMaterials(rendererData.projectedShadowShader);
            }

            return rendererData.projectedShadowMaterial[colorIndex];
        }

        private static Material GetStencilOnlyShadowMaterial(this Renderer2DData rendererData, int colorIndex)
        {
            //rendererData.stencilOnlyShadowMaterial = null;
            if (rendererData.stencilOnlyShadowMaterial == null || rendererData.stencilOnlyShadowMaterial.Length == 0 || rendererData.projectedShadowShader != rendererData.stencilOnlyShadowMaterial[0].shader)
            {
                rendererData.stencilOnlyShadowMaterial = CreateMaterials(rendererData.projectedShadowShader, 1);
            }

            return rendererData.stencilOnlyShadowMaterial[colorIndex];
        }

        private static Material GetSpriteSelfShadowMaterial(this Renderer2DData rendererData, int colorIndex)
        {
            //rendererData.spriteSelfShadowMaterial = null;
            if (rendererData.spriteSelfShadowMaterial == null || rendererData.spriteSelfShadowMaterial.Length == 0 ||  rendererData.spriteShadowShader != rendererData.spriteSelfShadowMaterial[0].shader)
            {
                rendererData.spriteSelfShadowMaterial = CreateMaterials(rendererData.spriteShadowShader);
            }

            return rendererData.spriteSelfShadowMaterial[colorIndex];
        }

        private static Material GetSpriteUnshadowMaterial(this Renderer2DData rendererData, int colorIndex)
        {
            //rendererData.spriteUnshadowMaterial = null;
            if (rendererData.spriteUnshadowMaterial == null || rendererData.spriteUnshadowMaterial.Length == 0 ||  rendererData.spriteUnshadowShader != rendererData.spriteUnshadowMaterial[0].shader)
            {
                rendererData.spriteUnshadowMaterial = CreateMaterials(rendererData.spriteUnshadowShader);
            }

            return rendererData.spriteUnshadowMaterial[colorIndex];
        }

        public static void CreateShadowRenderTexture(IRenderPass2D pass, RenderingData renderingData, CommandBuffer cmdBuffer, int shadowIndex)
        {
            CreateShadowRenderTexture(pass, m_RenderTargets[shadowIndex], renderingData, cmdBuffer);
        }

        public static void PrerenderShadows(IRenderPass2D pass, RenderingData renderingData, CommandBuffer cmdBuffer, int layerToRender, Light2D light, int shadowIndex, float shadowIntensity)
        {
            var colorChannel = shadowIndex % 4;
            var textureIndex = shadowIndex / 4;

            if (colorChannel == 0)
                ShadowRendering.CreateShadowRenderTexture(pass, renderingData, cmdBuffer, textureIndex);

<<<<<<< HEAD
            // Render the shadows for this light
            RenderShadows(pass, renderingData, cmdBuffer, layerToRender, light, shadowIntensity, m_RenderTargets[textureIndex].Identifier(), colorChannel);
=======
            //RenderShadows(pass, renderingData, cmdBuffer, layerToRender, light, shadowIntensity, m_RenderTargets[textureIndex].Identifier(), colorChannel);
            //m_LightInputTextures[textureIndex] = m_RenderTargets[textureIndex].Identifier();


            // Render the shadows for this light
            if (RenderShadows(pass, renderingData, cmdBuffer, layerToRender, light, shadowIntensity, m_RenderTargets[textureIndex].Identifier(), colorChannel))
                m_LightInputTextures[textureIndex] = m_RenderTargets[textureIndex].Identifier();
            else
                m_LightInputTextures[textureIndex] = Texture2D.blackTexture;
>>>>>>> 41e77cb7
        }

        public static void SetGlobalShadowTexture(CommandBuffer cmdBuffer, Light2D light, int shadowIndex)
        {
            var colorChannel = shadowIndex % 4;
            var textureIndex = shadowIndex / 4;

<<<<<<< HEAD
            cmdBuffer.SetGlobalTexture("_ShadowTex", m_RenderTargets[textureIndex].Identifier());
=======
            cmdBuffer.SetGlobalTexture("_ShadowTex", m_LightInputTextures[textureIndex]);
>>>>>>> 41e77cb7
            cmdBuffer.SetGlobalColor(k_ShadowColorMaskID, k_ColorLookup[colorChannel]);
            cmdBuffer.SetGlobalFloat(k_ShadowIntensityID, 1 - light.shadowIntensity);
            cmdBuffer.SetGlobalFloat(k_ShadowVolumeIntensityID, 1 - light.shadowVolumeIntensity);
        }

        public static void DisableGlobalShadowTexture(CommandBuffer cmdBuffer)
        {
            cmdBuffer.SetGlobalFloat(k_ShadowIntensityID, 1);
            cmdBuffer.SetGlobalFloat(k_ShadowVolumeIntensityID, 1);
        }

        private static void CreateShadowRenderTexture(IRenderPass2D pass, RenderTargetHandle rtHandle, RenderingData renderingData, CommandBuffer cmdBuffer)
        {
            var renderTextureScale = Mathf.Clamp(pass.rendererData.lightRenderTextureScale, 0.01f, 1.0f);
            var width = (int)(renderingData.cameraData.cameraTargetDescriptor.width * renderTextureScale);
            var height = (int)(renderingData.cameraData.cameraTargetDescriptor.height * renderTextureScale);

            var descriptor = new RenderTextureDescriptor(width, height);
            descriptor.useMipMap = false;
            descriptor.autoGenerateMips = false;
            descriptor.depthBufferBits = 24;
            descriptor.graphicsFormat = GraphicsFormat.R8G8B8A8_UNorm;
            descriptor.msaaSamples = 1;
            descriptor.dimension = TextureDimension.Tex2D;

            cmdBuffer.GetTemporaryRT(rtHandle.id, descriptor, FilterMode.Bilinear);
        }

        public static void ReleaseShadowRenderTexture(CommandBuffer cmdBuffer, int shadowIndex)
        {
            var colorChannel = shadowIndex % 4;
            var textureIndex = shadowIndex / 4;

            if (colorChannel == 0)
                cmdBuffer.ReleaseTemporaryRT(m_RenderTargets[textureIndex].id);
        }

        public static void SetShadowProjectionGlobals(CommandBuffer cmdBuffer, ShadowCaster2D shadowCaster)
        {
<<<<<<< HEAD
            Vector3   shadowCasterScale = shadowCaster.transform.lossyScale;
            Matrix4x4 shadowMatrix = Matrix4x4.TRS(shadowCaster.transform.position, shadowCaster.transform.rotation, Vector3.one);

            cmdBuffer.SetGlobalVector(k_ShadowModelScaleID, new Vector3(shadowCasterScale.x, shadowCasterScale.y, shadowCasterScale.z));
            cmdBuffer.SetGlobalMatrix(k_ShadowModelMatrixID, shadowMatrix);
            cmdBuffer.SetGlobalMatrix(k_ShadowModelInvMatrixID, shadowMatrix.inverse);
        }

        public static void RenderShadows(IRenderPass2D pass, RenderingData renderingData, CommandBuffer cmdBuffer, int layerToRender, Light2D light, float shadowIntensity, RenderTargetIdentifier renderTexture, int colorBit)
=======
            cmdBuffer.SetGlobalVector(k_ShadowModelScaleID, shadowCaster.m_CachedLossyScale);
            cmdBuffer.SetGlobalMatrix(k_ShadowModelMatrixID, shadowCaster.m_CachedShadowMatrix);
            cmdBuffer.SetGlobalMatrix(k_ShadowModelInvMatrixID, shadowCaster.m_CachedInverseShadowMatrix);
        }

        public static bool RenderShadows(IRenderPass2D pass, RenderingData renderingData, CommandBuffer cmdBuffer, int layerToRender, Light2D light, float shadowIntensity, RenderTargetIdentifier renderTexture, int colorBit)
>>>>>>> 41e77cb7
        {
            using (new ProfilingScope(cmdBuffer, m_ProfilingSamplerShadows))
            {
                bool hasShadow = false;
                var shadowCasterGroups = ShadowCasterGroup2DManager.shadowCasterGroups;
                if (shadowCasterGroups != null && shadowCasterGroups.Count > 0)
                {
                    // Before doing anything check to see if any of the shadow casters are visible to this light
                    for (var group = 0; group < shadowCasterGroups.Count; group++)
                    {
                        var shadowCasterGroup = shadowCasterGroups[group];
                        var shadowCasters = shadowCasterGroup.GetShadowCasters();

                        if (shadowCasters != null)
                        {
                            // Draw the projected shadows for the shadow caster group. Writing into the group stencil buffer bit
                            for (var i = 0; i < shadowCasters.Count; i++)
                            {
                                var shadowCaster = shadowCasters[i];
<<<<<<< HEAD
                                if (shadowCaster.IsLit(light))
=======
                                if (shadowCaster != null && shadowCaster.IsLit(light) && shadowCaster.IsShadowedLayer(layerToRender))
>>>>>>> 41e77cb7
                                {
                                    hasShadow = true;
                                    break;
                                }
                            }
                        }
                    }
<<<<<<< HEAD

                    if (hasShadow)
                    {
                        cmdBuffer.SetRenderTarget(renderTexture, RenderBufferLoadAction.DontCare, RenderBufferStoreAction.Store, RenderBufferLoadAction.DontCare, RenderBufferStoreAction.DontCare);

                        if (colorBit == 0)
                            cmdBuffer.ClearRenderTarget(true, true, Color.clear);  // clear stencil

                        using (new ProfilingScope(cmdBuffer, m_ProfilingSamplerShadowColorsLookup[colorBit]))
                        {
=======

                    if (hasShadow)
                    {
                        cmdBuffer.SetRenderTarget(renderTexture, RenderBufferLoadAction.DontCare, RenderBufferStoreAction.Store, RenderBufferLoadAction.DontCare, RenderBufferStoreAction.DontCare);

                        using (new ProfilingScope(cmdBuffer, m_ProfilingSamplerShadowColorsLookup[colorBit]))
                        {
                            if (colorBit == 0)
                                cmdBuffer.ClearRenderTarget(true, true, Color.clear);
                            else
                                cmdBuffer.ClearRenderTarget(true, false, Color.clear);

>>>>>>> 41e77cb7
                            var shadowRadius = light.boundingSphere.radius;

                            cmdBuffer.SetGlobalVector(k_LightPosID, light.transform.position);
                            cmdBuffer.SetGlobalFloat(k_ShadowRadiusID, shadowRadius);


                            cmdBuffer.SetGlobalColor(k_ShadowColorMaskID, k_ColorLookup[colorBit]);
<<<<<<< HEAD
=======
                            var unshadowGeometryMaterial = pass.rendererData.GetGeometryUnshadowMaterial(colorBit);
>>>>>>> 41e77cb7
                            var projectedShadowsMaterial = pass.rendererData.GetProjectedShadowMaterial(colorBit);
                            var selfShadowMaterial = pass.rendererData.GetSpriteSelfShadowMaterial(colorBit);
                            var unshadowMaterial = pass.rendererData.GetSpriteUnshadowMaterial(colorBit);
                            var setGlobalStencilMaterial = pass.rendererData.GetStencilOnlyShadowMaterial(colorBit);

                            for (var group = 0; group < shadowCasterGroups.Count; group++)
                            {
                                var shadowCasterGroup = shadowCasterGroups[group];
                                var shadowCasters = shadowCasterGroup.GetShadowCasters();

                                if (shadowCasters != null)
                                {
<<<<<<< HEAD
                                    // Draw the projected shadows for the shadow caster group. Writing into the group stencil buffer bit
=======
>>>>>>> 41e77cb7
                                    for (var i = 0; i < shadowCasters.Count; i++)
                                    {
                                        var shadowCaster = shadowCasters[i];

                                        if (shadowCaster.IsLit(light))
                                        {
                                            if (shadowCaster != null && projectedShadowsMaterial != null && shadowCaster.IsShadowedLayer(layerToRender))
                                            {
                                                if (shadowCaster.castsShadows)
                                                {
                                                    SetShadowProjectionGlobals(cmdBuffer, shadowCaster);
<<<<<<< HEAD
                                                    cmdBuffer.DrawMesh(shadowCaster.mesh, shadowCaster.transform.localToWorldMatrix, projectedShadowsMaterial, 0, 0);
=======

                                                    cmdBuffer.DrawMesh(shadowCaster.mesh, shadowCaster.m_CachedLocalToWorldMatrix, unshadowGeometryMaterial, 0, 0);
                                                    cmdBuffer.DrawMesh(shadowCaster.mesh, shadowCaster.m_CachedLocalToWorldMatrix, projectedShadowsMaterial, 0, 0);
                                                    cmdBuffer.DrawMesh(shadowCaster.mesh, shadowCaster.m_CachedLocalToWorldMatrix, unshadowGeometryMaterial, 0, 1);
>>>>>>> 41e77cb7
                                                }
                                            }
                                        }
                                    }

                                    // Draw the sprites, either as self shadowing or unshadowing
                                    for (var i = 0; i < shadowCasters.Count; i++)
<<<<<<< HEAD
=======
                                    {
                                        var shadowCaster = shadowCasters[i];

                                        if (shadowCaster.IsLit(light))
                                        {
                                            if (shadowCaster != null && shadowCaster.IsShadowedLayer(layerToRender))
                                            {
                                                if (shadowCaster.useRendererSilhouette)
                                                {
                                                    // Draw using the sprite renderer
                                                    var renderer = (Renderer)null;
                                                    shadowCaster.TryGetComponent<Renderer>(out renderer);

                                                    if (renderer != null)
                                                    {
                                                        var material = shadowCaster.selfShadows ? selfShadowMaterial : unshadowMaterial;
                                                        if (material != null)
                                                            cmdBuffer.DrawRenderer(renderer, material);
                                                    }
                                                }
                                                else
                                                {
                                                    var meshMat = shadowCaster.m_CachedLocalToWorldMatrix;
                                                    var material = shadowCaster.selfShadows ? selfShadowMaterial : unshadowMaterial;

                                                    // Draw using the shadow mesh
                                                    if (material != null)
                                                        cmdBuffer.DrawMesh(shadowCaster.mesh, meshMat, material);
                                                }
                                            }
                                        }
                                    }

                                    // Draw the projected shadows for the shadow caster group. Writing clearing the group stencil bit, and setting the global bit
                                    for (var i = 0; i < shadowCasters.Count; i++)
>>>>>>> 41e77cb7
                                    {
                                        var shadowCaster = shadowCasters[i];

                                        if (shadowCaster.IsLit(light))
                                        {
<<<<<<< HEAD
                                            if (shadowCaster != null && shadowCaster.IsShadowedLayer(layerToRender))
                                            {
                                                if (shadowCaster.useRendererSilhouette)
                                                {
                                                    // Draw using the sprite renderer
                                                    var renderer = (Renderer)null;
                                                    shadowCaster.TryGetComponent<Renderer>(out renderer);

                                                    if (renderer != null)
                                                    {
                                                        var material = shadowCaster.selfShadows ? selfShadowMaterial : unshadowMaterial;
                                                        if (material != null)
                                                            cmdBuffer.DrawRenderer(renderer, material);
                                                    }
                                                }
                                                else
                                                {
                                                    var meshMat = shadowCaster.transform.localToWorldMatrix;
                                                    var material = shadowCaster.selfShadows ? selfShadowMaterial : unshadowMaterial;

                                                    // Draw using the shadow mesh
                                                    if (material != null)
                                                        cmdBuffer.DrawMesh(shadowCaster.mesh, meshMat, material);
                                                }
                                            }
                                        }
                                    }

                                    // Draw the projected shadows for the shadow caster group. Writing clearing the group stencil bit, and setting the global bit
                                    for (var i = 0; i < shadowCasters.Count; i++)
                                    {
                                        var shadowCaster = shadowCasters[i];

                                        if (shadowCaster.IsLit(light))
                                        {
=======
>>>>>>> 41e77cb7
                                            if (shadowCaster != null && projectedShadowsMaterial != null && shadowCaster.IsShadowedLayer(layerToRender))
                                            {
                                                if (shadowCaster.castsShadows)
                                                {
                                                    SetShadowProjectionGlobals(cmdBuffer, shadowCaster);
<<<<<<< HEAD
                                                    cmdBuffer.DrawMesh(shadowCaster.mesh, shadowCaster.transform.localToWorldMatrix, projectedShadowsMaterial, 0, 1);
=======
                                                    cmdBuffer.DrawMesh(shadowCaster.mesh, shadowCaster.m_CachedLocalToWorldMatrix, projectedShadowsMaterial, 0, 1);
>>>>>>> 41e77cb7
                                                }
                                            }
                                        }
                                    }
                                }
                            }
                        }
                    }
                }

                return hasShadow;
            }
        }
    }
}<|MERGE_RESOLUTION|>--- conflicted
+++ resolved
@@ -26,10 +26,8 @@
         private static readonly ProfilingSampler m_ProfilingSamplerShadowsB = new ProfilingSampler("Draw 2D Shadows (B)");
 
         private static RenderTargetHandle[] m_RenderTargets = null;
-<<<<<<< HEAD
-=======
         private static RenderTargetIdentifier[] m_LightInputTextures = null;
->>>>>>> 41e77cb7
+
         private static readonly Color[] k_ColorLookup = new Color[4] { new Color(0, 0, 0, 1), new Color(0, 0, 1, 0), new Color(0, 1, 0, 0), new Color(1, 0, 0, 0) };
         private static readonly ProfilingSampler[] m_ProfilingSamplerShadowColorsLookup = new ProfilingSampler[4] { m_ProfilingSamplerShadowsA, m_ProfilingSamplerShadowsB, m_ProfilingSamplerShadowsG, m_ProfilingSamplerShadowsR };
 
@@ -200,20 +198,12 @@
             if (colorChannel == 0)
                 ShadowRendering.CreateShadowRenderTexture(pass, renderingData, cmdBuffer, textureIndex);
 
-<<<<<<< HEAD
-            // Render the shadows for this light
-            RenderShadows(pass, renderingData, cmdBuffer, layerToRender, light, shadowIntensity, m_RenderTargets[textureIndex].Identifier(), colorChannel);
-=======
-            //RenderShadows(pass, renderingData, cmdBuffer, layerToRender, light, shadowIntensity, m_RenderTargets[textureIndex].Identifier(), colorChannel);
-            //m_LightInputTextures[textureIndex] = m_RenderTargets[textureIndex].Identifier();
-
 
             // Render the shadows for this light
             if (RenderShadows(pass, renderingData, cmdBuffer, layerToRender, light, shadowIntensity, m_RenderTargets[textureIndex].Identifier(), colorChannel))
                 m_LightInputTextures[textureIndex] = m_RenderTargets[textureIndex].Identifier();
             else
                 m_LightInputTextures[textureIndex] = Texture2D.blackTexture;
->>>>>>> 41e77cb7
         }
 
         public static void SetGlobalShadowTexture(CommandBuffer cmdBuffer, Light2D light, int shadowIndex)
@@ -221,11 +211,7 @@
             var colorChannel = shadowIndex % 4;
             var textureIndex = shadowIndex / 4;
 
-<<<<<<< HEAD
-            cmdBuffer.SetGlobalTexture("_ShadowTex", m_RenderTargets[textureIndex].Identifier());
-=======
             cmdBuffer.SetGlobalTexture("_ShadowTex", m_LightInputTextures[textureIndex]);
->>>>>>> 41e77cb7
             cmdBuffer.SetGlobalColor(k_ShadowColorMaskID, k_ColorLookup[colorChannel]);
             cmdBuffer.SetGlobalFloat(k_ShadowIntensityID, 1 - light.shadowIntensity);
             cmdBuffer.SetGlobalFloat(k_ShadowVolumeIntensityID, 1 - light.shadowVolumeIntensity);
@@ -265,24 +251,12 @@
 
         public static void SetShadowProjectionGlobals(CommandBuffer cmdBuffer, ShadowCaster2D shadowCaster)
         {
-<<<<<<< HEAD
-            Vector3   shadowCasterScale = shadowCaster.transform.lossyScale;
-            Matrix4x4 shadowMatrix = Matrix4x4.TRS(shadowCaster.transform.position, shadowCaster.transform.rotation, Vector3.one);
-
-            cmdBuffer.SetGlobalVector(k_ShadowModelScaleID, new Vector3(shadowCasterScale.x, shadowCasterScale.y, shadowCasterScale.z));
-            cmdBuffer.SetGlobalMatrix(k_ShadowModelMatrixID, shadowMatrix);
-            cmdBuffer.SetGlobalMatrix(k_ShadowModelInvMatrixID, shadowMatrix.inverse);
-        }
-
-        public static void RenderShadows(IRenderPass2D pass, RenderingData renderingData, CommandBuffer cmdBuffer, int layerToRender, Light2D light, float shadowIntensity, RenderTargetIdentifier renderTexture, int colorBit)
-=======
             cmdBuffer.SetGlobalVector(k_ShadowModelScaleID, shadowCaster.m_CachedLossyScale);
             cmdBuffer.SetGlobalMatrix(k_ShadowModelMatrixID, shadowCaster.m_CachedShadowMatrix);
             cmdBuffer.SetGlobalMatrix(k_ShadowModelInvMatrixID, shadowCaster.m_CachedInverseShadowMatrix);
         }
 
         public static bool RenderShadows(IRenderPass2D pass, RenderingData renderingData, CommandBuffer cmdBuffer, int layerToRender, Light2D light, float shadowIntensity, RenderTargetIdentifier renderTexture, int colorBit)
->>>>>>> 41e77cb7
         {
             using (new ProfilingScope(cmdBuffer, m_ProfilingSamplerShadows))
             {
@@ -302,11 +276,7 @@
                             for (var i = 0; i < shadowCasters.Count; i++)
                             {
                                 var shadowCaster = shadowCasters[i];
-<<<<<<< HEAD
-                                if (shadowCaster.IsLit(light))
-=======
                                 if (shadowCaster != null && shadowCaster.IsLit(light) && shadowCaster.IsShadowedLayer(layerToRender))
->>>>>>> 41e77cb7
                                 {
                                     hasShadow = true;
                                     break;
@@ -314,18 +284,6 @@
                             }
                         }
                     }
-<<<<<<< HEAD
-
-                    if (hasShadow)
-                    {
-                        cmdBuffer.SetRenderTarget(renderTexture, RenderBufferLoadAction.DontCare, RenderBufferStoreAction.Store, RenderBufferLoadAction.DontCare, RenderBufferStoreAction.DontCare);
-
-                        if (colorBit == 0)
-                            cmdBuffer.ClearRenderTarget(true, true, Color.clear);  // clear stencil
-
-                        using (new ProfilingScope(cmdBuffer, m_ProfilingSamplerShadowColorsLookup[colorBit]))
-                        {
-=======
 
                     if (hasShadow)
                     {
@@ -338,7 +296,6 @@
                             else
                                 cmdBuffer.ClearRenderTarget(true, false, Color.clear);
 
->>>>>>> 41e77cb7
                             var shadowRadius = light.boundingSphere.radius;
 
                             cmdBuffer.SetGlobalVector(k_LightPosID, light.transform.position);
@@ -346,10 +303,7 @@
 
 
                             cmdBuffer.SetGlobalColor(k_ShadowColorMaskID, k_ColorLookup[colorBit]);
-<<<<<<< HEAD
-=======
-                            var unshadowGeometryMaterial = pass.rendererData.GetGeometryUnshadowMaterial(colorBit);
->>>>>>> 41e77cb7
+
                             var projectedShadowsMaterial = pass.rendererData.GetProjectedShadowMaterial(colorBit);
                             var selfShadowMaterial = pass.rendererData.GetSpriteSelfShadowMaterial(colorBit);
                             var unshadowMaterial = pass.rendererData.GetSpriteUnshadowMaterial(colorBit);
@@ -362,10 +316,7 @@
 
                                 if (shadowCasters != null)
                                 {
-<<<<<<< HEAD
                                     // Draw the projected shadows for the shadow caster group. Writing into the group stencil buffer bit
-=======
->>>>>>> 41e77cb7
                                     for (var i = 0; i < shadowCasters.Count; i++)
                                     {
                                         var shadowCaster = shadowCasters[i];
@@ -377,14 +328,7 @@
                                                 if (shadowCaster.castsShadows)
                                                 {
                                                     SetShadowProjectionGlobals(cmdBuffer, shadowCaster);
-<<<<<<< HEAD
                                                     cmdBuffer.DrawMesh(shadowCaster.mesh, shadowCaster.transform.localToWorldMatrix, projectedShadowsMaterial, 0, 0);
-=======
-
-                                                    cmdBuffer.DrawMesh(shadowCaster.mesh, shadowCaster.m_CachedLocalToWorldMatrix, unshadowGeometryMaterial, 0, 0);
-                                                    cmdBuffer.DrawMesh(shadowCaster.mesh, shadowCaster.m_CachedLocalToWorldMatrix, projectedShadowsMaterial, 0, 0);
-                                                    cmdBuffer.DrawMesh(shadowCaster.mesh, shadowCaster.m_CachedLocalToWorldMatrix, unshadowGeometryMaterial, 0, 1);
->>>>>>> 41e77cb7
                                                 }
                                             }
                                         }
@@ -392,50 +336,11 @@
 
                                     // Draw the sprites, either as self shadowing or unshadowing
                                     for (var i = 0; i < shadowCasters.Count; i++)
-<<<<<<< HEAD
-=======
                                     {
                                         var shadowCaster = shadowCasters[i];
 
                                         if (shadowCaster.IsLit(light))
                                         {
-                                            if (shadowCaster != null && shadowCaster.IsShadowedLayer(layerToRender))
-                                            {
-                                                if (shadowCaster.useRendererSilhouette)
-                                                {
-                                                    // Draw using the sprite renderer
-                                                    var renderer = (Renderer)null;
-                                                    shadowCaster.TryGetComponent<Renderer>(out renderer);
-
-                                                    if (renderer != null)
-                                                    {
-                                                        var material = shadowCaster.selfShadows ? selfShadowMaterial : unshadowMaterial;
-                                                        if (material != null)
-                                                            cmdBuffer.DrawRenderer(renderer, material);
-                                                    }
-                                                }
-                                                else
-                                                {
-                                                    var meshMat = shadowCaster.m_CachedLocalToWorldMatrix;
-                                                    var material = shadowCaster.selfShadows ? selfShadowMaterial : unshadowMaterial;
-
-                                                    // Draw using the shadow mesh
-                                                    if (material != null)
-                                                        cmdBuffer.DrawMesh(shadowCaster.mesh, meshMat, material);
-                                                }
-                                            }
-                                        }
-                                    }
-
-                                    // Draw the projected shadows for the shadow caster group. Writing clearing the group stencil bit, and setting the global bit
-                                    for (var i = 0; i < shadowCasters.Count; i++)
->>>>>>> 41e77cb7
-                                    {
-                                        var shadowCaster = shadowCasters[i];
-
-                                        if (shadowCaster.IsLit(light))
-                                        {
-<<<<<<< HEAD
                                             if (shadowCaster != null && shadowCaster.IsShadowedLayer(layerToRender))
                                             {
                                                 if (shadowCaster.useRendererSilhouette)
@@ -471,18 +376,13 @@
 
                                         if (shadowCaster.IsLit(light))
                                         {
-=======
->>>>>>> 41e77cb7
                                             if (shadowCaster != null && projectedShadowsMaterial != null && shadowCaster.IsShadowedLayer(layerToRender))
                                             {
                                                 if (shadowCaster.castsShadows)
                                                 {
                                                     SetShadowProjectionGlobals(cmdBuffer, shadowCaster);
-<<<<<<< HEAD
-                                                    cmdBuffer.DrawMesh(shadowCaster.mesh, shadowCaster.transform.localToWorldMatrix, projectedShadowsMaterial, 0, 1);
-=======
+
                                                     cmdBuffer.DrawMesh(shadowCaster.mesh, shadowCaster.m_CachedLocalToWorldMatrix, projectedShadowsMaterial, 0, 1);
->>>>>>> 41e77cb7
                                                 }
                                             }
                                         }
