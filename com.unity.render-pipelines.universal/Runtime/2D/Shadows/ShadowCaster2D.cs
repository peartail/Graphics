--- conflicted
+++ resolved
@@ -56,10 +56,6 @@
         internal int                  m_PreviousShadowCastingSource;
         internal Component            m_PreviousShadowShapeProvider = null;
 
-<<<<<<< HEAD
-=======
-        
->>>>>>> a2078993
         public Mesh mesh => m_ShadowMesh.mesh;
         public BoundingSphere boundingSphere => m_ShadowMesh.boundingSphere;
 
