--- conflicted
+++ resolved
@@ -39,7 +39,6 @@
             return changed;
         }
 
-<<<<<<< HEAD
         public static bool CheckForChange(Color a, ref Color b)
         {
             var changed = a != b;
@@ -47,8 +46,6 @@
             return changed;
         }
 
-=======
->>>>>>> f01fd5fa
         private enum PivotType
         {
             PivotBase,
@@ -58,12 +55,8 @@
             PivotClip
         };
 
-<<<<<<< HEAD
-        private struct LightMeshVertex
-=======
         [Serializable]
-        internal struct ParametricLightMeshVertex
->>>>>>> f01fd5fa
+        internal struct LightMeshVertex
         {
             public float3 position;
             public Color color;
@@ -135,67 +128,6 @@
             return degenerate;
         }
 
-<<<<<<< HEAD
-=======
-        static void Tessellate(Tess tess, ElementType boundaryType, NativeArray<ushort> indices,
-            NativeArray<ParametricLightMeshVertex> vertices, Color c, ref int VCount, ref int ICount)
-        {
-            tess.Tessellate(WindingRule.NonZero, boundaryType, 3);
-
-            var prevCount = VCount;
-            var tessIndices = tess.Elements.Select(i => i);
-            var tessVertices = tess.Vertices.Select(v =>
-                new ParametricLightMeshVertex() { position =  new float3(v.Position.X, v.Position.Y, 0), color = c });
-
-            foreach(var v in tessVertices)
-                vertices[VCount++] = v;
-            foreach (var i in tessIndices)
-                indices[ICount++] = (ushort)(i + prevCount);
-        }
-
-        static bool TestPivot(List<IntPoint> path, int activePoint, long lastPoint)
-        {
-            for (int i = activePoint; i < path.Count; ++i)
-            {
-                if (path[i].N > lastPoint)
-                    return true;
-            }
-
-            return (path[activePoint].N == -1);
-        }
-        
-        // Degenerate Pivots at the End Points.
-        static List<IntPoint> DegeneratePivots(List<IntPoint> path, List<IntPoint> inPath)
-        {
-            List<IntPoint> degenerate = new List<IntPoint>();
-            var minN = path[0].N;
-            var maxN = path[0].N;
-            for (int i = 1; i < path.Count; ++i)
-            {
-                if (path[i].N != -1)
-                {
-                    minN = Math.Min(minN, path[i].N);
-                    maxN = Math.Max(maxN, path[i].N);
-                }
-            }
-            
-            for (long i = 0; i < minN; ++i)
-            {
-                IntPoint ins = path[(int)minN];
-                ins.N = i;
-                degenerate.Add(ins);
-            }
-            degenerate.AddRange(path.GetRange(0, path.Count));
-            for (long i = maxN + 1; i < inPath.Count; ++i)
-            {
-                IntPoint ins = inPath[(int)i];
-                ins.N = i;
-                degenerate.Add(ins);
-            }            
-            return degenerate;
-        }
-
->>>>>>> f01fd5fa
         // Ensure that we get a valid path from 0.
         static List<IntPoint> SortPivots(List<IntPoint> outPath, List<IntPoint> inPath)
         {
@@ -222,29 +154,17 @@
             sorted.AddRange(outPath.GetRange(0, minIndex));
             return sorted;
         }
-<<<<<<< HEAD
-
-=======
-        
->>>>>>> f01fd5fa
+
         // Ensure that all points eliminated due to overlaps and intersections are accounted for Tessellation.
         static List<IntPoint> FixPivots(List<IntPoint> outPath, List<IntPoint> inPath)
         {
             var path = SortPivots(outPath, inPath);
             long pivotPoint = path[0].N;
-<<<<<<< HEAD
 
             // Connect Points for Overlaps.
             for (int i = 1; i < path.Count; ++i)
             {
                 var j = (i == path.Count - 1) ? 0 : (i + 1);
-=======
-            
-            // Connect Points for Overlaps.
-            for (int i = 1; i < path.Count; ++i)
-            {
-                var j = (i == path.Count - 1) ? 0 : (i + 1); 
->>>>>>> f01fd5fa
                 var prev = path[i - 1];
                 var curr = path[i];
                 var next = path[j];
@@ -256,11 +176,7 @@
                     {
                         if (prev.N == next.N)
                             curr.N = prev.N;
-<<<<<<< HEAD
                         else
-=======
-                        else 
->>>>>>> f01fd5fa
                             curr.N = (pivotPoint + 1) < inPath.Count ? (pivotPoint + 1) : 0;
                         curr.D = 3;
                         path[i] = curr;
@@ -268,11 +184,7 @@
                 }
                 pivotPoint = path[i].N;
             }
-<<<<<<< HEAD
-
-=======
-            
->>>>>>> f01fd5fa
+
             // Insert Skipped Points.
             for (int i = 1; i < path.Count - 1;)
             {
@@ -292,11 +204,7 @@
                     {
                         IntPoint ins = curr;
                         ins.N = (ins.N - 1);
-<<<<<<< HEAD
                         path.Insert(i, ins);
-=======
-                        path.Insert(i, ins);                        
->>>>>>> f01fd5fa
                     }
                 }
                 else
@@ -309,11 +217,7 @@
             return path;
         }
 
-<<<<<<< HEAD
         // Rough shape only used in Inspector for quick preview.
-=======
-        // Rough shape only used in Inspector for quick preview. 
->>>>>>> f01fd5fa
         internal static List<Vector2> GetOutlinePath(Vector3[] shapePath, float offsetDistance)
         {
             const float kClipperScale = 10000.0f;
@@ -336,18 +240,13 @@
             return output;
         }
 
-<<<<<<< HEAD
         public static Bounds GenerateShapeMesh(Mesh mesh, Color lightColor, Vector3[] shapePath, float falloffDistance, float fallOffIntensity, float volumeOpacity)
-=======
-        public static Bounds GenerateShapeMesh(Mesh mesh, Vector3[] shapePath, float falloffDistance)
->>>>>>> f01fd5fa
         {
 
             var ix = 0;
             var vcount = 0;
             var icount = 0;
             const float kClipperScale = 10000.0f;
-<<<<<<< HEAD
 
             // todo Revisit this while we do Batching.
             var meshInteriorColor = new Color(lightColor.r, lightColor.g, lightColor.b,1.0f);
@@ -355,14 +254,6 @@
             var vertices = new NativeArray<LightMeshVertex>(shapePath.Length * 256, Allocator.Temp);
             var indices = new NativeArray<ushort>(shapePath.Length * 256, Allocator.Temp);
             var uvData = new float2(fallOffIntensity, volumeOpacity);
-=======
-                
-            // todo Revisit this while we do Batching. 
-            var meshInteriorColor = new Color(0.0f,0,0,1.0f);
-            var meshExteriorColor = new Color(0.0f,0,0,0.0f);
-            var vertices = new NativeArray<ParametricLightMeshVertex>(shapePath.Length * 256, Allocator.Temp);
-            var indices = new NativeArray<ushort>(shapePath.Length * 256, Allocator.Temp);
->>>>>>> f01fd5fa
 
             // Create shape geometry
             var inputPointCount = shapePath.Length;
@@ -373,11 +264,7 @@
 
             var tess = new Tess();
             tess.AddContour(inner, ContourOrientation.CounterClockwise);
-<<<<<<< HEAD
             Tessellate(tess, ElementType.Polygons, indices, vertices, meshInteriorColor, uvData, ref vcount, ref icount);
-=======
-            Tessellate(tess, ElementType.Polygons, indices, vertices, meshInteriorColor, ref vcount, ref icount);
->>>>>>> f01fd5fa
 
             // Create falloff geometry
             List<IntPoint> path = new List<IntPoint>();
@@ -389,11 +276,7 @@
                 path.Add(addPoint);
             }
             var lastPointIndex = inputPointCount - 1;
-<<<<<<< HEAD
-
-=======
-            
->>>>>>> f01fd5fa
+
             // Generate Bevels.
             List<List<IntPoint>> solution = new List<List<IntPoint>>();
             ClipperOffset clipOffset = new ClipperOffset(24.0f);
@@ -402,11 +285,7 @@
 
             if (solution.Count > 0)
             {
-<<<<<<< HEAD
                 // Fix path for Pivots.
-=======
-                // Fix path for Pivots.                
->>>>>>> f01fd5fa
                 var outPath = solution[0];
                 var minPath = (long)inputPointCount;
                 for (int i = 0; i < outPath.Count; ++i)
@@ -416,7 +295,6 @@
 
                 // Tessellate.
                 var innerIndices = new ushort[inputPointCount];
-<<<<<<< HEAD
 
                 // Inner Vertices. (These may or may not be part of the created path. Beware!!)
                 for (int i = 0; i < inputPointCount; ++i)
@@ -430,20 +308,6 @@
                     innerIndices[i] = (ushort)(vcount - 1);
                 }
 
-=======
-                
-                // Inner Vertices. (These may or may not be part of the created path. Beware!!)
-                for (int i = 0; i < inputPointCount; ++i)
-                {
-                    vertices[vcount++] = new ParametricLightMeshVertex()
-                    {
-                        position = new float3(inner[i].Position.X, inner[i].Position.Y, 0),
-                        color = meshInteriorColor
-                    };
-                    innerIndices[i] = (ushort)(vcount - 1);
-                }
-                
->>>>>>> f01fd5fa
                 var saveIndex = (ushort)vcount;
                 var pathStart = saveIndex;
                 var prevIndex = outPath[0].N == -1 ? 0 : outPath[0].N;
@@ -454,7 +318,6 @@
                     var currPoint = new float2(curr.X / kClipperScale, curr.Y / kClipperScale);
                     var currIndex = curr.N == -1 ? 0 : curr.N;
 
-<<<<<<< HEAD
                     vertices[vcount++] = new LightMeshVertex()
                     {
                         position = new float3(currPoint.x, currPoint.y, 0),
@@ -462,14 +325,6 @@
                         uv = uvData
                     };
 
-=======
-                    vertices[vcount++] = new ParametricLightMeshVertex()
-                    {
-                        position = new float3(currPoint.x, currPoint.y, 0),
-                        color = meshExteriorColor
-                    };
-                    
->>>>>>> f01fd5fa
                     if (prevIndex != currIndex)
                     {
                         indices[icount++] = innerIndices[prevIndex];
@@ -495,22 +350,13 @@
                 }
             }
 
-<<<<<<< HEAD
             mesh.SetVertexBufferParams(vcount, LightMeshVertex.VertexLayout);
-=======
-            mesh.SetVertexBufferParams(vcount, ParametricLightMeshVertex.VertexLayout);
->>>>>>> f01fd5fa
             mesh.SetVertexBufferData(vertices, 0, 0, vcount);
             mesh.SetIndices(indices, 0, icount, MeshTopology.Triangles, 0, true);
             return mesh.GetSubMesh(0).bounds;
         }
 
-
-<<<<<<< HEAD
         public static Bounds GenerateParametricMesh(Mesh mesh, Color lightColor, float radius, float falloffDistance, float angle, int sides, float fallOffIntensity, float volumeOpacity)
-=======
-        public static Bounds GenerateParametricMesh(Mesh mesh, float radius, float falloffDistance, float angle, int sides)
->>>>>>> f01fd5fa
         {
             var angleOffset = Mathf.PI / 2.0f + Mathf.Deg2Rad * angle;
             if (sides < 3)
@@ -532,13 +378,8 @@
             var uvData = new float2(fallOffIntensity, volumeOpacity);
 
             // Only Alpha value in Color channel is ever used. May remove it or keep it for batching params in the future.
-<<<<<<< HEAD
             var color = new Color( lightColor.r, lightColor.g, lightColor.b, 1);
             vertices[centerIndex] = new LightMeshVertex
-=======
-            var color = new Color(0, 0, 0, 1);
-            vertices[centerIndex] = new ParametricLightMeshVertex
->>>>>>> f01fd5fa
             {
                 position = float3.zero,
                 color = color,
