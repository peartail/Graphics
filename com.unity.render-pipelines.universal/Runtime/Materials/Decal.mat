--- conflicted
+++ resolved
@@ -21,14 +21,9 @@
   m_PrefabInstance: {fileID: 0}
   m_PrefabAsset: {fileID: 0}
   m_Name: Decal
-<<<<<<< HEAD
-  m_Shader: {fileID: -6465566751694194690, guid: 9b4e681081e2b4c469111bb649e2f7ee,
-    type: 3}
-=======
   m_Shader: {fileID: -6465566751694194690, guid: 9b4e681081e2b4c469111bb649e2f7ee, type: 3}
   m_Parent: {fileID: 0}
   m_ModifiedSerializedProperties: 0
->>>>>>> 55af5710
   m_ShaderKeywords: 
   m_LightmapFlags: 4
   m_EnableInstancingVariants: 1
