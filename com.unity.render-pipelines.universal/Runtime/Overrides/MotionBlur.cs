using System;

namespace UnityEngine.Rendering.Universal
{
    /// <summary>
    /// Option to control motion blur Mode.
    /// </summary>
    public enum MotionBlurMode
    {
        /// <summary>
        /// Use this if you don't need object motion blur.
        /// </summary>
        CameraOnly,

        /// <summary>
        /// Use this if you need object motion blur.
        /// </summary>
        CameraAndObjects
    }

    /// <summary>
    /// Options to control the quality the motion blur effect.
    /// </summary>
    public enum MotionBlurQuality
    {
        /// <summary>
        /// Use this to select low motion blur quality.
        /// </summary>
        Low,

        /// <summary>
        /// Use this to select medium motion blur quality.
        /// </summary>
        Medium,

        /// <summary>
        /// Use this to select high motion blur quality.
        /// </summary>
        High
    }

<<<<<<< HEAD
    [Serializable, VolumeComponentMenu("Post-processing/Motion Blur"), SupportedOn(typeof(UniversalRenderPipeline))]
=======
    /// <summary>
    /// A volume component that holds settings for the motion blur effect.
    /// </summary>
    [Serializable, VolumeComponentMenuForRenderPipeline("Post-processing/Motion Blur", typeof(UniversalRenderPipeline))]
>>>>>>> e6d77246
    public sealed class MotionBlur : VolumeComponent, IPostProcessComponent
    {
        /// <summary>
        /// The motion blur technique to use. If you don't need object motion blur, CameraOnly will result in better performance.
        /// </summary>
        [Tooltip("The motion blur technique to use. If you don't need object motion blur, CameraOnly will result in better performance.")]
        public MotionBlurModeParameter mode = new MotionBlurModeParameter(MotionBlurMode.CameraOnly);

        /// <summary>
        /// The quality of the effect. Lower presets will result in better performance at the expense of visual quality.
        /// </summary>
        [Tooltip("The quality of the effect. Lower presets will result in better performance at the expense of visual quality.")]
        public MotionBlurQualityParameter quality = new MotionBlurQualityParameter(MotionBlurQuality.Low);

        /// <summary>
        /// Sets the intensity of the motion blur effect. Acts as a multiplier for velocities.
        /// </summary>
        [Tooltip("The strength of the motion blur filter. Acts as a multiplier for velocities.")]
        public ClampedFloatParameter intensity = new ClampedFloatParameter(0f, 0f, 1f);

        /// <summary>
        /// Sets the maximum length, as a fraction of the screen's full resolution, that the velocity resulting from Camera rotation can have.
        /// Lower values will improve performance.
        /// </summary>
        [Tooltip("Sets the maximum length, as a fraction of the screen's full resolution, that the velocity resulting from Camera rotation can have. Lower values will improve performance.")]
        public ClampedFloatParameter clamp = new ClampedFloatParameter(0.05f, 0f, 0.2f);

        /// <inheritdoc/>
        public bool IsActive() => intensity.value > 0f && mode.value == MotionBlurMode.CameraOnly;

        /// <inheritdoc/>
        public bool IsTileCompatible() => false;
    }

    /// <summary>
    /// A <see cref="VolumeParameter"/> that holds a <see cref="MotionBlurMode"/> value.
    /// </summary>
    [Serializable]
    public sealed class MotionBlurModeParameter : VolumeParameter<MotionBlurMode>
    {
        /// <summary>
        /// Creates a new <see cref="MotionBlurModeParameter"/> instance.
        /// </summary>
        /// <param name="value">The initial value to store in the parameter.</param>
        /// <param name="overrideState">The initial override state for the parameter.</param>
        public MotionBlurModeParameter(MotionBlurMode value, bool overrideState = false) : base(value, overrideState) { }
    }

    /// <summary>
    /// A <see cref="VolumeParameter"/> that holds a <see cref="MotionBlurQuality"/> value.
    /// </summary>
    [Serializable]
    public sealed class MotionBlurQualityParameter : VolumeParameter<MotionBlurQuality>
    {
        /// <summary>
        /// Creates a new <see cref="MotionBlurQualityParameter"/> instance.
        /// </summary>
        /// <param name="value">The initial value to store in the parameter.</param>
        /// <param name="overrideState">The initial override state for the parameter.</param>
        public MotionBlurQualityParameter(MotionBlurQuality value, bool overrideState = false) : base(value, overrideState) { }
    }
}<|MERGE_RESOLUTION|>--- conflicted
+++ resolved
@@ -39,14 +39,10 @@
         High
     }
 
-<<<<<<< HEAD
-    [Serializable, VolumeComponentMenu("Post-processing/Motion Blur"), SupportedOn(typeof(UniversalRenderPipeline))]
-=======
     /// <summary>
     /// A volume component that holds settings for the motion blur effect.
     /// </summary>
-    [Serializable, VolumeComponentMenuForRenderPipeline("Post-processing/Motion Blur", typeof(UniversalRenderPipeline))]
->>>>>>> e6d77246
+    [Serializable, VolumeComponentMenu("Post-processing/Motion Blur"), SupportedOn(typeof(UniversalRenderPipeline))]
     public sealed class MotionBlur : VolumeComponent, IPostProcessComponent
     {
         /// <summary>
@@ -87,12 +83,12 @@
     [Serializable]
     public sealed class MotionBlurModeParameter : VolumeParameter<MotionBlurMode>
     {
-        /// <summary>
-        /// Creates a new <see cref="MotionBlurModeParameter"/> instance.
-        /// </summary>
-        /// <param name="value">The initial value to store in the parameter.</param>
-        /// <param name="overrideState">The initial override state for the parameter.</param>
-        public MotionBlurModeParameter(MotionBlurMode value, bool overrideState = false) : base(value, overrideState) { }
+/// <summary>
+/// Creates a new <see cref="MotionBlurModeParameter"/> instance.
+/// </summary>
+/// <param name="value">The initial value to store in the parameter.</param>
+/// <param name="overrideState">The initial override state for the parameter.</param>
+public MotionBlurModeParameter(MotionBlurMode value, bool overrideState = false) : base(value, overrideState) { }
     }
 
     /// <summary>
@@ -101,11 +97,11 @@
     [Serializable]
     public sealed class MotionBlurQualityParameter : VolumeParameter<MotionBlurQuality>
     {
-        /// <summary>
-        /// Creates a new <see cref="MotionBlurQualityParameter"/> instance.
-        /// </summary>
-        /// <param name="value">The initial value to store in the parameter.</param>
-        /// <param name="overrideState">The initial override state for the parameter.</param>
-        public MotionBlurQualityParameter(MotionBlurQuality value, bool overrideState = false) : base(value, overrideState) { }
+/// <summary>
+/// Creates a new <see cref="MotionBlurQualityParameter"/> instance.
+/// </summary>
+/// <param name="value">The initial value to store in the parameter.</param>
+/// <param name="overrideState">The initial override state for the parameter.</param>
+public MotionBlurQualityParameter(MotionBlurQuality value, bool overrideState = false) : base(value, overrideState) { }
     }
 }