#if ENABLE_VR && ENABLE_XR_MODULE

namespace UnityEngine.Rendering.Universal
{
    /// <summary>
    /// Draw the XR occlusion mesh into the current depth buffer when XR is enabled.
    /// </summary>
    public class XROcclusionMeshPass : ScriptableRenderPass
    {
        public XROcclusionMeshPass(RenderPassEvent evt)
        {
            base.profilingSampler = new ProfilingSampler(nameof(XROcclusionMeshPass));
            renderPassEvent = evt;
        }

        /// <inheritdoc/>
        public override void Execute(ScriptableRenderContext context, ref RenderingData renderingData)
        {
<<<<<<< HEAD
            if (!renderingData.cameraData.xr.enabled)
                return;

            renderingData.cameraData.xr.RenderOcclusionMesh(renderingData.commandBuffer);
=======
            if (renderingData.cameraData.xr.hasValidOcclusionMesh)
            {
                CommandBuffer cmd = CommandBufferPool.Get();
                renderingData.cameraData.xr.RenderOcclusionMesh(cmd);
                context.ExecuteCommandBuffer(cmd);
                CommandBufferPool.Release(cmd);
            }
>>>>>>> cd2334ca
        }
    }
}

#endif<|MERGE_RESOLUTION|>--- conflicted
+++ resolved
@@ -16,20 +16,13 @@
         /// <inheritdoc/>
         public override void Execute(ScriptableRenderContext context, ref RenderingData renderingData)
         {
-<<<<<<< HEAD
-            if (!renderingData.cameraData.xr.enabled)
-                return;
-
-            renderingData.cameraData.xr.RenderOcclusionMesh(renderingData.commandBuffer);
-=======
             if (renderingData.cameraData.xr.hasValidOcclusionMesh)
             {
-                CommandBuffer cmd = CommandBufferPool.Get();
+                CommandBuffer cmd = renderingData.commandBuffer;
                 renderingData.cameraData.xr.RenderOcclusionMesh(cmd);
                 context.ExecuteCommandBuffer(cmd);
                 CommandBufferPool.Release(cmd);
             }
->>>>>>> cd2334ca
         }
     }
 }
