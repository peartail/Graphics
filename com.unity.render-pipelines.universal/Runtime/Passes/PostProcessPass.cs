--- conflicted
+++ resolved
@@ -108,20 +108,16 @@
 
         Material m_BlitMaterial;
 
-<<<<<<< HEAD
-        public PostProcessPass(RenderPassEvent evt, PostProcessData data, ref PostProcessParams postProcessParams)
-=======
         /// <summary>
         /// Creates a new <c>PostProcessPass</c> instance.
         /// </summary>
         /// <param name="evt">The <c>RenderPassEvent</c> to use.</param>
         /// <param name="data">The <c>PostProcessData</c> resources to use.</param>
-        /// <param name="blitMaterial">The <c>Material</c> to use when blitting.</param>
+        /// <param name="postProcessParams">The <c>PostProcessParams</c> run-time params to use.</param>
         /// <seealso cref="RenderPassEvent"/>
         /// <seealso cref="PostProcessData"/>
         /// <seealso cref="Material"/>
-        public PostProcessPass(RenderPassEvent evt, PostProcessData data, Material blitMaterial)
->>>>>>> c910104b
+        public PostProcessPass(RenderPassEvent evt, PostProcessData data, ref PostProcessParams postProcessParams)
         {
             base.profilingSampler = new ProfilingSampler(nameof(PostProcessPass));
             renderPassEvent = evt;
