--- conflicted
+++ resolved
@@ -4,11 +4,6 @@
 {
     /// <summary>
     /// Copy the given depth buffer into the given destination depth buffer.
-<<<<<<< HEAD
-    /// 
-=======
-    ///
->>>>>>> 757811be
     /// You can use this pass to copy a depth buffer to a destination,
     /// so you can use it later in rendering. If the source texture has MSAA
     /// enabled, the pass uses a custom MSAA resolve. If the source texture
@@ -37,25 +32,15 @@
         /// </summary>
         /// <param name="source">Source Render Target</param>
         /// <param name="destination">Destination Render Targt</param>
-<<<<<<< HEAD
-        /// <param name="allocateRT">The destination must be temporarily allocated</param>
-=======
->>>>>>> 757811be
         public void Setup(RenderTargetHandle source, RenderTargetHandle destination)
         {
             this.source = source;
             this.destination = destination;
         }
 
-<<<<<<< HEAD
-        public override void Configure(CommandBuffer cmd, RenderTextureDescriptor cameraTextureDescriptor)
-        {
-            var descriptor = cameraTextureDescriptor;
-=======
         public override void OnCameraSetup(CommandBuffer cmd, ref RenderingData renderingData)
         {
             var descriptor = renderingData.cameraData.cameraTargetDescriptor;
->>>>>>> 757811be
             descriptor.colorFormat = RenderTextureFormat.Depth;
             descriptor.depthBufferBits = 32; //TODO: do we really need this. double check;
             descriptor.msaaSamples = 1;
@@ -84,11 +69,7 @@
             int cameraSamples = descriptor.msaaSamples;
 
             CameraData cameraData = renderingData.cameraData;
-<<<<<<< HEAD
-            
-=======
 
->>>>>>> 757811be
             switch (cameraSamples)
             {
                 case 8:
@@ -138,11 +119,7 @@
         }
 
         /// <inheritdoc/>
-<<<<<<< HEAD
-        public override void FrameCleanup(CommandBuffer cmd)
-=======
         public override void OnCameraCleanup(CommandBuffer cmd)
->>>>>>> 757811be
         {
             if (cmd == null)
                 throw new ArgumentNullException("cmd");
