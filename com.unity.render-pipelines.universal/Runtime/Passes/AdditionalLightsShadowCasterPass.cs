--- conflicted
+++ resolved
@@ -252,7 +252,8 @@
 
         bool m_IssuedMessageAboutShadowSlicesTooMany = false;
 
-<<<<<<< HEAD
+        Vector4 m_MainLightShadowParams; // Shadow Fade parameters _MainLightShadowParams.zw are actually also used by AdditionalLights
+
         // Adapted from InsertionSort() in com.unity.render-pipelines.high-definition/Runtime/Lighting/Shadow/HDDynamicShadowAtlas.cs
         // Sort array in decreasing requestedResolution order,
         // sub-sorting in "HardShadow > SoftShadow" and then "Spot > Point", i.e place last requests that will be removed in priority to make room for the others, because their resolution is too small to produce good-looking shadows ; or because they take relatively more space in the atlas )
@@ -454,9 +455,6 @@
             shadowRequestsHash |= numberOfShadowsWithResolution4096 << 57;  // bits [57~63]
             return shadowRequestsHash;
         }
-=======
-        Vector4 m_MainLightShadowParams; // Shadow Fade parameters _MainLightShadowParams.zw are actually also used by AdditionalLights
->>>>>>> 5d1a1e09
 
         public bool Setup(ref RenderingData renderingData)
         {
