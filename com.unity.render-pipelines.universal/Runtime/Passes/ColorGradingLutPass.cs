using UnityEngine.Experimental.Rendering;

namespace UnityEngine.Rendering.Universal.Internal
{
    // Note: this pass can't be done at the same time as post-processing as it needs to be done in
    // advance in case we're doing on-tile color grading.
    /// <summary>
    /// Renders a color grading LUT texture.
    /// </summary>
    public class ColorGradingLutPass : ScriptableRenderPass
    {
        const string k_ProfilerTag = "Color Grading LUT";

        readonly Material m_LutBuilderLdr;
        readonly Material m_LutBuilderHdr;
        readonly GraphicsFormat m_HdrLutFormat;
        readonly GraphicsFormat m_LdrLutFormat;

        RenderTargetHandle m_InternalLut;

        public ColorGradingLutPass(RenderPassEvent evt, PostProcessData data)
        {
            renderPassEvent = evt;
            overrideCameraTarget = true;

            Material Load(Shader shader)
            {
                if (shader == null)
                {
                    Debug.LogError($"Missing shader. {GetType().DeclaringType.Name} render pass will not execute. Check for missing reference in the renderer resources.");
                    return null;
                }

                return CoreUtils.CreateEngineMaterial(shader);
            }

            m_LutBuilderLdr = Load(data.shaders.lutBuilderLdrPS);
            m_LutBuilderHdr = Load(data.shaders.lutBuilderHdrPS);

            // Warm up lut format as IsFormatSupported adds GC pressure...
            const FormatUsage kFlags = FormatUsage.Linear | FormatUsage.Render;
            if (SystemInfo.IsFormatSupported(GraphicsFormat.R16G16B16A16_SFloat, kFlags))
                m_HdrLutFormat = GraphicsFormat.R16G16B16A16_SFloat;
            else if (SystemInfo.IsFormatSupported(GraphicsFormat.B10G11R11_UFloatPack32, kFlags))
                m_HdrLutFormat = GraphicsFormat.B10G11R11_UFloatPack32;
            else
                // Obviously using this for log lut encoding is a very bad idea for precision but we
                // need it for compatibility reasons and avoid black screens on platforms that don't
                // support floating point formats. Expect banding and posterization artifact if this
                // ends up being used.
                m_HdrLutFormat = GraphicsFormat.R8G8B8A8_UNorm;

            m_LdrLutFormat = GraphicsFormat.R8G8B8A8_UNorm;
        }

        public void Setup(in RenderTargetHandle internalLut)
        {
            m_InternalLut = internalLut;
        }

        /// <inheritdoc/>
        public override void Execute(ScriptableRenderContext context, ref RenderingData renderingData)
        {
            var cmd = CommandBufferPool.Get(k_ProfilerTag);

            // Fetch all color grading settings
            var stack = VolumeManager.instance.stack;
            var channelMixer              = stack.GetComponent<ChannelMixer>();
            var colorAdjustments          = stack.GetComponent<ColorAdjustments>();
            var curves                    = stack.GetComponent<ColorCurves>();
            var liftGammaGain             = stack.GetComponent<LiftGammaGain>();
            var shadowsMidtonesHighlights = stack.GetComponent<ShadowsMidtonesHighlights>();
            var splitToning               = stack.GetComponent<SplitToning>();
            var tonemapping               = stack.GetComponent<Tonemapping>();
            var whiteBalance              = stack.GetComponent<WhiteBalance>();

            ref var postProcessingData = ref renderingData.postProcessingData;
            bool hdr = postProcessingData.gradingMode == ColorGradingMode.HighDynamicRange;

            // Prepare texture & material
            int lutHeight = postProcessingData.lutSize;
            int lutWidth = lutHeight * lutHeight;
            var format = hdr ? m_HdrLutFormat : m_LdrLutFormat;
            var material = hdr ? m_LutBuilderHdr : m_LutBuilderLdr;
            var desc = new RenderTextureDescriptor(lutWidth, lutHeight, format, 0);
            desc.vrUsage = VRTextureUsage.None; // We only need one for both eyes in VR
            cmd.GetTemporaryRT(m_InternalLut.id, desc, FilterMode.Bilinear);

            // Prepare data
            var lmsColorBalance = ColorUtils.ColorBalanceToLMSCoeffs(whiteBalance.temperature.value, whiteBalance.tint.value);
            var hueSatCon = new Vector4(colorAdjustments.hueShift.value / 360f, colorAdjustments.saturation.value / 100f + 1f, colorAdjustments.contrast.value / 100f + 1f, 0f);
            var channelMixerR = new Vector4(channelMixer.redOutRedIn.value / 100f, channelMixer.redOutGreenIn.value / 100f, channelMixer.redOutBlueIn.value / 100f, 0f);
            var channelMixerG = new Vector4(channelMixer.greenOutRedIn.value / 100f, channelMixer.greenOutGreenIn.value / 100f, channelMixer.greenOutBlueIn.value / 100f, 0f);
            var channelMixerB = new Vector4(channelMixer.blueOutRedIn.value / 100f, channelMixer.blueOutGreenIn.value / 100f, channelMixer.blueOutBlueIn.value / 100f, 0f);

            var shadowsHighlightsLimits = new Vector4(
                shadowsMidtonesHighlights.shadowsStart.value,
                shadowsMidtonesHighlights.shadowsEnd.value,
                shadowsMidtonesHighlights.highlightsStart.value,
                shadowsMidtonesHighlights.highlightsEnd.value
            );

            var (shadows, midtones, highlights) = ColorUtils.PrepareShadowsMidtonesHighlights(
                shadowsMidtonesHighlights.shadows.value,
                shadowsMidtonesHighlights.midtones.value,
                shadowsMidtonesHighlights.highlights.value
            );

            var (lift, gamma, gain) = ColorUtils.PrepareLiftGammaGain(
                liftGammaGain.lift.value,
                liftGammaGain.gamma.value,
                liftGammaGain.gain.value
            );

            var (splitShadows, splitHighlights) = ColorUtils.PrepareSplitToning(
                splitToning.shadows.value,
                splitToning.highlights.value,
                splitToning.balance.value
            );

            var lutParameters = new Vector4(lutHeight, 0.5f / lutWidth, 0.5f / lutHeight, lutHeight / (lutHeight - 1f));

            // Fill in constants
            material.SetVector(ShaderConstants._Lut_Params, lutParameters);
            material.SetVector(ShaderConstants._ColorBalance, lmsColorBalance);
            material.SetVector(ShaderConstants._ColorFilter, colorAdjustments.colorFilter.value.linear);
            material.SetVector(ShaderConstants._ChannelMixerRed, channelMixerR);
            material.SetVector(ShaderConstants._ChannelMixerGreen, channelMixerG);
            material.SetVector(ShaderConstants._ChannelMixerBlue, channelMixerB);
            material.SetVector(ShaderConstants._HueSatCon, hueSatCon);
            material.SetVector(ShaderConstants._Lift, lift);
            material.SetVector(ShaderConstants._Gamma, gamma);
            material.SetVector(ShaderConstants._Gain, gain);
            material.SetVector(ShaderConstants._Shadows, shadows);
            material.SetVector(ShaderConstants._Midtones, midtones);
            material.SetVector(ShaderConstants._Highlights, highlights);
            material.SetVector(ShaderConstants._ShaHiLimits, shadowsHighlightsLimits);
            material.SetVector(ShaderConstants._SplitShadows, splitShadows);
            material.SetVector(ShaderConstants._SplitHighlights, splitHighlights);

            // YRGB curves
            material.SetTexture(ShaderConstants._CurveMaster, curves.master.value.GetTexture());
            material.SetTexture(ShaderConstants._CurveRed, curves.red.value.GetTexture());
            material.SetTexture(ShaderConstants._CurveGreen, curves.green.value.GetTexture());
            material.SetTexture(ShaderConstants._CurveBlue, curves.blue.value.GetTexture());

            // Secondary curves
            material.SetTexture(ShaderConstants._CurveHueVsHue, curves.hueVsHue.value.GetTexture());
            material.SetTexture(ShaderConstants._CurveHueVsSat, curves.hueVsSat.value.GetTexture());
            material.SetTexture(ShaderConstants._CurveLumVsSat, curves.lumVsSat.value.GetTexture());
            material.SetTexture(ShaderConstants._CurveSatVsSat, curves.satVsSat.value.GetTexture());

            // Tonemapping (baked into the lut for HDR)
            if (hdr)
            {
                material.shaderKeywords = null;

                switch (tonemapping.mode.value)
                {
                    case TonemappingMode.Neutral: material.EnableKeyword(ShaderKeywordStrings.TonemapNeutral); break;
                    case TonemappingMode.ACES: material.EnableKeyword(ShaderKeywordStrings.TonemapACES); break;
                    default: break; // None
                }
            }
<<<<<<< HEAD
            
=======

            renderingData.cameraData.xr.StopSinglePass(cmd);

>>>>>>> 647e4729
            // Render the lut
            Blit(cmd, m_InternalLut.id, m_InternalLut.id, material);

            renderingData.cameraData.xr.StartSinglePass(cmd);

            context.ExecuteCommandBuffer(cmd);
            CommandBufferPool.Release(cmd);
        }

        /// <inheritdoc/>
        public override void OnFinishCameraStackRendering(CommandBuffer cmd)
        {
            cmd.ReleaseTemporaryRT(m_InternalLut.id);
        }

        // Precomputed shader ids to same some CPU cycles (mostly affects mobile)
        static class ShaderConstants
        {
            public static readonly int _Lut_Params        = Shader.PropertyToID("_Lut_Params");
            public static readonly int _ColorBalance      = Shader.PropertyToID("_ColorBalance");
            public static readonly int _ColorFilter       = Shader.PropertyToID("_ColorFilter");
            public static readonly int _ChannelMixerRed   = Shader.PropertyToID("_ChannelMixerRed");
            public static readonly int _ChannelMixerGreen = Shader.PropertyToID("_ChannelMixerGreen");
            public static readonly int _ChannelMixerBlue  = Shader.PropertyToID("_ChannelMixerBlue");
            public static readonly int _HueSatCon         = Shader.PropertyToID("_HueSatCon");
            public static readonly int _Lift              = Shader.PropertyToID("_Lift");
            public static readonly int _Gamma             = Shader.PropertyToID("_Gamma");
            public static readonly int _Gain              = Shader.PropertyToID("_Gain");
            public static readonly int _Shadows           = Shader.PropertyToID("_Shadows");
            public static readonly int _Midtones          = Shader.PropertyToID("_Midtones");
            public static readonly int _Highlights        = Shader.PropertyToID("_Highlights");
            public static readonly int _ShaHiLimits       = Shader.PropertyToID("_ShaHiLimits");
            public static readonly int _SplitShadows      = Shader.PropertyToID("_SplitShadows");
            public static readonly int _SplitHighlights   = Shader.PropertyToID("_SplitHighlights");
            public static readonly int _CurveMaster       = Shader.PropertyToID("_CurveMaster");
            public static readonly int _CurveRed          = Shader.PropertyToID("_CurveRed");
            public static readonly int _CurveGreen        = Shader.PropertyToID("_CurveGreen");
            public static readonly int _CurveBlue         = Shader.PropertyToID("_CurveBlue");
            public static readonly int _CurveHueVsHue     = Shader.PropertyToID("_CurveHueVsHue");
            public static readonly int _CurveHueVsSat     = Shader.PropertyToID("_CurveHueVsSat");
            public static readonly int _CurveLumVsSat     = Shader.PropertyToID("_CurveLumVsSat");
            public static readonly int _CurveSatVsSat     = Shader.PropertyToID("_CurveSatVsSat");
        }
    }
}<|MERGE_RESOLUTION|>--- conflicted
+++ resolved
@@ -162,13 +162,8 @@
                     default: break; // None
                 }
             }
-<<<<<<< HEAD
-            
-=======
 
             renderingData.cameraData.xr.StopSinglePass(cmd);
-
->>>>>>> 647e4729
             // Render the lut
             Blit(cmd, m_InternalLut.id, m_InternalLut.id, material);
 
