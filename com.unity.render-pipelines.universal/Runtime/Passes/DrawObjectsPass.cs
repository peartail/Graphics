--- conflicted
+++ resolved
@@ -29,10 +29,7 @@
             m_FilteringSettings = new FilteringSettings(renderQueueRange, layerMask);
             m_RenderStateBlock = new RenderStateBlock(RenderStateMask.Nothing);
             m_IsOpaque = opaque;
-<<<<<<< HEAD
-=======
 
->>>>>>> 6de5959b
             if (stencilState.enabled)
             {
                 m_RenderStateBlock.stencilReference = stencilReference;
