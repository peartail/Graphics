--- conflicted
+++ resolved
@@ -356,34 +356,18 @@
             get => m_Dithering;
             set => m_Dithering = value;
         }
-
-<<<<<<< HEAD
+        
+        /// <summary>
+        /// Returns true if this camera allows render in XR.
+        /// </summary>
+        public bool allowXRRendering
+        {
+            get => m_AllowXRRendering;
+            set => m_AllowXRRendering = value;
+        }
+
         public bool IsActiveExtension() => cameraHandler.extension == this;
         
-=======
-        /// <summary>
-        /// Returns true if this camera allows render in XR.
-        /// </summary>
-        public bool allowXRRendering
-        {
-            get => m_AllowXRRendering;
-            set => m_AllowXRRendering = value;
-        }
-
-        public void OnBeforeSerialize()
-        {
-        }
-
-        public void OnAfterDeserialize()
-        {
-            if (version <= 1)
-            {
-                m_RequiresDepthTextureOption = (m_RequiresDepthTexture) ? CameraOverrideOption.On : CameraOverrideOption.Off;
-                m_RequiresOpaqueTextureOption = (m_RequiresColorTexture) ? CameraOverrideOption.On : CameraOverrideOption.Off;
-            }
-        }
-
->>>>>>> fe851d18
         public void OnDrawGizmos()
         {
             if (!IsActiveExtension())
@@ -444,7 +428,8 @@
             bool dithering,
             bool clearDepth,
             bool requiresDepthTexture,
-            bool requiresColorTexture
+            bool requiresColorTexture,
+            bool allowXRRendering
             )
         {
             m_RenderShadows = renderShadows;
@@ -463,6 +448,7 @@
             m_ClearDepth = clearDepth;
             m_RequiresDepthTexture = requiresDepthTexture;
             m_RequiresColorTexture = requiresColorTexture;
+            m_AllowXRRendering = allowXRRendering;
         }
     }
 
@@ -518,6 +504,8 @@
         bool m_Dithering;
         [SerializeField, Obsolete("Keeped for migration only, use UniversalCameraExtension")]
         bool m_ClearDepth;
+        [SerializeField, Obsolete("Keeped for migration only, use UniversalCameraExtension")]
+        bool m_AllowXRRendering;
 
         // Deprecated:
         [FormerlySerializedAs("requiresDepthTexture"), SerializeField, Obsolete("Keeped for migration only, use UniversalCameraExtension")]
@@ -687,7 +675,17 @@
             get => redirect.dithering;
             set => redirect.dithering = value;
         }
-        
+
+        /// <summary>
+        /// Returns true if this camera allows render in XR.
+        /// </summary>
+        [Obsolete("Use directly UniversalCameraExtension.dithering instead.")]
+        public bool allowXRRendering
+        {
+            get => redirect.allowXRRendering;
+            set => redirect.allowXRRendering = value;
+        }
+
         public void OnBeforeSerialize() { }
         
         public void OnAfterDeserialize()
