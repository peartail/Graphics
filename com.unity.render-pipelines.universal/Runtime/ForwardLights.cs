--- conflicted
+++ resolved
@@ -88,14 +88,10 @@
             }
         }
 
-<<<<<<< HEAD
-        public ForwardLights() : this(InitParams.Create()) { }
-=======
         /// <summary>
         /// Creates a new <c>ForwardLights</c> instance.
         /// </summary>
-        public ForwardLights() : this(InitParams.GetDefault()) { }
->>>>>>> c910104b
+        public ForwardLights() : this(InitParams.Create()) { }
 
         internal ForwardLights(InitParams initParams)
         {
