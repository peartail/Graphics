--- conflicted
+++ resolved
@@ -17,17 +17,5 @@
         /// The name of the package
         /// </summary>
         public const string packageName = "com.unity.render-pipelines.universal";
-<<<<<<< HEAD
-
-        //KGARCIA: todo, this is a temporary fix in PR https://github.com/Unity-Technologies/Graphics/pull/6726
-        /// <summary>
-        /// Generates a help url for the given package and page name
-        /// </summary>
-        /// <param name="pageName">The page name</param>
-        /// <param name="pageHash">The page hash</param>
-        /// <returns>The full url page</returns>
-        //public static string GetPageLink(string pageName, string pageHash = "") => GetPageLink(packageName, pageName, pageHash);
-=======
->>>>>>> c893ff8f
     }
 }