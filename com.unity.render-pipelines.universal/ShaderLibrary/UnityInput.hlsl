--- conflicted
+++ resolved
@@ -59,14 +59,12 @@
 // w = 1 + 1.0/height
 float4 _ScreenParams;
 
-<<<<<<< HEAD
 // 1.0 if AlphaToMask is enabled and 0.0 otherwise
 float _AlphaToMaskEnabled;
-=======
+
 // x = Mip Bias
 // y = 2.0 ^ [Mip Bias]
 float2 _GlobalMipBias;
->>>>>>> 55af5710
 
 // Values used to linearize the Z buffer (http://www.humus.name/temp/Linearize%20depth.txt)
 // x = 1-far/near
