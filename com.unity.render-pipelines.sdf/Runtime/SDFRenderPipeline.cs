--- conflicted
+++ resolved
@@ -104,9 +104,8 @@
             // DrawRendererSettings drawRenderSettings = new DrawRendererSettings();
             // context.DrawRenderers(cullResults.visibleRenderers);
             // context.DrawSkybox(cameras[0]);
-<<<<<<< HEAD
-
-            // SDF Rendering - TODO Enable this
+
+            // SDF Rendering
             {
                 CommandBuffer cmdRayMarch = new CommandBuffer();
                 cmdRayMarch.name = "RayMarch";
@@ -115,9 +114,6 @@
                 cmdRayMarch.Release();
             }
 
-=======
-            
->>>>>>> d12e3aa8
             if (currentAsset.EnableDepthOfField)
             {
                 if (m_DepthOfFieldMaterial == null)
