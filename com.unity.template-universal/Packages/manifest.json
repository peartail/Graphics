{
  "dependencies": {
    "com.unity.2d.sprite": "1.0.0",
    "com.unity.2d.tilemap": "1.0.0",
    "com.unity.ads": "3.3.1",
    "com.unity.analytics": "3.3.5",
    "com.unity.collab-proxy": "1.3.7",
    "com.unity.ext.nunit": "1.0.0",
    "com.unity.ide.rider": "1.2.1",
    "com.unity.ide.visualstudio": "2.0.0",
    "com.unity.ide.vscode": "1.1.4",
    "com.unity.purchasing": "2.0.6",
<<<<<<< HEAD
    "com.unity.render-pipelines.universal": "10.1.0-preview.26",
=======
    "com.unity.render-pipelines.universal": "10.1.0-preview.29",
>>>>>>> 8a8bf746
    "com.unity.test-framework": "1.1.14",
    "com.unity.textmeshpro": "3.0.0-preview.4",
    "com.unity.timeline": "1.2.11",
    "com.unity.ugui": "1.0.0",
    "com.unity.modules.ai": "1.0.0",
    "com.unity.modules.androidjni": "1.0.0",
    "com.unity.modules.animation": "1.0.0",
    "com.unity.modules.assetbundle": "1.0.0",
    "com.unity.modules.audio": "1.0.0",
    "com.unity.modules.cloth": "1.0.0",
    "com.unity.modules.director": "1.0.0",
    "com.unity.modules.imageconversion": "1.0.0",
    "com.unity.modules.imgui": "1.0.0",
    "com.unity.modules.jsonserialize": "1.0.0",
    "com.unity.modules.particlesystem": "1.0.0",
    "com.unity.modules.physics": "1.0.0",
    "com.unity.modules.physics2d": "1.0.0",
    "com.unity.modules.screencapture": "1.0.0",
    "com.unity.modules.terrain": "1.0.0",
    "com.unity.modules.terrainphysics": "1.0.0",
    "com.unity.modules.tilemap": "1.0.0",
    "com.unity.modules.ui": "1.0.0",
    "com.unity.modules.uielements": "1.0.0",
    "com.unity.modules.umbra": "1.0.0",
    "com.unity.modules.unityanalytics": "1.0.0",
    "com.unity.modules.unitywebrequest": "1.0.0",
    "com.unity.modules.unitywebrequestassetbundle": "1.0.0",
    "com.unity.modules.unitywebrequestaudio": "1.0.0",
    "com.unity.modules.unitywebrequesttexture": "1.0.0",
    "com.unity.modules.unitywebrequestwww": "1.0.0",
    "com.unity.modules.vehicles": "1.0.0",
    "com.unity.modules.video": "1.0.0",
    "com.unity.modules.vr": "1.0.0",
    "com.unity.modules.wind": "1.0.0",
    "com.unity.modules.xr": "1.0.0"
  }
}<|MERGE_RESOLUTION|>--- conflicted
+++ resolved
@@ -10,11 +10,7 @@
     "com.unity.ide.visualstudio": "2.0.0",
     "com.unity.ide.vscode": "1.1.4",
     "com.unity.purchasing": "2.0.6",
-<<<<<<< HEAD
-    "com.unity.render-pipelines.universal": "10.1.0-preview.26",
-=======
     "com.unity.render-pipelines.universal": "10.1.0-preview.29",
->>>>>>> 8a8bf746
     "com.unity.test-framework": "1.1.14",
     "com.unity.textmeshpro": "3.0.0-preview.4",
     "com.unity.timeline": "1.2.11",
