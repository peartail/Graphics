{
  "name": "com.unity.template.universal",
  "displayName": "Universal Render Pipeline",
  "version": "10.1.0",
  "type": "template",
  "unity": "2020.2",
  "host": "hub",
  "description": "The Universal Render Pipeline Template configures Project settings for Projects where performance, wide platform support, and ease of customizing graphics are the primary considerations.\n\nThis Template uses the Universal Render Pipeline (URP) and Shader Graph. URP is prebuilt Scriptable Render Pipeline that is quick and easy to customize, and lets you create optimized graphics across a wide range of platforms. URP also includes an optimized 2D renderer complete with 2D lights and pixel perfect rendering, and an integrated post-processing solution. Shader Graph is a tool that allows you to create shaders using a visual node editor instead of writing code.\n\nThis template contains a sample Scene that contains examples of how to configure lighting settings, Materials, Shaders, and post-processing effects in URP, several preconfigured Universal Render Pipeline Assets that let you quickly swap between graphics quality levels, and Presets that have been optimized for use with URP.",
  "dependencies": {
<<<<<<< HEAD
    "com.unity.render-pipelines.universal": "10.0.0-preview.23"
=======
    "com.unity.render-pipelines.universal": "10.1.0-preview.1"
>>>>>>> 960723b2
  }
}<|MERGE_RESOLUTION|>--- conflicted
+++ resolved
@@ -7,10 +7,6 @@
   "host": "hub",
   "description": "The Universal Render Pipeline Template configures Project settings for Projects where performance, wide platform support, and ease of customizing graphics are the primary considerations.\n\nThis Template uses the Universal Render Pipeline (URP) and Shader Graph. URP is prebuilt Scriptable Render Pipeline that is quick and easy to customize, and lets you create optimized graphics across a wide range of platforms. URP also includes an optimized 2D renderer complete with 2D lights and pixel perfect rendering, and an integrated post-processing solution. Shader Graph is a tool that allows you to create shaders using a visual node editor instead of writing code.\n\nThis template contains a sample Scene that contains examples of how to configure lighting settings, Materials, Shaders, and post-processing effects in URP, several preconfigured Universal Render Pipeline Assets that let you quickly swap between graphics quality levels, and Presets that have been optimized for use with URP.",
   "dependencies": {
-<<<<<<< HEAD
-    "com.unity.render-pipelines.universal": "10.0.0-preview.23"
-=======
     "com.unity.render-pipelines.universal": "10.1.0-preview.1"
->>>>>>> 960723b2
   }
 }