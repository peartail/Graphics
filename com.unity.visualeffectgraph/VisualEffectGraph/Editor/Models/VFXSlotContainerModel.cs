--- conflicted
+++ resolved
@@ -215,27 +215,6 @@
             }
         }
 
-<<<<<<< HEAD
-        public override T Clone<T>()
-        {
-            var clone = base.Clone<T>() as VFXSlotContainerModel<ParentType, ChildrenType>;
-
-            var settings = GetSettings(true);
-            foreach (var setting in settings)
-            {
-                clone.SetSettingValue(setting.Name, setting.GetValue(this), false);
-            }
-
-            clone.m_InputSlots.Clear();
-            clone.m_OutputSlots.Clear();
-            foreach (var slot in inputSlots.Concat(outputSlots))
-            {
-                var cloneSlot = slot.Clone<VFXSlot>();
-                clone.InnerAddSlot(cloneSlot, false);
-            }
-            return clone as T;
-        }
-
         public virtual bool ResyncSlots(bool notify)
         {
             bool changed = false;
@@ -244,8 +223,6 @@
             return changed;
         }
 
-=======
->>>>>>> 1f47063e
         protected override void OnInvalidate(VFXModel model, InvalidationCause cause)
         {
             if (model == this && cause == InvalidationCause.kSettingChanged)
