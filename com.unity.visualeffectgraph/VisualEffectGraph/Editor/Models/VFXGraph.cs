//#define USE_SHADER_AS_SUBASSET
using System;
using System.Text;
using System.Collections.Generic;
using System.Linq;
using UnityEngine;
using UnityEditor.Experimental.VFX;
using UnityEngine.Experimental.VFX;
using UnityEngine.Profiling;

using Object = UnityEngine.Object;

namespace UnityEditor.VFX
{
#if !USE_SHADER_AS_SUBASSET
    public class VFXCacheManager : EditorWindow
    {
        [MenuItem("VFX Editor/Clear VFXCache")]
        public static void Clear()
        {
            FileUtil.DeleteFileOrDirectory(VFXGraphCompiledData.baseCacheFolder);
        }

        [MenuItem("VFX Editor/Build VFXCache")]
        public static void Build()
        {
            var vfxAssets = new List<VisualEffectResource>();
            var vfxAssetsGuid = AssetDatabase.FindAssets("t:VisualEffectResource");
            foreach (var guid in vfxAssetsGuid)
            {
                string assetPath = AssetDatabase.GUIDToAssetPath(guid);
                var vfxAsset = VisualEffectResource.GetResourceAtPath(assetPath);
                if (vfxAsset != null)
                {
                    vfxAssets.Add(vfxAsset);
                }
            }

            foreach (var vfxAsset in vfxAssets)
            {
                Debug.Log(string.Format("Recompile VFX asset: {0} ({1})", vfxAsset, AssetDatabase.GetAssetPath(vfxAsset)));
                vfxAsset.GetOrCreateGraph().SetExpressionGraphDirty();
                vfxAsset.GetOrCreateGraph().OnSaved();
            }
            AssetDatabase.SaveAssets();
        }
    }
#endif

    public class VisualEffectAssetModicationProcessor : UnityEditor.AssetModificationProcessor
    {
        static string[] OnWillSaveAssets(string[] paths)
        {
            Profiler.BeginSample("VisualEffectAssetModicationProcessor.OnWillSaveAssets");
            foreach (string path in paths.Where(t => t.EndsWith(".vfx")))
            {
                var vfxAsset = VisualEffectResource.GetResourceAtPath(path);
                if (vfxAsset != null)
                {
                    var graph = vfxAsset.GetOrCreateGraph();
                    graph.OnSaved();
                    vfxAsset.WriteAsset(); // write asset as the AssetDatabase won't do it.
                }
            }
            Profiler.EndSample();
            return paths;
        }

        static AssetDeleteResult OnWillDeleteAsset(string assetPath, RemoveAssetOptions option)
        {
            if (assetPath.EndsWith(".vfx"))
            {
                VisualEffectResource.DeleteAtPath(assetPath);
            }

            return AssetDeleteResult.DidDelete;
        }
    }

    static class VisualEffectAssetExtensions
    {
        public static VFXGraph GetOrCreateGraph(this VisualEffectResource asset)
        {
            ScriptableObject g = asset.graph;
            if (g == null)
            {
                string assetPath = AssetDatabase.GetAssetPath(asset);
                AssetDatabase.ImportAsset(assetPath);

                g = AssetDatabase.LoadAllAssetsAtPath(assetPath).OfType<VFXGraph>().FirstOrDefault();
            }

            if (g == null)
            {
                g = ScriptableObject.CreateInstance<VFXGraph>();
                g.name = "VFXGraph";
                asset.graph = g;
                g.hideFlags |= HideFlags.HideInHierarchy;
                ((VFXGraph)g).UpdateSubAssets();
            }

            VFXGraph graph = (VFXGraph)g;
            graph.visualEffectAsset = asset;
            return graph;
        }

        public static void UpdateSubAssets(this VisualEffectResource asset)
        {
            asset.GetOrCreateGraph().UpdateSubAssets();
        }

        public static VisualEffectResource GetResource(this VisualEffectAsset asset)
        {
            VisualEffectResource resource = VisualEffectResource.GetResourceAtPath(AssetDatabase.GetAssetPath(asset));

            if (resource == null)
            {
                string assetPath = AssetDatabase.GetAssetPath(asset);
                resource = VisualEffectResource.GetResourceAtPath(assetPath);
                if (resource == null)
                {
                    resource = new VisualEffectResource();
                    resource.SetAssetPath(assetPath);
                }
            }
            return resource;
        }
    }

    class VFXGraph : VFXModel
    {
        public VisualEffectResource visualEffectAsset
        {
            get
            {
                return m_Owner;
            }
            set
            {
                if (m_Owner != value)
                {
                    m_Owner = value;
                    m_Owner.graph = this;
                    m_ExpressionGraphDirty = true;
                }
            }
        }
        [SerializeField]
        VFXUI m_UIInfos;

        public VFXUI UIInfos
        {
            get
            {
                if (m_UIInfos == null)
                {
                    m_UIInfos = ScriptableObject.CreateInstance<VFXUI>();
                }
                return m_UIInfos;
            }
        }

        public override bool AcceptChild(VFXModel model, int index = -1)
        {
            return !(model is VFXGraph); // Can hold any model except other VFXGraph
        }

        public string Backup()
        {
            Profiler.BeginSample("VFXGraph.Backup");
            var dependencies = new HashSet<ScriptableObject>();

            dependencies.Add(this);
            CollectDependencies(dependencies);


            var result = VFXMemorySerializer.StoreObjects(dependencies.Cast<ScriptableObject>().ToArray());

            Profiler.EndSample();

            return result;
        }

        public void Restore(string str)
        {
            Profiler.BeginSample("VFXGraph.Restore");
            var scriptableObject = VFXMemorySerializer.ExtractObjects(str, false);

            Profiler.BeginSample("VFXGraph.Restore SendUnknownChange");
            foreach (var model in scriptableObject.OfType<VFXModel>())
            {
                model.OnUnknownChange();
            }
            Profiler.EndSample();
            Profiler.EndSample();
        }

        public override void CollectDependencies(HashSet<ScriptableObject> objs)
        {
            Profiler.BeginSample("VFXEditor.CollectDependencies");
            try
            {
                if (m_UIInfos != null)
                    objs.Add(m_UIInfos);
                base.CollectDependencies(objs);
            }
            finally
            {
                Profiler.EndSample();
            }
        }

        public void OnSaved()
        {
            try
            {
                EditorUtility.DisplayProgressBar("Saving...", "Rebuild", 0);
                RecompileIfNeeded();
                float currentStep = 0;
                float stepCount = 1;
                m_saved = true;
            }
            catch (Exception e)
            {
                Debug.LogErrorFormat("Save failed : {0}", e);
            }
            EditorUtility.ClearProgressBar();
        }

        public void SanitizeGraph()
        {
            if (m_GraphSanitized)
                return;

            var objs = new HashSet<ScriptableObject>();
            CollectDependencies(objs);
            foreach (var model in objs.OfType<VFXModel>())
                try
                {
                    model.Sanitize(); // This can modify dependencies but newly created model are supposed safe so we dont care about retrieving new dependencies
                }
                catch (Exception e)
                {
                    Debug.LogError(string.Format("Exception while sanitizing model: {0} of type {1}: {2} {3}", model.name, model.GetType(), e, e.StackTrace));
                }

            if (m_UIInfos != null)
                try
                {
                    m_UIInfos.Sanitize(this);
                }
                catch (Exception e)
                {
                    Debug.LogError(string.Format("Exception while sanitizing VFXUI: : {0} {1}", e , e.StackTrace));
                }

            m_GraphSanitized = true;
        }

        public void ClearCompileData()
        {
            m_CompiledData = null;


            m_ExpressionValuesDirty = true;
        }

        public bool UpdateSubAssets()
        {
            bool modified = false;

            Profiler.BeginSample("VFXEditor.UpdateSubAssets");

            try
            {
                var currentObjects = new HashSet<ScriptableObject>();
                currentObjects.Add(this);
                CollectDependencies(currentObjects);

                if (m_UIInfos != null)
                    currentObjects.Add(m_UIInfos);

                // Add sub assets that are not already present
                foreach (var obj in currentObjects)
                {
                    if (obj.hideFlags != hideFlags)
                    {
                        obj.hideFlags = hideFlags;
                        modified = true;
                    }
<<<<<<< HEAD
=======
#endif

                    if (m_UIInfos != null)
                        currentObjects.Add(m_UIInfos);
                    // Add sub assets that are not already present
                    foreach (var obj in currentObjects)
                        if (!persistentObjects.Contains(obj))
                        {
                            obj.name = obj.GetType().Name;
                            AssetDatabase.AddObjectToAsset(obj, this);
                            obj.hideFlags = hideFlags;
                            modified = true;
                        }

                    // Remove sub assets that are not referenced anymore
                    foreach (var obj in persistentObjects)
                        if (obj is ScriptableObject && !currentObjects.Contains(obj as ScriptableObject))
                        {
                            AssetDatabase.RemoveObjectFromAsset(obj);
                            modified = true;
                        }
                }
                catch (Exception e)
                {
                    Debug.Log(e);
                }
                finally
                {
                    Profiler.EndSample();
>>>>>>> 364cf6bf
                }

                visualEffectAsset.SetDependencies(currentObjects.Cast<Object>().ToArray());
            }
            catch (Exception e)
            {
                Debug.Log(e);
            }
            finally
            {
                Profiler.EndSample();
            }

            if (modified)
                EditorUtility.SetDirty(this);

            return modified;
        }

        protected override void OnInvalidate(VFXModel model, VFXModel.InvalidationCause cause)
        {
            m_saved = false;
            base.OnInvalidate(model, cause);

            if (cause == VFXModel.InvalidationCause.kStructureChanged)
            {
                //Debug.Log("UPDATE SUB ASSETS");
                if (UpdateSubAssets())
                {
                    //AssetDatabase.ImportAsset(AssetDatabase.GetAssetPath(this));
                }
            }

            if (cause != VFXModel.InvalidationCause.kExpressionInvalidated &&
                cause != VFXModel.InvalidationCause.kExpressionGraphChanged)
            {
                //Debug.Log("ASSET DIRTY " + cause);
                EditorUtility.SetDirty(this);
            }

            if (cause == VFXModel.InvalidationCause.kExpressionGraphChanged)
            {
                m_ExpressionGraphDirty = true;
            }

            if (cause == VFXModel.InvalidationCause.kParamChanged)
            {
                m_ExpressionValuesDirty = true;
            }
        }

        public uint FindReducedExpressionIndexFromSlotCPU(VFXSlot slot)
        {
            RecompileIfNeeded();
            return compiledData.FindReducedExpressionIndexFromSlotCPU(slot);
        }

        public void SetExpressionGraphDirty()
        {
            m_ExpressionGraphDirty = true;
        }

        public void RecompileIfNeeded(bool preventRecompilation = false)
        {
            SanitizeGraph();

            bool considerGraphDirty = m_ExpressionGraphDirty && !preventRecompilation;
            if (considerGraphDirty)
            {
                compiledData.Compile();
            }
            else if (m_ExpressionValuesDirty && !m_ExpressionGraphDirty)
            {
                compiledData.UpdateValues();
            }

            if (considerGraphDirty || m_ExpressionValuesDirty)
            {
                foreach (var component in VFXManager.GetComponents())
                {
                    if (component.visualEffectAsset == compiledData.visualEffectAsset)
                    {
                        component.SetVisualEffectAssetDirty(considerGraphDirty);
                    }
                }
            }

            if (considerGraphDirty)
                m_ExpressionGraphDirty = false;
            m_ExpressionValuesDirty = false;
        }

        private VFXGraphCompiledData compiledData
        {
            get
            {
                if (m_CompiledData == null)
                    m_CompiledData = new VFXGraphCompiledData(this);
                return m_CompiledData;
            }
        }

        [NonSerialized]
        private bool m_GraphSanitized = false;
        [NonSerialized]
        private bool m_ExpressionGraphDirty = true;
        [NonSerialized]
        private bool m_ExpressionValuesDirty = true;

        [NonSerialized]
        private VFXGraphCompiledData m_CompiledData;

        [SerializeField]
        protected bool m_saved = false;

        public bool saved { get { return m_saved; } }

        private VisualEffectResource m_Owner;
    }
}<|MERGE_RESOLUTION|>--- conflicted
+++ resolved
@@ -254,6 +254,16 @@
                     Debug.LogError(string.Format("Exception while sanitizing VFXUI: : {0} {1}", e , e.StackTrace));
                 }
 
+            if (m_UIInfos != null)
+                try
+                {
+                    m_UIInfos.Sanitize(this);
+                }
+                catch (Exception e)
+                {
+                    Debug.LogError(string.Format("Exception while sanitizing VFXUI: : {0}", e.StackTrace));
+                }
+
             m_GraphSanitized = true;
         }
 
@@ -288,38 +298,6 @@
                         obj.hideFlags = hideFlags;
                         modified = true;
                     }
-<<<<<<< HEAD
-=======
-#endif
-
-                    if (m_UIInfos != null)
-                        currentObjects.Add(m_UIInfos);
-                    // Add sub assets that are not already present
-                    foreach (var obj in currentObjects)
-                        if (!persistentObjects.Contains(obj))
-                        {
-                            obj.name = obj.GetType().Name;
-                            AssetDatabase.AddObjectToAsset(obj, this);
-                            obj.hideFlags = hideFlags;
-                            modified = true;
-                        }
-
-                    // Remove sub assets that are not referenced anymore
-                    foreach (var obj in persistentObjects)
-                        if (obj is ScriptableObject && !currentObjects.Contains(obj as ScriptableObject))
-                        {
-                            AssetDatabase.RemoveObjectFromAsset(obj);
-                            modified = true;
-                        }
-                }
-                catch (Exception e)
-                {
-                    Debug.Log(e);
-                }
-                finally
-                {
-                    Profiler.EndSample();
->>>>>>> 364cf6bf
                 }
 
                 visualEffectAsset.SetDependencies(currentObjects.Cast<Object>().ToArray());
