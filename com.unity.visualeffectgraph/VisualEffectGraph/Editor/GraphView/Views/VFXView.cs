using System;
using System.Linq;
using System.Collections.Generic;
using UnityEditor.Experimental.UIElements.GraphView;
using UnityEngine;
using UnityEngine.Rendering;
using UnityEngine.Experimental.VFX;
using UnityEngine.Experimental.UIElements;
using UnityEngine.Experimental.UIElements.StyleEnums;
using UnityEngine.Profiling;

namespace UnityEditor.VFX.UI
{
    class SelectionSetter : Manipulator
    {
        VFXView m_View;
        public SelectionSetter(VFXView view)
        {
            m_View = view;
        }

        protected override void RegisterCallbacksOnTarget()
        {
            target.RegisterCallback<MouseUpEvent>(OnMouseUp);
        }

        protected override void UnregisterCallbacksFromTarget()
        {
            target.UnregisterCallback<MouseUpEvent>(OnMouseUp);
        }

        void OnMouseUp(MouseUpEvent evt)
        {
            Selection.activeObject = m_View.controller.model;
        }
    }


    class GroupNodeAdder
    {
    }

    class VFXNodeProvider : VFXAbstractProvider<VFXNodeProvider.Descriptor>
    {
        public class Descriptor
        {
            public object modelDescriptor;
            public string category;
            public string name;
        }

        Func<Descriptor, bool> m_Filter;
        IEnumerable<Type> m_AcceptedTypes;

        public VFXNodeProvider(Action<Descriptor, Vector2> onAddBlock, Func<Descriptor, bool> filter = null, IEnumerable<Type> acceptedTypes = null) : base(onAddBlock)
        {
            m_Filter = filter;
            m_AcceptedTypes = acceptedTypes;
        }

        protected override string GetCategory(Descriptor desc)
        {
            return desc.category;
        }

        protected override string GetName(Descriptor desc)
        {
            return desc.name;
        }

        protected override string title
        {
            get {return "Node"; }
        }

        string ComputeCategory<T>(string type, VFXModelDescriptor<T> model) where T : VFXModel
        {
            if (model.info != null && model.info.category != null)
            {
                if (m_AcceptedTypes != null && m_AcceptedTypes.Count() == 1)
                {
                    return model.info.category;
                }
                else
                {
                    return string.Format("{0}/{1}", type, model.info.category);
                }
            }
            else
            {
                return type;
            }
        }

        protected override IEnumerable<Descriptor> GetDescriptors()
        {
            var systemFiles = System.IO.Directory.GetFiles(VisualEffectAssetEditorUtility.templatePath, "*.vfx").Select(t => t.Replace("\\", "/"));
            var systemDesc = systemFiles.Select(t => new Descriptor() {modelDescriptor = t, category = "System", name = System.IO.Path.GetFileNameWithoutExtension(t)});


            var descriptorsContext = VFXLibrary.GetContexts().Select(o =>
                {
                    return new Descriptor()
                    {
                        modelDescriptor = o,
                        category = ComputeCategory("Context", o),
                        name = o.name
                    };
                }).OrderBy(o => o.category + o.name);

            var descriptorsOperator = VFXLibrary.GetOperators().Select(o =>
                {
                    return new Descriptor()
                    {
                        modelDescriptor = o,
                        category = ComputeCategory("Operator", o),
                        name = o.name
                    };
                }).OrderBy(o => o.category + o.name);

            var descriptorParameter = VFXLibrary.GetParameters().Select(o =>
                {
                    return new Descriptor()
                    {
                        modelDescriptor = o,
                        category = ComputeCategory("Parameter", o),
                        name = o.name
                    };
                }).OrderBy(o => o.category + o.name);

            IEnumerable<Descriptor> descs = Enumerable.Empty<Descriptor>();

            if (m_AcceptedTypes == null || m_AcceptedTypes.Contains(typeof(VFXContext)))
            {
                descs = descs.Concat(descriptorsContext);
            }
            if (m_AcceptedTypes == null || m_AcceptedTypes.Contains(typeof(VFXOperator)))
            {
                descs = descs.Concat(descriptorsOperator);
            }
            if (m_AcceptedTypes == null || m_AcceptedTypes.Contains(typeof(VFXParameter)))
            {
                descs = descs.Concat(descriptorParameter);
            }
            if (m_AcceptedTypes == null)
            {
                descs = descs.Concat(systemDesc);
            }
            var groupNodeDesc = new Descriptor()
            {
                modelDescriptor = new GroupNodeAdder(),
                category = "Misc",
                name = "Group Node"
            };

            descs = descs.Concat(Enumerable.Repeat(groupNodeDesc, 1));

            if (m_Filter == null)
                return descs;
            else
                return descs.Where(t => m_Filter(t));
        }
    }
    class VFXView : GraphView, IDropTarget, IControlledElement<VFXViewController>
    {
        public HashSet<VFXEditableDataAnchor> allDataAnchors = new HashSet<VFXEditableDataAnchor>();

        void OnRecompile(VFXRecompileEvent e)
        {
            foreach (var anchor in allDataAnchors)
            {
                anchor.OnRecompile(e.valueOnly);
            }
        }

        VisualElement m_NoAssetLabel;

        VFXViewController m_Controller;
        Controller IControlledElement.controller
        {
            get { return m_Controller; }
        }


        void DisconnectController()
        {
            m_Controller.UnregisterHandler(this);
            m_Controller.useCount--;

            serializeGraphElements = null;
            unserializeAndPaste = null;
            deleteSelection = null;
            nodeCreationRequest = null;

            elementAddedToGroup = null;
            elementRemovedFromGroup = null;
            groupTitleChanged = null;

            m_GeometrySet = false;

            // Remove all in view now that the controller has been disconnected.
            foreach (var element in rootGroupNodeElements.Values)
            {
                RemoveElement(element);
            }
            foreach (var element in groupNodes.Values)
            {
                RemoveElement(element);
            }

            groupNodes.Clear();
            stickyNotes.Clear();
            rootNodes.Clear();
            rootGroupNodeElements.Clear();
        }

        void ConnectController()
        {
            m_Controller.RegisterHandler(this);
            m_Controller.useCount++;

            serializeGraphElements = SerializeElements;
            unserializeAndPaste = UnserializeAndPasteElements;
            deleteSelection = Delete;
            nodeCreationRequest = OnCreateNode;

            elementAddedToGroup = ElementAddedToGroupNode;
            elementRemovedFromGroup = ElementRemovedFromGroupNode;
            groupTitleChanged = GroupNodeTitleChanged;
        }

        public VisualEffect attachedComponent
        {
            get
            {
                return m_ComponentBoard != null ? m_ComponentBoard.GetAttachedComponent() : null;
            }
        }

        public VFXViewController controller
        {
            get { return m_Controller; }
            set
            {
                if (m_Controller != value)
                {
                    if (m_Controller != null)
                    {
                        DisconnectController();
                    }
                    m_Controller = value;
                    if (m_Controller != null)
                    {
                        ConnectController();
                    }
                    NewControllerSet();
                }
            }
        }

        public VFXGroupNode GetPickedGroupNode(Vector2 panelPosition)
        {
            List<VisualElement> picked = new List<VisualElement>();
            panel.PickAll(panelPosition, picked);

            return picked.OfType<VFXGroupNode>().FirstOrDefault();
        }

        public VFXNodeController AddNode(VFXNodeProvider.Descriptor d, Vector2 mPos)
        {
            var groupNode = GetPickedGroupNode(mPos);

            mPos = this.ChangeCoordinatesTo(contentViewContainer, mPos);


            if (d.modelDescriptor is string)
            {
                string path = d.modelDescriptor as string;

                CreateTemplateSystem(path, mPos, groupNode);
            }
            else if (d.modelDescriptor is GroupNodeAdder)
            {
                controller.AddGroupNode(mPos);
            }
            else
                return controller.AddNode(mPos, d.modelDescriptor, groupNode != null ? groupNode.controller : null);
            return null;
        }

        VFXNodeProvider m_NodeProvider;

        VisualElement m_Toolbar;

        public VFXView()
        {
            SetupZoom(0.125f, 8);

            //this.AddManipulator(new SelectionSetter(this));
            this.AddManipulator(new ContentDragger());
            this.AddManipulator(new SelectionDragger());
            this.AddManipulator(new RectangleSelector());
            this.AddManipulator(new FreehandSelector());

            m_NodeProvider = new VFXNodeProvider((d, mPos) => AddNode(d, mPos));

            AddStyleSheetPath("VFXView");

            Dirty(ChangeType.Transform);

            AddLayer(-1);
            AddLayer(1);
            AddLayer(2);

            focusIndex = 0;

            m_Toolbar = new VisualElement();
            m_Toolbar.AddToClassList("toolbar");


            Button button = new Button(() => { Resync(); });
            button.text = "Refresh";
            button.AddToClassList("toolbarItem");
            m_Toolbar.Add(button);

            Button toggleBlackboard = new Button(ToggleBlackboard);
            toggleBlackboard.text = "Blackboard";
            toggleBlackboard.AddToClassList("toolbarItem");
            m_Toolbar.Add(toggleBlackboard);

            Button toggleComponentBoard = new Button(ToggleComponentBoard);
            toggleComponentBoard.text = "Component board";
            toggleComponentBoard.AddToClassList("toolbarItem");
            m_Toolbar.Add(toggleComponentBoard);

            Button toggleComponentBoard = new Button(ToggleComponentBoard);
            toggleComponentBoard.text = "Component board";
            toggleComponentBoard.AddToClassList("toolbarItem");
            toolbar.Add(toggleComponentBoard);


            VisualElement spacer = new VisualElement();
            spacer.style.flex = 1;
            m_Toolbar.Add(spacer);
            m_ToggleDebug = new Toggle(OnToggleDebug);
            m_ToggleDebug.text = "Debug";
            m_Toolbar.Add(m_ToggleDebug);
            m_ToggleDebug.AddToClassList("toolbarItem");

            m_DropDownButtonCullingMode = new Label();

            m_DropDownButtonCullingMode.text = CullingMaskToString(cullingFlags);
            m_DropDownButtonCullingMode.AddManipulator(new DownClickable(() => {
                    var menu = new GenericMenu();
                    foreach (var val in k_CullingOptions)
                    {
                        menu.AddItem(new GUIContent(val.Key), val.Value == cullingFlags, (v) =>
                        {
                            cullingFlags = (VFXCullingFlags)v;
                            m_DropDownButtonCullingMode.text = CullingMaskToString((VFXCullingFlags)v);
                        }, val.Value);
                    }
                    menu.DropDown(m_DropDownButtonCullingMode.worldBound);
                }));
            m_Toolbar.Add(m_DropDownButtonCullingMode);
            m_DropDownButtonCullingMode.AddToClassList("toolbarItem");

            m_ToggleCastShadows = new Toggle(OnToggleCastShadows);
            m_ToggleCastShadows.text = "Cast Shadows";
            m_ToggleCastShadows.value = GetRendererSettings().shadowCastingMode != ShadowCastingMode.Off;
            m_Toolbar.Add(m_ToggleCastShadows);
            m_ToggleCastShadows.AddToClassList("toolbarItem");

            m_ToggleMotionVectors = new Toggle(OnToggleMotionVectors);
            m_ToggleMotionVectors.text = "Use Motion Vectors";
            m_ToggleMotionVectors.value = GetRendererSettings().motionVectorGenerationMode == MotionVectorGenerationMode.Object;
            m_Toolbar.Add(m_ToggleMotionVectors);
            m_ToggleMotionVectors.AddToClassList("toolbarItem");

            Toggle toggleRenderBounds = new Toggle(OnShowBounds);
            toggleRenderBounds.text = "Show Bounds";
            toggleRenderBounds.value = VisualEffect.renderBounds;
            m_Toolbar.Add(toggleRenderBounds);
            toggleRenderBounds.AddToClassList("toolbarItem");

            Toggle toggleAutoCompile = new Toggle(OnToggleCompile);
            toggleAutoCompile.text = "Auto Compile";
            toggleAutoCompile.value = true;
            m_Toolbar.Add(toggleAutoCompile);
            toggleAutoCompile.AddToClassList("toolbarItem");

            button = new Button(OnCompile);
            button.text = "Compile";
            button.AddToClassList("toolbarItem");
            m_Toolbar.Add(button);


            m_NoAssetLabel = new Label("Please Select An Asset");
            m_NoAssetLabel.style.positionType = PositionType.Absolute;
            m_NoAssetLabel.style.positionLeft = 0;
            m_NoAssetLabel.style.positionRight = 0;
            m_NoAssetLabel.style.positionTop = 0;
            m_NoAssetLabel.style.positionBottom = 0;
            m_NoAssetLabel.style.textAlignment = TextAnchor.MiddleCenter;
            m_NoAssetLabel.style.fontSize = 72;
            m_NoAssetLabel.style.textColor = Color.white * 0.75f;

            Add(m_NoAssetLabel);

            RegisterCallback<ControllerChangedEvent>(OnControllerChanged);
            RegisterCallback<VFXRecompileEvent>(OnRecompile);

            m_Blackboard = new VFXBlackboard(this);


            bool blackboardVisible = BoardPreferenceHelper.IsVisible(BoardPreferenceHelper.Board.blackboard, true);
            if (blackboardVisible)
                Add(m_Blackboard);


            bool componentBoardVisible = BoardPreferenceHelper.IsVisible(BoardPreferenceHelper.Board.blackboard, false);
            if (componentBoardVisible)
                ShowComponentBoard();

<<<<<<< HEAD
            Add(toolbar);
=======
            Add(m_Toolbar);
>>>>>>> 156f5387

            RegisterCallback<DragUpdatedEvent>(OnDragUpdated);
            RegisterCallback<DragPerformEvent>(OnDragPerform);
            RegisterCallback<ValidateCommandEvent>(ValidateCommand);
            RegisterCallback<ExecuteCommandEvent>(ExecuteCommand);

            graphViewChanged = VFXGraphViewChanged;

            elementResized = VFXElementResized;

            Undo.undoRedoPerformed = OnUndoPerformed;

            persistenceKey = "VFXView";


            RegisterCallback<GeometryChangedEvent>(ValidateBoards);
        }

        void ValidateBoards(GeometryChangedEvent e)
        {
            if (m_Blackboard != null)
                m_Blackboard.ValidatePosition();

            if (m_ComponentBoard != null)
            {
                m_ComponentBoard.ValidatePosition();
            }

            UnregisterCallback<GeometryChangedEvent>(ValidateBoards);
        }

        public void SetBoardToFront(GraphElement board)
        {
            board.SendToBack();
            board.PlaceBehind(m_Toolbar);
        }

        public void SetBoardToFront(GraphElement board)
        {
            if (ElementAt(childCount - 1) != board)
                Insert(childCount - 1, board);
        }

        void OnUndoPerformed()
        {
            foreach (var anchor in allDataAnchors)
            {
                anchor.ForceUpdate();
            }
        }

        void ToggleBlackboard()
        {
            if (m_Blackboard.parent == null)
            {
                Insert(childCount - 1, m_Blackboard);
                BoardPreferenceHelper.SetVisible(BoardPreferenceHelper.Board.blackboard, true);
<<<<<<< HEAD
=======
                m_Blackboard.ValidatePosition();
>>>>>>> 156f5387
            }
            else
            {
                m_Blackboard.RemoveFromHierarchy();
                BoardPreferenceHelper.SetVisible(BoardPreferenceHelper.Board.blackboard, false);
            }
        }

        void ShowComponentBoard()
        {
            if (m_ComponentBoard == null)
            {
                m_ComponentBoard = new VFXComponentBoard(this);

                m_ComponentBoard.controller = controller;
            }
            Insert(childCount - 1, m_ComponentBoard);

            BoardPreferenceHelper.SetVisible(BoardPreferenceHelper.Board.componentBoard, true);
        }

        void ToggleComponentBoard()
        {
            if (m_ComponentBoard == null || m_ComponentBoard.parent == null)
            {
                ShowComponentBoard();
<<<<<<< HEAD
=======

                m_ComponentBoard.ValidatePosition();
>>>>>>> 156f5387
            }
            else
            {
                m_ComponentBoard.RemoveFromHierarchy();
                BoardPreferenceHelper.SetVisible(BoardPreferenceHelper.Board.componentBoard, false);
            }
        }

        Toggle m_ToggleDebug;

        void Delete(string cmd, AskUser askUser)
        {
            controller.Remove(selection.OfType<IControlledElement>().Select(t => t.controller));
        }

        void OnControllerChanged(ControllerChangedEvent e)
        {
            if (e.controller == controller)
            {
                ControllerChanged(e.change);
            }
            else if (e.controller is VFXNodeController)
            {
                UpdateUIBounds();
            }
        }

        bool m_InControllerChanged;

        void ControllerChanged(int change)
        {
            m_InControllerChanged = true;

            if (change == VFXViewController.Change.groupNode)
            {
                Profiler.BeginSample("VFXView.SyncGroupNodes");
                SyncGroupNodes();
                Profiler.EndSample();

                var groupNodes = this.groupNodes;
                foreach (var groupNode in groupNodes.Values)
                {
                    Profiler.BeginSample("VFXGroupNode.SelfChange");
                    groupNode.SelfChange();
                    Profiler.EndSample();
                }
                return;
            }
            Profiler.BeginSample("VFXView.ControllerChanged");
            if (change == VFXViewController.Change.destroy)
            {
                m_Blackboard.controller = null;
                controller = null;
                return;
            }
            if (change == VFXViewController.AnyThing)
            {
                SyncNodes();
            }
            SyncStickyNotes();
            SyncEdges(change);
            SyncGroupNodes();

            if (controller != null)
            {
                if (change == VFXViewController.AnyThing)
                {
                    var settings = GetRendererSettings();

                    m_DropDownButtonCullingMode.text = CullingMaskToString(cullingFlags);

                    m_ToggleCastShadows.value = settings.shadowCastingMode != ShadowCastingMode.Off;
                    m_ToggleCastShadows.SetEnabled(true);

                    m_ToggleMotionVectors.value = settings.motionVectorGenerationMode == MotionVectorGenerationMode.Object;
                    m_ToggleMotionVectors.SetEnabled(true);

                    m_ToggleDebug.value = controller.graph.displaySubAssets;

                    // if the asset dis destroy somehow, fox example if the user delete the asset, delete the controller and update the window.
                    VisualEffectAsset asset = controller.model;
                    if (asset == null)
                    {
                        this.controller = null;
                        return;
                    }
                }
            }
            else
            {
                m_DropDownButtonCullingMode.text = k_CullingOptions[0].Key;
                m_ToggleCastShadows.SetEnabled(false);
                m_ToggleMotionVectors.SetEnabled(false);
            }

            Profiler.EndSample();
            m_InControllerChanged = false;
            if (m_UpdateUIBounds)
            {
                UpdateUIBounds();
            }
        }

        public override void OnPersistentDataReady()
        {
            // warning : default could messes with view restoration from the VFXViewWindow (TODO : check this)
            base.OnPersistentDataReady();
        }

        void NewControllerSet()
        {
            m_Blackboard.controller = controller;

            if (m_ComponentBoard != null)
            {
                m_ComponentBoard.controller = controller;
            }
            if (controller != null)
            {
                m_NoAssetLabel.RemoveFromHierarchy();

                pasteOffset = Vector2.zero; // if we change asset we want to paste exactly at the same place as the original asset the first time.
            }
            else
            {
                if (m_NoAssetLabel.parent == null)
                {
                    Add(m_NoAssetLabel);
                }
            }
        }

        public void FrameNewController()
        {
            if (panel != null)
            {
                FrameAfterAWhile();
            }
            else
            {
                RegisterCallback<GeometryChangedEvent>(OnFrameNewControllerWithPanel);
            }
        }

        void FrameAfterAWhile()
        {
            var rectToFit = contentViewContainer.layout;
            var frameTranslation = Vector3.zero;
            var frameScaling = Vector3.one;

            rectToFit = controller.graph.UIInfos.uiBounds;

            if (rectToFit.width <= 50 || rectToFit.height <= 50)
            {
                return;
            }

            CalculateFrameTransform(rectToFit, layout, 30, out frameTranslation, out frameScaling);

            Matrix4x4.TRS(frameTranslation, Quaternion.identity, frameScaling);

            UpdateViewTransform(frameTranslation, frameScaling);

            contentViewContainer.Dirty(ChangeType.Repaint);
        }

        bool m_GeometrySet = false;

        void OnFrameNewControllerWithPanel(GeometryChangedEvent e)
        {
            m_GeometrySet = true;
            FrameAfterAWhile();
            UnregisterCallback<GeometryChangedEvent>(OnFrameNewControllerWithPanel);
        }

        Dictionary<VFXNodeController, VFXNodeUI> rootNodes = new Dictionary<VFXNodeController, VFXNodeUI>();
        Dictionary<Controller, GraphElement> rootGroupNodeElements = new Dictionary<Controller, GraphElement>();


        public GraphElement GetGroupNodeElement(Controller controller)
        {
            GraphElement result = null;
            rootGroupNodeElements.TryGetValue(controller, out result);
            return result;
        }

        Dictionary<VFXGroupNodeController, VFXGroupNode> groupNodes = new Dictionary<VFXGroupNodeController, VFXGroupNode>();
        Dictionary<VFXStickyNoteController, VFXStickyNote> stickyNotes = new Dictionary<VFXStickyNoteController, VFXStickyNote>();

        void OnOneNodeGeometryChanged(GeometryChangedEvent e)
        {
            m_GeometrySet = true;
            (e.target as GraphElement).UnregisterCallback<GeometryChangedEvent>(OnOneNodeGeometryChanged);
        }

        void SyncNodes()
        {
            Profiler.BeginSample("VFXView.SyncNodes");
            if (controller == null)
            {
                foreach (var element in rootNodes.Values.ToArray())
                {
                    SafeRemoveElement(element);
                }
                rootNodes.Clear();
                rootGroupNodeElements.Clear();
            }
            else
            {
                elementAddedToGroup = null;
                elementRemovedFromGroup = null;

                var deletedControllers = rootNodes.Keys.Except(controller.nodes).ToArray();

                foreach (var deletedController in deletedControllers)
                {
                    SafeRemoveElement(rootNodes[deletedController]);
                    rootNodes.Remove(deletedController);
                    rootGroupNodeElements.Remove(deletedController);
                }

                bool needOneListenToGeometry = !m_GeometrySet;

                foreach (var newController in controller.nodes.Except(rootNodes.Keys).ToArray())
                {
                    VFXNodeUI newElement = null;
                    if (newController is VFXContextController)
                    {
                        newElement = new VFXContextUI();
                    }
                    else if (newController is VFXOperatorController)
                    {
                        newElement = new VFXOperatorUI();
                    }
                    else if (newController is VFXParameterNodeController)
                    {
                        newElement = new VFXParameterUI();
                    }
                    else
                    {
                        throw new InvalidOperationException("Can't find right ui for controller" + newController.GetType().Name);
                    }
                    AddElement(newElement);
                    rootNodes[newController] = newElement;
                    rootGroupNodeElements[newController] = newElement;
                    (newElement as ISettableControlledElement<VFXNodeController>).controller = newController;
                    if (needOneListenToGeometry)
                    {
                        needOneListenToGeometry = false;
                        newElement.RegisterCallback<GeometryChangedEvent>(OnOneNodeGeometryChanged);
                    }
                }


                elementAddedToGroup = ElementAddedToGroupNode;
                elementRemovedFromGroup = ElementRemovedFromGroupNode;
            }

            Profiler.EndSample();
        }

        bool m_UpdateUIBounds = false;
        void UpdateUIBounds()
        {
            if (!m_GeometrySet) return;
            if (m_InControllerChanged)
            {
                m_UpdateUIBounds = true;
                return;
            }
            m_UpdateUIBounds = false;

            if (panel != null)
            {
                (panel as BaseVisualElementPanel).ValidateLayout();
                controller.graph.UIInfos.uiBounds = GetElementsBounds(rootGroupNodeElements.Values.Concat(groupNodes.Values.Cast<GraphElement>()));
            }
        }

        void SyncGroupNodes()
        {
            if (controller == null)
            {
                foreach (var kv in groupNodes)
                {
                    RemoveElement(kv.Value);
                }
                groupNodes.Clear();
            }
            else
            {
                var deletedControllers = groupNodes.Keys.Except(controller.groupNodes).ToArray();

                foreach (var deletedController in deletedControllers)
                {
                    RemoveElement(groupNodes[deletedController]);
                    groupNodes.Remove(deletedController);
                }


                bool addNew = false;

                foreach (var newController in controller.groupNodes.Except(groupNodes.Keys))
                {
                    var newElement = new VFXGroupNode();
                    AddElement(newElement);
                    newElement.controller = newController;
                    groupNodes.Add(newController, newElement);

                    addNew = true;
                }

                if (addNew && panel != null)
                {
                    (panel as BaseVisualElementPanel).ValidateLayout();
                }
            }
        }

        void SyncStickyNotes()
        {
            if (controller == null)
            {
                foreach (var kv in stickyNotes)
                {
                    SafeRemoveElement(kv.Value);
                }
                rootGroupNodeElements.Clear();
                stickyNotes.Clear();
            }
            else
            {
                var deletedControllers = stickyNotes.Keys.Except(controller.stickyNotes).ToArray();

                foreach (var deletedController in deletedControllers)
                {
                    SafeRemoveElement(stickyNotes[deletedController]);
                    rootGroupNodeElements.Remove(deletedController);
                    stickyNotes.Remove(deletedController);
                }

                foreach (var newController in controller.stickyNotes.Except(stickyNotes.Keys))
                {
                    var newElement = new VFXStickyNote();
                    newElement.controller = newController;
                    AddElement(newElement);
                    rootGroupNodeElements[newController] = newElement;
                    stickyNotes[newController] = newElement;
                }
            }
        }

        public void SafeRemoveElement(GraphElement element)
        {
            VFXGroupNode.inRemoveElement = true;

            RemoveElement(element);

            VFXGroupNode.inRemoveElement = false;
        }

        Dictionary<VFXDataEdgeController, VFXDataEdge> dataEdges = new Dictionary<VFXDataEdgeController, VFXDataEdge>();
        Dictionary<VFXFlowEdgeController, VFXFlowEdge> flowEdges = new Dictionary<VFXFlowEdgeController, VFXFlowEdge>();

        void SyncEdges(int change)
        {
            if (change != VFXViewController.Change.flowEdge)
            {
                if (controller == null)
                {
                    foreach (var element in dataEdges.Values)
                    {
                        RemoveElement(element);
                    }
                    dataEdges.Clear();
                }
                else
                {
                    var deletedControllers = dataEdges.Keys.Except(controller.dataEdges).ToArray();

                    foreach (var deletedController in deletedControllers)
                    {
                        var edge = dataEdges[deletedController];
                        if (edge.input != null)
                        {
                            edge.input.Disconnect(edge);
                        }
                        if (edge.output != null)
                        {
                            edge.output.Disconnect(edge);
                        }
                        RemoveElement(edge);
                        dataEdges.Remove(deletedController);
                    }

                    foreach (var newController in controller.dataEdges.Except(dataEdges.Keys).ToArray())
                    {
                        // SyncEdges could be called before the VFXNodeUI have been created, it that case ignore them and trust that they will be created later when the
                        // nodes arrive.
                        if (GetNodeByController(newController.input.sourceNode) == null || GetNodeByController(newController.output.sourceNode) == null)
                        {
                            if (change != VFXViewController.Change.dataEdge)
                            {
                                Debug.LogError("Can't match nodes for a data edge after nodes should have been updated.");
                            }
                            continue;
                        }

                        var newElement = new VFXDataEdge();
                        AddElement(newElement);
                        newElement.controller = newController;

                        dataEdges.Add(newController, newElement);
                        if (newElement.input != null)
                            newElement.input.node.RefreshExpandedState();
                        if (newElement.output != null)
                            newElement.output.node.RefreshExpandedState();
                    }
                }
            }

            if (change != VFXViewController.Change.dataEdge)
            {
                if (controller == null)
                {
                    foreach (var element in flowEdges.Values)
                    {
                        RemoveElement(element);
                    }
                    flowEdges.Clear();
                }
                else
                {
                    var deletedControllers = flowEdges.Keys.Except(controller.flowEdges).ToArray();

                    foreach (var deletedController in deletedControllers)
                    {
                        var edge = flowEdges[deletedController];
                        if (edge.input != null)
                        {
                            edge.input.Disconnect(edge);
                        }
                        if (edge.output != null)
                        {
                            edge.output.Disconnect(edge);
                        }
                        RemoveElement(edge);
                        flowEdges.Remove(deletedController);
                    }

                    foreach (var newController in controller.flowEdges.Except(flowEdges.Keys))
                    {
                        var newElement = new VFXFlowEdge();
                        AddElement(newElement);
                        newElement.controller = newController;
                        flowEdges.Add(newController, newElement);
                    }
                }
            }
        }

        void OnCreateNode(NodeCreationContext ctx)
        {
            GUIView guiView = elementPanel.ownerObject as GUIView;
            if (guiView == null)
                return;

            Vector2 point = ctx.screenMousePosition - guiView.screenPosition.position;//GUIUtility.ScreenToGUIPoint(ctx.screenMousePosition);
            List<VisualElement> picked = new List<VisualElement>();
            panel.PickAll(point, picked);

            VFXContextUI context = picked.OfType<VFXContextUI>().FirstOrDefault();

            if (context != null)
            {
                context.OnCreateBlock(point);
            }
            else
            {
                VFXFilterWindow.Show(VFXViewWindow.currentWindow, point, m_NodeProvider);
            }
        }

        VFXRendererSettings GetRendererSettings()
        {
            if (controller != null)
            {
                var asset = controller.model;
                if (asset != null)
                    return asset.rendererSettings;
            }

            return new VFXRendererSettings();
        }

        VFXCullingFlags cullingFlags
        {
            get
            {
                if (controller != null)
                {
                    var asset = controller.model;
                    if (asset != null)
                        return asset.cullingFlags;
                }
                return VFXCullingFlags.CullDefault;
            }

            set
            {
                if (controller != null)
                {
                    var asset = controller.model;
                    if (asset != null)
                        asset.cullingFlags = value;
                }
            }
        }

        public void CreateTemplateSystem(string path, Vector2 tPos, VFXGroupNode groupNode)
        {
            VisualEffectAsset asset = AssetDatabase.LoadAssetAtPath<VisualEffectAsset>(path);
            if (asset != null)
            {
                VFXViewController templateController = VFXViewController.GetController(asset, true);
                templateController.useCount++;


                var data = VFXCopyPaste.SerializeElements(templateController.allChildren, templateController.graph.UIInfos.uiBounds);

                VFXCopyPaste.UnserializeAndPasteElements(controller, tPos, data, this, groupNode != null ? groupNode.controller : null);

                templateController.useCount--;
            }
        }

        void SetRendererSettings(VFXRendererSettings settings)
        {
            if (controller != null)
            {
                var asset = controller.model;
                if (asset != null)
                {
                    asset.rendererSettings = settings;
                    controller.graph.SetExpressionGraphDirty();
                }
            }
        }

        void OnToggleCastShadows()
        {
            var settings = GetRendererSettings();
            if (settings.shadowCastingMode != ShadowCastingMode.Off)
                settings.shadowCastingMode = ShadowCastingMode.Off;
            else
                settings.shadowCastingMode = ShadowCastingMode.On;
            SetRendererSettings(settings);
        }

        void OnToggleMotionVectors()
        {
            var settings = GetRendererSettings();
            if (settings.motionVectorGenerationMode == MotionVectorGenerationMode.Object)
                settings.motionVectorGenerationMode = MotionVectorGenerationMode.Camera;
            else
                settings.motionVectorGenerationMode = MotionVectorGenerationMode.Object;
            SetRendererSettings(settings);
        }

        void OnShowBounds()
        {
            VisualEffect.renderBounds = !VisualEffect.renderBounds;
        }

        void OnToggleCompile()
        {
            VFXViewWindow.currentWindow.autoCompile = !VFXViewWindow.currentWindow.autoCompile;
        }

        void OnCompile()
        {
            var graph = controller.graph;
            graph.SetExpressionGraphDirty();
            graph.RecompileIfNeeded();
        }

        public EventPropagation Compile()
        {
            OnCompile();

            return EventPropagation.Stop;
        }

        VFXContext AddVFXContext(Vector2 pos, VFXModelDescriptor<VFXContext> desc)
        {
            if (controller == null) return null;
            return controller.AddVFXContext(pos, desc);
        }

        VFXOperator AddVFXOperator(Vector2 pos, VFXModelDescriptor<VFXOperator> desc)
        {
            if (controller == null) return null;
            return controller.AddVFXOperator(pos, desc);
        }

        VFXParameter AddVFXParameter(Vector2 pos, VFXModelDescriptorParameters desc)
        {
            if (controller == null) return null;
            return controller.AddVFXParameter(pos, desc);
        }

        void AddVFXParameter(Vector2 pos, VFXParameterController parameterController, VFXGroupNode groupNode)
        {
            if (controller == null || parameterController == null) return;

            controller.AddVFXParameter(pos, parameterController, groupNode != null ? groupNode.controller : null);
        }

        public EventPropagation Resync()
        {
            if (controller != null)
                controller.ForceReload();
            return EventPropagation.Stop;
        }

        public EventPropagation OutputToDot()
        {
            if (controller == null) return EventPropagation.Stop;
            DotGraphOutput.DebugExpressionGraph(controller.graph, VFXExpressionContextOption.None);
            return EventPropagation.Stop;
        }

        public EventPropagation OutputToDotReduced()
        {
            if (controller == null) return EventPropagation.Stop;
            DotGraphOutput.DebugExpressionGraph(controller.graph, VFXExpressionContextOption.Reduction);
            return EventPropagation.Stop;
        }

        public EventPropagation OutputToDotConstantFolding()
        {
            if (controller == null) return EventPropagation.Stop;
            DotGraphOutput.DebugExpressionGraph(controller.graph, VFXExpressionContextOption.ConstantFolding);
            return EventPropagation.Stop;
        }

        public EventPropagation ReinitComponents()
        {
            foreach (var component in VFXManager.GetComponents())
                component.Reinit();
            return EventPropagation.Stop;
        }

        public IEnumerable<VFXContextUI> GetAllContexts()
        {
            foreach (var layer in contentViewContainer.Children())
            {
                foreach (var element in layer)
                {
                    if (element is VFXContextUI)
                    {
                        yield return element as VFXContextUI;
                    }
                }
            }
        }

        public IEnumerable<VFXNodeUI> GetAllNodes()
        {
            foreach (var layer in contentViewContainer.Children())
            {
                foreach (var element in layer)
                {
                    if (element is VFXNodeUI)
                    {
                        yield return element as VFXNodeUI;
                    }
                }
            }
        }

        public override List<Port> GetCompatiblePorts(Port startAnchor, NodeAdapter nodeAdapter)
        {
            if (controller == null) return null;


            if (startAnchor is VFXDataAnchor)
            {
                var controllers = controller.GetCompatiblePorts((startAnchor as  VFXDataAnchor).controller, nodeAdapter);
                return controllers.Select(t => (Port)GetDataAnchorByController(t as VFXDataAnchorController)).ToList();
            }
            else
            {
                var controllers = controller.GetCompatiblePorts((startAnchor as VFXFlowAnchor).controller, nodeAdapter);
                return controllers.Select(t => (Port)GetFlowAnchorByController(t as VFXFlowAnchorController)).ToList();
            }
        }

        public IEnumerable<VFXFlowAnchor> GetAllFlowAnchors(bool input, bool output)
        {
            foreach (var context in GetAllContexts())
            {
                foreach (VFXFlowAnchor anchor in context.GetFlowAnchors(input, output))
                {
                    yield return anchor;
                }
            }
        }

        void VFXElementResized(VisualElement element)
        {
            if (element is IVFXResizable)
            {
                (element as IVFXResizable).OnResized();
            }
        }

        GraphViewChange VFXGraphViewChanged(GraphViewChange change)
        {
            if (change.movedElements != null && change.movedElements.Count > 0)
            {
                HashSet<IVFXMovable> movables = new HashSet<IVFXMovable>(change.movedElements.OfType<IVFXMovable>());
                foreach (var groupNode in groupNodes.Values)
                {
                    var containedElements = groupNode.containedElements;

                    if (containedElements != null && containedElements.Intersect(change.movedElements).Count() > 0)
                    {
                        groupNode.UpdateGeometryFromContent();
                        movables.Add(groupNode);
                    }
                }

                foreach (var groupNode in change.movedElements.OfType<VFXGroupNode>())
                {
                    var containedElements = groupNode.containedElements;
                    if (containedElements != null)
                    {
                        foreach (var node in containedElements.OfType<IVFXMovable>())
                        {
                            movables.Add(node);
                        }
                    }
                }

                foreach (var movable in movables)
                {
                    movable.OnMoved();
                }
            }
            return change;
        }

        VFXNodeUI GetNodeByController(VFXNodeController controller)
        {
            if (controller is VFXBlockController)
            {
                var blockController = (controller as VFXBlockController);
                VFXContextUI context = GetNodeByController(blockController.contextController) as VFXContextUI;

                return context.GetAllBlocks().FirstOrDefault(t => t.controller == blockController);
            }
            return GetAllNodes().FirstOrDefault(t => t.controller == controller);
        }

        public VFXDataAnchor GetDataAnchorByController(VFXDataAnchorController controller)
        {
            if (controller == null)
                return null;

            VFXNodeUI node = GetNodeByController(controller.sourceNode);
            if (node == null)
            {
                Debug.LogError("Can't find the node for a given node controller");
                return null;
            }

            VFXDataAnchor anchor = node.GetPorts(controller.direction == Direction.Input, controller.direction == Direction.Output).FirstOrDefault(t => t.controller == controller);
            if (anchor == null)
            {
                // Can happen because the order of the DataWatch is not controlled
                node.ForceUpdate();
                anchor = node.GetPorts(controller.direction == Direction.Input, controller.direction == Direction.Output).FirstOrDefault(t => t.controller == controller);
            }
            return anchor;
        }

        public VFXFlowAnchor GetFlowAnchorByController(VFXFlowAnchorController controller)
        {
            if (controller == null)
                return null;
            return GetAllFlowAnchors(controller.direction == Direction.Input, controller.direction == Direction.Output).Where(t => t.controller == controller).FirstOrDefault();
        }

        public IEnumerable<VFXDataAnchor> GetAllDataAnchors(bool input, bool output)
        {
            foreach (var layer in contentViewContainer.Children())
            {
                foreach (var element in layer)
                {
                    if (element is VFXNodeUI)
                    {
                        var ope = element as VFXNodeUI;
                        foreach (VFXDataAnchor anchor in ope.GetPorts(input, output))
                            yield return anchor;
                        if (element is VFXContextUI)
                        {
                            var context = element as VFXContextUI;

                            foreach (VFXBlockUI block in context.GetAllBlocks())
                            {
                                foreach (VFXDataAnchor anchor in block.GetPorts(input, output))
                                    yield return anchor;
                            }
                        }
                    }
                }
            }
        }

        public VFXDataEdge GetDataEdgeByController(VFXDataEdgeController controller)
        {
            foreach (var layer in contentViewContainer.Children())
            {
                foreach (var element in layer)
                {
                    if (element is VFXDataEdge)
                    {
                        VFXDataEdge candidate = element as VFXDataEdge;
                        if (candidate.controller == controller)
                            return candidate;
                    }
                }
            }
            return null;
        }

        public IEnumerable<VFXDataEdge> GetAllDataEdges()
        {
            foreach (var layer in contentViewContainer.Children())
            {
                foreach (var element in layer)
                {
                    if (element is VFXDataEdge)
                    {
                        yield return element as VFXDataEdge;
                    }
                }
            }
        }

        public IEnumerable<Port> GetAllPorts(bool input, bool output)
        {
            foreach (var anchor in GetAllDataAnchors(input, output))
            {
                yield return anchor;
            }
            foreach (var anchor in GetAllFlowAnchors(input, output))
            {
                yield return anchor;
            }
        }

        public void UpdateGlobalSelection()
        {
            if (controller == null) return;

            var objectSelected = selection.OfType<VFXNodeUI>().Select(t => t.controller.model).Concat(selection.OfType<VFXContextUI>().Select(t => t.controller.model)).Where(t => t != null).ToArray();

            if (objectSelected.Length > 0)
            {
                Selection.objects = objectSelected;
                return;
            }

            var blackBoardSelected = selection.OfType<BlackboardField>().Select(t => t.GetFirstAncestorOfType<VFXBlackboardRow>().controller.model).ToArray();

            if (blackBoardSelected.Length > 0)
            {
                Selection.objects = blackBoardSelected;
                return;
            }

            if (Selection.activeObject != controller.model)
            {
                Selection.activeObject = controller.model;
            }
        }

        void ElementAddedToGroupNode(Group groupNode, GraphElement element)
        {
            (groupNode as VFXGroupNode).ElementAddedToGroupNode(element);
        }

        void ElementRemovedFromGroupNode(Group groupNode, GraphElement element)
        {
            (groupNode as VFXGroupNode).ElementRemovedFromGroupNode(element);
        }

        void GroupNodeTitleChanged(Group groupNode, string title)
        {
            (groupNode as VFXGroupNode).GroupNodeTitleChanged(title);
        }

        public override void AddToSelection(ISelectable selectable)
        {
            base.AddToSelection(selectable);
            UpdateGlobalSelection();
        }

        public override void RemoveFromSelection(ISelectable selectable)
        {
            base.RemoveFromSelection(selectable);
            UpdateGlobalSelection();
        }

        public override void ClearSelection()
        {
            bool selectionEmpty = selection.Count() == 0;
            base.ClearSelection();
            if (!selectionEmpty)
                UpdateGlobalSelection();
        }

        VFXBlackboard m_Blackboard;


        VFXComponentBoard m_ComponentBoard;

        private Label m_DropDownButtonCullingMode;
        private Toggle m_ToggleCastShadows;
        private Toggle m_ToggleMotionVectors;

        public readonly Vector2 defaultPasteOffset = new Vector2(100, 100);
        public Vector2 pasteOffset = Vector2.zero;

        public VFXBlackboard blackboard
        {
            get { return m_Blackboard; }
        }


        protected internal override bool canCopySelection
        {
            get { return selection.OfType<VFXNodeUI>().Any() || selection.OfType<Group>().Any() || selection.OfType<VFXContextUI>().Any() || selection.OfType<VFXStickyNote>().Any(); }
        }

        IEnumerable<Controller> ElementsToController(IEnumerable<GraphElement> elements)
        {
            return elements.OfType<IControlledElement>().Select(t => t.controller);
        }

        void CollectElements(IEnumerable<GraphElement> elements, HashSet<GraphElement> elementsToCopySet)
        {
            foreach (var element in elements)
            {
                if (element is Group)
                {
                    CollectElements((element as Group).containedElements, elementsToCopySet);
                    elementsToCopySet.Add(element);
                }
                else if (element is Node || element is VFXContextUI || element is VFXStickyNote)
                {
                    elementsToCopySet.Add(element);
                }
            }
        }

        protected internal override void CollectCopyableGraphElements(IEnumerable<GraphElement> elements, HashSet<GraphElement> elementsToCopySet)
        {
            CollectElements(elements, elementsToCopySet);

            var nodeuis = new HashSet<VFXNodeUI>(elementsToCopySet.SelectMany(t => t.Query().OfType<VFXNodeUI>().ToList()));
            var contextuis = new HashSet<VFXContextUI>(elementsToCopySet.OfType<VFXContextUI>());

            foreach (var edge in edges.ToList())
            {
                if (edge is VFXDataEdge)
                {
                    if (nodeuis.Contains(edge.input.GetFirstAncestorOfType<VFXNodeUI>()) && nodeuis.Contains(edge.output.GetFirstAncestorOfType<VFXNodeUI>()))
                    {
                        elementsToCopySet.Add(edge);
                    }
                }
                else
                {
                    if (contextuis.Contains(edge.input.GetFirstAncestorOfType<VFXContextUI>()) && contextuis.Contains(edge.output.GetFirstAncestorOfType<VFXContextUI>()))
                    {
                        elementsToCopySet.Add(edge);
                    }
                }
            }
        }

        Rect GetElementsBounds(IEnumerable<GraphElement> elements)
        {
            Rect[] elementBounds = elements.Select(t => contentViewContainer.WorldToLocal(t.worldBound)).ToArray();
            if (elementBounds.Length < 1) return Rect.zero;

            Rect bounds = elementBounds[0];

            for (int i = 1; i < elementBounds.Length; ++i)
            {
                bounds = Rect.MinMaxRect(Mathf.Min(elementBounds[i].xMin, bounds.xMin), Mathf.Min(elementBounds[i].yMin, bounds.yMin), Mathf.Max(elementBounds[i].xMax, bounds.xMax), Mathf.Max(elementBounds[i].yMax, bounds.yMax));
            }

            return bounds;
        }

        string SerializeElements(IEnumerable<GraphElement> elements)
        {
            pasteOffset = defaultPasteOffset;

            return VFXCopyPaste.SerializeElements(ElementsToController(elements), GetElementsBounds(elements));
        }

        Vector2 pasteCenter
        {
            get
            {
                Vector2 center = layout.size * 0.5f;

                center = this.ChangeCoordinatesTo(contentViewContainer, center);

                return center;
            }
        }

        void UnserializeAndPasteElements(string operationName, string data)
        {
            VFXCopyPaste.UnserializeAndPasteElements(controller, pasteCenter, data, this);

            pasteOffset += defaultPasteOffset;
        }

        const float k_MarginBetweenContexts = 30;
        public void PushUnderContext(VFXContextUI context, float size)
        {
            if (size < 5) return;

            HashSet<VFXContextUI> contexts = new HashSet<VFXContextUI>();

            contexts.Add(context);

            var flowEdges = edges.ToList().OfType<VFXFlowEdge>().ToList();

            int contextCount = 0;

            while (contextCount < contexts.Count())
            {
                contextCount = contexts.Count();
                foreach (var flowEdge in flowEdges)
                {
                    VFXContextUI topContext = flowEdge.output.GetFirstAncestorOfType<VFXContextUI>();
                    VFXContextUI bottomContext = flowEdge.input.GetFirstAncestorOfType<VFXContextUI>();
                    if (contexts.Contains(topContext)  && !contexts.Contains(bottomContext))
                    {
                        float topContextBottom = topContext.layout.yMax;
                        float newTopContextBottom = topContext.layout.yMax + size;
                        if (topContext == context)
                        {
                            newTopContextBottom -= size;
                            topContextBottom -= size;
                        }
                        float bottomContextTop = bottomContext.layout.yMin;

                        if (topContextBottom < bottomContextTop && newTopContextBottom + k_MarginBetweenContexts > bottomContextTop)
                        {
                            contexts.Add(bottomContext);
                        }
                    }
                }
            }

            contexts.Remove(context);

            foreach (var c in contexts)
            {
                c.controller.position = c.GetPosition().min + new Vector2(0, size);
            }
        }

        void OnToggleDebug()
        {
            if (controller != null)
            {
                controller.graph.displaySubAssets = !controller.graph.displaySubAssets;
            }
        }

        bool canGroupSelection
        {
            get
            {
                return canCopySelection && !selection.Any(t => t is Group);
            }
        }

        public void ValidateCommand(ValidateCommandEvent evt)
        {
            if (evt.commandName == "SelectAll")
            {
                evt.StopPropagation();
                if (evt.imguiEvent != null)
                {
                    evt.imguiEvent.Use();
                }
            }
        }

        public void ExecuteCommand(ExecuteCommandEvent e)
        {
            if (e.commandName == "SelectAll")
            {
                ClearSelection();

                foreach (var element in graphElements.ToList())
                {
                    AddToSelection(element);
                }
                e.StopPropagation();
            }
        }

        void GroupSelection()
        {
            controller.GroupNodes(selection.OfType<ISettableControlledElement<VFXNodeController>>().Select(t => t.controller));
        }

        void AddStickyNote(Vector2 position, VFXGroupNode group = null)
        {
            position = contentViewContainer.WorldToLocal(position);
            controller.AddStickyNote(position, group != null ? group.controller : null);
        }

        void OnCreateNodeInGroupNode(ContextualMenu.MenuAction e)
        {
            Debug.Log("CreateMenuPosition" + e.eventInfo.mousePosition);
            //The targeted groupnode will be determined by a PickAll later
            VFXFilterWindow.Show(VFXViewWindow.currentWindow, e.eventInfo.mousePosition, m_NodeProvider);
        }

        public override void BuildContextualMenu(ContextualMenuPopulateEvent evt)
        {
            Vector2 mousePosition = evt.mousePosition;
            bool hasMenu = false;
            if (evt.target is VFXNodeUI)
            {
                evt.menu.AppendAction("Group Selection", (e) => { GroupSelection(); },
                    (e) => { return canGroupSelection ? ContextualMenu.MenuAction.StatusFlags.Normal : ContextualMenu.MenuAction.StatusFlags.Disabled; });
                hasMenu = true;
            }
            if (evt.target is VFXView)
            {
                evt.menu.AppendAction("New Sticky Note", (e) => { AddStickyNote(mousePosition); },
                    (e) => { return ContextualMenu.MenuAction.StatusFlags.Normal; });
                hasMenu = true;
            }
            if (hasMenu)
                evt.menu.AppendSeparator();
            if (evt.target is VFXContextUI)
            {
                evt.menu.AppendAction("Cut", (e) => { CutSelectionCallback(); },
                    (e) => { return canCutSelection ? ContextualMenu.MenuAction.StatusFlags.Normal : ContextualMenu.MenuAction.StatusFlags.Disabled; });
                evt.menu.AppendAction("Copy", (e) => { CopySelectionCallback(); },
                    (e) => { return canCopySelection ? ContextualMenu.MenuAction.StatusFlags.Normal : ContextualMenu.MenuAction.StatusFlags.Disabled; });
            }

            if (evt.target is VFXGroupNode)
            {
                VFXGroupNode group = evt.target as VFXGroupNode;
                evt.menu.AppendAction("Create Node", OnCreateNodeInGroupNode, e => ContextualMenu.MenuAction.StatusFlags.Normal);

                evt.menu.AppendAction("New Sticky Note", (e) => { AddStickyNote(mousePosition, group); },
                    (e) => { return ContextualMenu.MenuAction.StatusFlags.Normal; });
                hasMenu = true;
                evt.menu.AppendSeparator();
            }

            base.BuildContextualMenu(evt);
        }

        private static readonly KeyValuePair<string, VFXCullingFlags>[] k_CullingOptions = new KeyValuePair<string, VFXCullingFlags>[]
        {
            new KeyValuePair<string, VFXCullingFlags>("Cull simulation and bounds", (VFXCullingFlags.CullSimulation | VFXCullingFlags.CullBoundsUpdate)),
            new KeyValuePair<string, VFXCullingFlags>("Cull simulation only", (VFXCullingFlags.CullSimulation)),
            new KeyValuePair<string, VFXCullingFlags>("Disable culling", VFXCullingFlags.CullNone),
        };

        private string CullingMaskToString(VFXCullingFlags flags)
        {
            return k_CullingOptions.First(o => o.Value == flags).Key;
        }

        bool IDropTarget.CanAcceptDrop(List<ISelectable> selection)
        {
            return selection.Any(t => t is BlackboardField && (t as BlackboardField).GetFirstAncestorOfType<VFXBlackboardRow>() != null);
        }

        bool IDropTarget.DragExited()
        {
            return true;
        }

        bool IDropTarget.DragPerform(DragPerformEvent evt, IEnumerable<ISelectable> selection, IDropTarget dropTarget)
        {
            var rows = selection.OfType<BlackboardField>().Select(t => t.GetFirstAncestorOfType<VFXBlackboardRow>()).Where(t => t != null).ToArray();

            Vector2 mousePosition = contentViewContainer.WorldToLocal(evt.mousePosition);


            foreach (var row in rows)
            {
                AddVFXParameter(mousePosition - new Vector2(100, 75), row.controller, null);
            }

            return true;
        }

        bool IDropTarget.DragUpdated(DragUpdatedEvent evt, IEnumerable<ISelectable> selection, IDropTarget dropTarget)
        {
            DragAndDrop.visualMode = DragAndDropVisualMode.Link;

            return true;
        }

        void OnDragUpdated(DragUpdatedEvent e)
        {
            if (selection.Any(t => t is BlackboardField && (t as BlackboardField).GetFirstAncestorOfType<VFXBlackboardRow>() != null))
            {
                DragAndDrop.visualMode = DragAndDropVisualMode.Link;
                e.StopPropagation();
            }
        }

        void OnDragPerform(DragPerformEvent e)
        {
            var groupNode = GetPickedGroupNode(e.mousePosition);

            var rows = selection.OfType<BlackboardField>().Select(t => t.GetFirstAncestorOfType<VFXBlackboardRow>()).Where(t => t != null).ToArray();
            if (rows.Length > 0)
            {
                Vector2 mousePosition = contentViewContainer.WorldToLocal(e.mousePosition);
                foreach (var row in rows)
                {
                    AddVFXParameter(mousePosition - new Vector2(50, 20), row.controller, groupNode);
                }
            }
        }
    }
}<|MERGE_RESOLUTION|>--- conflicted
+++ resolved
@@ -422,11 +422,7 @@
             if (componentBoardVisible)
                 ShowComponentBoard();
 
-<<<<<<< HEAD
-            Add(toolbar);
-=======
             Add(m_Toolbar);
->>>>>>> 156f5387
 
             RegisterCallback<DragUpdatedEvent>(OnDragUpdated);
             RegisterCallback<DragPerformEvent>(OnDragPerform);
@@ -484,10 +480,7 @@
             {
                 Insert(childCount - 1, m_Blackboard);
                 BoardPreferenceHelper.SetVisible(BoardPreferenceHelper.Board.blackboard, true);
-<<<<<<< HEAD
-=======
                 m_Blackboard.ValidatePosition();
->>>>>>> 156f5387
             }
             else
             {
@@ -514,11 +507,8 @@
             if (m_ComponentBoard == null || m_ComponentBoard.parent == null)
             {
                 ShowComponentBoard();
-<<<<<<< HEAD
-=======
 
                 m_ComponentBoard.ValidatePosition();
->>>>>>> 156f5387
             }
             else
             {
