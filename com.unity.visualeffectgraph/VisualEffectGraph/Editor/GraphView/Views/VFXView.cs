using System;
using System.Linq;
using System.Collections.Generic;
using UnityEditor.Experimental.UIElements.GraphView;
using UnityEngine;
using UnityEngine.Experimental.UIElements;


namespace UnityEditor.VFX.UI
{
    class SelectionSetter : Manipulator
    {
        VFXView m_View;
        public SelectionSetter(VFXView view)
        {
            m_View = view;
        }

        protected override void RegisterCallbacksOnTarget()
        {
            target.RegisterCallback<MouseUpEvent>(OnMouseUp);
        }

        protected override void UnregisterCallbacksFromTarget()
        {
            target.UnregisterCallback<MouseUpEvent>(OnMouseUp);
        }

        void OnMouseUp(MouseUpEvent evt)
        {
            if (!VFXComponentEditor.s_IsEditingAsset)
                Selection.activeObject = m_View.GetPresenter<VFXViewPresenter>().GetVFXAsset();
        }
    }

    class VFXNodeProvider : VFXAbstractProvider<VFXNodeProvider.Descriptor>
    {
        public class Descriptor
        {
            public object modelDescriptor;
            public string category;
            public string name;
        }

        public VFXNodeProvider(Action<Descriptor, Vector2> onAddBlock) : base(onAddBlock)
        {
        }

        protected override string GetCategory(Descriptor desc)
        {
            return desc.category;
        }

        protected override string GetName(Descriptor desc)
        {
            return desc.name;
        }

        protected override IEnumerable<Descriptor> GetDescriptors()
        {
            var systemDesc = new Descriptor()
            {
                modelDescriptor = null,
                category = "System",
                name = "Default System"
            };
            var descriptorsContext = VFXLibrary.GetContexts().Select(o =>
                {
                    return new Descriptor()
                    {
                        modelDescriptor = o,
                        category = "Context/" + o.info.category,
                        name = o.name
                    };
                }).OrderBy(o => o.category + o.name);

            var descriptorsOperator = VFXLibrary.GetOperators().Select(o =>
                {
                    return new Descriptor()
                    {
                        modelDescriptor = o,
                        category = "Operator/" + o.info.category,
                        name = o.name
                    };
                }).OrderBy(o => o.category + o.name);

            var descriptorParameter = VFXLibrary.GetParameters().Select(o =>
                {
                    return new Descriptor()
                    {
                        modelDescriptor = o,
                        category = "Parameter/",
                        name = o.name
                    };
                }).OrderBy(o => o.category + o.name);

            var descriptorBuiltInParameter = VFXLibrary.GetBuiltInParameters().Select(o =>
                {
                    return new Descriptor()
                    {
                        modelDescriptor = o,
                        category = "BuiltIn/",
                        name = o.name
                    };
                }).OrderBy(o => o.category + o.name);

            var descriptorSourceAttributeParameter = VFXLibrary.GetSourceAttributeParameters().Select(o =>
                {
                    return new Descriptor()
                    {
                        modelDescriptor = o,
                        category = "SourceAttribute/",
                        name = o.name
                    };
                }).OrderBy(o => o.name);

            var descriptorCurrentAttributeParameter = VFXLibrary.GetCurrentAttributeParameters().Select(o =>
                {
                    return new Descriptor()
                    {
                        modelDescriptor = o,
                        category = "CurrentAttribute/",
                        name = o.name
                    };
                }).OrderBy(o => o.category + o.name);

            return descriptorsContext.Concat(descriptorsOperator)
                .Concat(descriptorParameter)
                .Concat(descriptorBuiltInParameter)
                .Concat(descriptorSourceAttributeParameter)
                .Concat(descriptorCurrentAttributeParameter)
                .Concat(Enumerable.Repeat(systemDesc, 1));
        }
    }

    //[StyleSheet("Assets/VFXEditor/Editor/GraphView/Views/")]
    class VFXView : GraphView, IParameterDropTarget
    {
        public VFXView()
        {
            forceNotififcationOnAdd = true;
            SetupZoom(new Vector3(0.125f, 0.125f, 1), new Vector3(8, 8, 1));

            //this.AddManipulator(new SelectionSetter(this));
            this.AddManipulator(new ContentDragger());
            this.AddManipulator(new RectangleSelector());
            this.AddManipulator(new SelectionDragger());
            this.AddManipulator(new ClickSelector());

            this.AddManipulator(new ParameterDropper());

            var bg = new GridBackground() { name = "VFXBackgroundGrid" };
            Insert(0, bg);

            this.AddManipulator(new FilterPopup(new VFXNodeProvider((d, mPos) =>
                {
                    Vector2 tPos = this.ChangeCoordinatesTo(contentViewContainer, mPos);
                    if (d.modelDescriptor is VFXModelDescriptor<VFXOperator>)
                    {
                        AddVFXOperator(tPos, (d.modelDescriptor as VFXModelDescriptor<VFXOperator>));
                    }
                    else if (d.modelDescriptor is VFXModelDescriptor<VFXContext>)
                    {
                        AddVFXContext(tPos, d.modelDescriptor as VFXModelDescriptor<VFXContext>);
                    }
                    else if (d.modelDescriptor is VFXModelDescriptorParameters)
                    {
                        AddVFXParameter(tPos, d.modelDescriptor as VFXModelDescriptorParameters);
                    }
                    else if (d.modelDescriptor is VFXModelDescriptorBuiltInParameters)
                    {
                        AddVFXBuiltInParameter(tPos, d.modelDescriptor as VFXModelDescriptorBuiltInParameters);
                    }
                    else if (d.modelDescriptor is VFXModelDescriptorCurrentAttributeParameters)
                    {
                        AddVFXCurrentAttributeParameter(tPos, d.modelDescriptor as VFXModelDescriptorCurrentAttributeParameters);
                    }
                    else if (d.modelDescriptor is VFXModelDescriptorSourceAttributeParameters)
                    {
                        AddVFXSourceAttributeParameter(tPos, d.modelDescriptor as VFXModelDescriptorSourceAttributeParameters);
                    }
                    else if (d.modelDescriptor == null)
                    {
                        var spawner = GetPresenter<VFXViewPresenter>().AddVFXContext(tPos, VFXLibrary.GetContexts().FirstOrDefault(t => t.name == "Spawner"));
                        var initialize = GetPresenter<VFXViewPresenter>().AddVFXContext(tPos + new Vector2(0, 200), VFXLibrary.GetContexts().FirstOrDefault(t => t.name == "Initialize"));
                        var update = GetPresenter<VFXViewPresenter>().AddVFXContext(tPos + new Vector2(0, 400), VFXLibrary.GetContexts().FirstOrDefault(t => t.name == "Update"));
                        var output = GetPresenter<VFXViewPresenter>().AddVFXContext(tPos + new Vector2(0, 600), VFXLibrary.GetContexts().FirstOrDefault(t => t.name == "Point Output"));

                        spawner.LinkTo(initialize);
                        initialize.LinkTo(update);
                        update.LinkTo(output);
                    }
                    else
                    {
                        Debug.LogErrorFormat("Add unknown presenter : {0}", d.modelDescriptor.GetType());
                    }
                }), null));

            typeFactory[typeof(VFXAttributeParameterPresenter)] = typeof(VFXAttributeParameterUI);
            typeFactory[typeof(VFXBuiltInParameterPresenter)] = typeof(VFXBuiltInParameterUI);
            typeFactory[typeof(VFXParameterPresenter)] = typeof(VFXParameterUI);
            typeFactory[typeof(VFXOperatorPresenter)] = typeof(VFXOperatorUI);
            typeFactory[typeof(VFXContextPresenter)] = typeof(VFXContextUI);
            typeFactory[typeof(VFXFlowEdgePresenter)] = typeof(VFXFlowEdge);
            typeFactory[typeof(VFXDataEdgePresenter)] = typeof(VFXDataEdge);
            typeFactory[typeof(VFXFlowInputAnchorPresenter)] = typeof(VFXFlowAnchor);
            typeFactory[typeof(VFXFlowOutputAnchorPresenter)] = typeof(VFXFlowAnchor);
            typeFactory[typeof(VFXContextDataInputAnchorPresenter)] = typeof(VFXDataAnchor);
            typeFactory[typeof(VFXContextDataOutputAnchorPresenter)] = typeof(VFXDataAnchor);
            typeFactory[typeof(VFXInputOperatorAnchorPresenter)] = typeof(VFXDataAnchor);
            typeFactory[typeof(VFXOutputOperatorAnchorPresenter)] = typeof(VFXDataAnchor);
            typeFactory[typeof(Preview3DPresenter)] = typeof(Preview3D);

            AddStyleSheetPath("PropertyRM");
            AddStyleSheetPath("VFXView");

            Dirty(ChangeType.Transform);

            AddLayer(-1);
            AddLayer(1);
            AddLayer(2);

            focusIndex = 0;

            VisualElement toolbar = new VisualElement();
            toolbar.AddToClassList("toolbar");
            Add(toolbar);


            Button button = new Button(() => {Resync(); });
            button.text = "Refresh";
            button.AddToClassList("toolbarItem");
            toolbar.Add(button);


            VisualElement spacer = new VisualElement();
            spacer.style.flex = 1;
            toolbar.Add(spacer);

            Toggle toggleRenderBounds = new Toggle(OnShowBounds);
            toggleRenderBounds.text = "Show Bounds";
            toggleRenderBounds.on = VFXComponent.renderBounds;
            toolbar.Add(toggleRenderBounds);

<<<<<<< HEAD
            Toggle toggle = new Toggle(OnToggleCompile);
            //toggle.AddToClassList("toolbarButton");
            toggle.text = "AutoCompile";
            toggle.on = true;
            toggle.AddToClassList("toolbarItem");
            toolbar.Add(toggle);
=======
            Toggle toggleAutoCompile = new Toggle(OnToggleCompile);
            toggleAutoCompile.text = "Auto Compile";
            toggleAutoCompile.on = true;
            toolbar.Add(toggleAutoCompile);
>>>>>>> f0c9e1a2

            button = new Button(OnCompile);
            button.text = "Compile";
            button.AddToClassList("toolbarItem");
            toolbar.Add(button);
        }

        void OnShowBounds()
        {
            VFXComponent.renderBounds = !VFXComponent.renderBounds;
        }

        void OnToggleCompile()
        {
            VFXViewWindow.currentWindow.autoCompile = !VFXViewWindow.currentWindow.autoCompile;
        }

        void OnCompile()
        {
            var graph = VFXViewPresenter.viewPresenter.GetGraph();
            graph.SetExpressionGraphDirty();
            graph.RecompileIfNeeded();
        }

        void AddVFXContext(Vector2 pos, VFXModelDescriptor<VFXContext> desc)
        {
            GetPresenter<VFXViewPresenter>().AddVFXContext(pos, desc);
        }

        void AddVFXOperator(Vector2 pos, VFXModelDescriptor<VFXOperator> desc)
        {
            GetPresenter<VFXViewPresenter>().AddVFXOperator(pos, desc);
        }

        void AddVFXParameter(Vector2 pos, VFXModelDescriptorParameters desc)
        {
            GetPresenter<VFXViewPresenter>().AddVFXParameter(pos, desc);
        }

        void AddVFXBuiltInParameter(Vector2 pos, VFXModelDescriptorBuiltInParameters desc)
        {
            GetPresenter<VFXViewPresenter>().AddVFXBuiltInParameter(pos, desc);
        }

        void AddVFXCurrentAttributeParameter(Vector2 pos, VFXModelDescriptorCurrentAttributeParameters desc)
        {
            GetPresenter<VFXViewPresenter>().AddVFXCurrentAttributeParameter(pos, desc);
        }

        void AddVFXSourceAttributeParameter(Vector2 pos, VFXModelDescriptorSourceAttributeParameters desc)
        {
            GetPresenter<VFXViewPresenter>().AddVFXSourceAttributeParameter(pos, desc);
        }

        public EventPropagation CloneModels() // TEST clean that
        {
            var contexts = selection.OfType<VFXContextUI>().Select(p => p.GetPresenter<VFXContextPresenter>().context.Clone<VFXContext>());
            foreach (var context in contexts)
            {
                context.position = context.position + new Vector2(50, 50);
                GetPresenter<VFXViewPresenter>().GetGraph().AddChild(context);
            }

            var operators = selection.OfType<Node>().Select(p => p.GetPresenter<VFXSlotContainerPresenter>().model.Clone<VFXSlotContainerModel<VFXModel, VFXModel>>());
            foreach (var op in operators)
            {
                op.position = op.position + new Vector2(50, 50);
                GetPresenter<VFXViewPresenter>().GetGraph().AddChild(op);
            }
            return EventPropagation.Stop;
        }

        public EventPropagation Resync()
        {
            var presenter = GetPresenter<VFXViewPresenter>();
            presenter.SetVFXAsset(presenter.GetVFXAsset(), true);
            return EventPropagation.Stop;
        }

        public EventPropagation OutputToDot()
        {
            DotGraphOutput.DebugExpressionGraph(GetPresenter<VFXViewPresenter>().GetGraph(), VFXExpressionContextOption.None);
            return EventPropagation.Stop;
        }

        public EventPropagation OutputToDotReduced()
        {
            DotGraphOutput.DebugExpressionGraph(GetPresenter<VFXViewPresenter>().GetGraph(), VFXExpressionContextOption.Reduction);
            return EventPropagation.Stop;
        }

        public EventPropagation OutputToDotConstantFolding()
        {
            DotGraphOutput.DebugExpressionGraph(GetPresenter<VFXViewPresenter>().GetGraph(), VFXExpressionContextOption.ConstantFolding);
            return EventPropagation.Stop;
        }

        public EventPropagation ReinitComponents()
        {
            foreach (var component in VFXComponent.GetAllActive())
                component.Reinit();
            return EventPropagation.Stop;
        }

        public IEnumerable<VFXContextUI> GetAllContexts()
        {
            foreach (var layer in GetAllLayers())
            {
                foreach (var element in layer)
                {
                    if (element is VFXContextUI)
                    {
                        yield return element as VFXContextUI;
                    }
                }
            }
        }

        public override List<NodeAnchor> GetCompatibleAnchors(NodeAnchor startAnchor, NodeAdapter nodeAdapter)
        {
            VFXViewPresenter presenter = GetPresenter<VFXViewPresenter>();

            var presenters = presenter.GetCompatibleAnchors(startAnchor.GetPresenter<NodeAnchorPresenter>(), nodeAdapter);

            if (startAnchor is VFXDataAnchor)
            {
                return presenters.Select(t => (NodeAnchor)GetDataAnchorByPresenter(t as VFXDataAnchorPresenter)).ToList();
            }
            else
            {
                return presenters.Select(t => (NodeAnchor)GetFlowAnchorByPresenter(t as VFXFlowAnchorPresenter)).ToList();
            }
        }

        public IEnumerable<VFXFlowAnchor> GetAllFlowAnchors(bool input, bool output)
        {
            foreach (var context in GetAllContexts())
            {
                foreach (VFXFlowAnchor anchor in context.GetFlowAnchors(input, output))
                {
                    yield return anchor;
                }
            }
        }

        public VFXDataAnchor GetDataAnchorByPresenter(VFXDataAnchorPresenter presenter)
        {
            if (presenter == null)
                return null;
            return GetAllDataAnchors(presenter.direction == Direction.Input, presenter.direction == Direction.Output).Where(t => t.presenter == presenter).FirstOrDefault();
        }

        public VFXFlowAnchor GetFlowAnchorByPresenter(VFXFlowAnchorPresenter presenter)
        {
            if (presenter == null)
                return null;
            return GetAllFlowAnchors(presenter.direction == Direction.Input, presenter.direction == Direction.Output).Where(t => t.presenter == presenter).FirstOrDefault();
        }

        public IEnumerable<VFXDataAnchor> GetAllDataAnchors(bool input, bool output)
        {
            foreach (var layer in GetAllLayers())
            {
                foreach (var element in layer)
                {
                    if (element is VFXContextUI)
                    {
                        var context = element as VFXContextUI;


                        foreach (VFXDataAnchor anchor in context.ownData.GetAnchors(input, output))
                            yield return anchor;

                        foreach (VFXBlockUI block in context.GetAllBlocks())
                        {
                            foreach (VFXDataAnchor anchor in block.GetAnchors(input, output))
                                yield return anchor;
                        }
                    }
                    else if (element is VFXNodeUI)
                    {
                        var ope = element as VFXNodeUI;
                        foreach (VFXDataAnchor anchor in ope.GetAnchors(input, output))
                            yield return anchor;
                    }
                }
            }
        }

        public VFXDataEdge GetDataEdgeByPresenter(VFXDataEdgePresenter presenter)
        {
            foreach (var layer in GetAllLayers())
            {
                foreach (var element in layer)
                {
                    if (element is VFXDataEdge)
                    {
                        VFXDataEdge candidate = element as VFXDataEdge;
                        if (candidate.presenter == presenter)
                            return candidate;
                    }
                }
            }
            return null;
        }

        public IEnumerable<VFXDataEdge> GetAllDataEdges()
        {
            foreach (var layer in GetAllLayers())
            {
                foreach (var element in layer)
                {
                    if (element is VFXDataEdge)
                    {
                        yield return element as VFXDataEdge;
                    }
                }
            }
        }

        public override IEnumerable<NodeAnchor> GetAllAnchors(bool input, bool output)
        {
            foreach (var anchor in GetAllDataAnchors(input, output))
            {
                yield return anchor;
            }
            foreach (var anchor in GetAllFlowAnchors(input, output))
            {
                yield return anchor;
            }
        }

        public override IEnumerable<Node> GetAllNodes()
        {
            foreach (var node in base.GetAllNodes())
            {
                yield return node;
            }

            foreach (var layer in GetAllLayers())
            {
                foreach (var element in layer)
                {
                    if (element is VFXContextUI)
                    {
                        var context = element as VFXContextUI;

                        foreach (var block in context.GetAllBlocks())
                        {
                            yield return block;
                        }
                    }
                }
            }
        }

        void IParameterDropTarget.OnDragUpdated(IMGUIEvent evt, VFXParameterPresenter parameter)
        {
            //TODO : show that we accept the drag
            DragAndDrop.visualMode = DragAndDropVisualMode.Link;
        }

        void IParameterDropTarget.OnDragPerform(IMGUIEvent evt, VFXParameterPresenter parameter)
        {
            VFXViewPresenter presenter = GetPresenter<VFXViewPresenter>();

            VFXParameter newParameter = presenter.AddVFXParameter(contentViewContainer.GlobalToBound(evt.imguiEvent.mousePosition), VFXLibrary.GetParameters().FirstOrDefault(t => t.name == parameter.anchorType.UserFriendlyName()));

            newParameter.exposedName = parameter.exposedName;
            newParameter.exposed = true;
        }

        void SelectionUpdated()
        {
            if (!VFXComponentEditor.s_IsEditingAsset)
            {
                var contextSelected = selection.OfType<VFXContextUI>();

                if (contextSelected.Count() > 0)
                {
                    Selection.objects = contextSelected.Select(t => t.GetPresenter<VFXContextPresenter>().model).ToArray();
                }
                else if (Selection.activeObject != GetPresenter<VFXViewPresenter>().GetVFXAsset())
                {
                    Selection.activeObject = GetPresenter<VFXViewPresenter>().GetVFXAsset();
                }
            }
        }

        public override void AddToSelection(ISelectable selectable)
        {
            base.AddToSelection(selectable);
            SelectionUpdated();
        }

        public override void RemoveFromSelection(ISelectable selectable)
        {
            base.RemoveFromSelection(selectable);
            SelectionUpdated();
        }

        public override void ClearSelection()
        {
            bool selectionEmpty = selection.Count() == 0;
            base.ClearSelection();
            if (!selectionEmpty)
                SelectionUpdated();
        }
    }
}<|MERGE_RESOLUTION|>--- conflicted
+++ resolved
@@ -242,19 +242,11 @@
             toggleRenderBounds.on = VFXComponent.renderBounds;
             toolbar.Add(toggleRenderBounds);
 
-<<<<<<< HEAD
-            Toggle toggle = new Toggle(OnToggleCompile);
-            //toggle.AddToClassList("toolbarButton");
-            toggle.text = "AutoCompile";
-            toggle.on = true;
-            toggle.AddToClassList("toolbarItem");
-            toolbar.Add(toggle);
-=======
             Toggle toggleAutoCompile = new Toggle(OnToggleCompile);
             toggleAutoCompile.text = "Auto Compile";
             toggleAutoCompile.on = true;
             toolbar.Add(toggleAutoCompile);
->>>>>>> f0c9e1a2
+            toggle.AddToClassList("toolbarItem");
 
             button = new Button(OnCompile);
             button.text = "Compile";
