using System;
using System.Linq;
using System.Collections.Generic;
using UnityEditor.Experimental.UIElements.GraphView;
using UnityEngine;
using UnityEngine.Rendering;
using UnityEngine.Experimental.VFX;
using UnityEngine.Experimental.UIElements;
using UnityEngine.Experimental.UIElements.StyleEnums;
using UnityEngine.Profiling;

namespace UnityEditor.VFX.UI
{
    class SelectionSetter : Manipulator
    {
        VFXView m_View;
        public SelectionSetter(VFXView view)
        {
            m_View = view;
        }

        protected override void RegisterCallbacksOnTarget()
        {
            target.RegisterCallback<MouseUpEvent>(OnMouseUp);
        }

        protected override void UnregisterCallbacksFromTarget()
        {
            target.UnregisterCallback<MouseUpEvent>(OnMouseUp);
        }

        void OnMouseUp(MouseUpEvent evt)
        {
            if (!VisualEffectEditor.s_IsEditingAsset)
                Selection.activeObject = m_View.controller.model;
        }
    }


    class GroupNodeAdder
    {
    }

    class VFXNodeProvider : VFXAbstractProvider<VFXNodeProvider.Descriptor>
    {
        public class Descriptor
        {
            public object modelDescriptor;
            public string category;
            public string name;
        }

        Func<Descriptor, bool> m_Filter;
        IEnumerable<Type> m_AcceptedTypes;

        public VFXNodeProvider(Action<Descriptor, Vector2> onAddBlock, Func<Descriptor, bool> filter = null, IEnumerable<Type> acceptedTypes = null) : base(onAddBlock)
        {
            m_Filter = filter;
            m_AcceptedTypes = acceptedTypes;
        }

        protected override string GetCategory(Descriptor desc)
        {
            return desc.category;
        }

        protected override string GetName(Descriptor desc)
        {
            return desc.name;
        }

        protected override string title
        {
            get {return "Node"; }
        }

        string ComputeCategory<T>(string type, VFXModelDescriptor<T> model) where T : VFXModel
        {
            if (model.info != null && model.info.category != null)
            {
                if (m_AcceptedTypes != null && m_AcceptedTypes.Count() == 1)
                {
                    return model.info.category;
                }
                else
                {
                    return string.Format("{0}/{1}", type, model.info.category);
                }
            }
            else
            {
                return type;
            }
        }

        protected override IEnumerable<Descriptor> GetDescriptors()
        {
            var systemFiles = System.IO.Directory.GetFiles(VisualEffectAssetEditorUtility.templatePath, "*.vfx").Select(t => t.Replace("\\", "/"));
            var systemDesc = systemFiles.Select(t => new Descriptor() {modelDescriptor = t, category = "System", name = System.IO.Path.GetFileNameWithoutExtension(t)});


            var descriptorsContext = VFXLibrary.GetContexts().Select(o =>
                {
                    return new Descriptor()
                    {
                        modelDescriptor = o,
                        category = ComputeCategory("Context", o),
                        name = o.name
                    };
                }).OrderBy(o => o.category + o.name);

            var descriptorsOperator = VFXLibrary.GetOperators().Select(o =>
                {
                    return new Descriptor()
                    {
                        modelDescriptor = o,
                        category = ComputeCategory("Operator", o),
                        name = o.name
                    };
                }).OrderBy(o => o.category + o.name);

            var descriptorParameter = VFXLibrary.GetParameters().Select(o =>
                {
                    return new Descriptor()
                    {
                        modelDescriptor = o,
                        category = ComputeCategory("Parameter", o),
                        name = o.name
                    };
                }).OrderBy(o => o.category + o.name);

            IEnumerable<Descriptor> descs = Enumerable.Empty<Descriptor>();

            if (m_AcceptedTypes == null || m_AcceptedTypes.Contains(typeof(VFXContext)))
            {
                descs = descs.Concat(descriptorsContext);
            }
            if (m_AcceptedTypes == null || m_AcceptedTypes.Contains(typeof(VFXOperator)))
            {
                descs = descs.Concat(descriptorsOperator);
            }
            if (m_AcceptedTypes == null || m_AcceptedTypes.Contains(typeof(VFXParameter)))
            {
                descs = descs.Concat(descriptorParameter);
            }
            if (m_AcceptedTypes == null)
            {
                descs = descs.Concat(systemDesc);
            }
            var groupNodeDesc = new Descriptor()
            {
                modelDescriptor = new GroupNodeAdder(),
                category = "Misc",
                name = "Group Node"
            };

            descs = descs.Concat(Enumerable.Repeat(groupNodeDesc, 1));

            if (m_Filter == null)
                return descs;
            else
                return descs.Where(t => m_Filter(t));
        }
    }
    class VFXView : GraphView, IDropTarget, IControlledElement<VFXViewController>
    {
        public HashSet<VFXEditableDataAnchor> allDataAnchors = new HashSet<VFXEditableDataAnchor>();

        void OnRecompile(VFXRecompileEvent e)
        {
            foreach (var anchor in allDataAnchors)
            {
                anchor.OnRecompile();
            }
        }

        VisualElement m_NoAssetLabel;

        VFXViewController m_Controller;
        Controller IControlledElement.controller
        {
            get { return m_Controller; }
        }


        void DisconnectController()
        {
            m_Controller.UnregisterHandler(this);
            m_Controller.useCount--;

            serializeGraphElements = null;
            unserializeAndPaste = null;
            deleteSelection = null;
            nodeCreationRequest = null;

            elementAddedToGroupNode = null;
            elementRemovedFromGroupNode = null;
            groupNodeTitleChanged = null;

            // Remove all in view now that the controller has been disconnected.
            var graphElements = this.graphElements.ToList();
            foreach (var element in graphElements)
            {
                RemoveElement(element);
            }
        }

        void ConnectController()
        {
            m_Controller.RegisterHandler(this);
            m_Controller.useCount++;

            serializeGraphElements = SerializeElements;
            unserializeAndPaste = UnserializeAndPasteElements;
            deleteSelection = Delete;
            nodeCreationRequest = OnCreateNode;

            elementAddedToGroupNode = ElementAddedToGroupNode;
            elementRemovedFromGroupNode = ElementRemovedFromGroupNode;
            groupNodeTitleChanged = GroupNodeTitleChanged;
        }

        public VFXViewController controller
        {
            get { return m_Controller; }
            set
            {
                if (m_Controller != value)
                {
                    if (m_Controller != null)
                    {
                        DisconnectController();
                    }
                    m_Controller = value;
                    if (m_Controller != null)
                    {
                        ConnectController();
                    }
                    NewControllerSet();
                }
            }
        }
        public VFXNodeController AddNode(VFXNodeProvider.Descriptor d, Vector2 mPos)
        {
            List<VisualElement> picked = new List<VisualElement>();
            panel.PickAll(mPos, picked);

            VFXGroupNode groupNode = picked.OfType<VFXGroupNode>().FirstOrDefault();

            mPos = this.ChangeCoordinatesTo(contentViewContainer, mPos);


            if (d.modelDescriptor is string)
            {
                string path = d.modelDescriptor as string;

                CreateTemplateSystem(path, mPos, groupNode);
            }
            else if (d.modelDescriptor is GroupNodeAdder)
            {
                controller.AddGroupNode(mPos);
            }
            else
                return controller.AddNode(mPos, d.modelDescriptor, groupNode != null ? groupNode.controller : null);
            return null;
        }

        protected void OnKeyDown(KeyDownEvent evt)
        {
            if (evt.imguiEvent.Equals(Event.KeyboardEvent("space")))
            {
                OnCreateThing(evt as KeyDownEvent);
            }
        }

        void OnCreateThing(KeyDownEvent evt)
        {
            VisualElement picked = panel.Pick(evt.originalMousePosition);
            VFXContextUI context = picked.GetFirstOfType<VFXContextUI>();

            if (context != null)
            {
                context.OnCreateBlock(evt.originalMousePosition);
            }
            else
            {
                NodeCreationContext ctx;
                ctx.screenMousePosition = GUIUtility.GUIToScreenPoint(evt.imguiEvent.mousePosition);

                OnCreateNode(ctx);
            }
        }

        VFXNodeProvider m_NodeProvider;

        public VFXView()
        {
            SetupZoom(0.125f, 8);

            //this.AddManipulator(new SelectionSetter(this));
            this.AddManipulator(new ContentDragger());
            this.AddManipulator(new SelectionDragger());
            this.AddManipulator(new RectangleSelector());
            this.AddManipulator(new FreehandSelector());

            m_NodeProvider = new VFXNodeProvider((d, mPos) => AddNode(d, mPos));

            AddStyleSheetPath("VFXView");

            Dirty(ChangeType.Transform);

            AddLayer(-1);
            AddLayer(1);
            AddLayer(2);

            focusIndex = 0;

            VisualElement toolbar = new VisualElement();
            toolbar.AddToClassList("toolbar");


            Button button = new Button(() => { Resync(); });
            button.text = "Refresh";
            button.AddToClassList("toolbarItem");
            toolbar.Add(button);

            Button toggleBlackboard = new Button(() => { ToggleBlackboard(); });
            toggleBlackboard.text = "Blackboard";
            toggleBlackboard.AddToClassList("toolbarItem");
            toolbar.Add(toggleBlackboard);


            VisualElement spacer = new VisualElement();
            spacer.style.flex = 1;
            toolbar.Add(spacer);
            m_ToggleDebug = new Toggle(OnToggleDebug);
            m_ToggleDebug.text = "Debug";
            toolbar.Add(m_ToggleDebug);
            m_ToggleDebug.AddToClassList("toolbarItem");

            m_DropDownButtonCullingMode = new Label();

            m_DropDownButtonCullingMode.text = CullingMaskToString(cullingFlags);
            m_DropDownButtonCullingMode.AddManipulator(new DownClickable(() => {
                    var menu = new GenericMenu();
                    foreach (var val in k_CullingOptions)
                    {
                        menu.AddItem(new GUIContent(val.Key), val.Value == cullingFlags, (v) =>
                        {
                            cullingFlags = (VFXCullingFlags)v;
                            m_DropDownButtonCullingMode.text = CullingMaskToString((VFXCullingFlags)v);
                        }, val.Value);
                    }
                    menu.DropDown(m_DropDownButtonCullingMode.worldBound);
                }));
            toolbar.Add(m_DropDownButtonCullingMode);
            m_DropDownButtonCullingMode.AddToClassList("toolbarItem");

            m_ToggleCastShadows = new Toggle(OnToggleCastShadows);
            m_ToggleCastShadows.text = "Cast Shadows";
            m_ToggleCastShadows.on = GetRendererSettings().shadowCastingMode != ShadowCastingMode.Off;
            toolbar.Add(m_ToggleCastShadows);
            m_ToggleCastShadows.AddToClassList("toolbarItem");

            m_ToggleMotionVectors = new Toggle(OnToggleMotionVectors);
            m_ToggleMotionVectors.text = "Use Motion Vectors";
            m_ToggleMotionVectors.on = GetRendererSettings().motionVectorGenerationMode == MotionVectorGenerationMode.Object;
            toolbar.Add(m_ToggleMotionVectors);
            m_ToggleMotionVectors.AddToClassList("toolbarItem");

            Toggle toggleRenderBounds = new Toggle(OnShowBounds);
            toggleRenderBounds.text = "Show Bounds";
            toggleRenderBounds.on = VisualEffect.renderBounds;
            toolbar.Add(toggleRenderBounds);
            toggleRenderBounds.AddToClassList("toolbarItem");

            Toggle toggleAutoCompile = new Toggle(OnToggleCompile);
            toggleAutoCompile.text = "Auto Compile";
            toggleAutoCompile.on = true;
            toolbar.Add(toggleAutoCompile);
            toggleAutoCompile.AddToClassList("toolbarItem");

            button = new Button(OnCompile);
            button.text = "Compile";
            button.AddToClassList("toolbarItem");
            toolbar.Add(button);


            m_NoAssetLabel = new Label("Please Select An Asset");
            m_NoAssetLabel.style.positionType = PositionType.Absolute;
            m_NoAssetLabel.style.positionLeft = 0;
            m_NoAssetLabel.style.positionRight = 0;
            m_NoAssetLabel.style.positionTop = 0;
            m_NoAssetLabel.style.positionBottom = 0;
            m_NoAssetLabel.style.textAlignment = TextAnchor.MiddleCenter;
            m_NoAssetLabel.style.fontSize = 72;
            m_NoAssetLabel.style.textColor = Color.white * 0.75f;

            Add(m_NoAssetLabel);

            vfxGroupNodes = this.Query<VisualElement>().Children<VFXGroupNode>().Build();
            RegisterCallback<ControllerChangedEvent>(OnControllerChanged);
            RegisterCallback<VFXRecompileEvent>(OnRecompile);

            m_Blackboard = new VFXBlackboard();


            bool blackboardVisible = EditorPrefs.GetBool("vfx-blackboard-visible", true);
            if (blackboardVisible)
                Add(m_Blackboard);

            Add(toolbar);

            RegisterCallback<DragUpdatedEvent>(OnDragUpdated);
            RegisterCallback<DragPerformEvent>(OnDragPerform);
            RegisterCallback<KeyDownEvent>(OnKeyDown);
            RegisterCallback<ValidateCommandEvent>(ValidateCommand);
            RegisterCallback<ExecuteCommandEvent>(ExecuteCommand);

            graphViewChanged = VFXGraphViewChanged;

            elementResized = VFXElementResized;

            Undo.undoRedoPerformed = OnUndoPerformed;
        }

        void OnUndoPerformed()
        {
            foreach (var anchor in allDataAnchors)
            {
                anchor.ForceUpdate();
            }
        }

        void ToggleBlackboard()
        {
            if (m_Blackboard.parent == null)
            {
                Insert(childCount - 1, m_Blackboard);
                EditorPrefs.SetBool("vfx-blackboard-visible", true);
            }
            else
            {
                m_Blackboard.RemoveFromHierarchy();
                EditorPrefs.SetBool("vfx-blackboard-visible", false);
            }
        }

        public UQuery.QueryState<VFXGroupNode> vfxGroupNodes { get; private set; }

        Toggle m_ToggleDebug;

        void Delete(string cmd, AskUser askUser)
        {
            controller.Remove(selection.OfType<IControlledElement>().Select(t => t.controller));
        }

        void OnControllerChanged(ControllerChangedEvent e)
        {
            if (e.controller == controller)
            {
                ControllerChanged(e.change);
            }
            else if (e.controller is VFXNodeController)
            {
                UpdateUIBounds();
            }
        }

        bool m_InControllerChanged;

        void ControllerChanged(int change)
        {
            m_InControllerChanged = true;
            Profiler.BeginSample("VFXView.ControllerChanged");
            if (change == VFXViewController.Change.destroy)
            {
                m_Blackboard.controller = null;
                controller = null;
                return;
            }
            if (change == VFXViewController.AnyThing)
            {
                SyncNodes();
            }
            SyncEdges(change);
            SyncGroupNodes();

            if (controller != null)
            {
                if (change == VFXViewController.AnyThing)
                {
                    var settings = GetRendererSettings();

                    m_DropDownButtonCullingMode.text = CullingMaskToString(cullingFlags);

                    m_ToggleCastShadows.on = settings.shadowCastingMode != ShadowCastingMode.Off;
                    m_ToggleCastShadows.SetEnabled(true);

                    m_ToggleMotionVectors.on = settings.motionVectorGenerationMode == MotionVectorGenerationMode.Object;
                    m_ToggleMotionVectors.SetEnabled(true);

                    m_ToggleDebug.on = controller.graph.displaySubAssets;

                    // if the asset dis destroy somehow, fox example if the user delete the asset, delete the controller and update the window.
                    VisualEffectAsset asset = controller.model;
                    if (asset == null)
                    {
                        this.controller = null;
                        return;
                    }
                }
            }
            else
            {
                m_DropDownButtonCullingMode.text = k_CullingOptions[0].Key;
                m_ToggleCastShadows.SetEnabled(false);
                m_ToggleMotionVectors.SetEnabled(false);
            }
            SyncStickyNotes();

            // needed if some or all the selection has been deleted, so we no longer show the deleted object in the inspector.
            SelectionUpdated();
            Profiler.EndSample();
            m_InControllerChanged = false;
            if (m_UpdateUIBounds)
            {
                UpdateUIBounds();
            }
        }

        public override void OnPersistentDataReady()
        {
            // prevent default that messes with view restoration from the VFXViewWindow
        }

        void NewControllerSet()
        {
            m_Blackboard.controller = controller;
            if (controller != null)
            {
                m_NoAssetLabel.RemoveFromHierarchy();

                pasteOffset = Vector2.zero; // if we change asset we want to paste exactly at the same place as the original asset the first time.
            }
            else
            {
                if (m_NoAssetLabel.parent == null)
                {
                    Add(m_NoAssetLabel);
                }
            }
        }

        public void FrameNewController()
        {
            if (panel != null)
            {
                (panel as BaseVisualElementPanel).ValidateLayout();
                FrameAll();
            }
            else
            {
                RegisterCallback<AttachToPanelEvent>(OnFrameNewControllerWithPanel);
            }
        }

        void OnFrameNewControllerWithPanel(AttachToPanelEvent e)
        {
            (panel as BaseVisualElementPanel).scheduler.ScheduleOnce(
                t => {
                    if (panel != null)
                    {
                        (panel as BaseVisualElementPanel).ValidateLayout();
                        FrameAll();
                    }
                }
                ,
                10
                );

            UnregisterCallback<AttachToPanelEvent>(OnFrameNewControllerWithPanel);
        }

        Dictionary<VFXNodeController, GraphElement> rootNodes = new Dictionary<VFXNodeController, GraphElement>();


        Dictionary<VFXGroupNodeController, VFXGroupNode> groupNodes
        {
            get
            {
                var dic = new Dictionary<VFXGroupNodeController, VFXGroupNode>();
                foreach (var layer in contentViewContainer.Children())
                {
                    foreach (var graphElement in layer.Children())
                    {
                        if (graphElement is VFXGroupNode)
                        {
                            dic[(graphElement as VFXGroupNode).controller] = graphElement as VFXGroupNode;
                        }
                    }
                }


                return dic;
            }
        }
        Dictionary<VFXStickyNoteController, VFXStickyNote> stickyNotes
        {
            get
            {
                var dic = new Dictionary<VFXStickyNoteController, VFXStickyNote>();
                foreach (var layer in contentViewContainer.Children())
                {
                    foreach (var graphElement in layer.Children())
                    {
                        if (graphElement is VFXStickyNote)
                        {
                            dic[(graphElement as VFXStickyNote).controller] = graphElement as VFXStickyNote;
                        }
                    }
                }
                return dic;
            }
        }


        void SyncNodes()
        {
            Profiler.BeginSample("VFXView.SyncNodes");
            if (controller == null)
            {
                foreach (var element in rootNodes.Values.ToArray())
                {
                    RemoveElement(element);
                }
                rootNodes.Clear();
            }
            else
            {
                elementAddedToGroupNode = null;
                elementRemovedFromGroupNode = null;

                var deletedControllers = rootNodes.Keys.Except(controller.nodes).ToArray();
                bool changed = false;

                foreach (var deletedController in deletedControllers)
                {
                    RemoveElement(rootNodes[deletedController]);
                    rootNodes.Remove(deletedController);
                    changed = true;
                }

                foreach (var newController in controller.nodes.Except(rootNodes.Keys).ToArray())
                {
                    GraphElement newElement = null;
                    if (newController is VFXContextController)
                    {
                        newElement = new VFXContextUI();
                    }
                    else if (newController is VFXOperatorController)
                    {
                        newElement = new VFXOperatorUI();
                    }
                    else if (newController is VFXParameterNodeController)
                    {
                        newElement = new VFXParameterUI();
                    }
                    else
                    {
                        throw new InvalidOperationException("Can't find right ui for controller" + newController.GetType().Name);
                    }
                    changed = true;
                    AddElement(newElement);
                    rootNodes[newController] = newElement;
                    (newElement as ISettableControlledElement<VFXNodeController>).controller = newController;
                }


                elementAddedToGroupNode = ElementAddedToGroupNode;
                elementRemovedFromGroupNode = ElementRemovedFromGroupNode;
            }

            Profiler.EndSample();
        }

        bool m_UpdateUIBounds = false;
        void UpdateUIBounds()
        {
            if (m_InControllerChanged)
            {
                m_UpdateUIBounds = true;
                return;
            }
            m_UpdateUIBounds = false;

            if (panel != null)
            {
                (panel as BaseVisualElementPanel).ValidateLayout();
                controller.graph.UIInfos.uiBounds = GetElementsBounds(rootNodes.Values);
            }
        }

        void SyncGroupNodes()
        {
            var groupNodes = this.groupNodes;

            if (controller == null)
            {
                foreach (var kv in groupNodes)
                {
                    RemoveElement(kv.Value);
                }
            }
            else
            {
                var deletedControllers = groupNodes.Keys.Except(controller.groupNodes);

                foreach (var deletedController in deletedControllers)
                {
                    RemoveElement(groupNodes[deletedController]);
                }


                bool addNew = false;

                foreach (var newController in controller.groupNodes.Except(groupNodes.Keys))
                {
                    var newElement = new VFXGroupNode();
                    AddElement(newElement);
                    newElement.controller = newController;

                    addNew = true;
                }

                if (addNew && panel != null)
                {
                    (panel as BaseVisualElementPanel).ValidateLayout();
                }
            }
        }

        void SyncStickyNotes()
        {
            var stickyNotes = this.stickyNotes;

            if (controller == null)
            {
                foreach (var kv in stickyNotes)
                {
                    RemoveElement(kv.Value);
                }
            }
            else
            {
                var deletedControllers = stickyNotes.Keys.Except(controller.stickyNotes);

                foreach (var deletedController in deletedControllers)
                {
                    RemoveElement(stickyNotes[deletedController]);
                }

                foreach (var newController in controller.stickyNotes.Except(stickyNotes.Keys))
                {
                    var newElement = new VFXStickyNote();
                    AddElement(newElement);
                    newElement.style.borderBottom = 0; // because of resizable hack in GraphView.AddElement where newElement.style.borderBottom is set to 6
                    newElement.controller = newController;
                }
            }
        }

        void SyncEdges(int change)
        {
            if (change != VFXViewController.Change.flowEdge)
            {
                var dataEdges = contentViewContainer.Query().Children<VisualElement>().Children<VFXDataEdge>().ToList().ToDictionary(t => t.controller, t => t);
                if (controller == null)
                {
                    foreach (var element in dataEdges.Values)
                    {
                        RemoveElement(element);
                    }
                }
                else
                {
                    var deletedControllers = dataEdges.Keys.Except(controller.dataEdges);

                    foreach (var deletedController in deletedControllers)
                    {
                        var edge = dataEdges[deletedController];
                        if (edge.input != null)
                        {
                            edge.input.Disconnect(edge);
                        }
                        if (edge.output != null)
                        {
                            edge.output.Disconnect(edge);
                        }
                        RemoveElement(edge);
                    }

                    foreach (var newController in controller.dataEdges.Except(dataEdges.Keys))
                    {
                        // SyncEdges could be called before the VFXNodeUI have been created, it that case ignore them and trust that they will be created later when the
                        // nodes arrive.
                        if (GetNodeByController(newController.input.sourceNode) == null || GetNodeByController(newController.output.sourceNode) == null)
                        {
                            if (change != VFXViewController.Change.dataEdge)
                            {
                                Debug.LogError("Can't match nodes for a data edge after nodes should have been updated.");
                            }
                            continue;
                        }

                        var newElement = new VFXDataEdge();
                        AddElement(newElement);
                        newElement.controller = newController;
                        if (newElement.input != null)
                            newElement.input.node.RefreshExpandedState();
                        if (newElement.output != null)
                            newElement.output.node.RefreshExpandedState();
                    }
                }
            }

            if (change != VFXViewController.Change.dataEdge)
            {
                var flowEdges = contentViewContainer.Query().Children<VisualElement>().Children<VFXFlowEdge>().ToList().ToDictionary(t => t.controller, t => t);
                if (controller == null)
                {
                    foreach (var element in flowEdges.Values)
                    {
                        RemoveElement(element);
                    }
                }
                else
                {
                    var deletedControllers = flowEdges.Keys.Except(controller.flowEdges);

                    foreach (var deletedController in deletedControllers)
                    {
                        var edge = flowEdges[deletedController];
                        if (edge.input != null)
                        {
                            edge.input.Disconnect(edge);
                        }
                        if (edge.output != null)
                        {
                            edge.output.Disconnect(edge);
                        }
                        RemoveElement(edge);
                    }

                    foreach (var newController in controller.flowEdges.Except(flowEdges.Keys))
                    {
                        var newElement = new VFXFlowEdge();
                        AddElement(newElement);
                        newElement.controller = newController;
                    }
                }
            }
        }

        void OnCreateNode(NodeCreationContext ctx)
        {
            VFXFilterWindow.Show(VFXViewWindow.currentWindow, GUIUtility.ScreenToGUIPoint(ctx.screenMousePosition), m_NodeProvider);
        }

        VFXRendererSettings GetRendererSettings()
        {
            if (controller != null)
            {
                var asset = controller.model;
                if (asset != null)
                    return asset.rendererSettings;
            }

            return new VFXRendererSettings();
        }

        VFXCullingFlags cullingFlags
        {
            get
            {
                if (controller != null)
                {
                    var asset = controller.model;
                    if (asset != null)
                        return asset.cullingFlags;
                }
                return VFXCullingFlags.CullDefault;
            }

            set
            {
                if (controller != null)
                {
                    var asset = controller.model;
                    if (asset != null)
                        asset.cullingFlags = value;
                }
            }
        }

        public void CreateTemplateSystem(string path, Vector2 tPos, VFXGroupNode groupNode)
        {
            VisualEffectAsset asset = AssetDatabase.LoadAssetAtPath<VisualEffectAsset>(path);
            if (asset != null)
            {
                VFXViewController templateController = VFXViewController.GetController(asset, true);
                templateController.useCount++;


                var data = VFXCopyPaste.SerializeElements(templateController.allChildren, templateController.graph.UIInfos.uiBounds);

                VFXCopyPaste.UnserializeAndPasteElements(controller, tPos, data, this, groupNode != null ? groupNode.controller : null);

                templateController.useCount--;
            }
        }

        void SetRendererSettings(VFXRendererSettings settings)
        {
            if (controller != null)
            {
                var asset = controller.model;
                if (asset != null)
                {
                    asset.rendererSettings = settings;
                    controller.graph.SetExpressionGraphDirty();
                }
            }
        }

        void OnToggleCastShadows()
        {
            var settings = GetRendererSettings();
            if (settings.shadowCastingMode != ShadowCastingMode.Off)
                settings.shadowCastingMode = ShadowCastingMode.Off;
            else
                settings.shadowCastingMode = ShadowCastingMode.On;
            SetRendererSettings(settings);
        }

        void OnToggleMotionVectors()
        {
            var settings = GetRendererSettings();
            if (settings.motionVectorGenerationMode == MotionVectorGenerationMode.Object)
                settings.motionVectorGenerationMode = MotionVectorGenerationMode.Camera;
            else
                settings.motionVectorGenerationMode = MotionVectorGenerationMode.Object;
            SetRendererSettings(settings);
        }

        void OnShowBounds()
        {
            VisualEffect.renderBounds = !VisualEffect.renderBounds;
        }

        void OnToggleCompile()
        {
            VFXViewWindow.currentWindow.autoCompile = !VFXViewWindow.currentWindow.autoCompile;
        }

        void OnCompile()
        {
            var graph = controller.graph;
            graph.SetExpressionGraphDirty();
            graph.RecompileIfNeeded();
        }

        public EventPropagation Compile()
        {
            OnCompile();

            return EventPropagation.Stop;
        }

        VFXContext AddVFXContext(Vector2 pos, VFXModelDescriptor<VFXContext> desc)
        {
            if (controller == null) return null;
            return controller.AddVFXContext(pos, desc);
        }

        VFXOperator AddVFXOperator(Vector2 pos, VFXModelDescriptor<VFXOperator> desc)
        {
            if (controller == null) return null;
            return controller.AddVFXOperator(pos, desc);
        }

        VFXParameter AddVFXParameter(Vector2 pos, VFXModelDescriptorParameters desc)
        {
            if (controller == null) return null;
            return controller.AddVFXParameter(pos, desc);
        }

        void AddVFXParameter(Vector2 pos, VFXParameterController parameterController)
        {
            if (controller == null || parameterController == null) return;

            controller.AddVFXParameter(pos, parameterController);
        }

        public EventPropagation Resync()
        {
            if (controller != null)
                controller.ForceReload();
            return EventPropagation.Stop;
        }

        public EventPropagation OutputToDot()
        {
            if (controller == null) return EventPropagation.Stop;
            DotGraphOutput.DebugExpressionGraph(controller.graph, VFXExpressionContextOption.None);
            return EventPropagation.Stop;
        }

        public EventPropagation OutputToDotReduced()
        {
            if (controller == null) return EventPropagation.Stop;
            DotGraphOutput.DebugExpressionGraph(controller.graph, VFXExpressionContextOption.Reduction);
            return EventPropagation.Stop;
        }

        public EventPropagation OutputToDotConstantFolding()
        {
            if (controller == null) return EventPropagation.Stop;
            DotGraphOutput.DebugExpressionGraph(controller.graph, VFXExpressionContextOption.ConstantFolding);
            return EventPropagation.Stop;
        }

        public EventPropagation ReinitComponents()
        {
            foreach (var component in VFXManager.GetComponents())
                component.Reinit();
            return EventPropagation.Stop;
        }

        public IEnumerable<VFXContextUI> GetAllContexts()
        {
            foreach (var layer in contentViewContainer.Children())
            {
                foreach (var element in layer)
                {
                    if (element is VFXContextUI)
                    {
                        yield return element as VFXContextUI;
                    }
                }
            }
        }

        public IEnumerable<VFXNodeUI> GetAllNodes()
        {
            foreach (var layer in contentViewContainer.Children())
            {
                foreach (var element in layer)
                {
                    if (element is VFXNodeUI)
                    {
                        yield return element as VFXNodeUI;
                    }
                }
            }
        }

        public override List<Port> GetCompatiblePorts(Port startAnchor, NodeAdapter nodeAdapter)
        {
            if (controller == null) return null;


            if (startAnchor is VFXDataAnchor)
            {
                var controllers = controller.GetCompatiblePorts((startAnchor as  VFXDataAnchor).controller, nodeAdapter);
                return controllers.Select(t => (Port)GetDataAnchorByController(t as VFXDataAnchorController)).ToList();
            }
            else
            {
                var controllers = controller.GetCompatiblePorts((startAnchor as VFXFlowAnchor).controller, nodeAdapter);
                return controllers.Select(t => (Port)GetFlowAnchorByController(t as VFXFlowAnchorController)).ToList();
            }
        }

        public IEnumerable<VFXFlowAnchor> GetAllFlowAnchors(bool input, bool output)
        {
            foreach (var context in GetAllContexts())
            {
                foreach (VFXFlowAnchor anchor in context.GetFlowAnchors(input, output))
                {
                    yield return anchor;
                }
            }
        }

        void VFXElementResized(VisualElement element)
        {
            if (element is IVFXResizable)
            {
                (element as IVFXResizable).OnResized();
            }
        }

        GraphViewChange VFXGraphViewChanged(GraphViewChange change)
        {
            if (change.movedElements != null && change.movedElements.Count > 0)
            {
                HashSet<IVFXMovable> movables = new HashSet<IVFXMovable>(change.movedElements.OfType<IVFXMovable>());
                foreach (var groupNode in vfxGroupNodes.ToList())
                {
                    var containedElements = groupNode.containedElements;

                    if (containedElements != null && containedElements.Intersect(change.movedElements).Count() > 0)
                    {
                        groupNode.UpdateGeometryFromContent();
                        movables.Add(groupNode);
                    }
                }

                foreach (var groupNode in change.movedElements.OfType<VFXGroupNode>())
                {
                    var containedElements = groupNode.containedElements;
                    if (containedElements != null)
                    {
                        foreach (var node in containedElements.OfType<IVFXMovable>())
                        {
                            movables.Add(node);
                        }
                    }
                }

                foreach (var movable in movables)
                {
                    movable.OnMoved();
                }
            }
            return change;
        }

        VFXNodeUI GetNodeByController(VFXNodeController controller)
        {
            if (controller is VFXBlockController)
            {
                var blockController = (controller as VFXBlockController);
                VFXContextUI context = GetNodeByController(blockController.contextController) as VFXContextUI;

                return context.GetAllBlocks().FirstOrDefault(t => t.controller == blockController);
            }
            return GetAllNodes().FirstOrDefault(t => t.controller == controller);
        }

        public VFXDataAnchor GetDataAnchorByController(VFXDataAnchorController controller)
        {
            if (controller == null)
                return null;

            VFXNodeUI node = GetNodeByController(controller.sourceNode);
            if (node == null)
            {
                Debug.LogError("Can't find the node for a given node controller");
                return null;
            }

            VFXDataAnchor anchor = node.GetPorts(controller.direction == Direction.Input, controller.direction == Direction.Output).FirstOrDefault(t => t.controller == controller);
            if (anchor == null)
            {
                // Can happen because the order of the DataWatch is not controlled
                node.ForceUpdate();
                anchor = node.GetPorts(controller.direction == Direction.Input, controller.direction == Direction.Output).FirstOrDefault(t => t.controller == controller);
            }
            return anchor;
        }

        public VFXFlowAnchor GetFlowAnchorByController(VFXFlowAnchorController controller)
        {
            if (controller == null)
                return null;
            return GetAllFlowAnchors(controller.direction == Direction.Input, controller.direction == Direction.Output).Where(t => t.controller == controller).FirstOrDefault();
        }

        public IEnumerable<VFXDataAnchor> GetAllDataAnchors(bool input, bool output)
        {
            foreach (var layer in contentViewContainer.Children())
            {
                foreach (var element in layer)
                {
                    if (element is VFXNodeUI)
                    {
                        var ope = element as VFXNodeUI;
                        foreach (VFXDataAnchor anchor in ope.GetPorts(input, output))
                            yield return anchor;
                        if (element is VFXContextUI)
                        {
                            var context = element as VFXContextUI;

                            foreach (VFXBlockUI block in context.GetAllBlocks())
                            {
                                foreach (VFXDataAnchor anchor in block.GetPorts(input, output))
                                    yield return anchor;
                            }
                        }
                    }
                }
            }
        }

        public VFXDataEdge GetDataEdgeByController(VFXDataEdgeController controller)
        {
            foreach (var layer in contentViewContainer.Children())
            {
                foreach (var element in layer)
                {
                    if (element is VFXDataEdge)
                    {
                        VFXDataEdge candidate = element as VFXDataEdge;
                        if (candidate.controller == controller)
                            return candidate;
                    }
                }
            }
            return null;
        }

        public IEnumerable<VFXDataEdge> GetAllDataEdges()
        {
            foreach (var layer in contentViewContainer.Children())
            {
                foreach (var element in layer)
                {
                    if (element is VFXDataEdge)
                    {
                        yield return element as VFXDataEdge;
                    }
                }
            }
        }

        public IEnumerable<Port> GetAllPorts(bool input, bool output)
        {
            foreach (var anchor in GetAllDataAnchors(input, output))
            {
                yield return anchor;
            }
            foreach (var anchor in GetAllFlowAnchors(input, output))
            {
                yield return anchor;
            }
        }

        void SelectionUpdated()
        {
            if (controller == null) return;

            if (!VisualEffectEditor.s_IsEditingAsset)
            {
                var objectSelected = selection.OfType<VFXNodeUI>().Select(t => t.controller.model).Concat(selection.OfType<VFXContextUI>().Select(t => t.controller.model)).Where(t => t != null).ToArray();

                if (objectSelected.Length > 0)
                {
                    Selection.objects = objectSelected;
                    return;
                }

                var blackBoardSelected = selection.OfType<BlackboardField>().Select(t => t.GetFirstAncestorOfType<VFXBlackboardRow>().controller.model).ToArray();

                if (blackBoardSelected.Length > 0)
                {
                    Selection.objects = blackBoardSelected;
                    return;
                }

                if (Selection.activeObject != controller.model)
                {
                    Selection.activeObject = controller.model;
                }
            }
        }

        void ElementAddedToGroupNode(GroupNode groupNode, GraphElement element)
        {
            (groupNode as VFXGroupNode).ElementAddedToGroupNode(element);
        }

        void ElementRemovedFromGroupNode(GroupNode groupNode, GraphElement element)
        {
            (groupNode as VFXGroupNode).ElementRemovedFromGroupNode(element);
        }

        void GroupNodeTitleChanged(GroupNode groupNode, string title)
        {
            (groupNode as VFXGroupNode).GroupNodeTitleChanged(title);
        }

        public override void AddToSelection(ISelectable selectable)
        {
            base.AddToSelection(selectable);
            SelectionUpdated();
        }

        public override void RemoveFromSelection(ISelectable selectable)
        {
            base.RemoveFromSelection(selectable);
            SelectionUpdated();
        }

        public override void ClearSelection()
        {
            bool selectionEmpty = selection.Count() == 0;
            base.ClearSelection();
            if (!selectionEmpty)
                SelectionUpdated();
        }

        VFXBlackboard m_Blackboard;

        private Label m_DropDownButtonCullingMode;
        private Toggle m_ToggleCastShadows;
        private Toggle m_ToggleMotionVectors;

        public readonly Vector2 defaultPasteOffset = new Vector2(100, 100);
        public Vector2 pasteOffset = Vector2.zero;

        public VFXBlackboard blackboard
        {
            get { return m_Blackboard; }
        }

        protected internal override bool canCopySelection
        {
            get { return selection.OfType<VFXNodeUI>().Any() || selection.OfType<GroupNode>().Any() || selection.OfType<VFXContextUI>().Any() || selection.OfType<VFXStickyNote>().Any(); }
        }

        IEnumerable<Controller> ElementsToController(IEnumerable<GraphElement> elements)
        {
            return elements.OfType<IControlledElement>().Select(t => t.controller);
        }

        void CollectElements(IEnumerable<GraphElement> elements, HashSet<GraphElement> elementsToCopySet)
        {
            foreach (var element in elements)
            {
                if (element is GroupNode)
                {
                    CollectElements((element as GroupNode).containedElements, elementsToCopySet);
                    elementsToCopySet.Add(element);
                }
                else if (element is Node || element is VFXContextUI || element is VFXStickyNote)
                {
                    elementsToCopySet.Add(element);
                }
            }
        }

        protected internal override void CollectCopyableGraphElements(IEnumerable<GraphElement> elements, HashSet<GraphElement> elementsToCopySet)
        {
            CollectElements(elements, elementsToCopySet);

            var nodeuis = new HashSet<VFXNodeUI>(elementsToCopySet.SelectMany(t => t.Query().OfType<VFXNodeUI>().ToList()));
            var contextuis = new HashSet<VFXContextUI>(elementsToCopySet.OfType<VFXContextUI>());

            foreach (var edge in edges.ToList())
            {
                if (edge is VFXDataEdge)
                {
                    if (nodeuis.Contains(edge.input.GetFirstAncestorOfType<VFXNodeUI>()) && nodeuis.Contains(edge.output.GetFirstAncestorOfType<VFXNodeUI>()))
                    {
                        elementsToCopySet.Add(edge);
                    }
                }
                else
                {
                    if (contextuis.Contains(edge.input.GetFirstAncestorOfType<VFXContextUI>()) && contextuis.Contains(edge.output.GetFirstAncestorOfType<VFXContextUI>()))
                    {
                        elementsToCopySet.Add(edge);
                    }
                }
            }
        }

        Rect GetElementsBounds(IEnumerable<GraphElement> elements)
        {
            Rect[] elementBounds = elements.Select(t => contentViewContainer.WorldToLocal(t.worldBound)).ToArray();
            if (elementBounds.Length < 1) return Rect.zero;

            Rect bounds = elementBounds[0];

            for (int i = 1; i < elementBounds.Length; ++i)
            {
                bounds = Rect.MinMaxRect(Mathf.Min(elementBounds[i].xMin, bounds.xMin), Mathf.Min(elementBounds[i].yMin, bounds.yMin), Mathf.Max(elementBounds[i].xMax, bounds.xMax), Mathf.Max(elementBounds[i].yMax, bounds.yMax));
            }

            return bounds;
        }

        string SerializeElements(IEnumerable<GraphElement> elements)
        {
            pasteOffset = defaultPasteOffset;

            return VFXCopyPaste.SerializeElements(ElementsToController(elements), GetElementsBounds(elements));
        }

        Vector2 visibleCenter
        {
            get
            {
                Vector2 center = layout.size * 0.5f;

                center = this.ChangeCoordinatesTo(contentViewContainer, center);

                return center;
            }
        }

        void UnserializeAndPasteElements(string operationName, string data)
        {
            VFXCopyPaste.UnserializeAndPasteElements(controller, visibleCenter, data, this);

            pasteOffset += defaultPasteOffset;
        }

        const float k_MarginBetweenContexts = 30;
        public void PushUnderContext(VFXContextUI context, float size)
        {
            if (size < 5) return;

            HashSet<VFXContextUI> contexts = new HashSet<VFXContextUI>();

            contexts.Add(context);

            var flowEdges = edges.ToList().OfType<VFXFlowEdge>().ToList();

            int contextCount = 0;

            while (contextCount < contexts.Count())
            {
                contextCount = contexts.Count();
                foreach (var flowEdge in flowEdges)
                {
                    VFXContextUI topContext = flowEdge.output.GetFirstAncestorOfType<VFXContextUI>();
                    VFXContextUI bottomContext = flowEdge.input.GetFirstAncestorOfType<VFXContextUI>();
                    if (contexts.Contains(topContext)  && !contexts.Contains(bottomContext))
                    {
                        float topContextBottom = topContext.layout.yMax;
                        float newTopContextBottom = topContext.layout.yMax + size;
                        if (topContext == context)
                        {
                            newTopContextBottom -= size;
                            topContextBottom -= size;
                        }
                        float bottomContextTop = bottomContext.layout.yMin;

                        if (topContextBottom < bottomContextTop && newTopContextBottom + k_MarginBetweenContexts > bottomContextTop)
                        {
                            contexts.Add(bottomContext);
                        }
                    }
                }
            }

            contexts.Remove(context);

            foreach (var c in contexts)
            {
                c.controller.position = c.GetPosition().min + new Vector2(0, size);
            }
        }

        void OnToggleDebug()
        {
            if (controller != null)
            {
                controller.graph.displaySubAssets = !controller.graph.displaySubAssets;
            }
        }

        bool canGroupSelection
        {
            get
            {
                return canCopySelection && !selection.Any(t => t is GroupNode);
            }
        }

        public void ValidateCommand(ValidateCommandEvent evt)
        {
            if (evt.commandName == "SelectAll")
            {
                evt.StopPropagation();
                if (evt.imguiEvent != null)
                {
                    evt.imguiEvent.Use();
                }
            }
        }

        public void ExecuteCommand(ExecuteCommandEvent e)
        {
            if (e.commandName == "SelectAll")
            {
                ClearSelection();

                foreach (var element in graphElements.ToList())
                {
                    AddToSelection(element);
                }
                e.StopPropagation();
            }
        }

        void GroupSelection()
        {
            controller.GroupNodes(selection.OfType<ISettableControlledElement<VFXNodeController>>().Select(t => t.controller));
        }

<<<<<<< HEAD
        void AddStickyNote(Vector2 position)
        {
            position = contentViewContainer.WorldToLocal(position);
            controller.AddStickyNote(position);
        }

=======
>>>>>>> 9d94a05b
        void OnCreateNodeInGroupNode(ContextualMenu.MenuAction e)
        {
            Debug.Log("CreateMenuPosition" + e.eventInfo.mousePosition);
            //The targeted groupnode will be determined by a PickAll later
            VFXFilterWindow.Show(VFXViewWindow.currentWindow, e.eventInfo.mousePosition, m_NodeProvider);
        }

        public override void BuildContextualMenu(ContextualMenuPopulateEvent evt)
        {
            Vector2 mousePosition = evt.mousePosition;
            evt.menu.AppendAction("Group Selection", (e) => { GroupSelection(); },
                (e) => { return canGroupSelection ? ContextualMenu.MenuAction.StatusFlags.Normal : ContextualMenu.MenuAction.StatusFlags.Disabled; });
            evt.menu.AppendAction("New Sticky Note", (e) => { AddStickyNote(mousePosition); },
                (e) => { return ContextualMenu.MenuAction.StatusFlags.Normal; });
            evt.menu.AppendSeparator();
            if (evt.target is VFXContextUI)
            {
                evt.menu.AppendAction("Cut", (e) => { CutSelectionCallback(); },
                    (e) => { return canCutSelection ? ContextualMenu.MenuAction.StatusFlags.Normal : ContextualMenu.MenuAction.StatusFlags.Disabled; });
                evt.menu.AppendAction("Copy", (e) => { CopySelectionCallback(); },
                    (e) => { return canCopySelection ? ContextualMenu.MenuAction.StatusFlags.Normal : ContextualMenu.MenuAction.StatusFlags.Disabled; });
            }
            base.BuildContextualMenu(evt);
            /*
            if (evt.target is UIElements.GraphView.GraphView)
            {
                evt.menu.AppendAction("Paste", (e) => { PasteCallback(); },
                    (e) => { return canPaste ? ContextualMenu.MenuAction.StatusFlags.Normal : ContextualMenu.MenuAction.StatusFlags.Disabled; });
            }*/
        }

        private static readonly KeyValuePair<string, VFXCullingFlags>[] k_CullingOptions = new KeyValuePair<string, VFXCullingFlags>[]
        {
            new KeyValuePair<string, VFXCullingFlags>("Cull simulation and bounds", (VFXCullingFlags.CullSimulation | VFXCullingFlags.CullBoundsUpdate)),
            new KeyValuePair<string, VFXCullingFlags>("Cull simulation only", (VFXCullingFlags.CullSimulation)),
            new KeyValuePair<string, VFXCullingFlags>("Disable culling", VFXCullingFlags.CullNone),
        };

        private string CullingMaskToString(VFXCullingFlags flags)
        {
            return k_CullingOptions.First(o => o.Value == flags).Key;
        }

        bool IDropTarget.CanAcceptDrop(List<ISelectable> selection)
        {
            return selection.Any(t => t is BlackboardField && (t as BlackboardField).GetFirstAncestorOfType<VFXBlackboardRow>() != null);
        }

        bool IDropTarget.DragExited()
        {
            return true;
        }

        bool IDropTarget.DragPerform(DragPerformEvent evt, IEnumerable<ISelectable> selection, IDropTarget dropTarget)
        {
            var rows = selection.OfType<BlackboardField>().Select(t => t.GetFirstAncestorOfType<VFXBlackboardRow>()).Where(t => t != null).ToArray();

            Vector2 mousePosition = contentViewContainer.WorldToLocal(evt.mousePosition);
            foreach (var row in rows)
            {
                AddVFXParameter(mousePosition - new Vector2(100, 75), row.controller);
            }

            return true;
        }

        bool IDropTarget.DragUpdated(DragUpdatedEvent evt, IEnumerable<ISelectable> selection, IDropTarget dropTarget)
        {
            DragAndDrop.visualMode = DragAndDropVisualMode.Link;

            return true;
        }

        void OnDragUpdated(DragUpdatedEvent e)
        {
            if (selection.Any(t => t is BlackboardField && (t as BlackboardField).GetFirstAncestorOfType<VFXBlackboardRow>() != null))
            {
                DragAndDrop.visualMode = DragAndDropVisualMode.Link;
                e.StopPropagation();
            }
        }

        void OnDragPerform(DragPerformEvent e)
        {
            var rows = selection.OfType<BlackboardField>().Select(t => t.GetFirstAncestorOfType<VFXBlackboardRow>()).Where(t => t != null).ToArray();
            if (rows.Length > 0)
            {
                Vector2 mousePosition = contentViewContainer.WorldToLocal(e.mousePosition);
                foreach (var row in rows)
                {
                    AddVFXParameter(mousePosition - new Vector2(50, 20), row.controller);
                }
            }
        }
    }
}<|MERGE_RESOLUTION|>--- conflicted
+++ resolved
@@ -1512,15 +1512,12 @@
             controller.GroupNodes(selection.OfType<ISettableControlledElement<VFXNodeController>>().Select(t => t.controller));
         }
 
-<<<<<<< HEAD
         void AddStickyNote(Vector2 position)
         {
             position = contentViewContainer.WorldToLocal(position);
             controller.AddStickyNote(position);
         }
 
-=======
->>>>>>> 9d94a05b
         void OnCreateNodeInGroupNode(ContextualMenu.MenuAction e)
         {
             Debug.Log("CreateMenuPosition" + e.eventInfo.mousePosition);
@@ -1531,8 +1528,8 @@
         public override void BuildContextualMenu(ContextualMenuPopulateEvent evt)
         {
             Vector2 mousePosition = evt.mousePosition;
-            evt.menu.AppendAction("Group Selection", (e) => { GroupSelection(); },
-                (e) => { return canGroupSelection ? ContextualMenu.MenuAction.StatusFlags.Normal : ContextualMenu.MenuAction.StatusFlags.Disabled; });
+                evt.menu.AppendAction("Group Selection", (e) => { GroupSelection(); },
+                    (e) => { return canGroupSelection ? ContextualMenu.MenuAction.StatusFlags.Normal : ContextualMenu.MenuAction.StatusFlags.Disabled; });
             evt.menu.AppendAction("New Sticky Note", (e) => { AddStickyNote(mousePosition); },
                 (e) => { return ContextualMenu.MenuAction.StatusFlags.Normal; });
             evt.menu.AppendSeparator();
