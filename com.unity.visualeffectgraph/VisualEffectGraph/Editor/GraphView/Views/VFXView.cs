using System;
using System.Linq;
using System.Collections.Generic;
using UnityEditor.Experimental.UIElements.GraphView;
using UnityEngine;
using UnityEngine.Rendering;
using UnityEngine.VFX;
using UnityEngine.Experimental.UIElements;
using UnityEngine.Experimental.UIElements.StyleEnums;


namespace UnityEditor.VFX.UI
{
    class SelectionSetter : Manipulator
    {
        VFXView m_View;
        public SelectionSetter(VFXView view)
        {
            m_View = view;
        }

        protected override void RegisterCallbacksOnTarget()
        {
            target.RegisterCallback<MouseUpEvent>(OnMouseUp);
        }

        protected override void UnregisterCallbacksFromTarget()
        {
            target.UnregisterCallback<MouseUpEvent>(OnMouseUp);
        }

        void OnMouseUp(MouseUpEvent evt)
        {
            if (!VFXComponentEditor.s_IsEditingAsset)
                Selection.activeObject = m_View.controller.model;
        }
    }

    class VFXNodeProvider : VFXAbstractProvider<VFXNodeProvider.Descriptor>
    {
        public class Descriptor
        {
            public object modelDescriptor;
            public string category;
            public string name;
        }

        Func<Descriptor, bool> m_Filter;
        IEnumerable<Type> m_AcceptedTypes;

        public VFXNodeProvider(Action<Descriptor, Vector2> onAddBlock, Func<Descriptor, bool> filter = null, IEnumerable<Type> acceptedTypes = null) : base(onAddBlock)
        {
            m_Filter = filter;
            m_AcceptedTypes = acceptedTypes;
        }

        protected override string GetCategory(Descriptor desc)
        {
            return desc.category;
        }

        protected override string GetName(Descriptor desc)
        {
            return desc.name;
        }

        string ComputeCategory<T>(string type, VFXModelDescriptor<T> model) where T : VFXModel
        {
            if (model.info != null && model.info.category != null)
            {
                if (m_AcceptedTypes != null && m_AcceptedTypes.Count() == 1)
                {
                    return model.info.category;
                }
                else
                {
                    return string.Format("{0}/{1}", type, model.info.category);
                }
            }
            else
            {
                return type;
            }
        }

        public const string templatePath = "Assets/VFXEditor/Editor/Templates";
        protected override IEnumerable<Descriptor> GetDescriptors()
        {
            var systemFiles = System.IO.Directory.GetFiles(templatePath, "*.asset").Select(t => t.Replace("\\", "/"));
            var systemDesc = systemFiles.Select(t => new Descriptor() {modelDescriptor = t, category = "System", name = System.IO.Path.GetFileNameWithoutExtension(t)});


            var descriptorsContext = VFXLibrary.GetContexts().Select(o =>
                {
                    return new Descriptor()
                    {
                        modelDescriptor = o,
                        category = ComputeCategory("Context", o),
                        name = o.name
                    };
                }).OrderBy(o => o.category + o.name);

            var descriptorsOperator = VFXLibrary.GetOperators().Select(o =>
                {
                    return new Descriptor()
                    {
                        modelDescriptor = o,
                        category = ComputeCategory("Operator", o),
                        name = o.name
                    };
                }).OrderBy(o => o.category + o.name);

            var descriptorParameter = VFXLibrary.GetParameters().Select(o =>
                {
                    return new Descriptor()
                    {
                        modelDescriptor = o,
                        category = ComputeCategory("Parameter", o),
                        name = o.name
                    };
                }).OrderBy(o => o.category + o.name);

            IEnumerable<Descriptor> descs = Enumerable.Empty<Descriptor>();

            if (m_AcceptedTypes == null || m_AcceptedTypes.Contains(typeof(VFXContext)))
            {
                descs = descs.Concat(descriptorsContext);
            }
            if (m_AcceptedTypes == null || m_AcceptedTypes.Contains(typeof(VFXOperator)))
            {
                descs = descs.Concat(descriptorsOperator);
            }
            if (m_AcceptedTypes == null || m_AcceptedTypes.Contains(typeof(VFXParameter)))
            {
                descs = descs.Concat(descriptorParameter);
            }
            if (m_AcceptedTypes == null)
            {
                descs = descs.Concat(systemDesc);
            }

            if (m_Filter == null)
                return descs;
            else
                return descs.Where(t => m_Filter(t));
        }
    }

    //[StyleSheet("Assets/VFXEditor/Editor/GraphView/Views/")]
    class VFXView : GraphView, IParameterDropTarget, IControlledElement<VFXViewController>
    {
        VisualElement m_NoAssetLabel;

        VFXViewController m_Controller;
        Controller IControlledElement.controller
        {
            get { return m_Controller; }
        }
        public VFXViewController controller
        {
            get { return m_Controller; }
            set
            {
                if (m_Controller != value)
                {
                    if (m_Controller != null)
                    {
                        m_Controller.UnregisterHandler(this);
                        m_Controller.useCount--;
                    }
                    m_Controller = value;
                    if (m_Controller != null)
                    {
                        m_Controller.RegisterHandler(this);
                        m_Controller.useCount++;
                    }
                    NewControllerSet();
                }
            }
        }
        public VFXModel AddNode(VFXNodeProvider.Descriptor d, Vector2 mPos)
        {
            Vector2 tPos = this.ChangeCoordinatesTo(contentViewContainer, mPos);
            if (d.modelDescriptor is VFXModelDescriptor<VFXOperator>)
            {
                return AddVFXOperator(tPos, (d.modelDescriptor as VFXModelDescriptor<VFXOperator>));
            }
            else if (d.modelDescriptor is VFXModelDescriptor<VFXContext>)
            {
                return AddVFXContext(tPos, d.modelDescriptor as VFXModelDescriptor<VFXContext>);
            }
            else if (d.modelDescriptor is VFXModelDescriptorParameters)
            {
                return AddVFXParameter(tPos, d.modelDescriptor as VFXModelDescriptorParameters);
            }
            else if (d.modelDescriptor is string)
            {
                string path = d.modelDescriptor as string;

                CreateTemplateSystem(path, tPos);
            }
            else
            {
                Debug.LogErrorFormat("Add unknown controller : {0}", d.modelDescriptor.GetType());
            }
            return null;
        }

        protected internal override void ExecuteDefaultAction(EventBase evt)
        {
            if (evt.GetEventTypeId() == KeyDownEvent.TypeId())
            {
                if (evt.imguiEvent.Equals(Event.KeyboardEvent("space")))
                {
                    OnCreateThing(evt as KeyDownEvent);
                }
            }

            base.ExecuteDefaultAction(evt);
        }

        void OnCreateThing(KeyDownEvent evt)
        {
            VisualElement picked = panel.Pick(evt.imguiEvent.mousePosition);
            VFXContextUI context = picked.GetFirstAncestorOfType<VFXContextUI>();

            if (context != null)
            {
                context.OnCreateBlock(evt);
            }
            else
            {
                NodeCreationContext ctx;
                ctx.screenMousePosition = GUIUtility.GUIToScreenPoint(evt.imguiEvent.mousePosition);

                OnCreateNode(ctx);
            }
        }

        VFXNodeProvider m_NodeProvider;


        public VFXView()
        {
            m_SlotContainerFactory[typeof(VFXContextController)] = typeof(VFXContextUI);
            m_SlotContainerFactory[typeof(VFXOperatorController)] = typeof(VFXOperatorUI);
            m_SlotContainerFactory[typeof(VFXParameterController)] = typeof(VFXParameterUI);

            forceNotififcationOnAdd = true;
            SetupZoom(0.125f, 8);

            //this.AddManipulator(new SelectionSetter(this));
            this.AddManipulator(new ContentDragger());
            this.AddManipulator(new SelectionDragger());
            this.AddManipulator(new RectangleSelector());
            this.AddManipulator(new FreehandSelector());

            this.AddManipulator(new ParameterDropper());

            m_NodeProvider = new VFXNodeProvider((d, mPos) => AddNode(d, mPos));

            AddStyleSheetPath("PropertyRM");
            AddStyleSheetPath("VFXContext");
            AddStyleSheetPath("VFXFlow");
            AddStyleSheetPath("VFXBlock");
            AddStyleSheetPath("VFXNode");
            AddStyleSheetPath("VFXDataAnchor");
            AddStyleSheetPath("VFXTypeColor");
            AddStyleSheetPath("VFXView");

            Dirty(ChangeType.Transform);

            AddLayer(-1);
            AddLayer(1);
            AddLayer(2);

            focusIndex = 0;

            VisualElement toolbar = new VisualElement();
            toolbar.AddToClassList("toolbar");
            Add(toolbar);


            Button button = new Button(() => { Resync(); });
            button.text = "Refresh";
            button.AddToClassList("toolbarItem");
            toolbar.Add(button);


            VisualElement spacer = new VisualElement();
            spacer.style.flex = 1;
            toolbar.Add(spacer);

<<<<<<< HEAD
            m_DropDownButtonCullingMode = new Button();

            var cullingOption = new[]
            {
                new { option = "Cull simulation and bounds", value = (uint)(VFXCullingFlags.CullSimulation | VFXCullingFlags.CullBoundsUpdate) },
                new { option = "Cull simulation only", value = (uint)(VFXCullingFlags.CullSimulation) },
                new { option = "Disable culling", value = 0u },
            };

            Func<uint, string> fnValueToGUI = delegate(uint flags)
                {
                    return cullingOption.First(o => o.value == flags).option;
                };

            m_DropDownButtonCullingMode.text = fnValueToGUI(cullingFlags);
            m_DropDownButtonCullingMode.AddManipulator(new DownClickable(() => {
                    var menu = new GenericMenu();
                    foreach (var val in cullingOption)
                    {
                        menu.AddItem(new GUIContent(val.option), val.value == cullingFlags, (v) =>
                        {
                            cullingFlags = (uint)v;
                            m_DropDownButtonCullingMode.text = fnValueToGUI((uint)v);
                        }, val.value);
                    }
                    menu.DropDown(m_DropDownButtonCullingMode.worldBound);
                }));
            toolbar.Add(m_DropDownButtonCullingMode);
            m_DropDownButtonCullingMode.AddToClassList("toolbarItem");
=======

            m_ToggleDebug = new Toggle(OnToggleDebug);
            m_ToggleDebug.text = "Debug";
            toolbar.Add(m_ToggleDebug);
            m_ToggleDebug.AddToClassList("toolbarItem");

>>>>>>> 1db06ca6

            m_ToggleCastShadows = new Toggle(OnToggleCastShadows);
            m_ToggleCastShadows.text = "Cast Shadows";
            m_ToggleCastShadows.on = GetRendererSettings().shadowCastingMode != ShadowCastingMode.Off;
            toolbar.Add(m_ToggleCastShadows);
            m_ToggleCastShadows.AddToClassList("toolbarItem");

            m_ToggleMotionVectors = new Toggle(OnToggleMotionVectors);
            m_ToggleMotionVectors.text = "Use Motion Vectors";
            m_ToggleMotionVectors.on = GetRendererSettings().motionVectorGenerationMode == MotionVectorGenerationMode.Object;
            toolbar.Add(m_ToggleMotionVectors);
            m_ToggleMotionVectors.AddToClassList("toolbarItem");

            Toggle toggleRenderBounds = new Toggle(OnShowBounds);
            toggleRenderBounds.text = "Show Bounds";
            toggleRenderBounds.on = VFXComponent.renderBounds;
            toolbar.Add(toggleRenderBounds);
            toggleRenderBounds.AddToClassList("toolbarItem");

            Toggle toggleAutoCompile = new Toggle(OnToggleCompile);
            toggleAutoCompile.text = "Auto Compile";
            toggleAutoCompile.on = true;
            toolbar.Add(toggleAutoCompile);
            toggleAutoCompile.AddToClassList("toolbarItem");

            button = new Button(OnCompile);
            button.text = "Compile";
            button.AddToClassList("toolbarItem");
            toolbar.Add(button);


            m_NoAssetLabel = new Label("Please Select An Asset");
            m_NoAssetLabel.style.positionType = PositionType.Absolute;
            m_NoAssetLabel.style.positionLeft = 0;
            m_NoAssetLabel.style.positionRight = 0;
            m_NoAssetLabel.style.positionTop = 0;
            m_NoAssetLabel.style.positionBottom = 0;
            m_NoAssetLabel.style.textAlignment = TextAnchor.MiddleCenter;
            m_NoAssetLabel.style.fontSize = 72;
            m_NoAssetLabel.style.textColor = Color.white * 0.75f;

            Add(m_NoAssetLabel);

            this.serializeGraphElements = SerializeElements;
            this.unserializeAndPaste = UnserializeAndPasteElements;
            this.deleteSelection = Delete;
            this.nodeCreationRequest = OnCreateNode;

            RegisterCallback<ControllerChangedEvent>(OnControllerChanged);
        }

        Toggle m_ToggleDebug;

        void Delete(string cmd, AskUser askUser)
        {
            controller.Remove(selection.OfType<IControlledElement>().Select(t => t.controller));
        }

        void OnControllerChanged(ControllerChangedEvent e)
        {
            if (e.controller == controller)
            {
                ControllerChanged(e.change);
            }
        }

        void ControllerChanged(int change)
        {
            if (change == VFXViewController.Change.destroy)
            {
                controller = null;
                return;
            }
            if (change == VFXViewController.AnyThing)
            {
                SyncNodes();
            }
            SyncEdges(change);

            if (controller != null)
            {
                if (change == VFXViewController.AnyThing)
                {
                    var settings = GetRendererSettings();

                    m_ToggleCastShadows.on = settings.shadowCastingMode != ShadowCastingMode.Off;
                    m_ToggleCastShadows.SetEnabled(true);

                    m_ToggleMotionVectors.on = settings.motionVectorGenerationMode == MotionVectorGenerationMode.Object;
                    m_ToggleMotionVectors.SetEnabled(true);


                    m_ToggleDebug.on = controller.graph.displaySubAssets;

                    // if the asset dis destroy somehow, fox example if the user delete the asset, delete the controller and update the window.
                    VFXAsset asset = controller.model;
                    if (asset == null)
                    {
                        this.controller = null;
                        return;
                    }
                }
            }
            else
            {
                m_ToggleCastShadows.SetEnabled(false);
                m_ToggleMotionVectors.SetEnabled(false);
            }

            // needed if some or all the selection has been deleted, so we no longer show the deleted object in the inspector.
            SelectionUpdated();
        }

        public override void OnPersistentDataReady()
        {
            // prevent default that messes with view restoration from the VFXViewWindow
        }

        void NewControllerSet()
        {
            if (controller != null)
            {
                m_NoAssetLabel.RemoveFromHierarchy();

                pasteOffset = Vector2.zero; // if we change asset we want to paste exactly at the same place as the original asset the first time.
            }
            else
            {
                if (m_NoAssetLabel.parent == null)
                {
                    Add(m_NoAssetLabel);
                }
            }
        }

        void OnFrameAfterRefresh(PostLayoutEvent e)
        {
            if (e.target == this)
            {
                UnregisterCallback<PostLayoutEvent>(OnFrameAfterRefresh);
                FrameAll();
            }
        }

        public void FrameNewController()
        {
            RegisterCallback<PostLayoutEvent>(OnFrameAfterRefresh);
        }

        Dictionary<VFXNodeController, GraphElement> rootSlotContainers
        {
            get
            {
                Dictionary<VFXNodeController, GraphElement> dic = new Dictionary<VFXNodeController, GraphElement>();
                foreach (var layer in contentViewContainer.Children())
                {
                    foreach (var graphElement in layer.Children())
                    {
                        if (graphElement is IControlledElement && (graphElement as IControlledElement).controller is VFXNodeController)
                        {
                            dic[(graphElement as IControlledElement).controller as VFXNodeController] = graphElement as GraphElement;
                        }
                    }
                }


                return dic;
            }
        }


        private class SlotContainerFactory : BaseTypeFactory<VFXNodeController, GraphElement>
        {
            protected override GraphElement InternalCreate(Type valueType)
            {
                return (GraphElement)System.Activator.CreateInstance(valueType);
            }
        }
        private SlotContainerFactory m_SlotContainerFactory = new SlotContainerFactory();


        void SyncNodes()
        {
            var controlledElements = rootSlotContainers;

            if (controller == null)
            {
                foreach (var element in controlledElements.Values)
                {
                    RemoveElement(element);
                }
            }
            else
            {
                var deletedControllers = controlledElements.Keys.Except(controller.nodes);

                foreach (var deletedController in deletedControllers)
                {
                    RemoveElement(controlledElements[deletedController]);
                }

                foreach (var newController in controller.nodes.Except(controlledElements.Keys))
                {
                    var newElement = m_SlotContainerFactory.Create(newController);
                    AddElement(newElement);
                    (newElement as IControlledElement<VFXNodeController>).controller = newController;
                }
            }
        }

        void SyncEdges(int change)
        {
            if (change != VFXViewController.Change.flowEdge)
            {
                var dataEdges = contentViewContainer.Query().Children<VisualElement>().Children<VFXDataEdge>().ToList().ToDictionary(t => t.controller, t => t);
                if (controller == null)
                {
                    foreach (var element in dataEdges.Values)
                    {
                        RemoveElement(element);
                    }
                }
                else
                {
                    var deletedControllers = dataEdges.Keys.Except(controller.dataEdges);

                    foreach (var deletedController in deletedControllers)
                    {
                        var edge = dataEdges[deletedController];
                        if (edge.input != null)
                        {
                            edge.input.Disconnect(edge);
                        }
                        if (edge.output != null)
                        {
                            edge.output.Disconnect(edge);
                        }
                        RemoveElement(edge);
                    }

                    foreach (var newController in controller.dataEdges.Except(dataEdges.Keys))
                    {
                        var newElement = new VFXDataEdge();
                        AddElement(newElement);
                        newElement.controller = newController;
                        if (newElement.input != null)
                            newElement.input.node.RefreshExpandedState();
                        if (newElement.output != null)
                            newElement.output.node.RefreshExpandedState();
                    }
                }
            }

            if (change != VFXViewController.Change.dataEdge)
            {
                var flowEdges = contentViewContainer.Query().Children<VisualElement>().Children<VFXFlowEdge>().ToList().ToDictionary(t => t.controller, t => t);
                if (controller == null)
                {
                    foreach (var element in flowEdges.Values)
                    {
                        RemoveElement(element);
                    }
                }
                else
                {
                    var deletedControllers = flowEdges.Keys.Except(controller.flowEdges);

                    foreach (var deletedController in deletedControllers)
                    {
                        var edge = flowEdges[deletedController];
                        if (edge.input != null)
                        {
                            edge.input.Disconnect(edge);
                        }
                        if (edge.output != null)
                        {
                            edge.output.Disconnect(edge);
                        }
                        RemoveElement(edge);
                    }

                    foreach (var newController in controller.flowEdges.Except(flowEdges.Keys))
                    {
                        var newElement = new VFXFlowEdge();
                        AddElement(newElement);
                        newElement.controller = newController;
                    }
                }
            }
        }

        void OnCreateNode(NodeCreationContext ctx)
        {
            VFXFilterWindow.Show(VFXViewWindow.currentWindow, GUIUtility.ScreenToGUIPoint(ctx.screenMousePosition), m_NodeProvider);
        }

        VFXRendererSettings GetRendererSettings()
        {
            if (controller != null)
            {
                var asset = controller.model;
                if (asset != null)
                    return asset.rendererSettings;
            }

            return new VFXRendererSettings();
        }

<<<<<<< HEAD
        uint cullingFlags
        {
            get
            {
                if (controller != null)
                {
                    var asset = controller.model;
                    if (asset != null)
                        return asset.cullingFlags;
                }
                return (uint)VFXCullingFlags.CullDefault;
            }

            set
            {
                if (controller != null)
                {
                    var asset = controller.model;
                    if (asset != null)
                        asset.cullingFlags = value;
                }
            }
        }

        public void CreateTemplateSystem(Vector2 tPos)
=======
        public void CreateTemplateSystem(string path, Vector2 tPos)
>>>>>>> 1db06ca6
        {
            VFXAsset asset = AssetDatabase.LoadAssetAtPath<VFXAsset>(path);
            if (asset != null)
            {
                VFXViewController controller = VFXViewController.GetController(asset, true);
                controller.useCount++;

                var data = VFXCopyPaste.SerializeElements(controller.allChildren);

                VFXCopyPaste.UnserializeAndPasteElements(this, tPos, data);

                controller.useCount--;
            }
        }

        void SetRendererSettings(VFXRendererSettings settings)
        {
            if (controller != null)
            {
                var asset = controller.model;
                if (asset != null)
                {
                    asset.rendererSettings = settings;
                    controller.graph.SetExpressionGraphDirty();
                }
            }
        }

        void OnToggleCastShadows()
        {
            var settings = GetRendererSettings();
            if (settings.shadowCastingMode != ShadowCastingMode.Off)
                settings.shadowCastingMode = ShadowCastingMode.Off;
            else
                settings.shadowCastingMode = ShadowCastingMode.On;
            SetRendererSettings(settings);
        }

        void OnToggleMotionVectors()
        {
            var settings = GetRendererSettings();
            if (settings.motionVectorGenerationMode == MotionVectorGenerationMode.Object)
                settings.motionVectorGenerationMode = MotionVectorGenerationMode.Camera;
            else
                settings.motionVectorGenerationMode = MotionVectorGenerationMode.Object;
            SetRendererSettings(settings);
        }

        void OnShowBounds()
        {
            VFXComponent.renderBounds = !VFXComponent.renderBounds;
        }

        void OnToggleCompile()
        {
            VFXViewWindow.currentWindow.autoCompile = !VFXViewWindow.currentWindow.autoCompile;
        }

        void OnCompile()
        {
            var graph = controller.graph;
            graph.SetExpressionGraphDirty();
            graph.RecompileIfNeeded();
        }

        public EventPropagation Compile()
        {
            OnCompile();

            return EventPropagation.Stop;
        }

        VFXContext AddVFXContext(Vector2 pos, VFXModelDescriptor<VFXContext> desc)
        {
            if (controller == null) return null;
            return controller.AddVFXContext(pos, desc);
        }

        VFXOperator AddVFXOperator(Vector2 pos, VFXModelDescriptor<VFXOperator> desc)
        {
            if (controller == null) return null;
            return controller.AddVFXOperator(pos, desc);
        }

        VFXParameter AddVFXParameter(Vector2 pos, VFXModelDescriptorParameters desc)
        {
            if (controller == null) return null;
            return controller.AddVFXParameter(pos, desc);
        }

        public EventPropagation Resync()
        {
            if (controller != null)
                controller.ForceReload();
            return EventPropagation.Stop;
        }

        public EventPropagation OutputToDot()
        {
            if (controller == null) return EventPropagation.Stop;
            DotGraphOutput.DebugExpressionGraph(controller.graph, VFXExpressionContextOption.None);
            return EventPropagation.Stop;
        }

        public EventPropagation OutputToDotReduced()
        {
            if (controller == null) return EventPropagation.Stop;
            DotGraphOutput.DebugExpressionGraph(controller.graph, VFXExpressionContextOption.Reduction);
            return EventPropagation.Stop;
        }

        public EventPropagation OutputToDotConstantFolding()
        {
            if (controller == null) return EventPropagation.Stop;
            DotGraphOutput.DebugExpressionGraph(controller.graph, VFXExpressionContextOption.ConstantFolding);
            return EventPropagation.Stop;
        }

        public EventPropagation ReinitComponents()
        {
            foreach (var component in VFXComponent.GetAllActive())
                component.Reinit();
            return EventPropagation.Stop;
        }

        public IEnumerable<VFXContextUI> GetAllContexts()
        {
            foreach (var layer in contentViewContainer.Children())
            {
                foreach (var element in layer)
                {
                    if (element is VFXContextUI)
                    {
                        yield return element as VFXContextUI;
                    }
                }
            }
        }

        public override List<Port> GetCompatiblePorts(Port startAnchor, NodeAdapter nodeAdapter)
        {
            if (controller == null) return null;


            if (startAnchor is VFXDataAnchor)
            {
                var controllers = controller.GetCompatiblePorts((startAnchor as  VFXDataAnchor).controller, nodeAdapter);
                return controllers.Select(t => (Port)GetDataAnchorByController(t as VFXDataAnchorController)).ToList();
            }
            else
            {
                var controllers = controller.GetCompatiblePorts((startAnchor as VFXFlowAnchor).controller, nodeAdapter);
                return controllers.Select(t => (Port)GetFlowAnchorByController(t as VFXFlowAnchorController)).ToList();
            }
        }

        public IEnumerable<VFXFlowAnchor> GetAllFlowAnchors(bool input, bool output)
        {
            foreach (var context in GetAllContexts())
            {
                foreach (VFXFlowAnchor anchor in context.GetFlowAnchors(input, output))
                {
                    yield return anchor;
                }
            }
        }

        public VFXDataAnchor GetDataAnchorByController(VFXDataAnchorController controller)
        {
            if (controller == null)
                return null;
            return GetAllDataAnchors(controller.direction == Direction.Input, controller.direction == Direction.Output).Where(t => t.controller == controller).FirstOrDefault();
        }

        public VFXFlowAnchor GetFlowAnchorByController(VFXFlowAnchorController controller)
        {
            if (controller == null)
                return null;
            return GetAllFlowAnchors(controller.direction == Direction.Input, controller.direction == Direction.Output).Where(t => t.controller == controller).FirstOrDefault();
        }

        public IEnumerable<VFXDataAnchor> GetAllDataAnchors(bool input, bool output)
        {
            foreach (var layer in contentViewContainer.Children())
            {
                foreach (var element in layer)
                {
                    if (element is VFXContextUI)
                    {
                        var context = element as VFXContextUI;


                        foreach (VFXDataAnchor anchor in context.ownData.GetPorts(input, output))
                            yield return anchor;

                        foreach (VFXBlockUI block in context.GetAllBlocks())
                        {
                            foreach (VFXDataAnchor anchor in block.GetPorts(input, output))
                                yield return anchor;
                        }
                    }
                    else if (element is VFXNodeUI)
                    {
                        var ope = element as VFXNodeUI;
                        foreach (VFXDataAnchor anchor in ope.GetPorts(input, output))
                            yield return anchor;
                    }
                }
            }
        }

        public VFXDataEdge GetDataEdgeByController(VFXDataEdgeController controller)
        {
            foreach (var layer in contentViewContainer.Children())
            {
                foreach (var element in layer)
                {
                    if (element is VFXDataEdge)
                    {
                        VFXDataEdge candidate = element as VFXDataEdge;
                        if (candidate.controller == controller)
                            return candidate;
                    }
                }
            }
            return null;
        }

        public IEnumerable<VFXDataEdge> GetAllDataEdges()
        {
            foreach (var layer in contentViewContainer.Children())
            {
                foreach (var element in layer)
                {
                    if (element is VFXDataEdge)
                    {
                        yield return element as VFXDataEdge;
                    }
                }
            }
        }

        public IEnumerable<Port> GetAllPorts(bool input, bool output)
        {
            foreach (var anchor in GetAllDataAnchors(input, output))
            {
                yield return anchor;
            }
            foreach (var anchor in GetAllFlowAnchors(input, output))
            {
                yield return anchor;
            }
        }

        public IEnumerable<Node> GetAllNodes()
        {
            foreach (var node in nodes.ToList())
            {
                yield return node;
            }

            foreach (var layer in contentViewContainer.Children())
            {
                foreach (var element in layer)
                {
                    if (element is VFXContextUI)
                    {
                        var context = element as VFXContextUI;

                        foreach (var block in context.GetAllBlocks())
                        {
                            yield return block;
                        }
                    }
                }
            }
        }

        void IParameterDropTarget.OnDragUpdated(IMGUIEvent evt, VFXParameterController parameter)
        {
            //TODO : show that we accept the drag
            DragAndDrop.visualMode = DragAndDropVisualMode.Link;
        }

        void IParameterDropTarget.OnDragPerform(IMGUIEvent evt, VFXParameterController parameter)
        {
            if (controller == null) return;
            controller.AddVFXParameter(contentViewContainer.GlobalToBound(evt.imguiEvent.mousePosition), VFXLibrary.GetParameters().FirstOrDefault(t => t.name == parameter.portType.UserFriendlyName()));
        }

        void SelectionUpdated()
        {
            if (controller == null) return;

            if (!VFXComponentEditor.s_IsEditingAsset)
            {
                var objectSelected = selection.OfType<VFXNodeUI>().Select(t => t.controller.model).Concat(selection.OfType<VFXContextUI>().Select(t => t.controller.model)).Where(t => t != null);

                if (objectSelected.Count() > 0)
                {
                    Selection.objects = objectSelected.ToArray();
                }
                else if (Selection.activeObject != controller.model)
                {
                    Selection.activeObject = controller.model;
                }
            }
        }

        public override void AddToSelection(ISelectable selectable)
        {
            base.AddToSelection(selectable);
            SelectionUpdated();
        }

        public override void RemoveFromSelection(ISelectable selectable)
        {
            base.RemoveFromSelection(selectable);
            SelectionUpdated();
        }

        public override void ClearSelection()
        {
            bool selectionEmpty = selection.Count() == 0;
            base.ClearSelection();
            if (!selectionEmpty)
                SelectionUpdated();
        }

        private Button m_DropDownButtonCullingMode;
        private Toggle m_ToggleCastShadows;
        private Toggle m_ToggleMotionVectors;

        public readonly Vector2 defaultPasteOffset = new Vector2(100, 100);
        public Vector2 pasteOffset = Vector2.zero;

        protected internal override bool canCopySelection
        {
            get { return selection.OfType<VFXNodeUI>().Any() || selection.OfType<GroupNode>().Any() || selection.OfType<VFXContextUI>().Any(); }
        }

        IEnumerable<Controller> ElementsToController(IEnumerable<GraphElement> elements)
        {
            return elements.OfType<IControlledElement>().Select(t => t.controller);
        }

        string SerializeElements(IEnumerable<GraphElement> elements)
        {
            pasteOffset = defaultPasteOffset;
            return VFXCopyPaste.SerializeElements(ElementsToController(elements));
        }

        void UnserializeAndPasteElements(string operationName, string data)
        {
            VFXCopyPaste.UnserializeAndPasteElements(this, pasteOffset, data);

            pasteOffset += defaultPasteOffset;
        }

        const float k_MarginBetweenContexts = 30;
        public void PushUnderContext(VFXContextUI context, float size)
        {
            if (size < 5) return;

            HashSet<VFXContextUI> contexts = new HashSet<VFXContextUI>();

            contexts.Add(context);

            var flowEdges = edges.ToList().OfType<VFXFlowEdge>().ToList();

            int contextCount = 0;

            while (contextCount < contexts.Count())
            {
                contextCount = contexts.Count();
                foreach (var flowEdge in flowEdges)
                {
                    VFXContextUI topContext = flowEdge.output.GetFirstAncestorOfType<VFXContextUI>();
                    VFXContextUI bottomContext = flowEdge.input.GetFirstAncestorOfType<VFXContextUI>();
                    if (contexts.Contains(topContext)  && !contexts.Contains(bottomContext))
                    {
                        float topContextBottom = topContext.layout.yMax;
                        float newTopContextBottom = topContext.layout.yMax + size;
                        if (topContext == context)
                        {
                            newTopContextBottom -= size;
                            topContextBottom -= size;
                        }
                        float bottomContextTop = bottomContext.layout.yMin;

                        if (topContextBottom < bottomContextTop && newTopContextBottom + k_MarginBetweenContexts > bottomContextTop)
                        {
                            contexts.Add(bottomContext);
                        }
                    }
                }
            }

            contexts.Remove(context);

            foreach (var c in contexts)
            {
                c.controller.position = c.GetPosition().min + new Vector2(0, size);
            }
        }

        void OnToggleDebug()
        {
            if (controller != null)
            {
                controller.graph.displaySubAssets = !controller.graph.displaySubAssets;
            }
        }

        public override void BuildContextualMenu(ContextualMenuPopulateEvent evt)
        {
            if (evt.target is VFXContextUI)
            {
                evt.menu.AppendAction("Cut", (e) => { CutSelectionCallback(); },
                    (e) => { return canCutSelection ? ContextualMenu.MenuAction.StatusFlags.Normal : ContextualMenu.MenuAction.StatusFlags.Disabled; });
                evt.menu.AppendAction("Copy", (e) => { CopySelectionCallback(); },
                    (e) => { return canCopySelection ? ContextualMenu.MenuAction.StatusFlags.Normal : ContextualMenu.MenuAction.StatusFlags.Disabled; });
            }
            base.BuildContextualMenu(evt);
            /*
            if (evt.target is UIElements.GraphView.GraphView)
            {
                evt.menu.AppendAction("Paste", (e) => { PasteCallback(); },
                    (e) => { return canPaste ? ContextualMenu.MenuAction.StatusFlags.Normal : ContextualMenu.MenuAction.StatusFlags.Disabled; });
            }*/
        }
    }
}<|MERGE_RESOLUTION|>--- conflicted
+++ resolved
@@ -290,15 +290,17 @@
             VisualElement spacer = new VisualElement();
             spacer.style.flex = 1;
             toolbar.Add(spacer);
-
-<<<<<<< HEAD
+            m_ToggleDebug = new Toggle(OnToggleDebug);
+            m_ToggleDebug.text = "Debug";
+            toolbar.Add(m_ToggleDebug);
+            m_ToggleDebug.AddToClassList("toolbarItem");
+
             m_DropDownButtonCullingMode = new Button();
 
             var cullingOption = new[]
             {
                 new { option = "Cull simulation and bounds", value = (uint)(VFXCullingFlags.CullSimulation | VFXCullingFlags.CullBoundsUpdate) },
-                new { option = "Cull simulation only", value = (uint)(VFXCullingFlags.CullSimulation) },
-                new { option = "Disable culling", value = 0u },
+                new { option = "Cull simulation only", value = (uint)(VFXCullingFlags.CullSimulation) },                new { option = "Disable culling", value = 0u },
             };
 
             Func<uint, string> fnValueToGUI = delegate(uint flags)
@@ -321,14 +323,6 @@
                 }));
             toolbar.Add(m_DropDownButtonCullingMode);
             m_DropDownButtonCullingMode.AddToClassList("toolbarItem");
-=======
-
-            m_ToggleDebug = new Toggle(OnToggleDebug);
-            m_ToggleDebug.text = "Debug";
-            toolbar.Add(m_ToggleDebug);
-            m_ToggleDebug.AddToClassList("toolbarItem");
-
->>>>>>> 1db06ca6
 
             m_ToggleCastShadows = new Toggle(OnToggleCastShadows);
             m_ToggleCastShadows.text = "Cast Shadows";
@@ -637,7 +631,6 @@
             return new VFXRendererSettings();
         }
 
-<<<<<<< HEAD
         uint cullingFlags
         {
             get
@@ -662,10 +655,7 @@
             }
         }
 
-        public void CreateTemplateSystem(Vector2 tPos)
-=======
         public void CreateTemplateSystem(string path, Vector2 tPos)
->>>>>>> 1db06ca6
         {
             VFXAsset asset = AssetDatabase.LoadAssetAtPath<VFXAsset>(path);
             if (asset != null)
