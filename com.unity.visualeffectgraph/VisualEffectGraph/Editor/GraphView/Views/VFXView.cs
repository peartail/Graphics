using System;
using System.Linq;
using System.Collections.Generic;
using UnityEditor.Experimental.UIElements.GraphView;
using UnityEngine;
using UnityEngine.Rendering;
using UnityEngine.VFX;
using UnityEngine.Experimental.UIElements;
using UnityEngine.Experimental.UIElements.StyleEnums;


namespace UnityEditor.VFX.UI
{
    class SelectionSetter : Manipulator
    {
        VFXView m_View;
        public SelectionSetter(VFXView view)
        {
            m_View = view;
        }

        protected override void RegisterCallbacksOnTarget()
        {
            target.RegisterCallback<MouseUpEvent>(OnMouseUp);
        }

        protected override void UnregisterCallbacksFromTarget()
        {
            target.UnregisterCallback<MouseUpEvent>(OnMouseUp);
        }

        void OnMouseUp(MouseUpEvent evt)
        {
            if (!VFXComponentEditor.s_IsEditingAsset)
                Selection.activeObject = m_View.controller.model;
        }
    }


    class GroupNodeAdder
    {
    }

    class VFXNodeProvider : VFXAbstractProvider<VFXNodeProvider.Descriptor>
    {
        public class Descriptor
        {
            public object modelDescriptor;
            public string category;
            public string name;
        }

        Func<Descriptor, bool> m_Filter;
        IEnumerable<Type> m_AcceptedTypes;

        public VFXNodeProvider(Action<Descriptor, Vector2> onAddBlock, Func<Descriptor, bool> filter = null, IEnumerable<Type> acceptedTypes = null) : base(onAddBlock)
        {
            m_Filter = filter;
            m_AcceptedTypes = acceptedTypes;
        }

        protected override string GetCategory(Descriptor desc)
        {
            return desc.category;
        }

        protected override string GetName(Descriptor desc)
        {
            return desc.name;
        }

        string ComputeCategory<T>(string type, VFXModelDescriptor<T> model) where T : VFXModel
        {
            if (model.info != null && model.info.category != null)
            {
                if (m_AcceptedTypes != null && m_AcceptedTypes.Count() == 1)
                {
                    return model.info.category;
                }
                else
                {
                    return string.Format("{0}/{1}", type, model.info.category);
                }
            }
            else
            {
<<<<<<< HEAD
                modelDescriptor = null,
                category = "System",
                name = "Default System"
            };
            var groupNodeDesc = new Descriptor()
            {
                modelDescriptor = new GroupNodeAdder(),
                category = "Misc",
                name = "Group Node"
            };
=======
                return type;
            }
        }

        public const string templatePath = "Assets/VFXEditor/Editor/Templates";
        protected override IEnumerable<Descriptor> GetDescriptors()
        {
            var systemFiles = System.IO.Directory.GetFiles(templatePath, "*.asset").Select(t => t.Replace("\\", "/"));
            var systemDesc = systemFiles.Select(t => new Descriptor() {modelDescriptor = t, category = "System", name = System.IO.Path.GetFileNameWithoutExtension(t)});


>>>>>>> e12467b5
            var descriptorsContext = VFXLibrary.GetContexts().Select(o =>
                {
                    return new Descriptor()
                    {
                        modelDescriptor = o,
                        category = ComputeCategory("Context", o),
                        name = o.name
                    };
                }).OrderBy(o => o.category + o.name);

            var descriptorsOperator = VFXLibrary.GetOperators().Select(o =>
                {
                    return new Descriptor()
                    {
                        modelDescriptor = o,
                        category = ComputeCategory("Operator", o),
                        name = o.name
                    };
                }).OrderBy(o => o.category + o.name);

            var descriptorParameter = VFXLibrary.GetParameters().Select(o =>
                {
                    return new Descriptor()
                    {
                        modelDescriptor = o,
                        category = ComputeCategory("Parameter", o),
                        name = o.name
                    };
                }).OrderBy(o => o.category + o.name);

<<<<<<< HEAD
            return descriptorsContext.Concat(descriptorsOperator)
                .Concat(descriptorParameter)
                .Concat(Enumerable.Repeat(systemDesc, 1))
                .Concat(Enumerable.Repeat(groupNodeDesc, 1));
=======
            IEnumerable<Descriptor> descs = Enumerable.Empty<Descriptor>();

            if (m_AcceptedTypes == null || m_AcceptedTypes.Contains(typeof(VFXContext)))
            {
                descs = descs.Concat(descriptorsContext);
            }
            if (m_AcceptedTypes == null || m_AcceptedTypes.Contains(typeof(VFXOperator)))
            {
                descs = descs.Concat(descriptorsOperator);
            }
            if (m_AcceptedTypes == null || m_AcceptedTypes.Contains(typeof(VFXParameter)))
            {
                descs = descs.Concat(descriptorParameter);
            }
            if (m_AcceptedTypes == null)
            {
                descs = descs.Concat(systemDesc);
            }

            if (m_Filter == null)
                return descs;
            else
                return descs.Where(t => m_Filter(t));
>>>>>>> e12467b5
        }
    }

    //[StyleSheet("Assets/VFXEditor/Editor/GraphView/Views/")]
    class VFXView : GraphView, IParameterDropTarget, IControlledElement<VFXViewController>
    {
        VisualElement m_NoAssetLabel;

        VFXViewController m_Controller;
        Controller IControlledElement.controller
        {
            get { return m_Controller; }
        }
        public VFXViewController controller
        {
            get { return m_Controller; }
            set
            {
                if (m_Controller != value)
                {
                    if (m_Controller != null)
                    {
                        m_Controller.UnregisterHandler(this);
                        m_Controller.useCount--;
                    }
                    m_Controller = value;
                    if (m_Controller != null)
                    {
                        m_Controller.RegisterHandler(this);
                        m_Controller.useCount++;
                    }
                    NewControllerSet();
                }
            }
        }
        public VFXModel AddNode(VFXNodeProvider.Descriptor d, Vector2 mPos)
        {
            Vector2 tPos = this.ChangeCoordinatesTo(contentViewContainer, mPos);
            if (d.modelDescriptor is VFXModelDescriptor<VFXOperator>)
            {
                return AddVFXOperator(tPos, (d.modelDescriptor as VFXModelDescriptor<VFXOperator>));
            }
            else if (d.modelDescriptor is VFXModelDescriptor<VFXContext>)
            {
                return AddVFXContext(tPos, d.modelDescriptor as VFXModelDescriptor<VFXContext>);
            }
            else if (d.modelDescriptor is VFXModelDescriptorParameters)
            {
                return AddVFXParameter(tPos, d.modelDescriptor as VFXModelDescriptorParameters);
            }
            else if (d.modelDescriptor is string)
            {
                string path = d.modelDescriptor as string;

                CreateTemplateSystem(path, tPos);
            }
            else
            {
                Debug.LogErrorFormat("Add unknown controller : {0}", d.modelDescriptor.GetType());
            }
            return null;
        }

        protected internal override void ExecuteDefaultAction(EventBase evt)
        {
            if (evt.GetEventTypeId() == KeyDownEvent.TypeId())
            {
                if (evt.imguiEvent.Equals(Event.KeyboardEvent("space")))
                {
                    OnCreateThing(evt as KeyDownEvent);
                }
            }

            base.ExecuteDefaultAction(evt);
        }

        void OnCreateThing(KeyDownEvent evt)
        {
            VisualElement picked = panel.Pick(evt.imguiEvent.mousePosition);
            VFXContextUI context = picked.GetFirstAncestorOfType<VFXContextUI>();

            if (context != null)
            {
                context.OnCreateBlock(evt);
            }
            else
            {
                NodeCreationContext ctx;
                ctx.screenMousePosition = GUIUtility.GUIToScreenPoint(evt.imguiEvent.mousePosition);

                OnCreateNode(ctx);
            }
        }

        VFXNodeProvider m_NodeProvider;


        public VFXView()
        {
            m_SlotContainerFactory[typeof(VFXContextController)] = typeof(VFXContextUI);
            m_SlotContainerFactory[typeof(VFXOperatorController)] = typeof(VFXOperatorUI);
            m_SlotContainerFactory[typeof(VFXParameterController)] = typeof(VFXParameterUI);

            forceNotififcationOnAdd = true;
            SetupZoom(0.125f, 8);

            //this.AddManipulator(new SelectionSetter(this));
            this.AddManipulator(new ContentDragger());
            this.AddManipulator(new SelectionDragger());
            this.AddManipulator(new RectangleSelector());
            this.AddManipulator(new FreehandSelector());

            this.AddManipulator(new ParameterDropper());

<<<<<<< HEAD
            var bg = new GridBackground() { name = "VFXBackgroundGrid" };
            Insert(0, bg);

            this.AddManipulator(new FilterPopup(new VFXNodeProvider((d, mPos) =>
                {
                    Vector2 tPos = this.ChangeCoordinatesTo(contentViewContainer, mPos);
                    if (d.modelDescriptor is VFXModelDescriptor<VFXOperator>)
                    {
                        AddVFXOperator(tPos, (d.modelDescriptor as VFXModelDescriptor<VFXOperator>));
                    }
                    else if (d.modelDescriptor is VFXModelDescriptor<VFXContext>)
                    {
                        AddVFXContext(tPos, d.modelDescriptor as VFXModelDescriptor<VFXContext>);
                    }
                    else if (d.modelDescriptor is VFXModelDescriptorParameters)
                    {
                        AddVFXParameter(tPos, d.modelDescriptor as VFXModelDescriptorParameters);
                    }
                    else if (d.modelDescriptor is GroupNodeAdder)
                    {
                        VFXViewPresenter presenter = GetPresenter<VFXViewPresenter>();
                        presenter.AddGroupNode(tPos);
                    }
                    else if (d.modelDescriptor == null)
                    {
                        /*
                        VFXViewPresenter presenter = GetPresenter<VFXViewPresenter>();
                        if (presenter != null)
                        {
                            var contexts = VFXLibrary.GetContexts().ToArray();
                            var spawnerDesc = contexts.FirstOrDefault(t => t.name == "Spawner");
                            var spawner = presenter.AddVFXContext(tPos, spawnerDesc);
                            var initialize = presenter.AddVFXContext(tPos + new Vector2(0, 200), contexts.FirstOrDefault(t => t.name == "Initialize"));
                            var update = presenter.AddVFXContext(tPos + new Vector2(0, 400), contexts.FirstOrDefault(t => t.name == "Update"));
                            var output = presenter.AddVFXContext(tPos + new Vector2(0, 600), contexts.FirstOrDefault(t => t.name == "Point Output"));

                            spawner.LinkTo(initialize);
                            initialize.LinkTo(update);
                            update.LinkTo(output);
                        }*/

                        CreateTemplateSystem(tPos);
                    }
                    else
                    {
                        Debug.LogErrorFormat("Add unknown presenter : {0}", d.modelDescriptor.GetType());
                    }
                }), null));

            typeFactory[typeof(VFXParameterPresenter)] = typeof(VFXParameterUI);
            typeFactory[typeof(VFXOperatorPresenter)] = typeof(VFXOperatorUI);
            typeFactory[typeof(VFXContextPresenter)] = typeof(VFXContextUI);
            typeFactory[typeof(VFXFlowEdgePresenter)] = typeof(VFXFlowEdge);
            typeFactory[typeof(VFXDataEdgePresenter)] = typeof(VFXDataEdge);
            typeFactory[typeof(VFXFlowInputAnchorPresenter)] = typeof(VFXFlowAnchor);
            typeFactory[typeof(VFXFlowOutputAnchorPresenter)] = typeof(VFXFlowAnchor);
            typeFactory[typeof(VFXContextDataInputAnchorPresenter)] = typeof(VFXDataAnchor);
            typeFactory[typeof(VFXContextDataOutputAnchorPresenter)] = typeof(VFXDataAnchor);
            typeFactory[typeof(VFXInputOperatorAnchorPresenter)] = typeof(VFXDataAnchor);
            typeFactory[typeof(VFXOutputOperatorAnchorPresenter)] = typeof(VFXDataAnchor);
            typeFactory[typeof(Preview3DPresenter)] = typeof(Preview3D);
            typeFactory[typeof(VFXGroupNodePresenter)] = typeof(VFXGroupNode);
=======
            m_NodeProvider = new VFXNodeProvider((d, mPos) => AddNode(d, mPos));
>>>>>>> e12467b5

            AddStyleSheetPath("PropertyRM");
            AddStyleSheetPath("VFXContext");
            AddStyleSheetPath("VFXFlow");
            AddStyleSheetPath("VFXBlock");
            AddStyleSheetPath("VFXNode");
            AddStyleSheetPath("VFXDataAnchor");
            AddStyleSheetPath("VFXTypeColor");
            AddStyleSheetPath("VFXView");

            Dirty(ChangeType.Transform);

            AddLayer(-1);
            AddLayer(1);
            AddLayer(2);

            focusIndex = 0;

            VisualElement toolbar = new VisualElement();
            toolbar.AddToClassList("toolbar");
            Add(toolbar);


            Button button = new Button(() => { Resync(); });
            button.text = "Refresh";
            button.AddToClassList("toolbarItem");
            toolbar.Add(button);


            VisualElement spacer = new VisualElement();
            spacer.style.flex = 1;
            toolbar.Add(spacer);


            m_ToggleDebug = new Toggle(OnToggleDebug);
            m_ToggleDebug.text = "Debug";
            toolbar.Add(m_ToggleDebug);
            m_ToggleDebug.AddToClassList("toolbarItem");


            m_ToggleCastShadows = new Toggle(OnToggleCastShadows);
            m_ToggleCastShadows.text = "Cast Shadows";
            m_ToggleCastShadows.on = GetRendererSettings().shadowCastingMode != ShadowCastingMode.Off;
            toolbar.Add(m_ToggleCastShadows);
            m_ToggleCastShadows.AddToClassList("toolbarItem");

            m_ToggleMotionVectors = new Toggle(OnToggleMotionVectors);
            m_ToggleMotionVectors.text = "Use Motion Vectors";
            m_ToggleMotionVectors.on = GetRendererSettings().motionVectorGenerationMode == MotionVectorGenerationMode.Object;
            toolbar.Add(m_ToggleMotionVectors);
            m_ToggleMotionVectors.AddToClassList("toolbarItem");

            Toggle toggleRenderBounds = new Toggle(OnShowBounds);
            toggleRenderBounds.text = "Show Bounds";
            toggleRenderBounds.on = VFXComponent.renderBounds;
            toolbar.Add(toggleRenderBounds);
            toggleRenderBounds.AddToClassList("toolbarItem");

            Toggle toggleAutoCompile = new Toggle(OnToggleCompile);
            toggleAutoCompile.text = "Auto Compile";
            toggleAutoCompile.on = true;
            toolbar.Add(toggleAutoCompile);
            toggleAutoCompile.AddToClassList("toolbarItem");

            button = new Button(OnCompile);
            button.text = "Compile";
            button.AddToClassList("toolbarItem");
            toolbar.Add(button);


            m_NoAssetLabel = new Label("Please Select An Asset");
            m_NoAssetLabel.style.positionType = PositionType.Absolute;
            m_NoAssetLabel.style.positionLeft = 0;
            m_NoAssetLabel.style.positionRight = 0;
            m_NoAssetLabel.style.positionTop = 0;
            m_NoAssetLabel.style.positionBottom = 0;
            m_NoAssetLabel.style.textAlignment = TextAnchor.MiddleCenter;
            m_NoAssetLabel.style.fontSize = 72;
            m_NoAssetLabel.style.textColor = Color.white * 0.75f;


            elementAddedToGroupNode = ElementAddedToGroupNode;
            elementRemovedFromGroupNode = ElementRemovedFromGroupNode;
            groupNodeTitleChanged = GroupNodeTitleChanged;
            graphViewChanged = VFXGraphViewChanged;


            vfxGroupNodes = this.Query<VisualElement>().Children<VFXGroupNode>().Build();

            Add(m_NoAssetLabel);

            this.serializeGraphElements = SerializeElements;
            this.unserializeAndPaste = UnserializeAndPasteElements;
            this.deleteSelection = Delete;
            this.nodeCreationRequest = OnCreateNode;

            RegisterCallback<ControllerChangedEvent>(OnControllerChanged);
        }

        Toggle m_ToggleDebug;

        void Delete(string cmd, AskUser askUser)
        {
            controller.Remove(selection.OfType<IControlledElement>().Select(t => t.controller));
        }

        void OnControllerChanged(ControllerChangedEvent e)
        {
            if (e.controller == controller)
            {
                ControllerChanged(e.change);
            }
        }

        void ControllerChanged(int change)
        {
            if (change == VFXViewController.Change.destroy)
            {
                controller = null;
                return;
            }
            if (change == VFXViewController.AnyThing)
            {
                SyncNodes();
            }
            SyncEdges(change);

            if (controller != null)
            {
                if (change == VFXViewController.AnyThing)
                {
                    var settings = GetRendererSettings();

                    m_ToggleCastShadows.on = settings.shadowCastingMode != ShadowCastingMode.Off;
                    m_ToggleCastShadows.SetEnabled(true);

                    m_ToggleMotionVectors.on = settings.motionVectorGenerationMode == MotionVectorGenerationMode.Object;
                    m_ToggleMotionVectors.SetEnabled(true);


                    m_ToggleDebug.on = controller.graph.displaySubAssets;

                    // if the asset dis destroy somehow, fox example if the user delete the asset, delete the controller and update the window.
                    VFXAsset asset = controller.model;
                    if (asset == null)
                    {
                        this.controller = null;
                        return;
                    }
                }
            }
            else
            {
                m_ToggleCastShadows.SetEnabled(false);
                m_ToggleMotionVectors.SetEnabled(false);
            }

            // needed if some or all the selection has been deleted, so we no longer show the deleted object in the inspector.
            SelectionUpdated();
        }

        public override void OnPersistentDataReady()
        {
            // prevent default that messes with view restoration from the VFXViewWindow
        }

        void NewControllerSet()
        {
            if (controller != null)
            {
                m_NoAssetLabel.RemoveFromHierarchy();

                pasteOffset = Vector2.zero; // if we change asset we want to paste exactly at the same place as the original asset the first time.
            }
            else
            {
                if (m_NoAssetLabel.parent == null)
                {
                    Add(m_NoAssetLabel);
                }
            }
        }

        public void FrameNewController()
        {
            (panel as BaseVisualElementPanel).ValidateLayout();
            FrameAll();
        }

        Dictionary<VFXNodeController, GraphElement> rootSlotContainers
        {
            get
            {
                Dictionary<VFXNodeController, GraphElement> dic = new Dictionary<VFXNodeController, GraphElement>();
                foreach (var layer in contentViewContainer.Children())
                {
                    foreach (var graphElement in layer.Children())
                    {
                        if (graphElement is IControlledElement && (graphElement as IControlledElement).controller is VFXNodeController)
                        {
                            dic[(graphElement as IControlledElement).controller as VFXNodeController] = graphElement as GraphElement;
                        }
                    }
                }


                return dic;
            }
        }


        private class SlotContainerFactory : BaseTypeFactory<VFXNodeController, GraphElement>
        {
            protected override GraphElement InternalCreate(Type valueType)
            {
                return (GraphElement)System.Activator.CreateInstance(valueType);
            }
        }
        private SlotContainerFactory m_SlotContainerFactory = new SlotContainerFactory();


        void SyncNodes()
        {
            var controlledElements = rootSlotContainers;

            if (controller == null)
            {
                foreach (var element in controlledElements.Values)
                {
                    RemoveElement(element);
                }
            }
            else
            {
                var deletedControllers = controlledElements.Keys.Except(controller.nodes);

                foreach (var deletedController in deletedControllers)
                {
                    RemoveElement(controlledElements[deletedController]);
                }

                foreach (var newController in controller.nodes.Except(controlledElements.Keys))
                {
                    var newElement = m_SlotContainerFactory.Create(newController);
                    AddElement(newElement);
                    (newElement as IControlledElement<VFXNodeController>).controller = newController;
                }
            }
        }

        void SyncEdges(int change)
        {
            if (change != VFXViewController.Change.flowEdge)
            {
                var dataEdges = contentViewContainer.Query().Children<VisualElement>().Children<VFXDataEdge>().ToList().ToDictionary(t => t.controller, t => t);
                if (controller == null)
                {
                    foreach (var element in dataEdges.Values)
                    {
                        RemoveElement(element);
                    }
                }
                else
                {
                    var deletedControllers = dataEdges.Keys.Except(controller.dataEdges);

                    foreach (var deletedController in deletedControllers)
                    {
                        var edge = dataEdges[deletedController];
                        if (edge.input != null)
                        {
                            edge.input.Disconnect(edge);
                        }
                        if (edge.output != null)
                        {
                            edge.output.Disconnect(edge);
                        }
                        RemoveElement(edge);
                    }

                    foreach (var newController in controller.dataEdges.Except(dataEdges.Keys))
                    {
                        var newElement = new VFXDataEdge();
                        AddElement(newElement);
                        newElement.controller = newController;
                        if (newElement.input != null)
                            newElement.input.node.RefreshExpandedState();
                        if (newElement.output != null)
                            newElement.output.node.RefreshExpandedState();
                    }
                }
            }

            if (change != VFXViewController.Change.dataEdge)
            {
                var flowEdges = contentViewContainer.Query().Children<VisualElement>().Children<VFXFlowEdge>().ToList().ToDictionary(t => t.controller, t => t);
                if (controller == null)
                {
                    foreach (var element in flowEdges.Values)
                    {
                        RemoveElement(element);
                    }
                }
                else
                {
                    var deletedControllers = flowEdges.Keys.Except(controller.flowEdges);

                    foreach (var deletedController in deletedControllers)
                    {
                        var edge = flowEdges[deletedController];
                        if (edge.input != null)
                        {
                            edge.input.Disconnect(edge);
                        }
                        if (edge.output != null)
                        {
                            edge.output.Disconnect(edge);
                        }
                        RemoveElement(edge);
                    }

                    foreach (var newController in controller.flowEdges.Except(flowEdges.Keys))
                    {
                        var newElement = new VFXFlowEdge();
                        AddElement(newElement);
                        newElement.controller = newController;
                    }
                }
            }
        }

        void OnCreateNode(NodeCreationContext ctx)
        {
            VFXFilterWindow.Show(VFXViewWindow.currentWindow, GUIUtility.ScreenToGUIPoint(ctx.screenMousePosition), m_NodeProvider);
        }

        VFXRendererSettings GetRendererSettings()
        {
            if (controller != null)
            {
                var asset = controller.model;
                if (asset != null)
                    return asset.rendererSettings;
            }

            return new VFXRendererSettings();
        }

        public void CreateTemplateSystem(string path, Vector2 tPos)
        {
            VFXAsset asset = AssetDatabase.LoadAssetAtPath<VFXAsset>(path);
            if (asset != null)
            {
                VFXViewController controller = VFXViewController.GetController(asset, true);
                controller.useCount++;

                var data = VFXCopyPaste.SerializeElements(controller.allChildren);

                VFXCopyPaste.UnserializeAndPasteElements(this, tPos, data);

                controller.useCount--;
            }
        }

        void SetRendererSettings(VFXRendererSettings settings)
        {
            if (controller != null)
            {
                var asset = controller.model;
                if (asset != null)
                {
                    asset.rendererSettings = settings;
                    controller.graph.SetExpressionGraphDirty();
                }
            }
        }

        void OnToggleCastShadows()
        {
            var settings = GetRendererSettings();
            if (settings.shadowCastingMode != ShadowCastingMode.Off)
                settings.shadowCastingMode = ShadowCastingMode.Off;
            else
                settings.shadowCastingMode = ShadowCastingMode.On;
            SetRendererSettings(settings);
        }

        void OnToggleMotionVectors()
        {
            var settings = GetRendererSettings();
            if (settings.motionVectorGenerationMode == MotionVectorGenerationMode.Object)
                settings.motionVectorGenerationMode = MotionVectorGenerationMode.Camera;
            else
                settings.motionVectorGenerationMode = MotionVectorGenerationMode.Object;
            SetRendererSettings(settings);
        }

        void OnShowBounds()
        {
            VFXComponent.renderBounds = !VFXComponent.renderBounds;
        }

        void OnToggleCompile()
        {
            VFXViewWindow.currentWindow.autoCompile = !VFXViewWindow.currentWindow.autoCompile;
        }

        void OnCompile()
        {
            var graph = controller.graph;
            graph.SetExpressionGraphDirty();
            graph.RecompileIfNeeded();
        }

        public EventPropagation Compile()
        {
            OnCompile();

            return EventPropagation.Stop;
        }

        VFXContext AddVFXContext(Vector2 pos, VFXModelDescriptor<VFXContext> desc)
        {
            if (controller == null) return null;
            return controller.AddVFXContext(pos, desc);
        }

        VFXOperator AddVFXOperator(Vector2 pos, VFXModelDescriptor<VFXOperator> desc)
        {
            if (controller == null) return null;
            return controller.AddVFXOperator(pos, desc);
        }

        VFXParameter AddVFXParameter(Vector2 pos, VFXModelDescriptorParameters desc)
        {
            if (controller == null) return null;
            return controller.AddVFXParameter(pos, desc);
        }

        public EventPropagation Resync()
        {
            if (controller != null)
                controller.ForceReload();
            return EventPropagation.Stop;
        }

        public EventPropagation OutputToDot()
        {
            if (controller == null) return EventPropagation.Stop;
            DotGraphOutput.DebugExpressionGraph(controller.graph, VFXExpressionContextOption.None);
            return EventPropagation.Stop;
        }

        public EventPropagation OutputToDotReduced()
        {
            if (controller == null) return EventPropagation.Stop;
            DotGraphOutput.DebugExpressionGraph(controller.graph, VFXExpressionContextOption.Reduction);
            return EventPropagation.Stop;
        }

        public EventPropagation OutputToDotConstantFolding()
        {
            if (controller == null) return EventPropagation.Stop;
            DotGraphOutput.DebugExpressionGraph(controller.graph, VFXExpressionContextOption.ConstantFolding);
            return EventPropagation.Stop;
        }

        public EventPropagation ReinitComponents()
        {
            foreach (var component in VFXComponent.GetAllActive())
                component.Reinit();
            return EventPropagation.Stop;
        }

        public IEnumerable<VFXContextUI> GetAllContexts()
        {
            foreach (var layer in contentViewContainer.Children())
            {
                foreach (var element in layer)
                {
                    if (element is VFXContextUI)
                    {
                        yield return element as VFXContextUI;
                    }
                }
            }
        }

        public override List<Port> GetCompatiblePorts(Port startAnchor, NodeAdapter nodeAdapter)
        {
            if (controller == null) return null;


            if (startAnchor is VFXDataAnchor)
            {
                var controllers = controller.GetCompatiblePorts((startAnchor as  VFXDataAnchor).controller, nodeAdapter);
                return controllers.Select(t => (Port)GetDataAnchorByController(t as VFXDataAnchorController)).ToList();
            }
            else
            {
                var controllers = controller.GetCompatiblePorts((startAnchor as VFXFlowAnchor).controller, nodeAdapter);
                return controllers.Select(t => (Port)GetFlowAnchorByController(t as VFXFlowAnchorController)).ToList();
            }
        }

        public IEnumerable<VFXFlowAnchor> GetAllFlowAnchors(bool input, bool output)
        {
            foreach (var context in GetAllContexts())
            {
                foreach (VFXFlowAnchor anchor in context.GetFlowAnchors(input, output))
                {
                    yield return anchor;
                }
            }
        }

<<<<<<< HEAD
        GraphViewChange VFXGraphViewChanged(GraphViewChange change)
        {
            if (change.movedElements.Count > 0)
            {
                foreach (var groupNode in vfxGroupNodes.ToList())
                {
                    var containedElements = groupNode.containedElements;

                    if (containedElements != null && containedElements.Intersect(change.movedElements).Count() > 0)
                    {
                        groupNode.UpdateGeometryFromContent();
                        groupNode.UpdatePresenterPosition();
                    }
                }

                foreach (var groupNode in change.movedElements.OfType<VFXGroupNode>())
                {
                    var containedElements = groupNode.containedElements;
                    if (containedElements != null)
                    {
                        foreach (var node in containedElements)
                        {
                            node.UpdatePresenterPosition();
                        }
                    }
                }
            }
            return change;
        }

        VFXViewPresenter m_OldPresenter;

        public override void OnDataChanged()
        {
            base.OnDataChanged();
            VFXViewPresenter presenter = GetPresenter<VFXViewPresenter>();

            if (presenter != null)
            {
                var settings = GetRendererSettings();

                m_ToggleCastShadows.on = settings.shadowCastingMode != ShadowCastingMode.Off;
                m_ToggleCastShadows.SetEnabled(true);

                m_ToggleMotionVectors.on = settings.motionVectorGenerationMode == MotionVectorGenerationMode.Object;
                m_ToggleMotionVectors.SetEnabled(true);

                // if the asset dis destroy somehow, fox example if the user delete the asset, delete the presenter and update the window.
                VFXAsset asset = presenter.GetVFXAsset();
                if (asset == null)
                {
                    VFXViewPresenter.Manager.RemovePresenter(presenter);

                    VFXViewWindow.currentWindow.presenter = null;
                    this.presenter = null; // this recall OnDataChanged recursively;
                    return;
                }
            }
            else
            {
                m_ToggleCastShadows.SetEnabled(false);
                m_ToggleMotionVectors.SetEnabled(false);
            }

            if (presenter != null)
            {
                m_NoAssetLabel.RemoveFromHierarchy();
            }
            else
            {
                if (m_NoAssetLabel.parent == null)
                {
                    Add(m_NoAssetLabel);
                }
            }

            if (m_OldPresenter != presenter && panel != null)
            {
                BaseVisualElementPanel panel = this.panel as BaseVisualElementPanel;


                panel.scheduler.ScheduleOnce(t => { panel.ValidateLayout(); FrameAll(); }, 100);

                m_OldPresenter = presenter;

                pasteOffset = Vector2.zero; // if we change asset we want to paste exactly at the same place as the original asset the first time.
            }
            //Update groupnode content after all the view has been updated.
            foreach (VFXGroupNode node in this.Query().Children<VisualElement>().Children<VFXGroupNode>().ToList())
            {
                node.OnViewDataChanged();
            }
        }

        public UQuery.QueryState<VFXGroupNode> vfxGroupNodes;

        public VFXDataAnchor GetDataAnchorByPresenter(VFXDataAnchorPresenter presenter)
=======
        public VFXDataAnchor GetDataAnchorByController(VFXDataAnchorController controller)
>>>>>>> e12467b5
        {
            if (controller == null)
                return null;
            return GetAllDataAnchors(controller.direction == Direction.Input, controller.direction == Direction.Output).Where(t => t.controller == controller).FirstOrDefault();
        }

        public VFXFlowAnchor GetFlowAnchorByController(VFXFlowAnchorController controller)
        {
            if (controller == null)
                return null;
            return GetAllFlowAnchors(controller.direction == Direction.Input, controller.direction == Direction.Output).Where(t => t.controller == controller).FirstOrDefault();
        }

        public IEnumerable<VFXDataAnchor> GetAllDataAnchors(bool input, bool output)
        {
            foreach (var layer in contentViewContainer.Children())
            {
                foreach (var element in layer)
                {
                    if (element is VFXContextUI)
                    {
                        var context = element as VFXContextUI;


                        foreach (VFXDataAnchor anchor in context.ownData.GetPorts(input, output))
                            yield return anchor;

                        foreach (VFXBlockUI block in context.GetAllBlocks())
                        {
                            foreach (VFXDataAnchor anchor in block.GetPorts(input, output))
                                yield return anchor;
                        }
                    }
                    else if (element is VFXNodeUI)
                    {
                        var ope = element as VFXNodeUI;
                        foreach (VFXDataAnchor anchor in ope.GetPorts(input, output))
                            yield return anchor;
                    }
                }
            }
        }

        public VFXDataEdge GetDataEdgeByController(VFXDataEdgeController controller)
        {
            foreach (var layer in contentViewContainer.Children())
            {
                foreach (var element in layer)
                {
                    if (element is VFXDataEdge)
                    {
                        VFXDataEdge candidate = element as VFXDataEdge;
                        if (candidate.controller == controller)
                            return candidate;
                    }
                }
            }
            return null;
        }

        public IEnumerable<VFXDataEdge> GetAllDataEdges()
        {
            foreach (var layer in contentViewContainer.Children())
            {
                foreach (var element in layer)
                {
                    if (element is VFXDataEdge)
                    {
                        yield return element as VFXDataEdge;
                    }
                }
            }
        }

        public IEnumerable<Port> GetAllPorts(bool input, bool output)
        {
            foreach (var anchor in GetAllDataAnchors(input, output))
            {
                yield return anchor;
            }
            foreach (var anchor in GetAllFlowAnchors(input, output))
            {
                yield return anchor;
            }
        }

        public IEnumerable<Node> GetAllNodes()
        {
            foreach (var node in nodes.ToList())
            {
                yield return node;
            }

            foreach (var layer in contentViewContainer.Children())
            {
                foreach (var element in layer)
                {
                    if (element is VFXContextUI)
                    {
                        var context = element as VFXContextUI;

                        foreach (var block in context.GetAllBlocks())
                        {
                            yield return block;
                        }
                    }
                }
            }
        }

        void IParameterDropTarget.OnDragUpdated(IMGUIEvent evt, VFXParameterController parameter)
        {
            //TODO : show that we accept the drag
            DragAndDrop.visualMode = DragAndDropVisualMode.Link;
        }

        void IParameterDropTarget.OnDragPerform(IMGUIEvent evt, VFXParameterController parameter)
        {
            if (controller == null) return;
            controller.AddVFXParameter(contentViewContainer.GlobalToBound(evt.imguiEvent.mousePosition), VFXLibrary.GetParameters().FirstOrDefault(t => t.name == parameter.portType.UserFriendlyName()));
        }

        void SelectionUpdated()
        {
            if (controller == null) return;

            if (!VFXComponentEditor.s_IsEditingAsset)
            {
                var objectSelected = selection.OfType<VFXNodeUI>().Select(t => t.controller.model).Concat(selection.OfType<VFXContextUI>().Select(t => t.controller.model)).Where(t => t != null);

                if (objectSelected.Count() > 0)
                {
                    Selection.objects = objectSelected.ToArray();
                }
                else if (Selection.activeObject != controller.model)
                {
                    Selection.activeObject = controller.model;
                }
            }
        }

        void ElementAddedToGroupNode(GroupNode groupNode, GraphElement element)
        {
            (groupNode as VFXGroupNode).ElementAddedToGroupNode(element);
        }

        void ElementRemovedFromGroupNode(GroupNode groupNode, GraphElement element)
        {
            (groupNode as VFXGroupNode).ElementRemovedFromGroupNode(element);
        }

        void GroupNodeTitleChanged(GroupNode groupNode, string title)
        {
            (groupNode as VFXGroupNode).GroupNodeTitleChanged(title);
        }

        public override void AddToSelection(ISelectable selectable)
        {
            base.AddToSelection(selectable);
            SelectionUpdated();
        }

        public override void RemoveFromSelection(ISelectable selectable)
        {
            base.RemoveFromSelection(selectable);
            SelectionUpdated();
        }

        public override void ClearSelection()
        {
            bool selectionEmpty = selection.Count() == 0;
            base.ClearSelection();
            if (!selectionEmpty)
                SelectionUpdated();
        }

        private Toggle m_ToggleCastShadows;
        private Toggle m_ToggleMotionVectors;

        public readonly Vector2 defaultPasteOffset = new Vector2(100, 100);
        public Vector2 pasteOffset = Vector2.zero;

        protected internal override bool canCopySelection
        {
            get { return selection.OfType<VFXNodeUI>().Any() || selection.OfType<GroupNode>().Any() || selection.OfType<VFXContextUI>().Any(); }
        }

        IEnumerable<Controller> ElementsToController(IEnumerable<GraphElement> elements)
        {
            return elements.OfType<IControlledElement>().Select(t => t.controller);
        }

        string SerializeElements(IEnumerable<GraphElement> elements)
        {
            pasteOffset = defaultPasteOffset;
            return VFXCopyPaste.SerializeElements(ElementsToController(elements));
        }

        void UnserializeAndPasteElements(string operationName, string data)
        {
            VFXCopyPaste.UnserializeAndPasteElements(this, pasteOffset, data);

            pasteOffset += defaultPasteOffset;
        }

        const float k_MarginBetweenContexts = 30;
        public void PushUnderContext(VFXContextUI context, float size)
        {
            if (size < 5) return;

            HashSet<VFXContextUI> contexts = new HashSet<VFXContextUI>();

            contexts.Add(context);

            var flowEdges = edges.ToList().OfType<VFXFlowEdge>().ToList();

            int contextCount = 0;

            while (contextCount < contexts.Count())
            {
                contextCount = contexts.Count();
                foreach (var flowEdge in flowEdges)
                {
                    VFXContextUI topContext = flowEdge.output.GetFirstAncestorOfType<VFXContextUI>();
                    VFXContextUI bottomContext = flowEdge.input.GetFirstAncestorOfType<VFXContextUI>();
                    if (contexts.Contains(topContext)  && !contexts.Contains(bottomContext))
                    {
                        float topContextBottom = topContext.layout.yMax;
                        float newTopContextBottom = topContext.layout.yMax + size;
                        if (topContext == context)
                        {
                            newTopContextBottom -= size;
                            topContextBottom -= size;
                        }
                        float bottomContextTop = bottomContext.layout.yMin;

                        if (topContextBottom < bottomContextTop && newTopContextBottom + k_MarginBetweenContexts > bottomContextTop)
                        {
                            contexts.Add(bottomContext);
                        }
                    }
                }
            }

            contexts.Remove(context);

            foreach (var c in contexts)
            {
                c.controller.position = c.GetPosition().min + new Vector2(0, size);
            }
        }

        void OnToggleDebug()
        {
            if (controller != null)
            {
                controller.graph.displaySubAssets = !controller.graph.displaySubAssets;
            }
        }

        public override void BuildContextualMenu(ContextualMenuPopulateEvent evt)
        {
            if (evt.target is VFXContextUI)
            {
                evt.menu.AppendAction("Cut", (e) => { CutSelectionCallback(); },
                    (e) => { return canCutSelection ? ContextualMenu.MenuAction.StatusFlags.Normal : ContextualMenu.MenuAction.StatusFlags.Disabled; });
                evt.menu.AppendAction("Copy", (e) => { CopySelectionCallback(); },
                    (e) => { return canCopySelection ? ContextualMenu.MenuAction.StatusFlags.Normal : ContextualMenu.MenuAction.StatusFlags.Disabled; });
            }
            base.BuildContextualMenu(evt);
            /*
            if (evt.target is UIElements.GraphView.GraphView)
            {
                evt.menu.AppendAction("Paste", (e) => { PasteCallback(); },
                    (e) => { return canPaste ? ContextualMenu.MenuAction.StatusFlags.Normal : ContextualMenu.MenuAction.StatusFlags.Disabled; });
            }*/
        }
    }
}<|MERGE_RESOLUTION|>--- conflicted
+++ resolved
@@ -84,18 +84,6 @@
             }
             else
             {
-<<<<<<< HEAD
-                modelDescriptor = null,
-                category = "System",
-                name = "Default System"
-            };
-            var groupNodeDesc = new Descriptor()
-            {
-                modelDescriptor = new GroupNodeAdder(),
-                category = "Misc",
-                name = "Group Node"
-            };
-=======
                 return type;
             }
         }
@@ -107,7 +95,6 @@
             var systemDesc = systemFiles.Select(t => new Descriptor() {modelDescriptor = t, category = "System", name = System.IO.Path.GetFileNameWithoutExtension(t)});
 
 
->>>>>>> e12467b5
             var descriptorsContext = VFXLibrary.GetContexts().Select(o =>
                 {
                     return new Descriptor()
@@ -138,12 +125,6 @@
                     };
                 }).OrderBy(o => o.category + o.name);
 
-<<<<<<< HEAD
-            return descriptorsContext.Concat(descriptorsOperator)
-                .Concat(descriptorParameter)
-                .Concat(Enumerable.Repeat(systemDesc, 1))
-                .Concat(Enumerable.Repeat(groupNodeDesc, 1));
-=======
             IEnumerable<Descriptor> descs = Enumerable.Empty<Descriptor>();
 
             if (m_AcceptedTypes == null || m_AcceptedTypes.Contains(typeof(VFXContext)))
@@ -162,12 +143,19 @@
             {
                 descs = descs.Concat(systemDesc);
             }
+            var groupNodeDesc = new Descriptor()
+            {
+                modelDescriptor = new GroupNodeAdder(),
+                category = "Misc",
+                name = "Group Node"
+            };
+
+            descs = descs.Concat(Enumerable.Repeat(groupNodeDesc, 1));
 
             if (m_Filter == null)
                 return descs;
             else
                 return descs.Where(t => m_Filter(t));
->>>>>>> e12467b5
         }
     }
 
@@ -223,6 +211,10 @@
                 string path = d.modelDescriptor as string;
 
                 CreateTemplateSystem(path, tPos);
+            }
+            else if (d.modelDescriptor is GroupNodeAdder)
+            {
+                controller.AddGroupNode(tPos);
             }
             else
             {
@@ -282,72 +274,7 @@
 
             this.AddManipulator(new ParameterDropper());
 
-<<<<<<< HEAD
-            var bg = new GridBackground() { name = "VFXBackgroundGrid" };
-            Insert(0, bg);
-
-            this.AddManipulator(new FilterPopup(new VFXNodeProvider((d, mPos) =>
-                {
-                    Vector2 tPos = this.ChangeCoordinatesTo(contentViewContainer, mPos);
-                    if (d.modelDescriptor is VFXModelDescriptor<VFXOperator>)
-                    {
-                        AddVFXOperator(tPos, (d.modelDescriptor as VFXModelDescriptor<VFXOperator>));
-                    }
-                    else if (d.modelDescriptor is VFXModelDescriptor<VFXContext>)
-                    {
-                        AddVFXContext(tPos, d.modelDescriptor as VFXModelDescriptor<VFXContext>);
-                    }
-                    else if (d.modelDescriptor is VFXModelDescriptorParameters)
-                    {
-                        AddVFXParameter(tPos, d.modelDescriptor as VFXModelDescriptorParameters);
-                    }
-                    else if (d.modelDescriptor is GroupNodeAdder)
-                    {
-                        VFXViewPresenter presenter = GetPresenter<VFXViewPresenter>();
-                        presenter.AddGroupNode(tPos);
-                    }
-                    else if (d.modelDescriptor == null)
-                    {
-                        /*
-                        VFXViewPresenter presenter = GetPresenter<VFXViewPresenter>();
-                        if (presenter != null)
-                        {
-                            var contexts = VFXLibrary.GetContexts().ToArray();
-                            var spawnerDesc = contexts.FirstOrDefault(t => t.name == "Spawner");
-                            var spawner = presenter.AddVFXContext(tPos, spawnerDesc);
-                            var initialize = presenter.AddVFXContext(tPos + new Vector2(0, 200), contexts.FirstOrDefault(t => t.name == "Initialize"));
-                            var update = presenter.AddVFXContext(tPos + new Vector2(0, 400), contexts.FirstOrDefault(t => t.name == "Update"));
-                            var output = presenter.AddVFXContext(tPos + new Vector2(0, 600), contexts.FirstOrDefault(t => t.name == "Point Output"));
-
-                            spawner.LinkTo(initialize);
-                            initialize.LinkTo(update);
-                            update.LinkTo(output);
-                        }*/
-
-                        CreateTemplateSystem(tPos);
-                    }
-                    else
-                    {
-                        Debug.LogErrorFormat("Add unknown presenter : {0}", d.modelDescriptor.GetType());
-                    }
-                }), null));
-
-            typeFactory[typeof(VFXParameterPresenter)] = typeof(VFXParameterUI);
-            typeFactory[typeof(VFXOperatorPresenter)] = typeof(VFXOperatorUI);
-            typeFactory[typeof(VFXContextPresenter)] = typeof(VFXContextUI);
-            typeFactory[typeof(VFXFlowEdgePresenter)] = typeof(VFXFlowEdge);
-            typeFactory[typeof(VFXDataEdgePresenter)] = typeof(VFXDataEdge);
-            typeFactory[typeof(VFXFlowInputAnchorPresenter)] = typeof(VFXFlowAnchor);
-            typeFactory[typeof(VFXFlowOutputAnchorPresenter)] = typeof(VFXFlowAnchor);
-            typeFactory[typeof(VFXContextDataInputAnchorPresenter)] = typeof(VFXDataAnchor);
-            typeFactory[typeof(VFXContextDataOutputAnchorPresenter)] = typeof(VFXDataAnchor);
-            typeFactory[typeof(VFXInputOperatorAnchorPresenter)] = typeof(VFXDataAnchor);
-            typeFactory[typeof(VFXOutputOperatorAnchorPresenter)] = typeof(VFXDataAnchor);
-            typeFactory[typeof(Preview3DPresenter)] = typeof(Preview3D);
-            typeFactory[typeof(VFXGroupNodePresenter)] = typeof(VFXGroupNode);
-=======
             m_NodeProvider = new VFXNodeProvider((d, mPos) => AddNode(d, mPos));
->>>>>>> e12467b5
 
             AddStyleSheetPath("PropertyRM");
             AddStyleSheetPath("VFXContext");
@@ -428,15 +355,6 @@
             m_NoAssetLabel.style.fontSize = 72;
             m_NoAssetLabel.style.textColor = Color.white * 0.75f;
 
-
-            elementAddedToGroupNode = ElementAddedToGroupNode;
-            elementRemovedFromGroupNode = ElementRemovedFromGroupNode;
-            groupNodeTitleChanged = GroupNodeTitleChanged;
-            graphViewChanged = VFXGraphViewChanged;
-
-
-            vfxGroupNodes = this.Query<VisualElement>().Children<VFXGroupNode>().Build();
-
             Add(m_NoAssetLabel);
 
             this.serializeGraphElements = SerializeElements;
@@ -444,8 +362,15 @@
             this.deleteSelection = Delete;
             this.nodeCreationRequest = OnCreateNode;
 
+            elementAddedToGroupNode = ElementAddedToGroupNode;
+            elementRemovedFromGroupNode = ElementRemovedFromGroupNode;
+            groupNodeTitleChanged = GroupNodeTitleChanged;
+
+            vfxGroupNodes = this.Query<VisualElement>().Children<VFXGroupNode>().Build();
             RegisterCallback<ControllerChangedEvent>(OnControllerChanged);
         }
+
+        public UQuery.QueryState<VFXGroupNode> vfxGroupNodes { get; private set; }
 
         Toggle m_ToggleDebug;
 
@@ -505,6 +430,11 @@
                 m_ToggleMotionVectors.SetEnabled(false);
             }
 
+            //Update groupnode content after all the view has been updated.
+            /*foreach (VFXGroupNode node in this.Query().Children<VisualElement>().Children<VFXGroupNode>().ToList())
+            {
+                node.OnViewDataChanged();
+            }*/
             // needed if some or all the selection has been deleted, so we no longer show the deleted object in the inspector.
             SelectionUpdated();
         }
@@ -864,7 +794,6 @@
             }
         }
 
-<<<<<<< HEAD
         GraphViewChange VFXGraphViewChanged(GraphViewChange change)
         {
             if (change.movedElements.Count > 0)
@@ -895,76 +824,7 @@
             return change;
         }
 
-        VFXViewPresenter m_OldPresenter;
-
-        public override void OnDataChanged()
-        {
-            base.OnDataChanged();
-            VFXViewPresenter presenter = GetPresenter<VFXViewPresenter>();
-
-            if (presenter != null)
-            {
-                var settings = GetRendererSettings();
-
-                m_ToggleCastShadows.on = settings.shadowCastingMode != ShadowCastingMode.Off;
-                m_ToggleCastShadows.SetEnabled(true);
-
-                m_ToggleMotionVectors.on = settings.motionVectorGenerationMode == MotionVectorGenerationMode.Object;
-                m_ToggleMotionVectors.SetEnabled(true);
-
-                // if the asset dis destroy somehow, fox example if the user delete the asset, delete the presenter and update the window.
-                VFXAsset asset = presenter.GetVFXAsset();
-                if (asset == null)
-                {
-                    VFXViewPresenter.Manager.RemovePresenter(presenter);
-
-                    VFXViewWindow.currentWindow.presenter = null;
-                    this.presenter = null; // this recall OnDataChanged recursively;
-                    return;
-                }
-            }
-            else
-            {
-                m_ToggleCastShadows.SetEnabled(false);
-                m_ToggleMotionVectors.SetEnabled(false);
-            }
-
-            if (presenter != null)
-            {
-                m_NoAssetLabel.RemoveFromHierarchy();
-            }
-            else
-            {
-                if (m_NoAssetLabel.parent == null)
-                {
-                    Add(m_NoAssetLabel);
-                }
-            }
-
-            if (m_OldPresenter != presenter && panel != null)
-            {
-                BaseVisualElementPanel panel = this.panel as BaseVisualElementPanel;
-
-
-                panel.scheduler.ScheduleOnce(t => { panel.ValidateLayout(); FrameAll(); }, 100);
-
-                m_OldPresenter = presenter;
-
-                pasteOffset = Vector2.zero; // if we change asset we want to paste exactly at the same place as the original asset the first time.
-            }
-            //Update groupnode content after all the view has been updated.
-            foreach (VFXGroupNode node in this.Query().Children<VisualElement>().Children<VFXGroupNode>().ToList())
-            {
-                node.OnViewDataChanged();
-            }
-        }
-
-        public UQuery.QueryState<VFXGroupNode> vfxGroupNodes;
-
-        public VFXDataAnchor GetDataAnchorByPresenter(VFXDataAnchorPresenter presenter)
-=======
         public VFXDataAnchor GetDataAnchorByController(VFXDataAnchorController controller)
->>>>>>> e12467b5
         {
             if (controller == null)
                 return null;
