--- conflicted
+++ resolved
@@ -26,15 +26,10 @@
         object[] m_CustomAttributes;
         VFXPropertyAttribute[] m_Attributes;
 
-<<<<<<< HEAD
-        public VFXSubParameterController(VFXParameterController parameter, IEnumerable<int> fieldPath)
-=======
-
         string m_MemberPath;
 
 
         public VFXSubParameterController(VFXParameterController parameter, IEnumerable<int> fieldPath, string memberPath)
->>>>>>> f0fb5e62
         {
             m_Parameter = parameter;
             m_MemberPath = memberPath;
@@ -337,23 +332,10 @@
             var subControllers = new VFXSubParameterController[fields.Length];
             for (int i = 0; i < fields.Length; ++i)
             {
-                subControllers[i] = new VFXSubParameterController(this, fieldPath.Concat(Enumerable.Repeat(i, 1)));
-            }
-<<<<<<< HEAD
-=======
-
-            var subControllers = new VFXSubParameterController[count];
-
-            int startIndex = spaceable ? 1 : 0;
-
-            for (int i = startIndex; i < count + startIndex; ++i)
-            {
                 string path = string.IsNullOrEmpty(memberPath) ? fields[i].Name : memberPath + VFXGizmoUtility.Context.separator + fields[i].Name;
                 subControllers[i - startIndex] = new VFXSubParameterController(this, fieldPath.Concat(Enumerable.Repeat(i, 1)), path);
                 m_ChildrenByPath[path] = subControllers[i - startIndex];
             }
-
->>>>>>> f0fb5e62
             return subControllers;
         }
 
