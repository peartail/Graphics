--- conflicted
+++ resolved
@@ -24,11 +24,6 @@
 			m_Block = block;
 			m_Name = block.m_Name;
 			translation = new Vector3(0.0f, 0.0f, 0.0f);
-<<<<<<< HEAD
-=======
-			scale = new Vector2(width, GetHeight());
-			
->>>>>>> 6e1ecaf1
 			m_Caps = Capabilities.Normal;
 
 			AddChild(new VFXEdNodeBlockCollapser(new Vector2(4.0f, 4.0f), dataSource));
@@ -56,24 +51,6 @@
 			return height;
 		}
 
-<<<<<<< HEAD
-
-		public override void Layout()
-		{
-			if(collapsed)
-			{
-				scale = new Vector2(scale.x, DEFAULT_HEIGHT);
-			}
-			else
-			{
-				scale = new Vector2(scale.x, DEFAULT_HEIGHT + m_Block.m_Params.Length * PARAM_HEIGHT);
-			}
-
-			base.Layout();
-
-		}
-
-=======
 		// Retrieve the total height of a block
 		private float GetHeight()
 		{
@@ -83,7 +60,21 @@
 			return height;
 		}
 	
->>>>>>> 6e1ecaf1
+		public override void Layout()
+		{
+			if(collapsed)
+			{
+				scale = new Vector2(scale.x, DEFAULT_HEIGHT);
+			}
+			else
+			{
+				scale = new Vector2(scale.x, GetHeight());
+			}
+
+			base.Layout();
+
+		}
+
 		public override void Render(Rect parentRect, Canvas2D canvas)
 		{
 			Rect r = GetDrawableRect();
@@ -103,18 +94,10 @@
 				GUI.color = c;
 			}
 
-<<<<<<< HEAD
 			GUI.Label(new Rect(r.x + 16, r.y, r.width, 24), m_Block.m_Name, VFXEditor.styles.NodeBlockTitle);
 
-			if(!collapsed)
+			if (!collapsed)
 			{
-				for (int i = 0; i < m_Block.m_Params.Length; ++i)
-					GUI.Label(new Rect(r.x + 8, r.y + DEFAULT_HEIGHT + i * PARAM_HEIGHT, r.width, PARAM_HEIGHT - 2), m_Block.m_Params[i].m_Name, VFXEditor.styles.NodeBlockParameter);
-=======
-			//GUI.Box(r, "", VFXEditor.styles.NodeBlock);
-			GUI.Box(new Rect(r.x +4, r.y + 4, 16, 16), "", VFXEditor.styles.Foldout);
-			GUI.Label(new Rect(r.x + 16, r.y, r.width, 24), m_Block.m_Name, VFXEditor.styles.NodeBlockTitle);
-
 			float currentY = r.y + DEFAULT_HEIGHT;
 			for (int i = 0; i < m_Block.m_Params.Length; ++i)
 			{
@@ -152,7 +135,7 @@
 						break;
 				}
 
->>>>>>> 6e1ecaf1
+			}
 			}
 
 			base.Render(parentRect, canvas);
