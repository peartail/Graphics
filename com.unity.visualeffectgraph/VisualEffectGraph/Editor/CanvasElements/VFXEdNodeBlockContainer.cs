--- conflicted
+++ resolved
@@ -17,14 +17,8 @@
 			translation = position;
 			scale = new Vector2(size.x, size.y);
 			
-<<<<<<< HEAD
-			this.NodeRect = new Rect(position.x, position.y, size.x, size.y);
-			this.m_Caps = Capabilities.Normal;
+			m_Caps = Capabilities.Normal;
 			AddNodeBlock(new VFXEdNodeBlock(VFXEditor.BlockLibrary.GetRandomBlock(),new Vector2(0, 0), scale.x, dataSource));
-=======
-			m_Caps = Capabilities.Normal;
-			AddNodeBlock(new VFXEdNodeBlock(new Vector2(0, 0), new Vector2(scale.x, 64), dataSource, "Node Block Example"));
->>>>>>> ac5c4b77
 		}
 
 		public void AddNodeBlock(VFXEdNodeBlock block)
