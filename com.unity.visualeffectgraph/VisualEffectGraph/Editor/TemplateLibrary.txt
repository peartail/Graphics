﻿<?xml version="1.0" encoding="utf-8"?>
<Library>
  <Template Category="Full" Name="Full Template">
    <Nodes>
      <Node Name="VFXEdContextNode_0" Context="Initialize">
        <NodeBlock Name="Set Lifetime (Random)" BlockName="Set Lifetime (Random)">
          <VFXParamValue Name="minLifetime" Type="kTypeFloat" Value="4" />
          <VFXParamValue Name="maxLifetime" Type="kTypeFloat" Value="5.5" />
        </NodeBlock>
        <NodeBlock Name="Set Velocity (Spherical)" BlockName="Set Velocity (Spherical)">
          <VFXParamValue Name="angle" Type="kTypeFloat2" Value="80,80" />
          <VFXParamValue Name="speed" Type="kTypeFloat2" Value="1,1" />
        </NodeBlock>
        <NodeBlock Name="Add Velocity (Constant)" BlockName="Add Velocity (Constant)">
          <VFXParamValue Name="value" Type="kTypeFloat3" Value="50,0,0" />
        </NodeBlock>
        <NodeBlock Name="Set Size Constant (Rectangle)" BlockName="Set Size Constant (Rectangle)">
          <VFXParamValue Name="value" Type="kTypeFloat2" Value="0.01,0.02" />
        </NodeBlock>
      </Node>
      <Node Name="VFXEdContextNode_1" Context="Update">
        <NodeBlock Name="Color Over Lifetime" BlockName="Color Over Lifetime">
          <VFXParamValue Name="start" Type="kTypeFloat3" Value="1,0,1" />
          <VFXParamValue Name="end" Type="kTypeFloat3" Value="0,1,1" />
        </NodeBlock>
        <NodeBlock Name="Apply Force" BlockName="Apply Force">
          <VFXParamValue Name="force" Type="kTypeFloat3" Value="0,-5,0" />
        </NodeBlock>
        <NodeBlock Name="Apply Drag" BlockName="Apply Drag">
          <VFXParamValue Name="multiplier" Type="kTypeFloat" Value="0.02" />
        </NodeBlock>
        <NodeBlock Name="Collision with Plane" BlockName="Collision with Plane">
          <VFXParamValue Name="normal" Type="kTypeFloat3" Value="0,1,0" />
          <VFXParamValue Name="center" Type="kTypeFloat3" Value="0,-1,0" />
          <VFXParamValue Name="elasticity" Type="kTypeFloat" Value="0.95" />
        </NodeBlock>
        <NodeBlock Name="Age and Reap" BlockName="Age and Reap" />
        <NodeBlock Name="Apply Velocity to Positions" BlockName="Apply Velocity to Positions" />
      </Node>
      <Node Name="VFXEdContextNode_2" Context="Output" />
    </Nodes>
    <Connections>
      <FlowConnection Previous="VFXEdContextNode_0" Next="VFXEdContextNode_1" />
      <FlowConnection Previous="VFXEdContextNode_1" Next="VFXEdContextNode_2" />
    </Connections>
  </Template>
  <Template Category="Full" Name="Simple Box">
    <Nodes>
      <Node Name="VFXEdContextNode_0" Context="Initialize">
        <NodeBlock Name="Set Lifetime (Constant)" BlockName="Set Lifetime (Constant)">
          <VFXParamValue Name="value" Type="kTypeFloat" Value="2" />
        </NodeBlock>
        <NodeBlock Name="Set Position (Random Box)" BlockName="Set Position (Random Box)">
          <VFXParamValue Name="minValue" Type="kTypeFloat3" Value="-1,-1,-1" />
          <VFXParamValue Name="maxValue" Type="kTypeFloat3" Value="1,1,1" />
        </NodeBlock>
        <NodeBlock Name="Set Size Random (Square)" BlockName="Set Size Random (Square)">
          <VFXParamValue Name="minSize" Type="kTypeFloat" Value="0.02" />
          <VFXParamValue Name="maxSize" Type="kTypeFloat" Value="0.01" />
        </NodeBlock>
      </Node>
      <Node Name="VFXEdContextNode_1" Context="Update">
        <NodeBlock Name="Alpha Over Lifetime" BlockName="Alpha Over Lifetime">
          <VFXParamValue Name="start" Type="kTypeFloat" Value="1" />
          <VFXParamValue Name="end" Type="kTypeFloat" Value="0" />
        </NodeBlock>
        <NodeBlock Name="Set Color (Constant)" BlockName="Set Color (Constant)">
          <VFXParamValue Name="value" Type="kTypeFloat3" Value="0.2,0.2,0.2" />
        </NodeBlock>
        <NodeBlock Name="Age and Reap" BlockName="Age and Reap" />
        <NodeBlock Name="Apply Velocity to Positions" BlockName="Apply Velocity to Positions" />
      </Node>
    </Nodes>
    <Connections>
      <FlowConnection Previous="VFXEdContextNode_0" Next="VFXEdContextNode_1" />
    </Connections>
  </Template>
  <Template Category="Full" Name="Minimal">
    <Nodes>
      <Node Name="VFXEdContextNode_0" Context="Initialize">
        <NodeBlock Name="Set Lifetime (Constant)" BlockName="Set Lifetime (Constant)">
          <VFXParamValue Name="value" Type="kTypeFloat" Value="1" />
        </NodeBlock>
        <NodeBlock Name="Set Size Constant (Square)" BlockName="Set Size Constant (Square)">
          <VFXParamValue Name="value" Type="kTypeFloat" Value="0.01" />
        </NodeBlock>
        <NodeBlock Name="Set Velocity (Random)" BlockName="Set Velocity (Random)">
          <VFXParamValue Name="base" Type="kTypeFloat3" Value="0,1,0" />
          <VFXParamValue Name="divergence" Type="kTypeFloat3" Value="1,1,1" />
        </NodeBlock>
      </Node>
      <Node Name="VFXEdContextNode_1" Context="Update">
        <NodeBlock Name="Set Color (Constant)" BlockName="Set Color (Constant)">
          <VFXParamValue Name="value" Type="kTypeFloat3" Value="0.2,0.2,0.2" />
        </NodeBlock>
        <NodeBlock Name="Set Alpha (Constant)" BlockName="Set Alpha (Constant)">
          <VFXParamValue Name="value" Type="kTypeFloat" Value="0.02" />
        </NodeBlock>
        <NodeBlock Name="Age and Reap" BlockName="Age and Reap" />
        <NodeBlock Name="Apply Velocity to Positions" BlockName="Apply Velocity to Positions" />
      </Node>
    </Nodes>
    <Connections>
      <FlowConnection Previous="VFXEdContextNode_0" Next="VFXEdContextNode_1" />
    </Connections>
  </Template>
  <Template Category="Update" Name="Basic (Age+Velocity)">
    <Nodes>
      <Node Name="VFXEdContextNode_0" Context="Update">
        <NodeBlock Name="Apply Velocity to Positions" BlockName="Apply Velocity to Positions" />
        <NodeBlock Name="Age and Reap" BlockName="Age and Reap" />
      </Node>
    </Nodes>
    <Connections />
  </Template>
  <Template Category="Initialize" Name="Basic (Lifetime + Size + Color)">
    <Nodes>
      <Node Name="VFXEdContextNode_1" Context="Initialize">
        <NodeBlock Name="Set Lifetime (Constant)" BlockName="Set Lifetime (Constant)">
          <VFXParamValue Name="value" Type="kTypeFloat" Value="1" />
        </NodeBlock>
        <NodeBlock Name="Set Size Constant (Square)" BlockName="Set Size Constant (Square)">
          <VFXParamValue Name="value" Type="kTypeFloat" Value="0.01" />
        </NodeBlock>
        <NodeBlock Name="Set Color (Constant)" BlockName="Set Color (Constant)">
          <VFXParamValue Name="value" Type="kTypeFloat3" Value="1,1,1" />
        </NodeBlock>
      </Node>
    </Nodes>
    <Connections />
  </Template>
<<<<<<< HEAD
  <Template Category="test" Name="fireball">
    <Nodes>
      <Node Name="VFXEdContextNode_0" Context="Initialize">
        <NodeBlock Name="Set Position (Sphere Surface)" BlockName="Set Position (Sphere Surface)">
          <VFXParamValue Name="center" Type="kTypeFloat3" Value="0,0,0" />
          <VFXParamValue Name="radius" Type="kTypeFloat" Value="1" />
        </NodeBlock>
        <NodeBlock Name="Set Color (Constant)" BlockName="Set Color (Constant)">
          <VFXParamValue Name="value" Type="kTypeFloat3" Value="0.5,0.1,0" />
        </NodeBlock>
        <NodeBlock Name="Set Size Constant (Square)" BlockName="Set Size Constant (Square)">
          <VFXParamValue Name="value" Type="kTypeFloat" Value="0.03" />
        </NodeBlock>
        <NodeBlock Name="Set Lifetime (Constant)" BlockName="Set Lifetime (Constant)">
          <VFXParamValue Name="value" Type="kTypeFloat" Value="0.7" />
        </NodeBlock>
      </Node>
      <Node Name="VFXEdContextNode_1" Context="Update">
        <NodeBlock Name="Height Over Velocity" BlockName="Height Over Velocity">
          <VFXParamValue Name="multiplier" Type="kTypeFloat" Value="0.2" />
        </NodeBlock>
        <NodeBlock Name="Conform To Sphere" BlockName="Conform To Sphere">
          <VFXParamValue Name="center" Type="kTypeFloat3" Value="0,0,0" />
          <VFXParamValue Name="radius" Type="kTypeFloat" Value="1" />
          <VFXParamValue Name="attractionSpeed" Type="kTypeFloat" Value="0" />
          <VFXParamValue Name="attractionForce" Type="kTypeFloat" Value="0" />
          <VFXParamValue Name="stickForce" Type="kTypeFloat" Value="1.5" />
          <VFXParamValue Name="stickDistance" Type="kTypeFloat" Value="0.1" />
        </NodeBlock>
        <NodeBlock Name="Attractor" BlockName="Attractor">
          <VFXParamValue Name="center" Type="kTypeFloat3" Value="4,1,0" />
          <VFXParamValue Name="force" Type="kTypeFloat" Value="70" />
          <VFXParamValue Name="offset" Type="kTypeFloat" Value="0.1" />
        </NodeBlock>
        <NodeBlock Name="Alpha Over Lifetime" BlockName="Alpha Over Lifetime">
          <VFXParamValue Name="start" Type="kTypeFloat" Value="0" />
          <VFXParamValue Name="end" Type="kTypeFloat" Value="0.3" />
        </NodeBlock>
        <NodeBlock Name="Apply Velocity to Positions" BlockName="Apply Velocity to Positions" />
        <NodeBlock Name="Age and Reap" BlockName="Age and Reap" />
=======
  <Template Category="Full" Name="Simple Hemisphere">
    <Nodes>
      <Node Name="VFXEdContextNode_0" Context="Initialize">
        <NodeBlock Name="Set Lifetime (Constant)" BlockName="Set Lifetime (Constant)">
          <VFXParamValue Name="value" Type="kTypeFloat" Value="2" />
        </NodeBlock>
        <NodeBlock Name="Set Velocity (Spherical)" BlockName="Set Velocity (Spherical)">
          <VFXParamValue Name="angle" Type="kTypeFloat2" Value="90,0" />
          <VFXParamValue Name="speed" Type="kTypeFloat2" Value="2,2" />
        </NodeBlock>
        <NodeBlock Name="Set Size Random (Square)" BlockName="Set Size Random (Square)">
          <VFXParamValue Name="minSize" Type="kTypeFloat" Value="0.02" />
          <VFXParamValue Name="maxSize" Type="kTypeFloat" Value="0.01" />
        </NodeBlock>
      </Node>
      <Node Name="VFXEdContextNode_1" Context="Update">
        <NodeBlock Name="Alpha Over Lifetime" BlockName="Alpha Over Lifetime">
          <VFXParamValue Name="start" Type="kTypeFloat" Value="1" />
          <VFXParamValue Name="end" Type="kTypeFloat" Value="0" />
        </NodeBlock>
        <NodeBlock Name="Set Color (Constant)" BlockName="Set Color (Constant)">
          <VFXParamValue Name="value" Type="kTypeFloat3" Value="0.2,0.2,0.2" />
        </NodeBlock>
        <NodeBlock Name="Age and Reap" BlockName="Age and Reap" />
        <NodeBlock Name="Apply Velocity to Positions" BlockName="Apply Velocity to Positions" />
>>>>>>> efacb180
      </Node>
    </Nodes>
    <Connections>
      <FlowConnection Previous="VFXEdContextNode_0" Next="VFXEdContextNode_1" />
    </Connections>
  </Template>
</Library><|MERGE_RESOLUTION|>--- conflicted
+++ resolved
@@ -129,7 +129,37 @@
     </Nodes>
     <Connections />
   </Template>
-<<<<<<< HEAD
+  <Template Category="Full" Name="Simple Hemisphere">
+    <Nodes>
+      <Node Name="VFXEdContextNode_0" Context="Initialize">
+        <NodeBlock Name="Set Lifetime (Constant)" BlockName="Set Lifetime (Constant)">
+          <VFXParamValue Name="value" Type="kTypeFloat" Value="2" />
+        </NodeBlock>
+        <NodeBlock Name="Set Velocity (Spherical)" BlockName="Set Velocity (Spherical)">
+          <VFXParamValue Name="angle" Type="kTypeFloat2" Value="90,0" />
+          <VFXParamValue Name="speed" Type="kTypeFloat2" Value="2,2" />
+        </NodeBlock>
+        <NodeBlock Name="Set Size Random (Square)" BlockName="Set Size Random (Square)">
+          <VFXParamValue Name="minSize" Type="kTypeFloat" Value="0.02" />
+          <VFXParamValue Name="maxSize" Type="kTypeFloat" Value="0.01" />
+        </NodeBlock>
+      </Node>
+      <Node Name="VFXEdContextNode_1" Context="Update">
+        <NodeBlock Name="Alpha Over Lifetime" BlockName="Alpha Over Lifetime">
+          <VFXParamValue Name="start" Type="kTypeFloat" Value="1" />
+          <VFXParamValue Name="end" Type="kTypeFloat" Value="0" />
+        </NodeBlock>
+        <NodeBlock Name="Set Color (Constant)" BlockName="Set Color (Constant)">
+          <VFXParamValue Name="value" Type="kTypeFloat3" Value="0.2,0.2,0.2" />
+        </NodeBlock>
+        <NodeBlock Name="Age and Reap" BlockName="Age and Reap" />
+        <NodeBlock Name="Apply Velocity to Positions" BlockName="Apply Velocity to Positions" />
+      </Node>
+    </Nodes>
+    <Connections>
+      <FlowConnection Previous="VFXEdContextNode_0" Next="VFXEdContextNode_1" />
+    </Connections>
+  </Template>
   <Template Category="test" Name="fireball">
     <Nodes>
       <Node Name="VFXEdContextNode_0" Context="Initialize">
@@ -170,33 +200,6 @@
         </NodeBlock>
         <NodeBlock Name="Apply Velocity to Positions" BlockName="Apply Velocity to Positions" />
         <NodeBlock Name="Age and Reap" BlockName="Age and Reap" />
-=======
-  <Template Category="Full" Name="Simple Hemisphere">
-    <Nodes>
-      <Node Name="VFXEdContextNode_0" Context="Initialize">
-        <NodeBlock Name="Set Lifetime (Constant)" BlockName="Set Lifetime (Constant)">
-          <VFXParamValue Name="value" Type="kTypeFloat" Value="2" />
-        </NodeBlock>
-        <NodeBlock Name="Set Velocity (Spherical)" BlockName="Set Velocity (Spherical)">
-          <VFXParamValue Name="angle" Type="kTypeFloat2" Value="90,0" />
-          <VFXParamValue Name="speed" Type="kTypeFloat2" Value="2,2" />
-        </NodeBlock>
-        <NodeBlock Name="Set Size Random (Square)" BlockName="Set Size Random (Square)">
-          <VFXParamValue Name="minSize" Type="kTypeFloat" Value="0.02" />
-          <VFXParamValue Name="maxSize" Type="kTypeFloat" Value="0.01" />
-        </NodeBlock>
-      </Node>
-      <Node Name="VFXEdContextNode_1" Context="Update">
-        <NodeBlock Name="Alpha Over Lifetime" BlockName="Alpha Over Lifetime">
-          <VFXParamValue Name="start" Type="kTypeFloat" Value="1" />
-          <VFXParamValue Name="end" Type="kTypeFloat" Value="0" />
-        </NodeBlock>
-        <NodeBlock Name="Set Color (Constant)" BlockName="Set Color (Constant)">
-          <VFXParamValue Name="value" Type="kTypeFloat3" Value="0.2,0.2,0.2" />
-        </NodeBlock>
-        <NodeBlock Name="Age and Reap" BlockName="Age and Reap" />
-        <NodeBlock Name="Apply Velocity to Positions" BlockName="Apply Velocity to Positions" />
->>>>>>> efacb180
       </Node>
     </Nodes>
     <Connections>
