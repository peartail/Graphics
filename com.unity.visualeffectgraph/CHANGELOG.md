--- conflicted
+++ resolved
@@ -55,11 +55,8 @@
 - Fixed GetCustomAttribute that was locked to Current
 - Shader compilation now works when using view direction in shader graph
 - Fix for destroying selected component corrupt "Play Controls" window
-<<<<<<< HEAD
+- Depth Position and Collision blocks now work correctly in local space systems
 - Visual Effect Activation Track : Handle empty string in ExposedProperty
-=======
-- Depth Position and Collision blocks now work correctly in local space systems
->>>>>>> 668418d4
 
 ## [7.1.1] - 2019-09-05
 ### Added
