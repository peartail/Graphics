# Changelog
All notable changes to this package will be documented in this file.

The format is based on [Keep a Changelog](http://keepachangelog.com/en/1.0.0/)
and this project adheres to [Semantic Versioning](http://semver.org/spec/v2.0.0.html).
## [13.0.0] - 2021-09-01
### Fixed
- Fix SDF Baker fail on PS4 & PS5 [Case 1351595](https://fogbugz.unity3d.com/f/cases/1351595/)

## [13.0.0] - 2021-09-01

### Fixed
- Particles were rendered pink with some debug modes [Case 1342276](https://issuetracker.unity3d.com/product/unity/issues/guid/1342276/)
- Removed bool from the built-in list of blittable types for GraphicsBuffer [Case 1351830](https://issuetracker.unity3d.com/product/unity/issues/guid/1351830/)
- Extract position from a transform is wrong on GPU [Case 1353533](https://issuetracker.unity3d.com/product/unity/issues/guid/1353533/)
- Fix potentially invalid value for pixel dimensions in HDRPCameraBinder

## [12.0.0] - 2021-01-11
### Added
- Added support for Texture2D Arrays in Flipbooks
- Added new setting in "Preferences -> Visual Effects" to control the fallback behavior of camera buffers from MainCamera node when the main camera is not rendered.
- Sample vertices of a transformed skinned mesh with Position (Skinned Mesh) and Sample Skinned Mesh operator.
- Placement option (Vertex, Edge, Surface) in Sample Mesh & Skinned Mesh, allows triangle sampling.
- Material Offset setting in inspector of the rendered outputs.
- Restore "Exact Fixed Time Step" option on VisualEffectAsset.
- Support 2D Renderer in URP for Unlit.
- New tool to help set VFX Bounds
- New tool : Signed Distance Field baker.
- Provide explicit access to spawnCount in graph
- Support of direct link event to initialize context (which support several event within the same frame)
- Structured Graphics Buffer support as exposed type
- Added HDRP Decal output context.
- Motion vectors enabled for particle strips
- Added Is Inside subgraph into VFX Graph additions package
- The VFX editor automatically attach to the current selection if the selected gameobject uses the currently edited VFX asset
- Two new buttons are available in the editor's tool bar. One will display a popup panel to handle attachement and one to lock/unlock the current attachement

### Changed
- Allow remaking an existing link.
- Sphere and Cube outputs are now experimental
- Property Binder : Handle Remove Component removing linked hidden scriptable objectfields
- Property Binder : Prevent multiple VFXPropertyBinder within the same game object
- Transform integrated to VFXTypes : Circle, ArcCircle, Sphere, ArcSphere, Torus, ArcTorus, Cone, ArcCone

### Fixed
- VFXEventBinderBase throwing a null reference exception in runtime
- Unexpected compilation warning in VFXMouseBinder [Case 1313003](https://issuetracker.unity3d.com/product/unity/issues/guid/1313003/)
- Prevent creation of subgraph containing only partial systems [Case 1284053](https://issuetracker.unity3d.com/product/unity/issues/guid/1284053/)
- Prevent pasting context within operator/block subgraph [Case 1235269](https://issuetracker.unity3d.com/product/unity/issues/guid/1235269/)
- VFXEventBinderBase throwing a null reference exception in runtime
- Fix CameraFade for shadow maps [Case 1294073](https://fogbugz.unity3d.com/f/cases/1294073/)
- Modified Sign operator node output for float when input is 0.0f [Case 1299922](https://fogbugz.unity3d.com/f/cases/1299922/)
- An existing link can be remade.
- Use alphabetical order in type list in blackboard "+" button [Case 1304109](https://issuetracker.unity3d.com/product/unity/issues/guid/1304109/)
- Consistently displays the Age Particles checkbox in Update context [Case 1221557](https://issuetracker.unity3d.com/product/unity/issues/guid/1221557/)
- Fix compute culling compilation in URP [Case 1309174](https://fogbugz.unity3d.com/f/cases/1309174/)
- pCache: Unexpected ditable field in Mesh Statistics, Save & Cancel pCache, error trying to access not readable texture [Case 1122417](https://issuetracker.unity3d.com/product/unity/issues/guid/1122417/)
- Handle correctly locked VisualEffectAsset with version control system [Case 1261051](https://issuetracker.unity3d.com/product/unity/issues/guid/1261051/)
- Artefact in VFXView using efficient debug mode in component target board [Case 1243947](https://issuetracker.unity3d.com/product/unity/issues/guid/1243947/)
- Sample Mesh Color when value is stored as float.
- Compilation error due to direct access to GetWorldToObjectMatrix instead of VFXGetWorldToObjectMatrix [Case 1308481](https://issuetracker.unity3d.com/product/unity/issues/guid/1308481/)
- Prevent infinite compilation loop [Case 1298466](https://issuetracker.unity3d.com/product/unity/issues/guid/1298466/)
- Remove some useless compilation triggers (modifying not connected or disabled nodes for instance)
- Tidy up of platform abstraction code for random number generation, requires a dependency on com.unity.render-pipelines.core for those abstractions.
- Fixed shader compilation errors with textures in shader graph [Case 1309219](https://issuetracker.unity3d.com/product/unity/issues/guid/1309219/)
- Fixed issue with VFX using incorrect buffer type for strip data
- Safe Normalization of Cross Products in Orient blocks [Case 1272724](https://issuetracker.unity3d.com/product/unity/issues/guid/1272724)
- Property Binder : Undo after reset [Case 1293794](https://issuetracker.unity3d.com/product/unity/issues/guid/1293794/)
- Property Binder : Allow copy/past from a game object to another
- Deleting a context node and a block while both are selected throws a null ref exception. [Case 315578](https://issuetracker.unity3d.com/product/unity/issues/guid/1315578/)
- Target GameObject attach button does not allow attaching a valid VFX if the last selection was invalid. [Case 1312178](https://issuetracker.unity3d.com/product/unity/issues/guid/1312178/)
- Deleting flow edge between Init and Update throw an invalid opeation exception [Case 1315593](https://issuetracker.unity3d.com/product/unity/issues/guid/1315593/)
- Regression with some settings not always triggering a recompilation [Case 1322844](https://issuetracker.unity3d.com/product/unity/issues/guid/1322844/)
- Having more than five GPU Event output leads to "unexpected token 'if" at compilation [Case 1323434](https://issuetracker.unity3d.com/product/unity/issues/guid/1323434/)
- Deleted properties still show up in the inspector [Case 1320952](https://issuetracker.unity3d.com/product/unity/issues/guid/1320952/)
- Exception in VFXFilterWindow if search field is empty [Case 1235269](https://issuetracker.unity3d.com/product/unity/issues/guid/1235269/)
- Fixed null reference exception when exposing Camera type in VFX graph [Case 1315582](https://issuetracker.unity3d.com/product/unity/issues/guid/1315582/)
- Fixed VFX with output mesh being always reimported [Case 1309753](https://issuetracker.unity3d.com/product/unity/issues/guid/1309753/)
- Modified state in the VFX tab has now a correct state
- Motion Vector map sampling for flipbooks were not using correct mips
- Remove unexpected expression in spawn context evaluation [Case 1318412](https://issuetracker.unity3d.com/product/unity/issues/guid/1318412/)
- Fix unexpected Spawn context execution ordering
- Fix incorrect buffer type for strips
- Enabled an optimization for motion vectors, storing projected positions for vertices instead of the transform matrix
- In the Gradient editor undo will now properly refresh the gradient preview (color swatches)
- Eye dropper in the color fields kept updating after pressing the Esc key
- Sticky notes can now be deleted through contextual manual menu
- Blackboard fields can now be duplicated either with a shortcut (Ctrl+D) or with a contextual menu option
- Properties labels do not overlap anymore
- VFX Graph operators keep the same width when expanded or collpased so that the button does not change position
- Fix Soft Particle depth computation when using an orthographic camera [Case 1309961](https://issuetracker.unity3d.com/product/unity/issues/guid/1309961)
- When adding a new node/operator in the graph editor and using the search field, the search results are sorted in a smarter way
- Unexpected operator and block removal during migration [Case 1344645](https://issuetracker.unity3d.com/product/unity/issues/guid/1344645/)
- Inspector group headers now have a better indentation and alignment
- Zoom and warning icons were blurry in the "Play Controls" and "Visual Effect Model" scene overlays
- Random crash using subgraph [Case 1345426](https://issuetracker.unity3d.com/product/unity/issues/guid/1345426/)
- Fixed Collision with Depth Buffer when using Orthographic camera [Case 1309958](https://issuetracker.unity3d.com/product/unity/issues/guid/1309958/)
- Fix culling of point output [Case 1225764](https://issuetracker.unity3d.com/product/unity/issues/guid/1225764/)
- Compilation issue when normal is used in shadergraph for opacity with unlit output
- Fix Exception on trying to invert a degenerate TRS matrix [Case 1307068](https://issuetracker.unity3d.com/product/unity/issues/guid/1307068/)
- Fix IsFrontFace shader graph node for VFX.
- Fix crash when loading SDF Baker settings holding a mesh prefab [Case 1343898](https://issuetracker.unity3d.com/product/unity/issues/guid/1343898/)
- Exception using gizmo on exposed properties [Case 1340818](https://issuetracker.unity3d.com/product/unity/issues/guid/1340818/)
- GPU hang on some initialize dispatch during dichotomy (platform specific)
- Compilation error undeclared identifier 'Infinity' [Case 1328592](https://issuetracker.unity3d.com/product/unity/issues/guid/1328592/)
- Exposed Parameter placement can be moved after sanitize
<<<<<<< HEAD
- Fix rendering artifacts on some mobile devices [Case 1149057](https://issuetracker.unity3d.com/product/unity/issues/guid/1149057/)
- Fix compilation failure on OpenGLES [Case 1348666](https://issuetracker.unity3d.com/product/unity/issues/guid/1348666/)
- Don't open an empty VFX Graph Editor when assigning a VFX Asset to a Visual Effect GameObject from the inspector [Case 1347399](https://issuetracker.unity3d.com/product/unity/issues/guid/1347399/)
- Visual Effect inspector input fields don't lose focus anymore while typing (Random seed)
=======
- Particles were rendered pink with some debug modes [Case 1342276](https://issuetracker.unity3d.com/product/unity/issues/guid/1342276/)
- Removed bool from the built-in list of blittable types for GraphicsBuffer [Case 1351830](https://issuetracker.unity3d.com/product/unity/issues/guid/1351830/)
- Extract position from a transform is wrong on GPU [Case 1353533](https://issuetracker.unity3d.com/product/unity/issues/guid/1353533/)
- Fix potentially invalid value for pixel dimensions in HDRPCameraBinder
- Exposed Camera property fails to upgrade and is converted to a float type [Case 1357685](https://issuetracker.unity3d.com/product/unity/issues/guid/1357685/)
>>>>>>> f0232b3d

## [11.0.0] - 2020-10-21
### Added
- Added new setting to output nodes to exclude from TAA
- New Sample Point cache & Sample Attribute map operators

### Changed
- Changed the "Edit" button so it becomes "New" when no asset is set on a Visual Effect component, in order to save a new visual effect graph asset.

### Fixed
- Forbid incorrect link between incompatible context [Case 1269756](https://issuetracker.unity3d.com/product/unity/issues/guid/1269756/)
- Serialization issue with VFXSpawnerCallbacks
- Unexpected exception while trying to display capacity warning [Case 1294180](https://issuetracker.unity3d.com/product/unity/issues/guid/1294180/)
- Exclude Operator, Context, Block and Subgraph from Preset [Case 1232309](https://issuetracker.unity3d.com/product/unity/issues/guid/1232309/)
- Fix [Case 1212002](https://fogbugz.unity3d.com/f/cases/1212002/)
- Fix [Case 1223747](https://fogbugz.unity3d.com/f/cases/1223747/)
- Fix [Case 1290493](https://fogbugz.unity3d.com/f/cases/1290493/#BugEvent.1072735759)
- Incorrect path on Linux while targetting Android, IOS or WebGL [Case 1279750](https://issuetracker.unity3d.com/product/unity/issues/guid/1279750/)


## [10.2.0] - 2020-10-19
### Added
- Warning using Depth Collision on unsupported scriptable render pipeline.
- Warning in renderer inspector using Light Probe Proxy Volume when this feature isn't available.
- New operator : Sample Signed distance field
- New Position on Signed Distance Field block
- Added command to delete unuser parameters.
- Harmonized position, direction and velocity composition modes for position (shape, sequential, depth) and Velocity from Direction & Speed blocks
- New particle strip attribute in Initialize: spawnIndexInStrip
- Added Get Strip Index subgraph utility operator in Additional Samples
- Added Encompass (Point) subgraph utility operator in Additional Samples

### Fixed
- "Create new VisualEffect Graph" creates a graph from the default template [Case 1279999](https://fogbugz.unity3d.com/f/cases/1279999/)
- Fix [Case 1268977](https://issuetracker.unity3d.com/product/unity/issues/guid/1268977/)
- Fix [Case 1114281](https://fogbugz.unity3d.com/f/cases/1114281/)
- Forbid creation of context in VisualEffectSubgraphBlock through edge dropping. No context should be allowed.
- Fix [Case 1199540](https://issuetracker.unity3d.com/product/unity/issues/guid/1199540/)
- Fix [Case 1219072](https://issuetracker.unity3d.com/product/unity/issues/guid/1219072/)
- Fix [Case 1211372](https://issuetracker.unity3d.com/product/unity/issues/guid/1211372/)
- Fix [Case 1262961](https://issuetracker.unity3d.com/product/unity/issues/guid/1262961/)
- Fix [Case 1268354](https://fogbugz.unity3d.com/f/cases/1268354/)
- Fix VFX Graph window invalidating existing Undo.undoRedoPerformed delegates.
- Fix for VisualEffect prefab override window [Case 1242693](https://issuetracker.unity3d.com/product/unity/issues/guid/1242693/)
- Fix [Case 1281861](https://issuetracker.unity3d.com/product/unity/issues/guid/1281861/)
- Unexpected exception while installing samples inside an URP project [Case 1280065](https://issuetracker.unity3d.com/product/unity/issues/guid/1280065/)
- Fix edited operator being collapsed [Case 1270517](https://issuetracker.unity3d.com/product/unity/issues/guid/1270517/)
- Filters out renderer priority on SRP which doesn't support this feature.
- Fallback to builtIn rendering layer if srpAsset.renderingLayerMaskNames returns null.
- Fix missing prepass in URP [Case 1169487](https://issuetracker.unity3d.com/product/unity/issues/guid/1169487/)
- Fix SubPixelAA block while rendering directly in backbuffer.
- Property Binder : Incorrect Destroy called from edit mode. [Case 1274790](https://issuetracker.unity3d.com/product/unity/issues/guid/1274790/)
- Property Binder : Unexpected null reference exception while using terrain binder. [Case 1247230](https://issuetracker.unity3d.com/product/unity/issues/guid/1247230/)
- Property Binder : HierarchyRoot null reference exception while using Hierarchy to Attribute Map. [Case 1274788](https://issuetracker.unity3d.com/product/unity/issues/guid/1274788/)
- Property Binder : Properties window isn't always up to date. [Case 1248711](https://issuetracker.unity3d.com/product/unity/issues/guid/1248711/)
- Property Binder : Avoid Warning while building on Mobile "Presence of such handlers might impact performance on handheld devices." when building for Android" [Case 1279471](https://issuetracker.unity3d.com/product/unity/issues/guid/1248711/)
- Fixed [case 1283315](https://issuetracker.unity3d.com/product/unity/issues/guid/1283315/)
- Addressing for mirror and clamp modes in sequential operators and blocks
- Incorrect volume spawning for Sphere & Circle with thickness absolute
- Fix View Space Position is VFX Shadergraph [Case 1285603](https://fogbugz.unity3d.com/f/cases/1285603/)
- Fix [Case 1268354](https://fogbugz.unity3d.com/f/cases/1268354/)
- Fixed rare bug causing the vfx compilation to do nothing silently.
- Fixed vfx compilation when a diffusion profile property is added to a vfx shadergraph
- SpawnOverDistance spawner block now behaves correctly
- Quad strip outputs take into account orientation block
- Fixed Random Vector subgraph utility operator in Additional Samples
- Fixed Set Strip Progress Attribute utility block in Additional Samples
- Fix [Case 1255182](https://fogbugz.unity3d.com/f/cases/1255182/)
- Remove temporarily "Exact Fixed Time Step" option on VisualEffectAsset to avoid unexpected behavior
- Disable implicit space transformations in sublock graphs as they led to unexpected behaviors

## [10.1.0] - 2020-10-12
### Added
- Compare operator can take int and uint as inputs
- New operator : Sample Signed distance field
- New WorldToViewportPoint operator
- New ViewportToWorldPoint operator
- Added Output Event Handler API
- Added Output Event Handler Samples
- Added ExposedProperty custom Property Drawer
- Error display within the graph.

### Fixed
- Mesh Sampling incorrect with some GPU (use ByteAddressBuffer instead of Buffer<float>)
- Fix for node window staying when clicking elsewhere
- Make VisualEffect created from the GameObject menu have unique names [Case 1262989](https://issuetracker.unity3d.com/product/unity/issues/guid/1262989/)
- Missing System Seed in new dynamic built-in operator.
- Prefab highlight missing for initial event name toggle [Case 1263012](https://issuetracker.unity3d.com/product/unity/issues/guid/1263012/)
- Correctly frame the whole graph, when opening the Visual Effect Editor
- Optimize display of inspector when there is a lot of exposed VFX properties.
- fixes the user created vfx default resources that were ignored unless loaded
- fix crash when creating a loop in subgraph operators [Case 1251523](https://issuetracker.unity3d.com/product/unity/issues/guid/1251523/)
- fix issue with multiselection and objectfields [Case 1250378](https://issuetracker.unity3d.com/issues/vfx-removing-texture-asset-while-multiediting-working-incorrectly)
- Normals with non uniform scales are correctly computed [Case 1246989](https://issuetracker.unity3d.com/product/unity/issues/guid/1246989/)
- Fix exposed Texture2DArray and Cubemap types from shader graph not being taken into account in Output Mesh [Case 1265221](https://issuetracker.unity3d.com/product/unity/issues/guid/1265221/)
- Allow world position usage in shaderGraph plugged into an alpha/opacity output [Case 1259511](https://issuetracker.unity3d.com/product/unity/issues/guid/1259511/)
- GPU Evaluation of Construct Matrix
- Random Per-Component on Set Attribute in Spawn Context [Case 1279294](https://issuetracker.unity3d.com/product/unity/issues/guid/1279294/)
- Fix corrupted UI in nodes due to corrupted point cache files [Case 1232867](https://fogbugz.unity3d.com/f/cases/1232867/)
- Fix InvalidCastException when using byte properties in point cache files [Case 1276623](https://fogbugz.unity3d.com/f/cases/1276623/)
- Fix  https://issuetracker.unity3d.com/issues/ux-cant-drag-a-noodle-out-of-trigger-blocks
- Fix [Case 1114281](https://issuetracker.unity3d.com/product/unity/issues/guid/1114281/)
- Fix shadows not being rendered to some cascades with directional lights [Case 1229972](https://issuetracker.unity3d.com/issues/output-inconsistencies-with-vfx-shadow-casting-and-shadow-cascades)
- Fix VFX Graph window invalidating existing Undo.undoRedoPerformed delegates.
- Fix shadergraph changes not reflected in VisualEffectGraph [Case 1278469](https://fogbugz.unity3d.com/f/cases/resolve/1278469/)

## [10.0.0] - 2019-06-10
### Added
- Tooltips for Attributes
- Custom Inspector for Spawn context, delay settings are more user friendly.
- Quick Expose Property : Holding Alt + Release Click in an Empty space while making property edges creates a new exposed property of corresponding type with current slot value.
- Octagon & Triangle support for planar distortion output
- Custom Z axis option for strip output
- Custom Inspector for Update context, display update position/rotation instead of integration
- Tooltips to blocks, nodes, contexts, and various menus and options
- VFX asset compilation is done at import instead of when the asset is saved.
- New operators: Exp, Log and LoadTexture
- Duplicate with edges.
- Right click on edge to create a interstitial node.
- New quad distortion output for particle strips
- New attribute for strips: particleCountInStrip
- New options for quad strips texture mapping: swap UV and custom mapping
- Naming for particles system and spawn context
- Noise evaluation now performed on CPU when possible
- Range and Min attributes support on int and uint parameters
- New Construct Matrix from Vector4 operator
- Allow filtering enums in VFXModels' VFXSettings.
- Sample vertices of a mesh with the Position (Mesh) block and the Sample Mesh operator
- New built-in operator providing new times access
- More efficient update modes inspector
- Ability to read attribute in spawn context through graph
- Added save button to save only the current visual effect graph.
- Added Degrees / Radians conversion subgraphs in samples
- uint parameter can be seen as an enum.
- New TransformVector4 operator
- New GetTextureDimensions operator
- Output Event context for scripting API event retrieval.
- per-particle GPU Frustum culling
- Compute culling of particle which have their alive attribute set to false in output
- Mesh and lit mesh outputs can now have up to 4 differents meshes that can be set per Particle (Experimental)
- Screen space per particle LOD on mesh and lit mesh outputs (Experimental)

### Fixed
- Moved VFX Event Tester Window visibility to Component Play Controls SceneView Window
- Universal Render Pipeline : Fog integration for Exponential mode [Case 1177594](https://issuetracker.unity3d.com/issues/urp-slash-fog-vfx-particles)
- Correct VFXSettings display in Shader Graph compatible outputs
- No more NullReference on sub-outputs after domain reload
- Fix typo in strip tangent computation
- Infinite recompilation using subgraph [Case 1186191](https://issuetracker.unity3d.com/product/unity/issues/guid/1186191/)
- Modifying a shader used by an output mesh context now automatically updates the currently edited VFX
- Possible loss of shadergraph reference in unlit output
- ui : toolbar item wrap instead of overlapping.
- Selection Pass for Universal and High Definition Render Pipeline
- Copy/Paste not deserializing correctly for Particle Strip data
- WorldPosition, AbsoluteWorldPosition & ScreenPos in shadergraph integration
- Optimize VFXAssetEditor when externalize is activated
- TransformVector|Position|Direction & DistanceToSphere|Plane|Line have now spaceable outputs
- Filter out motion vector output for lower resolution & after post-process render passes [Case 1192932](https://issuetracker.unity3d.com/product/unity/issues/guid/1192932/)
- Sort compute on metal failing with BitonicSort128 [Case 1126095](https://issuetracker.unity3d.com/issues/osx-unexpected-spawn-slash-capacity-results-when-sorting-is-set-to-auto-slash-on)
- Fix alpha clipping with shader graph
- Fix output settings correctly filtered dependeing on shader graph use or not
- Fix some cases were normal/tangent were not passes as interpolants with shader graph
- Make normals/tangents work in unlit output with shader graph
- Fix shader interpolants with shader graph and particle strips
- SpawnIndex attribute is now working correctly in Initialize context
- Remove useless VFXLibrary clears that caused pop-up menu to take long opening times
- Make sure the subgraph is added to the graph when we set the setting. Fix exception on Convert To Subgraph.
- Subgraph operators appear on drag edge on graph.
- Sample Scene Color & Scene Depth from Shader Graph Integration using High Definition and Universal Render Pipeline
- Removed Unnecessary reference to HDRP Runtime Assembly in VFX Runtime Assembly
- Allow alpha clipping of motion vector for transparent outputs [Case 1192930](https://issuetracker.unity3d.com/product/unity/issues/guid/1192930/)
- subgraph block into subgraph context no longer forget parameter values.
- Fix exception when compiling an asset with a turbulence block in absolute mode
- Fixed GetCustomAttribute that was locked to Current
- Shader compilation now works when using view direction in shader graph
- Fix for destroying selected component corrupt "Play Controls" window
- Depth Position and Collision blocks now work correctly in local space systems
- Filter out Direction type on inconsistent operator [Case 1201681](https://issuetracker.unity3d.com/product/unity/issues/guid/1201681/)
- Exclude MouseEvent, RigidBodyCollision, TriggerEvent & Sphere binders when physics modules isn't available
- Visual Effect Activation Track : Handle empty string in ExposedProperty
- in some cases AABox position gizmo would not move when dragged.
- Inspector doesn't trigger any exception if VisualEffectAsset comes from an Asset Bundle [Case 1203616](https://issuetracker.unity3d.com/issues/visual-effect-component-is-not-fully-shown-in-the-inspector-if-vfx-is-loaded-from-asset-bundle)
- OnStop Event to the start of a Spawn Context makes it also trigger when OnPlay is sent [Case 1198339](https://issuetracker.unity3d.com/product/unity/issues/guid/1198339/)
- Remove unexpected public API : UnityEditor.VFX.VFXSeedMode & IncrementStripIndexOnStart
- Fix yamato error : check vfx manager on domain reload instead of vfx import.
- Filter out unrelevant events from event desc while compiling
- Missing Packing.hlsl include while using an unlit shadergraph.
- Fix for nesting of VFXSubgraphContexts.
- Runtime compilation now compiles correctly when constant folding several texture ports that reference the same texture [Case 1193602](https://issuetracker.unity3d.com/issues/output-shader-errors-when-compiling-the-runtime-shader-of-a-lit-output-with-exposed-but-unassigned-additional-maps)
- Fix compilation error in runtime mode when Speed Range is 0 in Attribute By Speed block [Case 1118665](https://issuetracker.unity3d.com/issues/vfx-shader-errors-are-thrown-when-quad-outputs-speed-range-is-set-to-zero)
- NullReferenceException while assigning a null pCache [Case 1222491](https://issuetracker.unity3d.com/issues/pointcache-nullrefexception-when-compiling-an-effect-with-a-pcache-without-an-assigned-asset)
- Add message in inspector for unreachable properties due to VisualEffectAsset stored in AssetBundle [Case 1193602](https://issuetracker.unity3d.com/product/unity/issues/guid/1203616/)
- pCache importer and exporter tool was keeping a lock on texture or pCache files [Case 1185677](https://issuetracker.unity3d.com/product/unity/issues/guid/1185677/)
- Convert inline to exposed property / Quick expose property sets correct default value in parent
- Age particles checkbox was incorrectly hidden [Case 1221557](https://issuetracker.unity3d.com/product/unity/issues/guid/1221557/)
- Fix various bugs in Position (Cone) block [Case 1111053] (https://issuetracker.unity3d.com/product/unity/issues/guid/1111053/)
- Handle correctly direction, position & vector types in AppendVector operator [Case 1111867](https://issuetracker.unity3d.com/product/unity/issues/guid/1111867/)
- Fix space issues with blocks and operators taking a camera as input
- Generated shaderName are now consistent with displayed system names
- Remove some shader warnings
- Fixed Sample Flipbook Texture File Names
- Don't lose SRP output specific data when SRP package is not present
- Fix visual effect graph when a subgraph or shader graph dependency changes
- Support of flag settings in model inspector
- height of initial event name.
- fix colorfield height.
- fix for capacity change for locked asset.
- fix null value not beeing assignable to slot.
- Prevent capacity from being 0 [Case 1233044](https://issuetracker.unity3d.com/product/unity/issues/guid/1233044/)
- Fix for dragged parameters order when there are categories
- Avoid NullReferenceException in Previous Position Binder" component. [Case 1242351](https://issuetracker.unity3d.com/product/unity/issues/guid/1242351/)
- Don't show the blocks window when context cant have blocks
- Prevent from creating a context in VisualEffectSugraphOperator by draggingfrom an output slot.
- Avoid NullReferenceException when VisualEffectAsset is null if VFXPropertyBinder [Case 1219061](https://issuetracker.unity3d.com/product/unity/issues/guid/1219061/)
- Missing Reset function in VFXPropertyBinder [Case 1219063](https://issuetracker.unity3d.com/product/unity/issues/guid/1219063/)
- Fix issue with strips outputs that could cause too many vertices to be renderered
- SpawnIndex attribute returns correct value in update and outputs contexts
- Disable Reset option in context menu for all VFXObject [Case 1251519](https://issuetracker.unity3d.com/product/unity/issues/guid/1251519/) & [Case 1251533](https://issuetracker.unity3d.com/product/unity/issues/guid/1251533/)
- Avoid other NullReferenceException using property binders
- Fix culture issues when generating attributes defines in shaders [Case 1222819](https://issuetracker.unity3d.com/product/unity/issues/guid/1222819/)
- Move the VFXPropertyBinder from Update to LateUpdate [Case 1254340](https://issuetracker.unity3d.com/product/unity/issues/guid/1254340/)
- Properties in blackboard are now exposed by default
- Dissociated Colors for bool, uint and int
- De-nicified attribute name (conserve case) in Set Custom Attribute title
- Changed the default "No Asset" message when opening the visual effect graph window
- Subgraphs are not in hardcoded categories anymore : updated default subgraph templates + Samples to add meaningful categories.
- Fix creation of StringPropertyRM
- Enum fields having headers show the header in the inspector as well.
- Handle correctly disabled alphaTreshold material slot in shaderGraph.

## [7.1.1] - 2019-09-05
### Added
- Moved High Definition templates and includes to com.unity.render-pipelines.high-definition package
- Navigation commands for subgraph.
- Allow choosing the place to save vfx subgraph.
- Particle strips for trails and ribbons. (Experimental)
- Shadergraph integration into vfx. (Experimental)

### Fixed
- Using struct as subgraph parameters.
- Objectproperty not consuming delete key.
- Converting a subgraph operator inside a subgraph operator with outputs.
- Selecting a GameObject with a VFX Property Binder spams exception.
- Wrong motion vector while modifying local matrix of a VisualEffect.
- Convert output settings copy.
- Fixed some outputs failing to compile when used with certain UV Modes [Case 1126200] (https://issuetracker.unity3d.com/issues/output-some-outputs-fail-to-compile-when-used-with-certain-uv-modes)
- Removed Gradient Mapping Mode from some outputs type where it was irrelevant [Case 1164045]
- Soft Particles work with Distortion outputs [Case 1167426] (https://issuetracker.unity3d.com/issues/output-soft-particles-do-not-work-with-distortion-outputs)
- category rename rect.
- copy settings while converting an output
- toolbar toggle appearing light with light skin.
- multiselection of gradient in visual effect graph
- clipped "reseed" in visual effect editor
- Unlit outputs are no longer pre-exposed by default in HDRP
- Augmented generated HLSL floatN precision [Case 1177730] (https://issuetracker.unity3d.com/issues/vfx-graph-7x7-flipbook-particles-flash-and-dont-animate-correctly-in-play-mode-or-in-edit-mode-with-vfx-graph-closed)
- Spherical coordinates to Rectangular (Cartesians) coordinates node input: angles are now expressed in radians
- Turbulence noise updated: noise type and frequency can be specified [Case  1141282] (https://issuetracker.unity3d.com/issues/vfx-particles-flicker-when-blend-mode-is-set-to-alpha-turbulence-block-is-enabled-and-there-is-more-than-50000-particles)
- Color and Depth camera buffer access in HDRP now use Texture2DArray instead of Texture2D
- Output Mesh with shader graph now works as expected

## [7.0.1] - 2019-07-25
### Added
- Add Position depth operator along with TransformVector4 and LoadTexture2D expressions.

### Fixed
- Inherit attribute block appears three times [Case 1166905](https://issuetracker.unity3d.com/issues/attributes-each-inherit-attribute-block-appears-3-times-in-the-search-and-some-have-a-seed-attribute)
- Unexpected exception : `Trying to modify space on a not spaceable slot` error when adding collision or conform blocks [Case 1163442](https://issuetracker.unity3d.com/issues/block-trying-to-modify-space-on-a-not-spaceable-slot-error-when-adding-collision-or-conform-blocks)

## [7.0.0] - 2019-07-17
### Added
- Make multiselection work in a way that do not assume that the same parameter will have the same index in the property sheet.
- auto recompile when changing shaderpath
- auto recompile new vfx
- better detection of default shader path
- Bitfield control.
- Initial Event Name inspector for visual effect asset and component
- Subgraphs
- Move HDRP outputs to HDRP package + expose HDRP queue selection
- Add exposure weight control for HDRP outputs
- Shader macros for XR single-pass instancing
- XR single-pass instancing support for indirect draws
- Inverse trigonometric operators (atan, atan2, asin, acos)
- Replaced Orient : Fixed rotation with new option Orient : Advanced
- Loop & Delay integrated to the spawn system
- Motion Vector support for PlanarPrimitive & Mesh outputs

### Fixed
- Handle a possible exception (ReflectionTypeLoadException) while using VFXParameterBinderEditor
- Renamed Parameter Binders to Property Binders. (This will cause breaking serialization for these PropertyBinders : VFXAudioSpectrumBinder, VFXInputMouseBinder, VFXInputMouseBinder, VFXInputTouchBinder, VFXInputTouchBinder, VFXRaycastBinder, VFXTerrainBinder, VFXUIDropdownBinder, VFXUISliderBinder, VFXUIToggleBinder)
- Renamed Namespace `UnityEngine.Experimental.VFX.Utility` to `UnityEngine.VFX.Utility`
- Fix normal bending factor computation for primitive outputs
- Automatic template path detection based on SRP in now working correctly

## [6.7.0-preview] - 2019-05-16
### Added
- Distortion Outputs (Quad / Mesh)
- Color mapping mode for unlit outputs (Textured/Gradient Mapped)
- Add Triangle and Octagon primitives for particle outputs
- Set Attribute is now spaceable on a specific set of attributes (position, velocity, axis...)
- Trigger : GPUEvent Rate (Over time or Distance)

### Fixed
- Fix shader compilation error with debug views
- Improve AA line rendering
- Fix screen space size block
- Crash chaining two spawners each other [Case 1135299](https://issuetracker.unity3d.com/issues/crash-chaining-two-spawners-to-each-other-produces-an-infinite-loop)
- Inspector : Exposed parameters disregard the initial value [Case 1126471](https://issuetracker.unity3d.com/issues/parameters-exposed-parameters-disregard-the-initial-value)
- Asset name now displayed in compile errors and output context shaders
- Fix for linking spawner to spawner while first spawner is linked to initialize + test
- Fix space of spaceable slot not copy pasted + test
- Position (Circle) does not take the Center Z value into account [Case 1146850](https://issuetracker.unity3d.com/issues/blocks-position-circle-does-not-take-the-center-z-value-into-account)
- Add Exposure Weight for emissive in lit outputs

## [6.6.0-preview] - 2019-04-01
### Added
- Addressing mode for Sequential blocks
- Invert transform available on GPU
- Add automatic depth buffer reference for main camera (for position and collision blocks)
- Total Time for PreWarm in Visual Effect Asset inspector
- Support for unlit output with LWRP
- Add Terrain Parameter Binder + Terrain Type
- Add UI Parameter Binders : Slider, Toggle
- Add Input Parameter Binders : Axis, Button, Key, Mouse, Touch
- Add Other Parameter Binders : Previous Position, Hierarchy Attribute Map, Multi-Position, Enabled

### Fixed
- Undo Redo while changing space
- Type declaration was unmodifiable due to exception during space intialization
- Fix unexpected issue when plugging per particle data into hash of per component fixed random
- Missing asset reimport when exception has been thrown during graph compilation
- Fix exception when using a Oriented Box Volume node [Case 1110419](https://issuetracker.unity3d.com/issues/operator-indexoutofrangeexception-when-using-a-volume-oriented-box-node)
- Add missing blend value slot in Inherit Source Attribute blocks [Case 1120568](https://issuetracker.unity3d.com/issues/source-attribute-blend-source-attribute-blocks-are-not-useful-without-the-blend-value)
- Visual Effect Inspector Cosmetic Improvements
- Missing graph invalidation in VFXGraph.OnEnable, was causing trouble with value invalidation until next recompilation
- Issue that remove the edge when dragging an edge from slot to the same slot.
- Exception when undoing an edge deletion on a dynamic operator.
- Exception regarding undo/redo when dragging a edge linked to a dynamic operator on another slot.
- Exception while removing a sub-slot of a dynamic operator

## [6.5.0-preview] - 2019-03-07

## [6.4.0-preview] - 2019-02-21

## [6.3.0-preview] - 2019-02-18

## [6.2.0-preview] - 2019-02-15
### Changed
- Code refactor: all macros with ARGS have been swapped with macros with PARAM. This is because the ARGS macros were incorrectly named

### Fixed
- Better Handling of Null or Missing Parameter Binders (Editor + Runtime)
- Fixes in VFX Raycast Binder
- Fixes in VFX Parameter Binder Editor

## [6.1.0-preview] - 2019-02-13

## [6.0.0-preview] - 2019-02-23
### Added
- Add spawnTime & spawnCount operator
- Add seed slot to constant random mode of Attribute from curve and map
- Add customizable function in VariantProvider to replace the default cartesian product
- Add Inverse Lerp node
- Expose light probes parameters in VisualEffect inspector

### Fixed
- Some fixes in noise library
- Some fixes in the Visual Effect inspector
- Visual Effects menu is now in the right place
- Remove some D3D11, metal and C# warnings
- Fix in sequential line to include the end point
- Fix a bug with attributes in Attribute from curve
- Fix source attributes not being taken into account for attribute storage
- Fix legacy render path shader compilation issues
- Small fixes in Parameter Binder editor
- Fix fog on decals
- Saturate alpha component in outputs
- Fixed scaleY in ConnectTarget
- Incorrect toggle rectangle in VisualEffect inspector
- Shader compilation with SimpleLit and debug display

## [5.2.0-preview] - 2018-11-27
### Added
- Prewarm mechanism

### Fixed
- Handle data loss of overriden parameters better

### Optimized
- Improved iteration times by not compiling initial shader variant

## [4.3.0-preview] - 2018-11-23

Initial release<|MERGE_RESOLUTION|>--- conflicted
+++ resolved
@@ -3,13 +3,11 @@
 
 The format is based on [Keep a Changelog](http://keepachangelog.com/en/1.0.0/)
 and this project adheres to [Semantic Versioning](http://semver.org/spec/v2.0.0.html).
+
 ## [13.0.0] - 2021-09-01
+
 ### Fixed
 - Fix SDF Baker fail on PS4 & PS5 [Case 1351595](https://fogbugz.unity3d.com/f/cases/1351595/)
-
-## [13.0.0] - 2021-09-01
-
-### Fixed
 - Particles were rendered pink with some debug modes [Case 1342276](https://issuetracker.unity3d.com/product/unity/issues/guid/1342276/)
 - Removed bool from the built-in list of blittable types for GraphicsBuffer [Case 1351830](https://issuetracker.unity3d.com/product/unity/issues/guid/1351830/)
 - Extract position from a transform is wrong on GPU [Case 1353533](https://issuetracker.unity3d.com/product/unity/issues/guid/1353533/)
@@ -104,18 +102,11 @@
 - GPU hang on some initialize dispatch during dichotomy (platform specific)
 - Compilation error undeclared identifier 'Infinity' [Case 1328592](https://issuetracker.unity3d.com/product/unity/issues/guid/1328592/)
 - Exposed Parameter placement can be moved after sanitize
-<<<<<<< HEAD
 - Fix rendering artifacts on some mobile devices [Case 1149057](https://issuetracker.unity3d.com/product/unity/issues/guid/1149057/)
 - Fix compilation failure on OpenGLES [Case 1348666](https://issuetracker.unity3d.com/product/unity/issues/guid/1348666/)
 - Don't open an empty VFX Graph Editor when assigning a VFX Asset to a Visual Effect GameObject from the inspector [Case 1347399](https://issuetracker.unity3d.com/product/unity/issues/guid/1347399/)
 - Visual Effect inspector input fields don't lose focus anymore while typing (Random seed)
-=======
-- Particles were rendered pink with some debug modes [Case 1342276](https://issuetracker.unity3d.com/product/unity/issues/guid/1342276/)
-- Removed bool from the built-in list of blittable types for GraphicsBuffer [Case 1351830](https://issuetracker.unity3d.com/product/unity/issues/guid/1351830/)
-- Extract position from a transform is wrong on GPU [Case 1353533](https://issuetracker.unity3d.com/product/unity/issues/guid/1353533/)
-- Fix potentially invalid value for pixel dimensions in HDRPCameraBinder
 - Exposed Camera property fails to upgrade and is converted to a float type [Case 1357685](https://issuetracker.unity3d.com/product/unity/issues/guid/1357685/)
->>>>>>> f0232b3d
 
 ## [11.0.0] - 2020-10-21
 ### Added
