# Changelog
All notable changes to this package will be documented in this file.

The format is based on [Keep a Changelog](http://keepachangelog.com/en/1.0.0/)
and this project adheres to [Semantic Versioning](http://semver.org/spec/v2.0.0.html).

## [10.2.0] - 2020-10-19
### Added
- Warning using Depth Collision on unsupported scriptable render pipeline.
- Warning in renderer inspector using Light Probe Proxy Volume when this feature isn't available.
- New operator : Sample Signed distance field
- New Position on Signed Distance Field block
- Added command to delete unuser parameters.
- Harmonized position, direction and velocity composition modes for position (shape, sequential, depth) and Velocity from Direction & Speed blocks

## Fixed
- "Create new VisualEffect Graph" creates a graph from the default template [Case 1279999](https://fogbugz.unity3d.com/f/cases/1279999/)
- Fix [Case 1268977](https://issuetracker.unity3d.com/product/unity/issues/guid/1268977/)
- Fix [Case 1114281](https://fogbugz.unity3d.com/f/cases/1114281/)
- Forbid creation of context in VisualEffectSubgraphBlock through edge dropping. No context should be allowed.
- Fix [Case 1199540](https://issuetracker.unity3d.com/product/unity/issues/guid/1199540/)
- Fix [Case 1219072](https://issuetracker.unity3d.com/product/unity/issues/guid/1219072/)
- Fix [Case 1211372](https://issuetracker.unity3d.com/product/unity/issues/guid/1211372/)
- Fix [Case 1262961](https://issuetracker.unity3d.com/product/unity/issues/guid/1262961/)
- Fix [Case 1268354](https://fogbugz.unity3d.com/f/cases/1268354/)
- Fix VFX Graph window invalidating existing Undo.undoRedoPerformed delegates.
- Fix for VisualEffect prefab override window [Case 1242693](https://issuetracker.unity3d.com/product/unity/issues/guid/1242693/)
- Fix [Case 1281861](https://issuetracker.unity3d.com/product/unity/issues/guid/1281861/)
- Unexpected exception while installing samples inside an URP project [Case 1280065](https://issuetracker.unity3d.com/product/unity/issues/guid/1280065/)
- Fix edited operator being collapsed [Case 1270517](https://issuetracker.unity3d.com/product/unity/issues/guid/1270517/)
- Filters out renderer priority on SRP which doesn't support this feature.
- Fallback to builtIn rendering layer if srpAsset.renderingLayerMaskNames returns null.
- Fix missing prepass in URP [Case 1169487](https://issuetracker.unity3d.com/product/unity/issues/guid/1169487/)
- Fix SubPixelAA block while rendering directly in backbuffer.
- Addressing for mirror and clamp modes in sequential operators and blocks
- Incorrect volume spawning for Sphere & Circle with thickness absolute

## [10.1.0] - 2020-10-12
### Added
- Compare operator can take int and uint as inputs
- New operator : Sample Signed distance field
- New WorldToViewportPoint operator
- New ViewportToWorldPoint operator
- Added Output Event Handler API
- Added Output Event Handler Samples
- Added ExposedProperty custom Property Drawer
- Error display within the graph.
<<<<<<< HEAD
- Warning using Depth Collision on unsupported scriptable render pipeline.
- Warning in renderer inspector using Light Probe Proxy Volume when this feature isn't available.
- Harmonized position, direction and velocity composition modes for position (shape, sequential, depth) and Velocity from Direction & Speed blocks
=======
>>>>>>> b83f24ec

### Fixed
- Mesh Sampling incorrect with some GPU (use ByteAddressBuffer instead of Buffer<float>)
- Fix for node window staying when clicking elsewhere
- Make VisualEffect created from the GameObject menu have unique names [Case 1262989](https://issuetracker.unity3d.com/product/unity/issues/guid/1262989/)
- Missing System Seed in new dynamic built-in operator.
- Prefab highlight missing for initial event name toggle [Case 1263012](https://issuetracker.unity3d.com/product/unity/issues/guid/1263012/)
- Correctly frame the whole graph, when opening the Visual Effect Editor
- Optimize display of inspector when there is a lot of exposed VFX properties.
- fixes the user created vfx default resources that were ignored unless loaded
- fix crash when creating a loop in subgraph operators [Case 1251523](https://issuetracker.unity3d.com/product/unity/issues/guid/1251523/)
- fix issue with multiselection and objectfields [Case 1250378](https://issuetracker.unity3d.com/issues/vfx-removing-texture-asset-while-multiediting-working-incorrectly)
- Normals with non uniform scales are correctly computed [Case 1246989](https://issuetracker.unity3d.com/product/unity/issues/guid/1246989/)
- Fix exposed Texture2DArray and Cubemap types from shader graph not being taken into account in Output Mesh [Case 1265221](https://issuetracker.unity3d.com/product/unity/issues/guid/1265221/)
- Allow world position usage in shaderGraph plugged into an alpha/opacity output [Case 1259511](https://issuetracker.unity3d.com/product/unity/issues/guid/1259511/)
- GPU Evaluation of Construct Matrix
- Random Per-Component on Set Attribute in Spawn Context [Case 1279294](https://issuetracker.unity3d.com/product/unity/issues/guid/1279294/)
- Fix corrupted UI in nodes due to corrupted point cache files [Case 1232867](https://fogbugz.unity3d.com/f/cases/1232867/)
- Fix InvalidCastException when using byte properties in point cache files [Case 1276623](https://fogbugz.unity3d.com/f/cases/1276623/)
- Fix  https://issuetracker.unity3d.com/issues/ux-cant-drag-a-noodle-out-of-trigger-blocks
- Fix [Case 1114281](https://issuetracker.unity3d.com/product/unity/issues/guid/1114281/)
- Fix shadows not being rendered to some cascades with directional lights [Case 1229972](https://issuetracker.unity3d.com/issues/output-inconsistencies-with-vfx-shadow-casting-and-shadow-cascades)
- Fix VFX Graph window invalidating existing Undo.undoRedoPerformed delegates.
- Fix shadergraph changes not reflected in VisualEffectGraph [Case 1278469](https://fogbugz.unity3d.com/f/cases/resolve/1278469/)
<<<<<<< HEAD
- Unexpected exception while installing samples inside an URP project [Case 1280065](https://issuetracker.unity3d.com/product/unity/issues/guid/1280065/)
- Fix edited operator being collapsed [Case 1270517](https://issuetracker.unity3d.com/product/unity/issues/guid/1270517/)
- Filters out renderer priority on SRP which doesn't support this feature.
- Fallback to builtIn rendering layer if srpAsset.renderingLayerMaskNames returns null.
- Fix missing prepass in URP [Case 1169487](https://issuetracker.unity3d.com/product/unity/issues/guid/1169487/)
- Fix SubPixelAA block while rendering directly in backbuffer.
- Addressing for mirror and clamp modes in sequential operators and blocks.
- Incorrect volume spawning for Sphere & Circle with thickness absolute.
=======
>>>>>>> b83f24ec

## [10.0.0] - 2019-06-10
### Added
- Tooltips for Attributes
- Custom Inspector for Spawn context, delay settings are more user friendly.
- Quick Expose Property : Holding Alt + Release Click in an Empty space while making property edges creates a new exposed property of corresponding type with current slot value.
- Octagon & Triangle support for planar distortion output
- Custom Z axis option for strip output
- Custom Inspector for Update context, display update position/rotation instead of integration
- Tooltips to blocks, nodes, contexts, and various menus and options
- VFX asset compilation is done at import instead of when the asset is saved.
- New operators: Exp, Log and LoadTexture
- Duplicate with edges.
- Right click on edge to create a interstitial node.
- New quad distortion output for particle strips
- New attribute for strips: particleCountInStrip
- New options for quad strips texture mapping: swap UV and custom mapping
- Naming for particles system and spawn context
- Noise evaluation now performed on CPU when possible
- Range and Min attributes support on int and uint parameters
- New Construct Matrix from Vector4 operator
- Allow filtering enums in VFXModels' VFXSettings.
- Sample vertices of a mesh with the Position (Mesh) block and the Sample Mesh operator
- New built-in operator providing new times access
- More efficient update modes inspector
- Ability to read attribute in spawn context through graph
- Added save button to save only the current visual effect graph.
- Added Degrees / Radians conversion subgraphs in samples
- uint parameter can be seen as an enum.
- New TransformVector4 operator
- New GetTextureDimensions operator
- Output Event context for scripting API event retrieval.
- per-particle GPU Frustum culling
- Compute culling of particle which have their alive attribute set to false in output
- Mesh and lit mesh outputs can now have up to 4 differents meshes that can be set per Particle (Experimental)
- Screen space per particle LOD on mesh and lit mesh outputs (Experimental)

### Fixed
- Moved VFX Event Tester Window visibility to Component Play Controls SceneView Window
- Universal Render Pipeline : Fog integration for Exponential mode [Case 1177594](https://issuetracker.unity3d.com/issues/urp-slash-fog-vfx-particles)
- Correct VFXSettings display in Shader Graph compatible outputs
- No more NullReference on sub-outputs after domain reload
- Fix typo in strip tangent computation
- Infinite recompilation using subgraph [Case 1186191](https://issuetracker.unity3d.com/product/unity/issues/guid/1186191/)
- Modifying a shader used by an output mesh context now automatically updates the currently edited VFX
- Possible loss of shadergraph reference in unlit output
- ui : toolbar item wrap instead of overlapping.
- Selection Pass for Universal and High Definition Render Pipeline
- Copy/Paste not deserializing correctly for Particle Strip data
- WorldPosition, AbsoluteWorldPosition & ScreenPos in shadergraph integration
- Optimize VFXAssetEditor when externalize is activated
- TransformVector|Position|Direction & DistanceToSphere|Plane|Line have now spaceable outputs
- Filter out motion vector output for lower resolution & after post-process render passes [Case 1192932](https://issuetracker.unity3d.com/product/unity/issues/guid/1192932/)
- Sort compute on metal failing with BitonicSort128 [Case 1126095](https://issuetracker.unity3d.com/issues/osx-unexpected-spawn-slash-capacity-results-when-sorting-is-set-to-auto-slash-on)
- Fix alpha clipping with shader graph
- Fix output settings correctly filtered dependeing on shader graph use or not
- Fix some cases were normal/tangent were not passes as interpolants with shader graph
- Make normals/tangents work in unlit output with shader graph
- Fix shader interpolants with shader graph and particle strips
- SpawnIndex attribute is now working correctly in Initialize context
- Remove useless VFXLibrary clears that caused pop-up menu to take long opening times
- Make sure the subgraph is added to the graph when we set the setting. Fix exception on Convert To Subgraph.
- Subgraph operators appear on drag edge on graph.
- Sample Scene Color & Scene Depth from Shader Graph Integration using High Definition and Universal Render Pipeline
- Removed Unnecessary reference to HDRP Runtime Assembly in VFX Runtime Assembly
- Allow alpha clipping of motion vector for transparent outputs [Case 1192930](https://issuetracker.unity3d.com/product/unity/issues/guid/1192930/)
- subgraph block into subgraph context no longer forget parameter values.
- Fix exception when compiling an asset with a turbulence block in absolute mode
- Fixed GetCustomAttribute that was locked to Current
- Shader compilation now works when using view direction in shader graph
- Fix for destroying selected component corrupt "Play Controls" window
- Depth Position and Collision blocks now work correctly in local space systems
- Filter out Direction type on inconsistent operator [Case 1201681](https://issuetracker.unity3d.com/product/unity/issues/guid/1201681/)
- Exclude MouseEvent, RigidBodyCollision, TriggerEvent & Sphere binders when physics modules isn't available
- Visual Effect Activation Track : Handle empty string in ExposedProperty
- in some cases AABox position gizmo would not move when dragged.
- Inspector doesn't trigger any exception if VisualEffectAsset comes from an Asset Bundle [Case 1203616](https://issuetracker.unity3d.com/issues/visual-effect-component-is-not-fully-shown-in-the-inspector-if-vfx-is-loaded-from-asset-bundle)
- OnStop Event to the start of a Spawn Context makes it also trigger when OnPlay is sent [Case 1198339](https://issuetracker.unity3d.com/product/unity/issues/guid/1198339/)
- Remove unexpected public API : UnityEditor.VFX.VFXSeedMode & IncrementStripIndexOnStart
- Fix yamato error : check vfx manager on domain reload instead of vfx import.
- Filter out unrelevant events from event desc while compiling
- Missing Packing.hlsl include while using an unlit shadergraph.
- Fix for nesting of VFXSubgraphContexts.
- Runtime compilation now compiles correctly when constant folding several texture ports that reference the same texture [Case 1193602](https://issuetracker.unity3d.com/issues/output-shader-errors-when-compiling-the-runtime-shader-of-a-lit-output-with-exposed-but-unassigned-additional-maps)
- Fix compilation error in runtime mode when Speed Range is 0 in Attribute By Speed block [Case 1118665](https://issuetracker.unity3d.com/issues/vfx-shader-errors-are-thrown-when-quad-outputs-speed-range-is-set-to-zero)
- NullReferenceException while assigning a null pCache [Case 1222491](https://issuetracker.unity3d.com/issues/pointcache-nullrefexception-when-compiling-an-effect-with-a-pcache-without-an-assigned-asset)
- Add message in inspector for unreachable properties due to VisualEffectAsset stored in AssetBundle [Case 1193602](https://issuetracker.unity3d.com/product/unity/issues/guid/1203616/)
- pCache importer and exporter tool was keeping a lock on texture or pCache files [Case 1185677](https://issuetracker.unity3d.com/product/unity/issues/guid/1185677/)
- Convert inline to exposed property / Quick expose property sets correct default value in parent
- Age particles checkbox was incorrectly hidden [Case 1221557](https://issuetracker.unity3d.com/product/unity/issues/guid/1221557/)
- Fix various bugs in Position (Cone) block [Case 1111053] (https://issuetracker.unity3d.com/product/unity/issues/guid/1111053/)
- Handle correctly direction, position & vector types in AppendVector operator [Case 1111867](https://issuetracker.unity3d.com/product/unity/issues/guid/1111867/)
- Fix space issues with blocks and operators taking a camera as input
- Generated shaderName are now consistent with displayed system names
- Remove some shader warnings
- Fixed Sample Flipbook Texture File Names
- Don't lose SRP output specific data when SRP package is not present
- Fix visual effect graph when a subgraph or shader graph dependency changes
- Support of flag settings in model inspector
- height of initial event name.
- fix colorfield height.
- fix for capacity change for locked asset.
- fix null value not beeing assignable to slot.
- Prevent capacity from being 0 [Case 1233044](https://issuetracker.unity3d.com/product/unity/issues/guid/1233044/)
- Fix for dragged parameters order when there are categories
- Avoid NullReferenceException in Previous Position Binder" component. [Case 1242351](https://issuetracker.unity3d.com/product/unity/issues/guid/1242351/)
- Don't show the blocks window when context cant have blocks
- Prevent from creating a context in VisualEffectSugraphOperator by draggingfrom an output slot.
- Avoid NullReferenceException when VisualEffectAsset is null if VFXPropertyBinder [Case 1219061](https://issuetracker.unity3d.com/product/unity/issues/guid/1219061/)
- Missing Reset function in VFXPropertyBinder [Case 1219063](https://issuetracker.unity3d.com/product/unity/issues/guid/1219063/)
- Fix issue with strips outputs that could cause too many vertices to be renderered
- SpawnIndex attribute returns correct value in update and outputs contexts
- Disable Reset option in context menu for all VFXObject [Case 1251519](https://issuetracker.unity3d.com/product/unity/issues/guid/1251519/) & [Case 1251533](https://issuetracker.unity3d.com/product/unity/issues/guid/1251533/)
- Avoid other NullReferenceException using property binders
- Fix culture issues when generating attributes defines in shaders [Case 1222819](https://issuetracker.unity3d.com/product/unity/issues/guid/1222819/)
- Move the VFXPropertyBinder from Update to LateUpdate [Case 1254340](https://issuetracker.unity3d.com/product/unity/issues/guid/1254340/)
- Properties in blackboard are now exposed by default
- Dissociated Colors for bool, uint and int
- De-nicified attribute name (conserve case) in Set Custom Attribute title
- Changed the default "No Asset" message when opening the visual effect graph window
- Subgraphs are not in hardcoded categories anymore : updated default subgraph templates + Samples to add meaningful categories.
- Fix creation of StringPropertyRM
- Enum fields having headers show the header in the inspector as well.
- Handle correctly disabled alphaTreshold material slot in shaderGraph.

## [7.1.1] - 2019-09-05
### Added
- Moved High Definition templates and includes to com.unity.render-pipelines.high-definition package
- Navigation commands for subgraph.
- Allow choosing the place to save vfx subgraph.
- Particle strips for trails and ribbons. (Experimental)
- Shadergraph integration into vfx. (Experimental)

### Fixed
- Using struct as subgraph parameters.
- Objectproperty not consuming delete key.
- Converting a subgraph operator inside a subgraph operator with outputs.
- Selecting a GameObject with a VFX Property Binder spams exception.
- Wrong motion vector while modifying local matrix of a VisualEffect.
- Convert output settings copy.
- Fixed some outputs failing to compile when used with certain UV Modes [Case 1126200] (https://issuetracker.unity3d.com/issues/output-some-outputs-fail-to-compile-when-used-with-certain-uv-modes)
- Removed Gradient Mapping Mode from some outputs type where it was irrelevant [Case 1164045]
- Soft Particles work with Distortion outputs [Case 1167426] (https://issuetracker.unity3d.com/issues/output-soft-particles-do-not-work-with-distortion-outputs)
- category rename rect.
- copy settings while converting an output
- toolbar toggle appearing light with light skin.
- multiselection of gradient in visual effect graph
- clipped "reseed" in visual effect editor
- Unlit outputs are no longer pre-exposed by default in HDRP
- Augmented generated HLSL floatN precision [Case 1177730] (https://issuetracker.unity3d.com/issues/vfx-graph-7x7-flipbook-particles-flash-and-dont-animate-correctly-in-play-mode-or-in-edit-mode-with-vfx-graph-closed)
- Spherical coordinates to Rectangular (Cartesians) coordinates node input: angles are now expressed in radians
- Turbulence noise updated: noise type and frequency can be specified [Case  1141282] (https://issuetracker.unity3d.com/issues/vfx-particles-flicker-when-blend-mode-is-set-to-alpha-turbulence-block-is-enabled-and-there-is-more-than-50000-particles)
- Color and Depth camera buffer access in HDRP now use Texture2DArray instead of Texture2D
- Output Mesh with shader graph now works as expected

## [7.0.1] - 2019-07-25
### Added
- Add Position depth operator along with TransformVector4 and LoadTexture2D expressions.

### Fixed
- Inherit attribute block appears three times [Case 1166905](https://issuetracker.unity3d.com/issues/attributes-each-inherit-attribute-block-appears-3-times-in-the-search-and-some-have-a-seed-attribute)
- Unexpected exception : `Trying to modify space on a not spaceable slot` error when adding collision or conform blocks [Case 1163442](https://issuetracker.unity3d.com/issues/block-trying-to-modify-space-on-a-not-spaceable-slot-error-when-adding-collision-or-conform-blocks)

## [7.0.0] - 2019-07-17
### Added
- Make multiselection work in a way that do not assume that the same parameter will have the same index in the property sheet.
- auto recompile when changing shaderpath
- auto recompile new vfx
- better detection of default shader path
- Bitfield control.
- Initial Event Name inspector for visual effect asset and component
- Subgraphs
- Move HDRP outputs to HDRP package + expose HDRP queue selection
- Add exposure weight control for HDRP outputs
- Shader macros for XR single-pass instancing
- XR single-pass instancing support for indirect draws
- Inverse trigonometric operators (atan, atan2, asin, acos)
- Replaced Orient : Fixed rotation with new option Orient : Advanced
- Loop & Delay integrated to the spawn system
- Motion Vector support for PlanarPrimitive & Mesh outputs

### Fixed
- Handle a possible exception (ReflectionTypeLoadException) while using VFXParameterBinderEditor
- Renamed Parameter Binders to Property Binders. (This will cause breaking serialization for these PropertyBinders : VFXAudioSpectrumBinder, VFXInputMouseBinder, VFXInputMouseBinder, VFXInputTouchBinder, VFXInputTouchBinder, VFXRaycastBinder, VFXTerrainBinder, VFXUIDropdownBinder, VFXUISliderBinder, VFXUIToggleBinder)
- Renamed Namespace `UnityEngine.Experimental.VFX.Utility` to `UnityEngine.VFX.Utility`
- Fix normal bending factor computation for primitive outputs
- Automatic template path detection based on SRP in now working correctly

## [6.7.0-preview] - 2019-05-16
### Added
- Distortion Outputs (Quad / Mesh)
- Color mapping mode for unlit outputs (Textured/Gradient Mapped)
- Add Triangle and Octagon primitives for particle outputs
- Set Attribute is now spaceable on a specific set of attributes (position, velocity, axis...)
- Trigger : GPUEvent Rate (Over time or Distance)

### Fixed
- Fix shader compilation error with debug views
- Improve AA line rendering
- Fix screen space size block
- Crash chaining two spawners each other [Case 1135299](https://issuetracker.unity3d.com/issues/crash-chaining-two-spawners-to-each-other-produces-an-infinite-loop)
- Inspector : Exposed parameters disregard the initial value [Case 1126471](https://issuetracker.unity3d.com/issues/parameters-exposed-parameters-disregard-the-initial-value)
- Asset name now displayed in compile errors and output context shaders
- Fix for linking spawner to spawner while first spawner is linked to initialize + test
- Fix space of spaceable slot not copy pasted + test
- Position (Circle) does not take the Center Z value into account [Case 1146850](https://issuetracker.unity3d.com/issues/blocks-position-circle-does-not-take-the-center-z-value-into-account)
- Add Exposure Weight for emissive in lit outputs

## [6.6.0-preview] - 2019-04-01
### Added
- Addressing mode for Sequential blocks
- Invert transform available on GPU
- Add automatic depth buffer reference for main camera (for position and collision blocks)
- Total Time for PreWarm in Visual Effect Asset inspector
- Support for unlit output with LWRP
- Add Terrain Parameter Binder + Terrain Type
- Add UI Parameter Binders : Slider, Toggle
- Add Input Parameter Binders : Axis, Button, Key, Mouse, Touch
- Add Other Parameter Binders : Previous Position, Hierarchy Attribute Map, Multi-Position, Enabled

### Fixed
- Undo Redo while changing space
- Type declaration was unmodifiable due to exception during space intialization
- Fix unexpected issue when plugging per particle data into hash of per component fixed random
- Missing asset reimport when exception has been thrown during graph compilation
- Fix exception when using a Oriented Box Volume node [Case 1110419](https://issuetracker.unity3d.com/issues/operator-indexoutofrangeexception-when-using-a-volume-oriented-box-node)
- Add missing blend value slot in Inherit Source Attribute blocks [Case 1120568](https://issuetracker.unity3d.com/issues/source-attribute-blend-source-attribute-blocks-are-not-useful-without-the-blend-value)
- Visual Effect Inspector Cosmetic Improvements
- Missing graph invalidation in VFXGraph.OnEnable, was causing trouble with value invalidation until next recompilation
- Issue that remove the edge when dragging an edge from slot to the same slot.
- Exception when undoing an edge deletion on a dynamic operator.
- Exception regarding undo/redo when dragging a edge linked to a dynamic operator on another slot.
- Exception while removing a sub-slot of a dynamic operator

## [6.5.0-preview] - 2019-03-07

## [6.4.0-preview] - 2019-02-21

## [6.3.0-preview] - 2019-02-18

## [6.2.0-preview] - 2019-02-15
### Changed
- Code refactor: all macros with ARGS have been swapped with macros with PARAM. This is because the ARGS macros were incorrectly named

### Fixed
- Better Handling of Null or Missing Parameter Binders (Editor + Runtime)
- Fixes in VFX Raycast Binder
- Fixes in VFX Parameter Binder Editor

## [6.1.0-preview] - 2019-02-13

## [6.0.0-preview] - 2019-02-23
### Added
- Add spawnTime & spawnCount operator
- Add seed slot to constant random mode of Attribute from curve and map
- Add customizable function in VariantProvider to replace the default cartesian product
- Add Inverse Lerp node
- Expose light probes parameters in VisualEffect inspector

### Fixed
- Some fixes in noise library
- Some fixes in the Visual Effect inspector
- Visual Effects menu is now in the right place
- Remove some D3D11, metal and C# warnings
- Fix in sequential line to include the end point
- Fix a bug with attributes in Attribute from curve
- Fix source attributes not being taken into account for attribute storage
- Fix legacy render path shader compilation issues
- Small fixes in Parameter Binder editor
- Fix fog on decals
- Saturate alpha component in outputs
- Fixed scaleY in ConnectTarget
- Incorrect toggle rectangle in VisualEffect inspector
- Shader compilation with SimpleLit and debug display

## [5.2.0-preview] - 2018-11-27
### Added
- Prewarm mechanism

### Fixed
- Handle data loss of overriden parameters better

### Optimized
- Improved iteration times by not compiling initial shader variant

## [4.3.0-preview] - 2018-11-23

Initial release<|MERGE_RESOLUTION|>--- conflicted
+++ resolved
@@ -45,12 +45,6 @@
 - Added Output Event Handler Samples
 - Added ExposedProperty custom Property Drawer
 - Error display within the graph.
-<<<<<<< HEAD
-- Warning using Depth Collision on unsupported scriptable render pipeline.
-- Warning in renderer inspector using Light Probe Proxy Volume when this feature isn't available.
-- Harmonized position, direction and velocity composition modes for position (shape, sequential, depth) and Velocity from Direction & Speed blocks
-=======
->>>>>>> b83f24ec
 
 ### Fixed
 - Mesh Sampling incorrect with some GPU (use ByteAddressBuffer instead of Buffer<float>)
@@ -75,17 +69,6 @@
 - Fix shadows not being rendered to some cascades with directional lights [Case 1229972](https://issuetracker.unity3d.com/issues/output-inconsistencies-with-vfx-shadow-casting-and-shadow-cascades)
 - Fix VFX Graph window invalidating existing Undo.undoRedoPerformed delegates.
 - Fix shadergraph changes not reflected in VisualEffectGraph [Case 1278469](https://fogbugz.unity3d.com/f/cases/resolve/1278469/)
-<<<<<<< HEAD
-- Unexpected exception while installing samples inside an URP project [Case 1280065](https://issuetracker.unity3d.com/product/unity/issues/guid/1280065/)
-- Fix edited operator being collapsed [Case 1270517](https://issuetracker.unity3d.com/product/unity/issues/guid/1270517/)
-- Filters out renderer priority on SRP which doesn't support this feature.
-- Fallback to builtIn rendering layer if srpAsset.renderingLayerMaskNames returns null.
-- Fix missing prepass in URP [Case 1169487](https://issuetracker.unity3d.com/product/unity/issues/guid/1169487/)
-- Fix SubPixelAA block while rendering directly in backbuffer.
-- Addressing for mirror and clamp modes in sequential operators and blocks.
-- Incorrect volume spawning for Sphere & Circle with thickness absolute.
-=======
->>>>>>> b83f24ec
 
 ## [10.0.0] - 2019-06-10
 ### Added
