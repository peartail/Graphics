# Changelog
All notable changes to this package will be documented in this file.

The format is based on [Keep a Changelog](http://keepachangelog.com/en/1.0.0/)
and this project adheres to [Semantic Versioning](http://semver.org/spec/v2.0.0.html).

## [12.0.0] - 2021-01-11
### Added
- Added support for Texture2D Arrays in Flipbooks
<<<<<<< HEAD
- Sample vertices of a transformed skinned mesh with Position (Skinned Mesh) and Sample Skinned Mesh operator.
- Placement option (Vertex, Edge, Surface) in Sample Mesh & Skinned Mesh, allows triangle sampling.
=======
- Added new setting in "Preferences -> Visual Effects" to control the fallback behavior of camera buffers from MainCamera node when the main camera is not rendered.
>>>>>>> 66430358

### Fixed
- Prevent creation of subgraph containing only partial systems [Case 1284053](https://issuetracker.unity3d.com/product/unity/issues/guid/1284053/)
- Prevent pasting context within operator/block subgraph [Case 1235269](https://issuetracker.unity3d.com/product/unity/issues/guid/1235269/)
- VFXEventBinderBase throwing a null reference exception in runtime
- Fix CameraFade for shadow maps [Case 1294073](https://fogbugz.unity3d.com/f/cases/1294073/)
- Modified Sign operator node output for float when input is 0.0f [Case 1299922](https://fogbugz.unity3d.com/f/cases/1299922/)
- An existing link can be remade.
- Use alphabetical order in type list in blackboard "+" button [Case 1304109](https://issuetracker.unity3d.com/product/unity/issues/guid/1304109/)
- Consistently displays the Age Particles checkbox in Update context [Case 1221557](https://issuetracker.unity3d.com/product/unity/issues/guid/1221557/)
- Fix compute culling compilation in URP [Case 1309174](https://fogbugz.unity3d.com/f/cases/1309174/)
- pCache: Unexpected ditable field in Mesh Statistics, Save & Cancel pCache, error trying to access not readable texture [Case 1122417](https://issuetracker.unity3d.com/product/unity/issues/guid/1122417/)
- Sample Mesh Color when value is stored as float.

## [11.0.0] - 2020-10-21
### Added
- Added new setting to output nodes to exclude from TAA
- New Sample Point cache & Sample Attribute map operators


### Changed
- Changed the "Edit" button so it becomes "New" when no asset is set on a Visual Effect component, in order to save a new visual effect graph asset.
- Serialization issue with VFXSpawnerCallbacks
- Unexpected exception while trying to display capacity warning [Case 1294180](https://issuetracker.unity3d.com/product/unity/issues/guid/1294180/)
- Exclude Operator, Context, Block and Subgraph from Preset [Case 1232309](https://issuetracker.unity3d.com/product/unity/issues/guid/1232309/)

### Fixed
- Forbid incorrect link between incompatible context [Case 1269756](https://issuetracker.unity3d.com/product/unity/issues/guid/1269756/)
- Serialization issue with VFXSpawnerCallbacks
- Unexpected exception while trying to display capacity warning [Case 1294180](https://issuetracker.unity3d.com/product/unity/issues/guid/1294180/)
- Exclude Operator, Context, Block and Subgraph from Preset [Case 1232309](https://issuetracker.unity3d.com/product/unity/issues/guid/1232309/)
- Fix [Case 1212002](https://fogbugz.unity3d.com/f/cases/1212002/)
- Fix [Case 1223747](https://fogbugz.unity3d.com/f/cases/1223747/)
- Fix [Case 1290493](https://fogbugz.unity3d.com/f/cases/1290493/#BugEvent.1072735759)
- Incorrect path on Linux while targetting Android, IOS or WebGL [Case 1279750](https://issuetracker.unity3d.com/product/unity/issues/guid/1279750/)

## [10.2.0] - 2020-10-19
### Added
- Warning using Depth Collision on unsupported scriptable render pipeline.
- Warning in renderer inspector using Light Probe Proxy Volume when this feature isn't available.
- New operator : Sample Signed distance field
- New Position on Signed Distance Field block
- Added command to delete unuser parameters.
- Harmonized position, direction and velocity composition modes for position (shape, sequential, depth) and Velocity from Direction & Speed blocks
- New particle strip attribute in Initialize: spawnIndexInStrip
- Added Get Strip Index subgraph utility operator in Additional Samples
- Added Encompass (Point) subgraph utility operator in Additional Samples

### Fixed
- "Create new VisualEffect Graph" creates a graph from the default template [Case 1279999](https://fogbugz.unity3d.com/f/cases/1279999/)
- Fix [Case 1268977](https://issuetracker.unity3d.com/product/unity/issues/guid/1268977/)
- Fix [Case 1114281](https://fogbugz.unity3d.com/f/cases/1114281/)
- Forbid creation of context in VisualEffectSubgraphBlock through edge dropping. No context should be allowed.
- Fix [Case 1199540](https://issuetracker.unity3d.com/product/unity/issues/guid/1199540/)
- Fix [Case 1219072](https://issuetracker.unity3d.com/product/unity/issues/guid/1219072/)
- Fix [Case 1211372](https://issuetracker.unity3d.com/product/unity/issues/guid/1211372/)
- Fix [Case 1262961](https://issuetracker.unity3d.com/product/unity/issues/guid/1262961/)
- Fix [Case 1268354](https://fogbugz.unity3d.com/f/cases/1268354/)
- Fix VFX Graph window invalidating existing Undo.undoRedoPerformed delegates.
- Fix for VisualEffect prefab override window [Case 1242693](https://issuetracker.unity3d.com/product/unity/issues/guid/1242693/)
- Fix [Case 1281861](https://issuetracker.unity3d.com/product/unity/issues/guid/1281861/)
- Unexpected exception while installing samples inside an URP project [Case 1280065](https://issuetracker.unity3d.com/product/unity/issues/guid/1280065/)
- Fix edited operator being collapsed [Case 1270517](https://issuetracker.unity3d.com/product/unity/issues/guid/1270517/)
- Filters out renderer priority on SRP which doesn't support this feature.
- Fallback to builtIn rendering layer if srpAsset.renderingLayerMaskNames returns null.
- Fix missing prepass in URP [Case 1169487](https://issuetracker.unity3d.com/product/unity/issues/guid/1169487/)
- Fix SubPixelAA block while rendering directly in backbuffer.
- Property Binder : Incorrect Destroy called from edit mode. [Case 1274790](https://issuetracker.unity3d.com/product/unity/issues/guid/1274790/)
- Property Binder : Unexpected null reference exception while using terrain binder. [Case 1247230](https://issuetracker.unity3d.com/product/unity/issues/guid/1247230/)
- Property Binder : HierarchyRoot null reference exception while using Hierarchy to Attribute Map. [Case 1274788](https://issuetracker.unity3d.com/product/unity/issues/guid/1274788/)
- Property Binder : Properties window isn't always up to date. [Case 1248711](https://issuetracker.unity3d.com/product/unity/issues/guid/1248711/)
- Property Binder : Avoid Warning while building on Mobile "Presence of such handlers might impact performance on handheld devices." when building for Android" [Case 1279471](https://issuetracker.unity3d.com/product/unity/issues/guid/1248711/)
- Fixed [case 1283315](https://issuetracker.unity3d.com/product/unity/issues/guid/1283315/)
- Addressing for mirror and clamp modes in sequential operators and blocks
- Incorrect volume spawning for Sphere & Circle with thickness absolute
- Fix View Space Position is VFX Shadergraph [Case 1285603](https://fogbugz.unity3d.com/f/cases/1285603/)
- Fix [Case 1268354](https://fogbugz.unity3d.com/f/cases/1268354/)
- Fixed rare bug causing the vfx compilation to do nothing silently.
- Fixed vfx compilation when a diffusion profile property is added to a vfx shadergraph
- SpawnOverDistance spawner block now behaves correctly
- Quad strip outputs take into account orientation block
- Fixed Random Vector subgraph utility operator in Additional Samples
- Fixed Set Strip Progress Attribute utility block in Additional Samples
- Fix [Case 1255182](https://fogbugz.unity3d.com/f/cases/1255182/)
- Remove temporarily "Exact Fixed Time Step" option on VisualEffectAsset to avoid unexpected behavior
- Disable implicit space transformations in sublock graphs as they led to unexpected behaviors

## [10.1.0] - 2020-10-12
### Added
- Compare operator can take int and uint as inputs
- New operator : Sample Signed distance field
- New WorldToViewportPoint operator
- New ViewportToWorldPoint operator
- Added Output Event Handler API
- Added Output Event Handler Samples
- Added ExposedProperty custom Property Drawer
- Error display within the graph.

### Fixed
- Mesh Sampling incorrect with some GPU (use ByteAddressBuffer instead of Buffer<float>)
- Fix for node window staying when clicking elsewhere
- Make VisualEffect created from the GameObject menu have unique names [Case 1262989](https://issuetracker.unity3d.com/product/unity/issues/guid/1262989/)
- Missing System Seed in new dynamic built-in operator.
- Prefab highlight missing for initial event name toggle [Case 1263012](https://issuetracker.unity3d.com/product/unity/issues/guid/1263012/)
- Correctly frame the whole graph, when opening the Visual Effect Editor
- Optimize display of inspector when there is a lot of exposed VFX properties.
- fixes the user created vfx default resources that were ignored unless loaded
- fix crash when creating a loop in subgraph operators [Case 1251523](https://issuetracker.unity3d.com/product/unity/issues/guid/1251523/)
- fix issue with multiselection and objectfields [Case 1250378](https://issuetracker.unity3d.com/issues/vfx-removing-texture-asset-while-multiediting-working-incorrectly)
- Normals with non uniform scales are correctly computed [Case 1246989](https://issuetracker.unity3d.com/product/unity/issues/guid/1246989/)
- Fix exposed Texture2DArray and Cubemap types from shader graph not being taken into account in Output Mesh [Case 1265221](https://issuetracker.unity3d.com/product/unity/issues/guid/1265221/)
- Allow world position usage in shaderGraph plugged into an alpha/opacity output [Case 1259511](https://issuetracker.unity3d.com/product/unity/issues/guid/1259511/)
- GPU Evaluation of Construct Matrix
- Random Per-Component on Set Attribute in Spawn Context [Case 1279294](https://issuetracker.unity3d.com/product/unity/issues/guid/1279294/)
- Fix corrupted UI in nodes due to corrupted point cache files [Case 1232867](https://fogbugz.unity3d.com/f/cases/1232867/)
- Fix InvalidCastException when using byte properties in point cache files [Case 1276623](https://fogbugz.unity3d.com/f/cases/1276623/)
- Fix  https://issuetracker.unity3d.com/issues/ux-cant-drag-a-noodle-out-of-trigger-blocks
- Fix [Case 1114281](https://issuetracker.unity3d.com/product/unity/issues/guid/1114281/)
- Fix shadows not being rendered to some cascades with directional lights [Case 1229972](https://issuetracker.unity3d.com/issues/output-inconsistencies-with-vfx-shadow-casting-and-shadow-cascades)
- Fix VFX Graph window invalidating existing Undo.undoRedoPerformed delegates.
- Fix shadergraph changes not reflected in VisualEffectGraph [Case 1278469](https://fogbugz.unity3d.com/f/cases/resolve/1278469/)

## [10.0.0] - 2019-06-10
### Added
- Tooltips for Attributes
- Custom Inspector for Spawn context, delay settings are more user friendly.
- Quick Expose Property : Holding Alt + Release Click in an Empty space while making property edges creates a new exposed property of corresponding type with current slot value.
- Octagon & Triangle support for planar distortion output
- Custom Z axis option for strip output
- Custom Inspector for Update context, display update position/rotation instead of integration
- Tooltips to blocks, nodes, contexts, and various menus and options
- VFX asset compilation is done at import instead of when the asset is saved.
- New operators: Exp, Log and LoadTexture
- Duplicate with edges.
- Right click on edge to create a interstitial node.
- New quad distortion output for particle strips
- New attribute for strips: particleCountInStrip
- New options for quad strips texture mapping: swap UV and custom mapping
- Naming for particles system and spawn context
- Noise evaluation now performed on CPU when possible
- Range and Min attributes support on int and uint parameters
- New Construct Matrix from Vector4 operator
- Allow filtering enums in VFXModels' VFXSettings.
- Sample vertices of a mesh with the Position (Mesh) block and the Sample Mesh operator
- New built-in operator providing new times access
- More efficient update modes inspector
- Ability to read attribute in spawn context through graph
- Added save button to save only the current visual effect graph.
- Added Degrees / Radians conversion subgraphs in samples
- uint parameter can be seen as an enum.
- New TransformVector4 operator
- New GetTextureDimensions operator
- Output Event context for scripting API event retrieval.
- per-particle GPU Frustum culling
- Compute culling of particle which have their alive attribute set to false in output
- Mesh and lit mesh outputs can now have up to 4 differents meshes that can be set per Particle (Experimental)
- Screen space per particle LOD on mesh and lit mesh outputs (Experimental)

### Fixed
- Moved VFX Event Tester Window visibility to Component Play Controls SceneView Window
- Universal Render Pipeline : Fog integration for Exponential mode [Case 1177594](https://issuetracker.unity3d.com/issues/urp-slash-fog-vfx-particles)
- Correct VFXSettings display in Shader Graph compatible outputs
- No more NullReference on sub-outputs after domain reload
- Fix typo in strip tangent computation
- Infinite recompilation using subgraph [Case 1186191](https://issuetracker.unity3d.com/product/unity/issues/guid/1186191/)
- Modifying a shader used by an output mesh context now automatically updates the currently edited VFX
- Possible loss of shadergraph reference in unlit output
- ui : toolbar item wrap instead of overlapping.
- Selection Pass for Universal and High Definition Render Pipeline
- Copy/Paste not deserializing correctly for Particle Strip data
- WorldPosition, AbsoluteWorldPosition & ScreenPos in shadergraph integration
- Optimize VFXAssetEditor when externalize is activated
- TransformVector|Position|Direction & DistanceToSphere|Plane|Line have now spaceable outputs
- Filter out motion vector output for lower resolution & after post-process render passes [Case 1192932](https://issuetracker.unity3d.com/product/unity/issues/guid/1192932/)
- Sort compute on metal failing with BitonicSort128 [Case 1126095](https://issuetracker.unity3d.com/issues/osx-unexpected-spawn-slash-capacity-results-when-sorting-is-set-to-auto-slash-on)
- Fix alpha clipping with shader graph
- Fix output settings correctly filtered dependeing on shader graph use or not
- Fix some cases were normal/tangent were not passes as interpolants with shader graph
- Make normals/tangents work in unlit output with shader graph
- Fix shader interpolants with shader graph and particle strips
- SpawnIndex attribute is now working correctly in Initialize context
- Remove useless VFXLibrary clears that caused pop-up menu to take long opening times
- Make sure the subgraph is added to the graph when we set the setting. Fix exception on Convert To Subgraph.
- Subgraph operators appear on drag edge on graph.
- Sample Scene Color & Scene Depth from Shader Graph Integration using High Definition and Universal Render Pipeline
- Removed Unnecessary reference to HDRP Runtime Assembly in VFX Runtime Assembly
- Allow alpha clipping of motion vector for transparent outputs [Case 1192930](https://issuetracker.unity3d.com/product/unity/issues/guid/1192930/)
- subgraph block into subgraph context no longer forget parameter values.
- Fix exception when compiling an asset with a turbulence block in absolute mode
- Fixed GetCustomAttribute that was locked to Current
- Shader compilation now works when using view direction in shader graph
- Fix for destroying selected component corrupt "Play Controls" window
- Depth Position and Collision blocks now work correctly in local space systems
- Filter out Direction type on inconsistent operator [Case 1201681](https://issuetracker.unity3d.com/product/unity/issues/guid/1201681/)
- Exclude MouseEvent, RigidBodyCollision, TriggerEvent & Sphere binders when physics modules isn't available
- Visual Effect Activation Track : Handle empty string in ExposedProperty
- in some cases AABox position gizmo would not move when dragged.
- Inspector doesn't trigger any exception if VisualEffectAsset comes from an Asset Bundle [Case 1203616](https://issuetracker.unity3d.com/issues/visual-effect-component-is-not-fully-shown-in-the-inspector-if-vfx-is-loaded-from-asset-bundle)
- OnStop Event to the start of a Spawn Context makes it also trigger when OnPlay is sent [Case 1198339](https://issuetracker.unity3d.com/product/unity/issues/guid/1198339/)
- Remove unexpected public API : UnityEditor.VFX.VFXSeedMode & IncrementStripIndexOnStart
- Fix yamato error : check vfx manager on domain reload instead of vfx import.
- Filter out unrelevant events from event desc while compiling
- Missing Packing.hlsl include while using an unlit shadergraph.
- Fix for nesting of VFXSubgraphContexts.
- Runtime compilation now compiles correctly when constant folding several texture ports that reference the same texture [Case 1193602](https://issuetracker.unity3d.com/issues/output-shader-errors-when-compiling-the-runtime-shader-of-a-lit-output-with-exposed-but-unassigned-additional-maps)
- Fix compilation error in runtime mode when Speed Range is 0 in Attribute By Speed block [Case 1118665](https://issuetracker.unity3d.com/issues/vfx-shader-errors-are-thrown-when-quad-outputs-speed-range-is-set-to-zero)
- NullReferenceException while assigning a null pCache [Case 1222491](https://issuetracker.unity3d.com/issues/pointcache-nullrefexception-when-compiling-an-effect-with-a-pcache-without-an-assigned-asset)
- Add message in inspector for unreachable properties due to VisualEffectAsset stored in AssetBundle [Case 1193602](https://issuetracker.unity3d.com/product/unity/issues/guid/1203616/)
- pCache importer and exporter tool was keeping a lock on texture or pCache files [Case 1185677](https://issuetracker.unity3d.com/product/unity/issues/guid/1185677/)
- Convert inline to exposed property / Quick expose property sets correct default value in parent
- Age particles checkbox was incorrectly hidden [Case 1221557](https://issuetracker.unity3d.com/product/unity/issues/guid/1221557/)
- Fix various bugs in Position (Cone) block [Case 1111053] (https://issuetracker.unity3d.com/product/unity/issues/guid/1111053/)
- Handle correctly direction, position & vector types in AppendVector operator [Case 1111867](https://issuetracker.unity3d.com/product/unity/issues/guid/1111867/)
- Fix space issues with blocks and operators taking a camera as input
- Generated shaderName are now consistent with displayed system names
- Remove some shader warnings
- Fixed Sample Flipbook Texture File Names
- Don't lose SRP output specific data when SRP package is not present
- Fix visual effect graph when a subgraph or shader graph dependency changes
- Support of flag settings in model inspector
- height of initial event name.
- fix colorfield height.
- fix for capacity change for locked asset.
- fix null value not beeing assignable to slot.
- Prevent capacity from being 0 [Case 1233044](https://issuetracker.unity3d.com/product/unity/issues/guid/1233044/)
- Fix for dragged parameters order when there are categories
- Avoid NullReferenceException in Previous Position Binder" component. [Case 1242351](https://issuetracker.unity3d.com/product/unity/issues/guid/1242351/)
- Don't show the blocks window when context cant have blocks
- Prevent from creating a context in VisualEffectSugraphOperator by draggingfrom an output slot.
- Avoid NullReferenceException when VisualEffectAsset is null if VFXPropertyBinder [Case 1219061](https://issuetracker.unity3d.com/product/unity/issues/guid/1219061/)
- Missing Reset function in VFXPropertyBinder [Case 1219063](https://issuetracker.unity3d.com/product/unity/issues/guid/1219063/)
- Fix issue with strips outputs that could cause too many vertices to be renderered
- SpawnIndex attribute returns correct value in update and outputs contexts
- Disable Reset option in context menu for all VFXObject [Case 1251519](https://issuetracker.unity3d.com/product/unity/issues/guid/1251519/) & [Case 1251533](https://issuetracker.unity3d.com/product/unity/issues/guid/1251533/)
- Avoid other NullReferenceException using property binders
- Fix culture issues when generating attributes defines in shaders [Case 1222819](https://issuetracker.unity3d.com/product/unity/issues/guid/1222819/)
- Move the VFXPropertyBinder from Update to LateUpdate [Case 1254340](https://issuetracker.unity3d.com/product/unity/issues/guid/1254340/)
- Properties in blackboard are now exposed by default
- Dissociated Colors for bool, uint and int
- De-nicified attribute name (conserve case) in Set Custom Attribute title
- Changed the default "No Asset" message when opening the visual effect graph window
- Subgraphs are not in hardcoded categories anymore : updated default subgraph templates + Samples to add meaningful categories.
- Fix creation of StringPropertyRM
- Enum fields having headers show the header in the inspector as well.
- Handle correctly disabled alphaTreshold material slot in shaderGraph.

## [7.1.1] - 2019-09-05
### Added
- Moved High Definition templates and includes to com.unity.render-pipelines.high-definition package
- Navigation commands for subgraph.
- Allow choosing the place to save vfx subgraph.
- Particle strips for trails and ribbons. (Experimental)
- Shadergraph integration into vfx. (Experimental)

### Fixed
- Using struct as subgraph parameters.
- Objectproperty not consuming delete key.
- Converting a subgraph operator inside a subgraph operator with outputs.
- Selecting a GameObject with a VFX Property Binder spams exception.
- Wrong motion vector while modifying local matrix of a VisualEffect.
- Convert output settings copy.
- Fixed some outputs failing to compile when used with certain UV Modes [Case 1126200] (https://issuetracker.unity3d.com/issues/output-some-outputs-fail-to-compile-when-used-with-certain-uv-modes)
- Removed Gradient Mapping Mode from some outputs type where it was irrelevant [Case 1164045]
- Soft Particles work with Distortion outputs [Case 1167426] (https://issuetracker.unity3d.com/issues/output-soft-particles-do-not-work-with-distortion-outputs)
- category rename rect.
- copy settings while converting an output
- toolbar toggle appearing light with light skin.
- multiselection of gradient in visual effect graph
- clipped "reseed" in visual effect editor
- Unlit outputs are no longer pre-exposed by default in HDRP
- Augmented generated HLSL floatN precision [Case 1177730] (https://issuetracker.unity3d.com/issues/vfx-graph-7x7-flipbook-particles-flash-and-dont-animate-correctly-in-play-mode-or-in-edit-mode-with-vfx-graph-closed)
- Spherical coordinates to Rectangular (Cartesians) coordinates node input: angles are now expressed in radians
- Turbulence noise updated: noise type and frequency can be specified [Case  1141282] (https://issuetracker.unity3d.com/issues/vfx-particles-flicker-when-blend-mode-is-set-to-alpha-turbulence-block-is-enabled-and-there-is-more-than-50000-particles)
- Color and Depth camera buffer access in HDRP now use Texture2DArray instead of Texture2D
- Output Mesh with shader graph now works as expected

## [7.0.1] - 2019-07-25
### Added
- Add Position depth operator along with TransformVector4 and LoadTexture2D expressions.

### Fixed
- Inherit attribute block appears three times [Case 1166905](https://issuetracker.unity3d.com/issues/attributes-each-inherit-attribute-block-appears-3-times-in-the-search-and-some-have-a-seed-attribute)
- Unexpected exception : `Trying to modify space on a not spaceable slot` error when adding collision or conform blocks [Case 1163442](https://issuetracker.unity3d.com/issues/block-trying-to-modify-space-on-a-not-spaceable-slot-error-when-adding-collision-or-conform-blocks)

## [7.0.0] - 2019-07-17
### Added
- Make multiselection work in a way that do not assume that the same parameter will have the same index in the property sheet.
- auto recompile when changing shaderpath
- auto recompile new vfx
- better detection of default shader path
- Bitfield control.
- Initial Event Name inspector for visual effect asset and component
- Subgraphs
- Move HDRP outputs to HDRP package + expose HDRP queue selection
- Add exposure weight control for HDRP outputs
- Shader macros for XR single-pass instancing
- XR single-pass instancing support for indirect draws
- Inverse trigonometric operators (atan, atan2, asin, acos)
- Replaced Orient : Fixed rotation with new option Orient : Advanced
- Loop & Delay integrated to the spawn system
- Motion Vector support for PlanarPrimitive & Mesh outputs

### Fixed
- Handle a possible exception (ReflectionTypeLoadException) while using VFXParameterBinderEditor
- Renamed Parameter Binders to Property Binders. (This will cause breaking serialization for these PropertyBinders : VFXAudioSpectrumBinder, VFXInputMouseBinder, VFXInputMouseBinder, VFXInputTouchBinder, VFXInputTouchBinder, VFXRaycastBinder, VFXTerrainBinder, VFXUIDropdownBinder, VFXUISliderBinder, VFXUIToggleBinder)
- Renamed Namespace `UnityEngine.Experimental.VFX.Utility` to `UnityEngine.VFX.Utility`
- Fix normal bending factor computation for primitive outputs
- Automatic template path detection based on SRP in now working correctly

## [6.7.0-preview] - 2019-05-16
### Added
- Distortion Outputs (Quad / Mesh)
- Color mapping mode for unlit outputs (Textured/Gradient Mapped)
- Add Triangle and Octagon primitives for particle outputs
- Set Attribute is now spaceable on a specific set of attributes (position, velocity, axis...)
- Trigger : GPUEvent Rate (Over time or Distance)

### Fixed
- Fix shader compilation error with debug views
- Improve AA line rendering
- Fix screen space size block
- Crash chaining two spawners each other [Case 1135299](https://issuetracker.unity3d.com/issues/crash-chaining-two-spawners-to-each-other-produces-an-infinite-loop)
- Inspector : Exposed parameters disregard the initial value [Case 1126471](https://issuetracker.unity3d.com/issues/parameters-exposed-parameters-disregard-the-initial-value)
- Asset name now displayed in compile errors and output context shaders
- Fix for linking spawner to spawner while first spawner is linked to initialize + test
- Fix space of spaceable slot not copy pasted + test
- Position (Circle) does not take the Center Z value into account [Case 1146850](https://issuetracker.unity3d.com/issues/blocks-position-circle-does-not-take-the-center-z-value-into-account)
- Add Exposure Weight for emissive in lit outputs

## [6.6.0-preview] - 2019-04-01
### Added
- Addressing mode for Sequential blocks
- Invert transform available on GPU
- Add automatic depth buffer reference for main camera (for position and collision blocks)
- Total Time for PreWarm in Visual Effect Asset inspector
- Support for unlit output with LWRP
- Add Terrain Parameter Binder + Terrain Type
- Add UI Parameter Binders : Slider, Toggle
- Add Input Parameter Binders : Axis, Button, Key, Mouse, Touch
- Add Other Parameter Binders : Previous Position, Hierarchy Attribute Map, Multi-Position, Enabled

### Fixed
- Undo Redo while changing space
- Type declaration was unmodifiable due to exception during space intialization
- Fix unexpected issue when plugging per particle data into hash of per component fixed random
- Missing asset reimport when exception has been thrown during graph compilation
- Fix exception when using a Oriented Box Volume node [Case 1110419](https://issuetracker.unity3d.com/issues/operator-indexoutofrangeexception-when-using-a-volume-oriented-box-node)
- Add missing blend value slot in Inherit Source Attribute blocks [Case 1120568](https://issuetracker.unity3d.com/issues/source-attribute-blend-source-attribute-blocks-are-not-useful-without-the-blend-value)
- Visual Effect Inspector Cosmetic Improvements
- Missing graph invalidation in VFXGraph.OnEnable, was causing trouble with value invalidation until next recompilation
- Issue that remove the edge when dragging an edge from slot to the same slot.
- Exception when undoing an edge deletion on a dynamic operator.
- Exception regarding undo/redo when dragging a edge linked to a dynamic operator on another slot.
- Exception while removing a sub-slot of a dynamic operator

## [6.5.0-preview] - 2019-03-07

## [6.4.0-preview] - 2019-02-21

## [6.3.0-preview] - 2019-02-18

## [6.2.0-preview] - 2019-02-15
### Changed
- Code refactor: all macros with ARGS have been swapped with macros with PARAM. This is because the ARGS macros were incorrectly named

### Fixed
- Better Handling of Null or Missing Parameter Binders (Editor + Runtime)
- Fixes in VFX Raycast Binder
- Fixes in VFX Parameter Binder Editor

## [6.1.0-preview] - 2019-02-13

## [6.0.0-preview] - 2019-02-23
### Added
- Add spawnTime & spawnCount operator
- Add seed slot to constant random mode of Attribute from curve and map
- Add customizable function in VariantProvider to replace the default cartesian product
- Add Inverse Lerp node
- Expose light probes parameters in VisualEffect inspector

### Fixed
- Some fixes in noise library
- Some fixes in the Visual Effect inspector
- Visual Effects menu is now in the right place
- Remove some D3D11, metal and C# warnings
- Fix in sequential line to include the end point
- Fix a bug with attributes in Attribute from curve
- Fix source attributes not being taken into account for attribute storage
- Fix legacy render path shader compilation issues
- Small fixes in Parameter Binder editor
- Fix fog on decals
- Saturate alpha component in outputs
- Fixed scaleY in ConnectTarget
- Incorrect toggle rectangle in VisualEffect inspector
- Shader compilation with SimpleLit and debug display

## [5.2.0-preview] - 2018-11-27
### Added
- Prewarm mechanism

### Fixed
- Handle data loss of overriden parameters better

### Optimized
- Improved iteration times by not compiling initial shader variant

## [4.3.0-preview] - 2018-11-23

Initial release<|MERGE_RESOLUTION|>--- conflicted
+++ resolved
@@ -7,12 +7,9 @@
 ## [12.0.0] - 2021-01-11
 ### Added
 - Added support for Texture2D Arrays in Flipbooks
-<<<<<<< HEAD
+- Added new setting in "Preferences -> Visual Effects" to control the fallback behavior of camera buffers from MainCamera node when the main camera is not rendered.
 - Sample vertices of a transformed skinned mesh with Position (Skinned Mesh) and Sample Skinned Mesh operator.
 - Placement option (Vertex, Edge, Surface) in Sample Mesh & Skinned Mesh, allows triangle sampling.
-=======
-- Added new setting in "Preferences -> Visual Effects" to control the fallback behavior of camera buffers from MainCamera node when the main camera is not rendered.
->>>>>>> 66430358
 
 ### Fixed
 - Prevent creation of subgraph containing only partial systems [Case 1284053](https://issuetracker.unity3d.com/product/unity/issues/guid/1284053/)
