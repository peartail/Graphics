--- conflicted
+++ resolved
@@ -8,17 +8,10 @@
 ### Added
 - Added new setting to output nodes to exclude from TAA
 - New Sample Point cache & Sample Attribute map operators
+- Provide explicit access to spawnCount in graph
 
 ### Changed
 - Changed the "Edit" button so it becomes "New" when no asset is set on a Visual Effect component, in order to save a new visual effect graph asset.
-<<<<<<< HEAD
-- Added new setting to output nodes to exclude from TAA
-- Provide explicit access to spawnCount in graph
-
-### Fixed
-- Forbid incorrect link between incompatible context [Case 1269756](https://issuetracker.unity3d.com/product/unity/issues/guid/1269756/)
-- Fix unexpected Spawn context execution ordering
-=======
 
 ### Fixed
 - Forbid incorrect link between incompatible context [Case 1269756](https://issuetracker.unity3d.com/product/unity/issues/guid/1269756/)
@@ -27,7 +20,8 @@
 - Exclude Operator, Context, Block and Subgraph from Preset [Case 1232309](https://issuetracker.unity3d.com/product/unity/issues/guid/1232309/)
 - Fix [Case 1212002](https://fogbugz.unity3d.com/f/cases/1212002/)
 - Fix [Case 1223747](https://fogbugz.unity3d.com/f/cases/1223747/)
->>>>>>> ebcf59f7
+- Forbid incorrect link between incompatible context [Case 1269756](https://issuetracker.unity3d.com/product/unity/issues/guid/1269756/)
+- Fix unexpected Spawn context execution ordering
 
 ## [10.2.0] - 2020-10-19
 ### Added
