# Changelog
All notable changes to this package will be documented in this file.

The format is based on [Keep a Changelog](http://keepachangelog.com/en/1.0.0/)
and this project adheres to [Semantic Versioning](http://semver.org/spec/v2.0.0.html).

## [10.1.0] - 2019-08-04

Version Updated
The version number for this package has increased due to a version update of a related graphics package.

## [10.0.0] - 2019-06-10
### Added
- Tooltips for Attributes
- Custom Inspector for Spawn context, delay settings are more user friendly.
- Quick Expose Property : Holding Alt + Release Click in an Empty space while making property edges creates a new exposed property of corresponding type with current slot value.
- Octagon & Triangle support for planar distortion output
- Custom Z axis option for strip output
- Custom Inspector for Update context, display update position/rotation instead of integration
- Tooltips to blocks, nodes, contexts, and various menus and options
- VFX asset compilation is done at import instead of when the asset is saved.
- New operators: Exp, Log and LoadTexture
- Duplicate with edges.
- Right click on edge to create a interstitial node.
- New quad distortion output for particle strips
- New attribute for strips: particleCountInStrip
- New options for quad strips texture mapping: swap UV and custom mapping
- Naming for particles system and spawn context
- Noise evaluation now performed on CPU when possible
- Range and Min attributes support on int and uint parameters
- New Construct Matrix from Vector4 operator
- Allow filtering enums in VFXModels' VFXSettings.
- Sample vertices of a mesh with the Position (Mesh) block and the Sample Mesh operator
- New built-in operator providing new times access
- More efficient update modes inspector
- Ability to read attribute in spawn context through graph
- Added save button to save only the current visual effect graph.
- Added Degrees / Radians conversion subgraphs in samples
- uint parameter can be seen as an enum.
- New TransformVector4 operator
- New GetTextureDimensions operator
- Output Event context for scripting API event retrieval.
- per-particle GPU Frustum culling
- Compute culling of particle which have their alive attribute set to false in output
- Mesh and lit mesh outputs can now have up to 4 differents meshes that can be set per Particle (Experimental)
- Screen space per particle LOD on mesh and lit mesh outputs (Experimental)

### Fixed
- Moved VFX Event Tester Window visibility to Component Play Controls SceneView Window
- Universal Render Pipeline : Fog integration for Exponential mode [Case 1177594](https://issuetracker.unity3d.com/issues/urp-slash-fog-vfx-particles)
- Correct VFXSettings display in Shader Graph compatible outputs
- No more NullReference on sub-outputs after domain reload
- Fix typo in strip tangent computation
- Infinite recompilation using subgraph [Case 1186191](https://issuetracker.unity3d.com/product/unity/issues/guid/1186191/)
- Modifying a shader used by an output mesh context now automatically updates the currently edited VFX
- Possible loss of shadergraph reference in unlit output
- ui : toolbar item wrap instead of overlapping.
- Selection Pass for Universal and High Definition Render Pipeline
- Copy/Paste not deserializing correctly for Particle Strip data
- WorldPosition, AbsoluteWorldPosition & ScreenPos in shadergraph integration
- Optimize VFXAssetEditor when externalize is activated
- TransformVector|Position|Direction & DistanceToSphere|Plane|Line have now spaceable outputs
- Filter out motion vector output for lower resolution & after post-process render passes [Case 1192932](https://issuetracker.unity3d.com/product/unity/issues/guid/1192932/)
- Sort compute on metal failing with BitonicSort128 [Case 1126095](https://issuetracker.unity3d.com/issues/osx-unexpected-spawn-slash-capacity-results-when-sorting-is-set-to-auto-slash-on)
- Fix alpha clipping with shader graph
- Fix output settings correctly filtered dependeing on shader graph use or not
- Fix some cases were normal/tangent were not passes as interpolants with shader graph
- Make normals/tangents work in unlit output with shader graph
- Fix shader interpolants with shader graph and particle strips
- SpawnIndex attribute is now working correctly in Initialize context
- Remove useless VFXLibrary clears that caused pop-up menu to take long opening times
- Make sure the subgraph is added to the graph when we set the setting. Fix exception on Convert To Subgraph.
- Subgraph operators appear on drag edge on graph.
- Sample Scene Color & Scene Depth from Shader Graph Integration using High Definition and Universal Render Pipeline
- Removed Unnecessary reference to HDRP Runtime Assembly in VFX Runtime Assembly
- Allow alpha clipping of motion vector for transparent outputs [Case 1192930](https://issuetracker.unity3d.com/product/unity/issues/guid/1192930/)
- subgraph block into subgraph context no longer forget parameter values.
- Fix exception when compiling an asset with a turbulence block in absolute mode
- Fixed GetCustomAttribute that was locked to Current
- Shader compilation now works when using view direction in shader graph
- Fix for destroying selected component corrupt "Play Controls" window
- Depth Position and Collision blocks now work correctly in local space systems
- Filter out Direction type on inconsistent operator [Case 1201681](https://issuetracker.unity3d.com/product/unity/issues/guid/1201681/)
- Exclude MouseEvent, RigidBodyCollision, TriggerEvent & Sphere binders when physics modules isn't available
- Visual Effect Activation Track : Handle empty string in ExposedProperty
- in some cases AABox position gizmo would not move when dragged.
- Inspector doesn't trigger any exception if VisualEffectAsset comes from an Asset Bundle [Case 1203616](https://issuetracker.unity3d.com/issues/visual-effect-component-is-not-fully-shown-in-the-inspector-if-vfx-is-loaded-from-asset-bundle)
- OnStop Event to the start of a Spawn Context makes it also trigger when OnPlay is sent [Case 1198339](https://issuetracker.unity3d.com/product/unity/issues/guid/1198339/)
- Remove unexpected public API : UnityEditor.VFX.VFXSeedMode & IncrementStripIndexOnStart
- Fix yamato error : check vfx manager on domain reload instead of vfx import.
- Filter out unrelevant events from event desc while compiling
- Missing Packing.hlsl include while using an unlit shadergraph.
- Fix for nesting of VFXSubgraphContexts.
- Runtime compilation now compiles correctly when constant folding several texture ports that reference the same texture [Case 1193602](https://issuetracker.unity3d.com/issues/output-shader-errors-when-compiling-the-runtime-shader-of-a-lit-output-with-exposed-but-unassigned-additional-maps)
- Fix compilation error in runtime mode when Speed Range is 0 in Attribute By Speed block [Case 1118665](https://issuetracker.unity3d.com/issues/vfx-shader-errors-are-thrown-when-quad-outputs-speed-range-is-set-to-zero)
- NullReferenceException while assigning a null pCache [Case 1222491](https://issuetracker.unity3d.com/issues/pointcache-nullrefexception-when-compiling-an-effect-with-a-pcache-without-an-assigned-asset)
- Add message in inspector for unreachable properties due to VisualEffectAsset stored in AssetBundle [Case 1193602](https://issuetracker.unity3d.com/product/unity/issues/guid/1203616/)
- pCache importer and exporter tool was keeping a lock on texture or pCache files [Case 1185677](https://issuetracker.unity3d.com/product/unity/issues/guid/1185677/)
- Convert inline to exposed property / Quick expose property sets correct default value in parent
- Age particles checkbox was incorrectly hidden [Case 1221557](https://issuetracker.unity3d.com/product/unity/issues/guid/1221557/)
- Fix various bugs in Position (Cone) block [Case 1111053] (https://issuetracker.unity3d.com/product/unity/issues/guid/1111053/)
- Handle correctly direction, position & vector types in AppendVector operator [Case 1111867](https://issuetracker.unity3d.com/product/unity/issues/guid/1111867/)
- Fix space issues with blocks and operators taking a camera as input
- Generated shaderName are now consistent with displayed system names
- Remove some shader warnings
- Fixed Sample Flipbook Texture File Names
- Don't lose SRP output specific data when SRP package is not present
- Fix visual effect graph when a subgraph or shader graph dependency changes
- Support of flag settings in model inspector
- height of initial event name.
- fix colorfield height.
- fix for capacity change for locked asset.
- fix null value not beeing assignable to slot.
- Prevent capacity from being 0 [Case 1233044](https://issuetracker.unity3d.com/product/unity/issues/guid/1233044/)
- Fix for dragged parameters order when there are categories
- Avoid NullReferenceException in Previous Position Binder" component. [Case 1242351](https://issuetracker.unity3d.com/product/unity/issues/guid/1242351/)
- Don't show the blocks window when context cant have blocks
- Prevent from creating a context in VisualEffectSugraphOperator by draggingfrom an output slot.
- Avoid NullReferenceException when VisualEffectAsset is null if VFXPropertyBinder [Case 1219061](https://issuetracker.unity3d.com/product/unity/issues/guid/1219061/)
- Missing Reset function in VFXPropertyBinder [Case 1219063](https://issuetracker.unity3d.com/product/unity/issues/guid/1219063/)
- Fix issue with strips outputs that could cause too many vertices to be renderered
- SpawnIndex attribute returns correct value in update and outputs contexts
- Disable Reset option in context menu for all VFXObject [Case 1251519](https://issuetracker.unity3d.com/product/unity/issues/guid/1251519/) & [Case 1251533](https://issuetracker.unity3d.com/product/unity/issues/guid/1251533/)
- Avoid other NullReferenceException using property binders
- Fix culture issues when generating attributes defines in shaders [Case 1222819](https://issuetracker.unity3d.com/product/unity/issues/guid/1222819/)
- Move the VFXPropertyBinder from Update to LateUpdate [Case 1254340](https://issuetracker.unity3d.com/product/unity/issues/guid/1254340/)
- Properties in blackboard are now exposed by default
- Dissociated Colors for bool, uint and int
- De-nicified attribute name (conserve case) in Set Custom Attribute title
- Changed the default "No Asset" message when opening the visual effect graph window
- Subgraphs are not in hardcoded categories anymore : updated default subgraph templates + Samples to add meaningful categories.
- Fix creation of StringPropertyRM
- Enum fields having headers show the header in the inspector as well.
- Fix for node window staying when clicking elsewhere
- Make VisualEffect created from the GameObject menu have unique names [Case 1262989](https://issuetracker.unity3d.com/product/unity/issues/guid/1262989/)
- Missing System Seed in new dynamic built-in operator.
- Prefab highlight missing for initial event name toggle [Case 1263012](https://issuetracker.unity3d.com/product/unity/issues/guid/1263012/)
- fixes the user created vfx default resources that were ignored unless loaded
- fix crash when creating a loop in subgraph operators [Case 1251523](https://issuetracker.unity3d.com/product/unity/issues/guid/1251523/)
<<<<<<< HEAD
- Harmonized position, direction and velocity composition modes for position (shape, sequential, depth) and Velocity from Direction & Speed blocks
=======
- Normals with non uniform scales are correctly computed [Case 1246989](https://issuetracker.unity3d.com/product/unity/issues/guid/1246989/)
- Fix exposed Texture2DArray and Cubemap types from shader graph not being taken into account in Output Mesh [Case 1265221](https://issuetracker.unity3d.com/product/unity/issues/guid/1265221/)
>>>>>>> f73d36d1

## [7.1.1] - 2019-09-05
### Added
- Moved High Definition templates and includes to com.unity.render-pipelines.high-definition package
- Navigati- Harmonized position, direction and velocity composition modes for position (shape, sequential, depth) and Velocity from Direction & Speed blocks
on commands for subgraph.
- Allow choosing the place to save vfx subgraph.
- Particle strips for trails and ribbons. (Experimental)
- Shadergraph integration into vfx. (Experimental)

### Fixed
- Using struct as subgraph parameters.
- Objectproperty not consuming delete key.
- Converting a subgraph operator inside a subgraph operator with outputs.
- Selecting a GameObject with a VFX Property Binder spams exception.
- Wrong motion vector while modifying local matrix of a VisualEffect.
- Convert output settings copy.
- Fixed some outputs failing to compile when used with certain UV Modes [Case 1126200] (https://issuetracker.unity3d.com/issues/output-some-outputs-fail-to-compile-when-used-with-certain-uv-modes)
- Removed Gradient Mapping Mode from some outputs type where it was irrelevant [Case 1164045]
- Soft Particles work with Distortion outputs [Case 1167426] (https://issuetracker.unity3d.com/issues/output-soft-particles-do-not-work-with-distortion-outputs)
- category rename rect.
- copy settings while converting an output
- toolbar toggle appearing light with light skin.
- multiselection of gradient in visual effect graph
- clipped "reseed" in visual effect editor
- Unlit outputs are no longer pre-exposed by default in HDRP
- Augmented generated HLSL floatN precision [Case 1177730] (https://issuetracker.unity3d.com/issues/vfx-graph-7x7-flipbook-particles-flash-and-dont-animate-correctly-in-play-mode-or-in-edit-mode-with-vfx-graph-closed)
- Spherical coordinates to Rectangular (Cartesians) coordinates node input: angles are now expressed in radians
- Turbulence noise updated: noise type and frequency can be specified [Case  1141282] (https://issuetracker.unity3d.com/issues/vfx-particles-flicker-when-blend-mode-is-set-to-alpha-turbulence-block-is-enabled-and-there-is-more-than-50000-particles)
- Color and Depth camera buffer access in HDRP now use Texture2DArray instead of Texture2D
- Output Mesh with shader graph now works as expected

## [7.0.1] - 2019-07-25
### Added
- Add Position depth operator along with TransformVector4 and LoadTexture2D expressions.

### Fixed
- Inherit attribute block appears three times [Case 1166905](https://issuetracker.unity3d.com/issues/attributes-each-inherit-attribute-block-appears-3-times-in-the-search-and-some-have-a-seed-attribute)
- Unexpected exception : `Trying to modify space on a not spaceable slot` error when adding collision or conform blocks [Case 1163442](https://issuetracker.unity3d.com/issues/block-trying-to-modify-space-on-a-not-spaceable-slot-error-when-adding-collision-or-conform-blocks)

## [7.0.0] - 2019-07-17
### Added
- Make multiselection work in a way that do not assume that the same parameter will have the same index in the property sheet.
- auto recompile when changing shaderpath
- auto recompile new vfx
- better detection of default shader path
- Bitfield control.
- Initial Event Name inspector for visual effect asset and component
- Subgraphs
- Move HDRP outputs to HDRP package + expose HDRP queue selection
- Add exposure weight control for HDRP outputs
- Shader macros for XR single-pass instancing
- XR single-pass instancing support for indirect draws
- Inverse trigonometric operators (atan, atan2, asin, acos)
- Replaced Orient : Fixed rotation with new option Orient : Advanced
- Loop & Delay integrated to the spawn system
- Motion Vector support for PlanarPrimitive & Mesh outputs

### Fixed
- Handle a possible exception (ReflectionTypeLoadException) while using VFXParameterBinderEditor
- Renamed Parameter Binders to Property Binders. (This will cause breaking serialization for these PropertyBinders : VFXAudioSpectrumBinder, VFXInputMouseBinder, VFXInputMouseBinder, VFXInputTouchBinder, VFXInputTouchBinder, VFXRaycastBinder, VFXTerrainBinder, VFXUIDropdownBinder, VFXUISliderBinder, VFXUIToggleBinder)
- Renamed Namespace `UnityEngine.Experimental.VFX.Utility` to `UnityEngine.VFX.Utility`
- Fix normal bending factor computation for primitive outputs
- Automatic template path detection based on SRP in now working correctly

## [6.7.0-preview] - 2019-05-16
### Added
- Distortion Outputs (Quad / Mesh)
- Color mapping mode for unlit outputs (Textured/Gradient Mapped)
- Add Triangle and Octagon primitives for particle outputs
- Set Attribute is now spaceable on a specific set of attributes (position, velocity, axis...)
- Trigger : GPUEvent Rate (Over time or Distance)

### Fixed
- Fix shader compilation error with debug views
- Improve AA line rendering
- Fix screen space size block
- Crash chaining two spawners each other [Case 1135299](https://issuetracker.unity3d.com/issues/crash-chaining-two-spawners-to-each-other-produces-an-infinite-loop)
- Inspector : Exposed parameters disregard the initial value [Case 1126471](https://issuetracker.unity3d.com/issues/parameters-exposed-parameters-disregard-the-initial-value)
- Asset name now displayed in compile errors and output context shaders
- Fix for linking spawner to spawner while first spawner is linked to initialize + test
- Fix space of spaceable slot not copy pasted + test
- Position (Circle) does not take the Center Z value into account [Case 1146850](https://issuetracker.unity3d.com/issues/blocks-position-circle-does-not-take-the-center-z-value-into-account)
- Add Exposure Weight for emissive in lit outputs

## [6.6.0-preview] - 2019-04-01
### Added
- Addressing mode for Sequential blocks
- Invert transform available on GPU
- Add automatic depth buffer reference for main camera (for position and collision blocks)
- Total Time for PreWarm in Visual Effect Asset inspector
- Support for unlit output with LWRP
- Add Terrain Parameter Binder + Terrain Type
- Add UI Parameter Binders : Slider, Toggle
- Add Input Parameter Binders : Axis, Button, Key, Mouse, Touch
- Add Other Parameter Binders : Previous Position, Hierarchy Attribute Map, Multi-Position, Enabled

### Fixed
- Undo Redo while changing space
- Type declaration was unmodifiable due to exception during space intialization
- Fix unexpected issue when plugging per particle data into hash of per component fixed random
- Missing asset reimport when exception has been thrown during graph compilation
- Fix exception when using a Oriented Box Volume node [Case 1110419](https://issuetracker.unity3d.com/issues/operator-indexoutofrangeexception-when-using-a-volume-oriented-box-node)
- Add missing blend value slot in Inherit Source Attribute blocks [Case 1120568](https://issuetracker.unity3d.com/issues/source-attribute-blend-source-attribute-blocks-are-not-useful-without-the-blend-value)
- Visual Effect Inspector Cosmetic Improvements
- Missing graph invalidation in VFXGraph.OnEnable, was causing trouble with value invalidation until next recompilation
- Issue that remove the edge when dragging an edge from slot to the same slot.
- Exception when undoing an edge deletion on a dynamic operator.
- Exception regarding undo/redo when dragging a edge linked to a dynamic operator on another slot.
- Exception while removing a sub-slot of a dynamic operator

## [6.5.0-preview] - 2019-03-07

## [6.4.0-preview] - 2019-02-21

## [6.3.0-preview] - 2019-02-18

## [6.2.0-preview] - 2019-02-15
### Changed
- Code refactor: all macros with ARGS have been swapped with macros with PARAM. This is because the ARGS macros were incorrectly named

### Fixed
- Better Handling of Null or Missing Parameter Binders (Editor + Runtime)
- Fixes in VFX Raycast Binder
- Fixes in VFX Parameter Binder Editor

## [6.1.0-preview] - 2019-02-13

## [6.0.0-preview] - 2019-02-23
### Added
- Add spawnTime & spawnCount operator
- Add seed slot to constant random mode of Attribute from curve and map
- Add customizable function in VariantProvider to replace the default cartesian product
- Add Inverse Lerp node
- Expose light probes parameters in VisualEffect inspector

### Fixed
- Some fixes in noise library
- Some fixes in the Visual Effect inspector
- Visual Effects menu is now in the right place
- Remove some D3D11, metal and C# warnings
- Fix in sequential line to include the end point
- Fix a bug with attributes in Attribute from curve
- Fix source attributes not being taken into account for attribute storage
- Fix legacy render path shader compilation issues
- Small fixes in Parameter Binder editor
- Fix fog on decals
- Saturate alpha component in outputs
- Fixed scaleY in ConnectTarget
- Incorrect toggle rectangle in VisualEffect inspector
- Shader compilation with SimpleLit and debug display

## [5.2.0-preview] - 2018-11-27
### Added
- Prewarm mechanism

### Fixed
- Handle data loss of overriden parameters better

### Optimized
- Improved iteration times by not compiling initial shader variant

## [4.3.0-preview] - 2018-11-23

Initial release<|MERGE_RESOLUTION|>--- conflicted
+++ resolved
@@ -137,12 +137,9 @@
 - Prefab highlight missing for initial event name toggle [Case 1263012](https://issuetracker.unity3d.com/product/unity/issues/guid/1263012/)
 - fixes the user created vfx default resources that were ignored unless loaded
 - fix crash when creating a loop in subgraph operators [Case 1251523](https://issuetracker.unity3d.com/product/unity/issues/guid/1251523/)
-<<<<<<< HEAD
-- Harmonized position, direction and velocity composition modes for position (shape, sequential, depth) and Velocity from Direction & Speed blocks
-=======
 - Normals with non uniform scales are correctly computed [Case 1246989](https://issuetracker.unity3d.com/product/unity/issues/guid/1246989/)
 - Fix exposed Texture2DArray and Cubemap types from shader graph not being taken into account in Output Mesh [Case 1265221](https://issuetracker.unity3d.com/product/unity/issues/guid/1265221/)
->>>>>>> f73d36d1
+- Harmonized position, direction and velocity composition modes for position (shape, sequential, depth) and Velocity from Direction & Speed blocks
 
 ## [7.1.1] - 2019-09-05
 ### Added
