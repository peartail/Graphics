--- conflicted
+++ resolved
@@ -5,8 +5,8 @@
 and this project adheres to [Semantic Versioning](http://semver.org/spec/v2.0.0.html).
 
 ## [7.1.0] - 2019-XX-XX
-### Fixed
-- Automatic template path detection based on SRP in now working correctly
+### Added
+- Add Position depth operator along with TransformVector4 and LoadTexture2D expressions. 
 
 ## [7.0.0] - 2019-07-10
 ### Added
@@ -23,18 +23,15 @@
 - XR single-pass instancing support for indirect draws
 - Inverse trigonometric operators (atan, atan2, asin, acos)
 - Replaced Orient : Fixed rotation with new option Orient : Advanced
-<<<<<<< HEAD
-- Add Position depth operator along with TransformVector4 and LoadTexture2D expressions. 
-=======
 - Loop & Delay integrated to the spawn system
 - Motion Vector support for PlanarPrimitive & Mesh outputs
->>>>>>> dafaa81f
 
 ### Fixed
 - Handle a possible exception (ReflectionTypeLoadException) while using VFXParameterBinderEditor
 - Renamed Parameter Binders to Property Binders. (This will cause breaking serialization for these PropertyBinders : VFXAudioSpectrumBinder, VFXInputMouseBinder, VFXInputMouseBinder, VFXInputTouchBinder, VFXInputTouchBinder, VFXRaycastBinder, VFXTerrainBinder, VFXUIDropdownBinder, VFXUISliderBinder, VFXUIToggleBinder)
 - Renamed Namespace `UnityEngine.Experimental.VFX.Utility` to `UnityEngine.VFX.Utility`
 - Fix normal bending factor computation for primitive outputs
+- Automatic template path detection based on SRP in now working correctly
 
 ## [6.7.0-preview] - 2019-05-16
 ### Added
