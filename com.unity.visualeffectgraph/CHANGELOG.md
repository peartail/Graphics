# Changelog
All notable changes to this package will be documented in this file.

The format is based on [Keep a Changelog](http://keepachangelog.com/en/1.0.0/)
and this project adheres to [Semantic Versioning](http://semver.org/spec/v2.0.0.html).

## [10.1.0] - 2019-08-04

Version Updated
The version number for this package has increased due to a version update of a related graphics package.

## [10.0.0] - 2019-06-10
### Added
- Tooltips for Attributes
- Custom Inspector for Spawn context, delay settings are more user friendly.
- Quick Expose Property : Holding Alt + Release Click in an Empty space while making property edges creates a new exposed property of corresponding type with current slot value.
- Octagon & Triangle support for planar distortion output
- Custom Z axis option for strip output
- Custom Inspector for Update context, display update position/rotation instead of integration
- Tooltips to blocks, nodes, contexts, and various menus and options
- VFX asset compilation is done at import instead of when the asset is saved.
- New operators: Exp, Log and LoadTexture
- Duplicate with edges.
- Right click on edge to create a interstitial node.
- New quad distortion output for particle strips
- New attribute for strips: particleCountInStrip
- New options for quad strips texture mapping: swap UV and custom mapping
- Naming for particles system and spawn context
- Noise evaluation now performed on CPU when possible
- Range and Min attributes support on int and uint parameters
- New Construct Matrix from Vector4 operator
- Allow filtering enums in VFXModels' VFXSettings.
- Sample vertices of a mesh with the Position (Mesh) block and the Sample Mesh operator
- New built-in operator providing new times access
- More efficient update modes inspector
- Ability to read attribute in spawn context through graph
- Added save button to save only the current visual effect graph.
- Added Degrees / Radians conversion subgraphs in samples
- uint parameter can be seen as an enum.
- New TransformVector4 operator
- New GetTextureDimensions operator
- Output Event context for scripting API event retrieval.
- per-particle GPU Frustum culling
- Compute culling of particle which have their alive attribute set to false in output
- Mesh and lit mesh outputs can now have up to 4 differents meshes that can be set per Particle (Experimental)
- Screen space per particle LOD on mesh and lit mesh outputs (Experimental)
<<<<<<< HEAD
- Added Output Event Handler API
- Added Output Event Handler Samples
=======
- Compare operator can take int and uint as inputs
- New operator : Sample Signed distance field
>>>>>>> 292a8339

### Fixed
- Moved VFX Event Tester Window visibility to Component Play Controls SceneView Window
- Universal Render Pipeline : Fog integration for Exponential mode [Case 1177594](https://issuetracker.unity3d.com/issues/urp-slash-fog-vfx-particles)
- Correct VFXSettings display in Shader Graph compatible outputs
- No more NullReference on sub-outputs after domain reload
- Fix typo in strip tangent computation
- Infinite recompilation using subgraph [Case 1186191](https://issuetracker.unity3d.com/product/unity/issues/guid/1186191/)
- Modifying a shader used by an output mesh context now automatically updates the currently edited VFX
- Possible loss of shadergraph reference in unlit output
- ui : toolbar item wrap instead of overlapping.
- Selection Pass for Universal and High Definition Render Pipeline
- Copy/Paste not deserializing correctly for Particle Strip data
- WorldPosition, AbsoluteWorldPosition & ScreenPos in shadergraph integration
- Optimize VFXAssetEditor when externalize is activated
- TransformVector|Position|Direction & DistanceToSphere|Plane|Line have now spaceable outputs
- Filter out motion vector output for lower resolution & after post-process render passes [Case 1192932](https://issuetracker.unity3d.com/product/unity/issues/guid/1192932/)
- Sort compute on metal failing with BitonicSort128 [Case 1126095](https://issuetracker.unity3d.com/issues/osx-unexpected-spawn-slash-capacity-results-when-sorting-is-set-to-auto-slash-on)
- Fix alpha clipping with shader graph
- Fix output settings correctly filtered dependeing on shader graph use or not
- Fix some cases were normal/tangent were not passes as interpolants with shader graph
- Make normals/tangents work in unlit output with shader graph
- Fix shader interpolants with shader graph and particle strips
- SpawnIndex attribute is now working correctly in Initialize context
- Remove useless VFXLibrary clears that caused pop-up menu to take long opening times
- Make sure the subgraph is added to the graph when we set the setting. Fix exception on Convert To Subgraph.
- Subgraph operators appear on drag edge on graph.
- Sample Scene Color & Scene Depth from Shader Graph Integration using High Definition and Universal Render Pipeline
- Removed Unnecessary reference to HDRP Runtime Assembly in VFX Runtime Assembly
- Allow alpha clipping of motion vector for transparent outputs [Case 1192930](https://issuetracker.unity3d.com/product/unity/issues/guid/1192930/)
- subgraph block into subgraph context no longer forget parameter values.
- Fix exception when compiling an asset with a turbulence block in absolute mode
- Fixed GetCustomAttribute that was locked to Current
- Shader compilation now works when using view direction in shader graph
- Fix for destroying selected component corrupt "Play Controls" window
- Depth Position and Collision blocks now work correctly in local space systems
- Filter out Direction type on inconsistent operator [Case 1201681](https://issuetracker.unity3d.com/product/unity/issues/guid/1201681/)
- Exclude MouseEvent, RigidBodyCollision, TriggerEvent & Sphere binders when physics modules isn't available
- Visual Effect Activation Track : Handle empty string in ExposedProperty
- in some cases AABox position gizmo would not move when dragged.
- Inspector doesn't trigger any exception if VisualEffectAsset comes from an Asset Bundle [Case 1203616](https://issuetracker.unity3d.com/issues/visual-effect-component-is-not-fully-shown-in-the-inspector-if-vfx-is-loaded-from-asset-bundle)
- OnStop Event to the start of a Spawn Context makes it also trigger when OnPlay is sent [Case 1198339](https://issuetracker.unity3d.com/product/unity/issues/guid/1198339/)
- Remove unexpected public API : UnityEditor.VFX.VFXSeedMode & IncrementStripIndexOnStart
- Fix yamato error : check vfx manager on domain reload instead of vfx import.
- Filter out unrelevant events from event desc while compiling
- Missing Packing.hlsl include while using an unlit shadergraph.
- Fix for nesting of VFXSubgraphContexts.
- Runtime compilation now compiles correctly when constant folding several texture ports that reference the same texture [Case 1193602](https://issuetracker.unity3d.com/issues/output-shader-errors-when-compiling-the-runtime-shader-of-a-lit-output-with-exposed-but-unassigned-additional-maps)
- Fix compilation error in runtime mode when Speed Range is 0 in Attribute By Speed block [Case 1118665](https://issuetracker.unity3d.com/issues/vfx-shader-errors-are-thrown-when-quad-outputs-speed-range-is-set-to-zero)
- NullReferenceException while assigning a null pCache [Case 1222491](https://issuetracker.unity3d.com/issues/pointcache-nullrefexception-when-compiling-an-effect-with-a-pcache-without-an-assigned-asset)
- Add message in inspector for unreachable properties due to VisualEffectAsset stored in AssetBundle [Case 1193602](https://issuetracker.unity3d.com/product/unity/issues/guid/1203616/)
- pCache importer and exporter tool was keeping a lock on texture or pCache files [Case 1185677](https://issuetracker.unity3d.com/product/unity/issues/guid/1185677/)
- Convert inline to exposed property / Quick expose property sets correct default value in parent
- Age particles checkbox was incorrectly hidden [Case 1221557](https://issuetracker.unity3d.com/product/unity/issues/guid/1221557/)
- Fix various bugs in Position (Cone) block [Case 1111053] (https://issuetracker.unity3d.com/product/unity/issues/guid/1111053/)
- Handle correctly direction, position & vector types in AppendVector operator [Case 1111867](https://issuetracker.unity3d.com/product/unity/issues/guid/1111867/)
- Fix space issues with blocks and operators taking a camera as input
- Generated shaderName are now consistent with displayed system names
- Remove some shader warnings
- Fixed Sample Flipbook Texture File Names
- Don't lose SRP output specific data when SRP package is not present
- Fix visual effect graph when a subgraph or shader graph dependency changes
- Support of flag settings in model inspector
- height of initial event name.
- fix colorfield height.
- fix for capacity change for locked asset.
- fix null value not beeing assignable to slot.
- Prevent capacity from being 0 [Case 1233044](https://issuetracker.unity3d.com/product/unity/issues/guid/1233044/)
- Fix for dragged parameters order when there are categories
- Avoid NullReferenceException in Previous Position Binder" component. [Case 1242351](https://issuetracker.unity3d.com/product/unity/issues/guid/1242351/)
- Don't show the blocks window when context cant have blocks
- Prevent from creating a context in VisualEffectSugraphOperator by draggingfrom an output slot.
- Avoid NullReferenceException when VisualEffectAsset is null if VFXPropertyBinder [Case 1219061](https://issuetracker.unity3d.com/product/unity/issues/guid/1219061/)
- Missing Reset function in VFXPropertyBinder [Case 1219063](https://issuetracker.unity3d.com/product/unity/issues/guid/1219063/)
- Fix issue with strips outputs that could cause too many vertices to be renderered
- SpawnIndex attribute returns correct value in update and outputs contexts
- Disable Reset option in context menu for all VFXObject [Case 1251519](https://issuetracker.unity3d.com/product/unity/issues/guid/1251519/) & [Case 1251533](https://issuetracker.unity3d.com/product/unity/issues/guid/1251533/)
- Avoid other NullReferenceException using property binders
- Fix culture issues when generating attributes defines in shaders [Case 1222819](https://issuetracker.unity3d.com/product/unity/issues/guid/1222819/)
- Move the VFXPropertyBinder from Update to LateUpdate [Case 1254340](https://issuetracker.unity3d.com/product/unity/issues/guid/1254340/)
- Properties in blackboard are now exposed by default
- Dissociated Colors for bool, uint and int
- De-nicified attribute name (conserve case) in Set Custom Attribute title
- Changed the default "No Asset" message when opening the visual effect graph window
- Subgraphs are not in hardcoded categories anymore : updated default subgraph templates + Samples to add meaningful categories.
- Fix creation of StringPropertyRM
- Enum fields having headers show the header in the inspector as well.
- Handle correctly disabled alphaTreshold material slot in shaderGraph.
- Fix for node window staying when clicking elsewhere
- Make VisualEffect created from the GameObject menu have unique names [Case 1262989](https://issuetracker.unity3d.com/product/unity/issues/guid/1262989/)
- Missing System Seed in new dynamic built-in operator.
- Prefab highlight missing for initial event name toggle [Case 1263012](https://issuetracker.unity3d.com/product/unity/issues/guid/1263012/)
- Correctly frame the whole graph, when opening the Visual Effect Editor
- Optimize display of inspector when there is a lot of exposed VFX properties.
- fixes the user created vfx default resources that were ignored unless loaded
- fix crash when creating a loop in subgraph operators [Case 1251523](https://issuetracker.unity3d.com/product/unity/issues/guid/1251523/)
- fix issue with multiselection and objectfields [Case 1250378](https://issuetracker.unity3d.com/issues/vfx-removing-texture-asset-while-multiediting-working-incorrectly)
- Normals with non uniform scales are correctly computed [Case 1246989](https://issuetracker.unity3d.com/product/unity/issues/guid/1246989/)
- Fix exposed Texture2DArray and Cubemap types from shader graph not being taken into account in Output Mesh [Case 1265221](https://issuetracker.unity3d.com/product/unity/issues/guid/1265221/)
- Allow world position usage in shaderGraph plugged into an alpha/opacity output [Case 1259511](https://issuetracker.unity3d.com/product/unity/issues/guid/1259511/)

## [7.1.1] - 2019-09-05
### Added
- Moved High Definition templates and includes to com.unity.render-pipelines.high-definition package
- Navigation commands for subgraph.
- Allow choosing the place to save vfx subgraph.
- Particle strips for trails and ribbons. (Experimental)
- Shadergraph integration into vfx. (Experimental)

### Fixed
- Using struct as subgraph parameters.
- Objectproperty not consuming delete key.
- Converting a subgraph operator inside a subgraph operator with outputs.
- Selecting a GameObject with a VFX Property Binder spams exception.
- Wrong motion vector while modifying local matrix of a VisualEffect.
- Convert output settings copy.
- Fixed some outputs failing to compile when used with certain UV Modes [Case 1126200] (https://issuetracker.unity3d.com/issues/output-some-outputs-fail-to-compile-when-used-with-certain-uv-modes)
- Removed Gradient Mapping Mode from some outputs type where it was irrelevant [Case 1164045]
- Soft Particles work with Distortion outputs [Case 1167426] (https://issuetracker.unity3d.com/issues/output-soft-particles-do-not-work-with-distortion-outputs)
- category rename rect.
- copy settings while converting an output
- toolbar toggle appearing light with light skin.
- multiselection of gradient in visual effect graph
- clipped "reseed" in visual effect editor
- Unlit outputs are no longer pre-exposed by default in HDRP
- Augmented generated HLSL floatN precision [Case 1177730] (https://issuetracker.unity3d.com/issues/vfx-graph-7x7-flipbook-particles-flash-and-dont-animate-correctly-in-play-mode-or-in-edit-mode-with-vfx-graph-closed)
- Spherical coordinates to Rectangular (Cartesians) coordinates node input: angles are now expressed in radians
- Turbulence noise updated: noise type and frequency can be specified [Case  1141282] (https://issuetracker.unity3d.com/issues/vfx-particles-flicker-when-blend-mode-is-set-to-alpha-turbulence-block-is-enabled-and-there-is-more-than-50000-particles)
- Color and Depth camera buffer access in HDRP now use Texture2DArray instead of Texture2D
- Output Mesh with shader graph now works as expected

## [7.0.1] - 2019-07-25
### Added
- Add Position depth operator along with TransformVector4 and LoadTexture2D expressions.

### Fixed
- Inherit attribute block appears three times [Case 1166905](https://issuetracker.unity3d.com/issues/attributes-each-inherit-attribute-block-appears-3-times-in-the-search-and-some-have-a-seed-attribute)
- Unexpected exception : `Trying to modify space on a not spaceable slot` error when adding collision or conform blocks [Case 1163442](https://issuetracker.unity3d.com/issues/block-trying-to-modify-space-on-a-not-spaceable-slot-error-when-adding-collision-or-conform-blocks)

## [7.0.0] - 2019-07-17
### Added
- Make multiselection work in a way that do not assume that the same parameter will have the same index in the property sheet.
- auto recompile when changing shaderpath
- auto recompile new vfx
- better detection of default shader path
- Bitfield control.
- Initial Event Name inspector for visual effect asset and component
- Subgraphs
- Move HDRP outputs to HDRP package + expose HDRP queue selection
- Add exposure weight control for HDRP outputs
- Shader macros for XR single-pass instancing
- XR single-pass instancing support for indirect draws
- Inverse trigonometric operators (atan, atan2, asin, acos)
- Replaced Orient : Fixed rotation with new option Orient : Advanced
- Loop & Delay integrated to the spawn system
- Motion Vector support for PlanarPrimitive & Mesh outputs

### Fixed
- Handle a possible exception (ReflectionTypeLoadException) while using VFXParameterBinderEditor
- Renamed Parameter Binders to Property Binders. (This will cause breaking serialization for these PropertyBinders : VFXAudioSpectrumBinder, VFXInputMouseBinder, VFXInputMouseBinder, VFXInputTouchBinder, VFXInputTouchBinder, VFXRaycastBinder, VFXTerrainBinder, VFXUIDropdownBinder, VFXUISliderBinder, VFXUIToggleBinder)
- Renamed Namespace `UnityEngine.Experimental.VFX.Utility` to `UnityEngine.VFX.Utility`
- Fix normal bending factor computation for primitive outputs
- Automatic template path detection based on SRP in now working correctly

## [6.7.0-preview] - 2019-05-16
### Added
- Distortion Outputs (Quad / Mesh)
- Color mapping mode for unlit outputs (Textured/Gradient Mapped)
- Add Triangle and Octagon primitives for particle outputs
- Set Attribute is now spaceable on a specific set of attributes (position, velocity, axis...)
- Trigger : GPUEvent Rate (Over time or Distance)

### Fixed
- Fix shader compilation error with debug views
- Improve AA line rendering
- Fix screen space size block
- Crash chaining two spawners each other [Case 1135299](https://issuetracker.unity3d.com/issues/crash-chaining-two-spawners-to-each-other-produces-an-infinite-loop)
- Inspector : Exposed parameters disregard the initial value [Case 1126471](https://issuetracker.unity3d.com/issues/parameters-exposed-parameters-disregard-the-initial-value)
- Asset name now displayed in compile errors and output context shaders
- Fix for linking spawner to spawner while first spawner is linked to initialize + test
- Fix space of spaceable slot not copy pasted + test
- Position (Circle) does not take the Center Z value into account [Case 1146850](https://issuetracker.unity3d.com/issues/blocks-position-circle-does-not-take-the-center-z-value-into-account)
- Add Exposure Weight for emissive in lit outputs

## [6.6.0-preview] - 2019-04-01
### Added
- Addressing mode for Sequential blocks
- Invert transform available on GPU
- Add automatic depth buffer reference for main camera (for position and collision blocks)
- Total Time for PreWarm in Visual Effect Asset inspector
- Support for unlit output with LWRP
- Add Terrain Parameter Binder + Terrain Type
- Add UI Parameter Binders : Slider, Toggle
- Add Input Parameter Binders : Axis, Button, Key, Mouse, Touch
- Add Other Parameter Binders : Previous Position, Hierarchy Attribute Map, Multi-Position, Enabled

### Fixed
- Undo Redo while changing space
- Type declaration was unmodifiable due to exception during space intialization
- Fix unexpected issue when plugging per particle data into hash of per component fixed random
- Missing asset reimport when exception has been thrown during graph compilation
- Fix exception when using a Oriented Box Volume node [Case 1110419](https://issuetracker.unity3d.com/issues/operator-indexoutofrangeexception-when-using-a-volume-oriented-box-node)
- Add missing blend value slot in Inherit Source Attribute blocks [Case 1120568](https://issuetracker.unity3d.com/issues/source-attribute-blend-source-attribute-blocks-are-not-useful-without-the-blend-value)
- Visual Effect Inspector Cosmetic Improvements
- Missing graph invalidation in VFXGraph.OnEnable, was causing trouble with value invalidation until next recompilation
- Issue that remove the edge when dragging an edge from slot to the same slot.
- Exception when undoing an edge deletion on a dynamic operator.
- Exception regarding undo/redo when dragging a edge linked to a dynamic operator on another slot.
- Exception while removing a sub-slot of a dynamic operator

## [6.5.0-preview] - 2019-03-07

## [6.4.0-preview] - 2019-02-21

## [6.3.0-preview] - 2019-02-18

## [6.2.0-preview] - 2019-02-15
### Changed
- Code refactor: all macros with ARGS have been swapped with macros with PARAM. This is because the ARGS macros were incorrectly named

### Fixed
- Better Handling of Null or Missing Parameter Binders (Editor + Runtime)
- Fixes in VFX Raycast Binder
- Fixes in VFX Parameter Binder Editor

## [6.1.0-preview] - 2019-02-13

## [6.0.0-preview] - 2019-02-23
### Added
- Add spawnTime & spawnCount operator
- Add seed slot to constant random mode of Attribute from curve and map
- Add customizable function in VariantProvider to replace the default cartesian product
- Add Inverse Lerp node
- Expose light probes parameters in VisualEffect inspector

### Fixed
- Some fixes in noise library
- Some fixes in the Visual Effect inspector
- Visual Effects menu is now in the right place
- Remove some D3D11, metal and C# warnings
- Fix in sequential line to include the end point
- Fix a bug with attributes in Attribute from curve
- Fix source attributes not being taken into account for attribute storage
- Fix legacy render path shader compilation issues
- Small fixes in Parameter Binder editor
- Fix fog on decals
- Saturate alpha component in outputs
- Fixed scaleY in ConnectTarget
- Incorrect toggle rectangle in VisualEffect inspector
- Shader compilation with SimpleLit and debug display

## [5.2.0-preview] - 2018-11-27
### Added
- Prewarm mechanism

### Fixed
- Handle data loss of overriden parameters better

### Optimized
- Improved iteration times by not compiling initial shader variant

## [4.3.0-preview] - 2018-11-23

Initial release<|MERGE_RESOLUTION|>--- conflicted
+++ resolved
@@ -44,13 +44,10 @@
 - Compute culling of particle which have their alive attribute set to false in output
 - Mesh and lit mesh outputs can now have up to 4 differents meshes that can be set per Particle (Experimental)
 - Screen space per particle LOD on mesh and lit mesh outputs (Experimental)
-<<<<<<< HEAD
+- Compare operator can take int and uint as inputs
+- New operator : Sample Signed distance field
 - Added Output Event Handler API
 - Added Output Event Handler Samples
-=======
-- Compare operator can take int and uint as inputs
-- New operator : Sample Signed distance field
->>>>>>> 292a8339
 
 ### Fixed
 - Moved VFX Event Tester Window visibility to Component Play Controls SceneView Window
