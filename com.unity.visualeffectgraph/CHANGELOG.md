--- conflicted
+++ resolved
@@ -8,18 +8,14 @@
 ### Added
 - Added new setting to output nodes to exclude from TAA
 - New Sample Point cache & Sample Attribute map operators
+- Sample vertices of a transformed skinned mesh with Position (Skinned Mesh) and Sample Skinned Mesh operator.
+- Placement option (Vertex, Edge, Surface) in Sample Mesh & Skinned Mesh, allows triangle sampling.
 
 ### Changed
 - Changed the "Edit" button so it becomes "New" when no asset is set on a Visual Effect component, in order to save a new visual effect graph asset.
-<<<<<<< HEAD
-- Added new setting to output nodes to exclude from TAA
-- Sample vertices of a transformed skinned mesh with Position (Skinned Mesh) and Sample Skinned Mesh operator.
-- Placement option (Vertex, Edge, Surface) in Sample Mesh & Skinned Mesh, allows triangle sampling.
-
-### Fixed
-- Forbid incorrect link between incompatible context [Case 1269756](https://issuetracker.unity3d.com/product/unity/issues/guid/1269756/)
-- Sample Mesh Color when value is stored as float.
-=======
+- Serialization issue with VFXSpawnerCallbacks
+- Unexpected exception while trying to display capacity warning [Case 1294180](https://issuetracker.unity3d.com/product/unity/issues/guid/1294180/)
+- Exclude Operator, Context, Block and Subgraph from Preset [Case 1232309](https://issuetracker.unity3d.com/product/unity/issues/guid/1232309/)
 
 ### Fixed
 - Forbid incorrect link between incompatible context [Case 1269756](https://issuetracker.unity3d.com/product/unity/issues/guid/1269756/)
@@ -28,8 +24,7 @@
 - Exclude Operator, Context, Block and Subgraph from Preset [Case 1232309](https://issuetracker.unity3d.com/product/unity/issues/guid/1232309/)
 - Fix [Case 1212002](https://fogbugz.unity3d.com/f/cases/1212002/)
 - Fix [Case 1223747](https://fogbugz.unity3d.com/f/cases/1223747/)
->>>>>>> ebcf59f7
-
+- Sample Mesh Color when value is stored as float.
 ## [10.2.0] - 2020-10-19
 ### Added
 - Warning using Depth Collision on unsupported scriptable render pipeline.
