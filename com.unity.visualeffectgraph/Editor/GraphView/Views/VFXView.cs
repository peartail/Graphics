--- conflicted
+++ resolved
@@ -1702,11 +1702,7 @@
                     evt.menu.InsertAction(3, "Convert To Subgraph", ToSubgraphContext, e => DropdownMenuAction.Status.Normal);
                 else if (selection.OfType<VFXBlockUI>().Any() && selection.OfType<VFXBlockUI>().Select(t => t.context).Distinct().Count() == 1)
                 {
-<<<<<<< HEAD
-                    evt.menu.InsertAction(0, "Convert To Subgraph Block", ToSubgraphBlock, e => DropdownMenuAction.Status.Normal);
-=======
-                    evt.menu.InsertAction(3, "Convert To Subgraph Block", ToSubgraphBlock, e => DropdownMenuAction.Status.Normal);
->>>>>>> 23a86432
+                    evt.menu.InsertAction(3, "To Subgraph Block", ToSubgraphBlock, e => DropdownMenuAction.Status.Normal);
                 }
             }
             
