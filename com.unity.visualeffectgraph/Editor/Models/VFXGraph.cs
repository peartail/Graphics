--- conflicted
+++ resolved
@@ -540,12 +540,8 @@
 
         protected override void OnInvalidate(VFXModel model, VFXModel.InvalidationCause cause)
         {
-<<<<<<< HEAD
-=======
-            m_saved = false;
-
->>>>>>> 050cea15
             if (cause == VFXModel.InvalidationCause.kStructureChanged
+                || cause == VFXModel.InvalidationCause.kSettingChanged
                 || cause == VFXModel.InvalidationCause.kSettingChanged
                 || cause == VFXModel.InvalidationCause.kConnectionChanged)
                 m_SystemNames.Sync(this);
