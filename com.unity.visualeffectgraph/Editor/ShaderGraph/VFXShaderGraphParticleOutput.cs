--- conflicted
+++ resolved
@@ -391,18 +391,13 @@
         {
             base.CheckGraphBeforeImport();
             // If the graph is reimported it can be because one of its depedency such as the shadergraphs, has been changed.
-<<<<<<< HEAD
             if (!VFXGraph.explicitCompile)
                 ResyncSlots(true);
-=======
-
-            ResyncSlots(true);
 
             // Ensure that the output context name is in sync with the shader graph shader enum name.
             if (GetOrRefreshShaderGraphObject() != null &&
                 GetOrRefreshShaderGraphObject().generatesWithShaderGraph)
                 Invalidate(InvalidationCause.kStructureChanged);
->>>>>>> 050cea15
         }
 
         protected override IEnumerable<VFXPropertyWithValue> inputProperties
