--- conflicted
+++ resolved
@@ -3,11 +3,7 @@
   "displayName": "Visual Effect Graph",
   "version": "10.1.0-preview.10",
   "unity": "2020.2",
-<<<<<<< HEAD
-  "unityRelease": "0a17",
-=======
   "unityRelease": "0a20",
->>>>>>> 4f55aacb
   "description": "The Visual Effect Graph is a node based visual effect editor. It allows you to author next generation visual effects that Unity simulates directly on the GPU. The Visual Effect Graph is production-ready for the High Definition Render Pipeline and runs on all platforms supported by it. Full support for the Universal Render Pipeline and compatible mobile devices is still in development.",
   "keywords": [
     "vfx",
