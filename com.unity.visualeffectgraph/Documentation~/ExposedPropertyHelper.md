<div style="border: solid 1px #999; border-radius:12px; background-color:#EEE; padding: 8px; padding-left:14px; color: #555; font-size:14px;"><b>Experimental:</b> This Feature is currently experimental and is subject to change in later major versions.</div>
# Exposed Property class

The `ExposedProperty` class is a helper class that stores a property ID based on the property's name. The value that you assign to an `ExposedProperty` is the string name of a Shader property. The class automatically calls the `Shader.PropertyToID(string name)` function with the Shader property name as the parameter and stores the integer ID the function returns. When you use this class in a Property, Event, or EventAttribute method in the [component API](ComponentAPI.md), it implicitly uses this integer.

When you want to access a Shader property, you can either use the property's name or its ID. It is often easier to use the name of the property, however it is more efficient to use the property's integer ID. This class is useful because it combines the convenience of using the property name with the efficiency of using the property ID.


<<<<<<< HEAD
`ExposedProperty` class is a helper class that caches a property ID based on its name. You can assign a string name to the class, and It will automatically cache the integer value from `Shader.PropertyToID(string name)`and cast implicitly to this integer when used in Property, Event or EventAttribute methods of the [Component API](ComponentAPI.md)
=======
>>>>>>> abf6ada5

## Code example

```C#
ExposedProperty m_MyProperty;
VisualEffect m_VFX;

void Start()
{
    m_VFX = GetComponent<VisualEffect>();
    m_MyProperty = "My Property"; // Assign a string.
}

void Update()
{
    vfx.SetFloat(m_MyProperty, someValue); // Uses the property ID.
}
```<|MERGE_RESOLUTION|>--- conflicted
+++ resolved
@@ -6,10 +6,6 @@
 When you want to access a Shader property, you can either use the property's name or its ID. It is often easier to use the name of the property, however it is more efficient to use the property's integer ID. This class is useful because it combines the convenience of using the property name with the efficiency of using the property ID.
 
 
-<<<<<<< HEAD
-`ExposedProperty` class is a helper class that caches a property ID based on its name. You can assign a string name to the class, and It will automatically cache the integer value from `Shader.PropertyToID(string name)`and cast implicitly to this integer when used in Property, Event or EventAttribute methods of the [Component API](ComponentAPI.md)
-=======
->>>>>>> abf6ada5
 
 ## Code example
 
@@ -27,4 +23,4 @@
 {
     vfx.SetFloat(m_MyProperty, someValue); // Uses the property ID.
 }
-```+```
