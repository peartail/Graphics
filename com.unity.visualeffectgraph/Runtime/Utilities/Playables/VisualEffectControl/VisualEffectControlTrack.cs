--- conflicted
+++ resolved
@@ -35,14 +35,9 @@
         public ReinitMode reinit = ReinitMode.OnBindingEnableOrDisable;
 
 #if UNITY_EDITOR
-<<<<<<< HEAD
+        private VisualEffect m_CurrentVisualEffect;
+        
         private void OnValidate()
-=======
-        private VisualEffect m_CurrentVisualEffect;
-#endif
-
-        public bool IsUpToDate()
->>>>>>> 34178c4f
         {
             if (m_VFXVersion != kCurrentVersion)
             {
