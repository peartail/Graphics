﻿using System;
using System.Collections.Generic;
using UnityEngine;
using UnityEngine.UIElements;

namespace UnityEditor.ShaderGraph
{
    class DefaultPreviewTarget : ITargetImplementation
    {
        public Type targetType => typeof(PreviewTarget);
        public string displayName => null;
        public string passTemplatePath => GenerationUtils.GetDefaultTemplatePath("PassMesh.template");
        public string sharedTemplateDirectory => GenerationUtils.GetDefaultSharedTemplateDirectory();
        public string renderTypeTag => null;
        public string renderQueueTag => null;

        public void SetupTarget(ref TargetSetupContext context)
        {
            context.AddAssetDependencyPath("7464b9fcde08e5645a16b9b8ae1e573c"); // PreviewTarget
            context.AddAssetDependencyPath("17beeb3de0d148c4091315e2775a46e3"); // DefaultPreviewTarget

            context.AddSubShader(PreviewTargetResources.PreviewSubShader);
        }

<<<<<<< HEAD
        public bool IsPipelineCompatible(RenderPipelineAsset currentPipeline)
=======
        public void SetActiveBlocks(ref List<BlockFieldDescriptor> activeBlocks)
>>>>>>> 6a9c18d0
        {
        }

        public ConditionalField[] GetConditionalFields(PassDescriptor pass, List<BlockFieldDescriptor> blocks)
        {
            return null;
        }

        public void CollectShaderProperties(PropertyCollector collector, GenerationMode generationMode)
        {
        }

        public void ProcessPreviewMaterial(Material material)
        {
        }

        public VisualElement GetSettings(Action onChange)
        {
            return null;
        }

        public SubShaderDescriptor? GetSubShaderDescriptorFromMasterNode(IMasterNode masterNode)
        {
            return null;
        }
    }
}<|MERGE_RESOLUTION|>--- conflicted
+++ resolved
@@ -22,11 +22,7 @@
             context.AddSubShader(PreviewTargetResources.PreviewSubShader);
         }
 
-<<<<<<< HEAD
-        public bool IsPipelineCompatible(RenderPipelineAsset currentPipeline)
-=======
         public void SetActiveBlocks(ref List<BlockFieldDescriptor> activeBlocks)
->>>>>>> 6a9c18d0
         {
         }
 
@@ -47,10 +43,5 @@
         {
             return null;
         }
-
-        public SubShaderDescriptor? GetSubShaderDescriptorFromMasterNode(IMasterNode masterNode)
-        {
-            return null;
-        }
     }
 }