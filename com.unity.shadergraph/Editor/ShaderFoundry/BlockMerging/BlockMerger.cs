--- conflicted
+++ resolved
@@ -79,11 +79,7 @@
                     matchingField = FindMatch(scopes, input, ref inputName);
 
                 // If this is a property or we didn't find a matching field, promote this variable to an input
-<<<<<<< HEAD
-                bool createNewVariable = isProperty == true || (matchingField == null);
-=======
                 bool createNewVariable = isProperty == true || (matchingField == null) && (Mode != MergeMode.Strict);
->>>>>>> 6c658124
 
                 // If we need to create a new variable on the merged block to link to
                 if (createNewVariable)
@@ -102,12 +98,6 @@
                         matchingField.AddAlias(inputName);
                 }
 
-<<<<<<< HEAD
-                // Mark both fields as being used and then hook up the source
-                matchingField.IsUsed = true;
-                input.IsUsed = true;
-                input.SetSource(matchingField);
-=======
                 if(matchingField != null)
                 {
                     // Mark both fields as being used and then hook up the source
@@ -115,7 +105,6 @@
                     input.IsUsed = true;
                     input.SetSource(matchingField);
                 }
->>>>>>> 6c658124
             }
         }
 
@@ -126,25 +115,6 @@
             var blockOutputInstance = blockInstance.OutputInstance;
             foreach (var output in blockOutputInstance.Fields)
             {
-<<<<<<< HEAD
-                // Always hookup the output for future inputs to link to
-                scopes.Set(output, output.Name);
-
-                // Always create an output on the merged block since anyone could use the output later.
-                var newOutputName = BuildVariableName(block, output);
-                var availableOutput = FindOrCreateVariableInstance(mergedOutputInstance, output, newOutputName);
-                // Link the new output to the block's output. This variable is always used.
-                availableOutput.SetSource(output);
-                availableOutput.IsUsed = true;
-
-                // Propagate the original name and aliases onto the new variable (for recursive merging).
-                // Also add lookup entries for each alias on the original output.
-                availableOutput.AddAlias(output.Name);
-                foreach (var alias in output.Aliases)
-                {
-                    availableOutput.AddAlias(alias);
-                    scopes.Set(output, alias);
-=======
                 // Always hookup the output for future inputs to link to, including all aliases.
                 scopes.Set(output, output.Name);
                 foreach (var alias in output.Aliases)
@@ -163,7 +133,6 @@
                     availableOutput.AddAlias(output.Name);
                     foreach (var alias in output.Aliases)
                         availableOutput.AddAlias(alias);
->>>>>>> 6c658124
                 }
             }
         }
