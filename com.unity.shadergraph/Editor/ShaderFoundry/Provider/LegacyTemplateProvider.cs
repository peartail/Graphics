--- conflicted
+++ resolved
@@ -191,17 +191,8 @@
             var builder = new Block.Builder(Container, blockName);
             var outputFields = ExtractFields(UnityEditor.ShaderGraph.Structs.SurfaceDescriptionInputs.fields);
             var outputType = BuildType(blockName + "Outputs", outputFields);
-<<<<<<< HEAD
-			var shaderProperties = new PropertyCollector();
-            m_Target.CollectShaderProperties(shaderProperties, GenerationMode.ForReals);
-            var inputs = new List<StructField>();
-            PropertyUtils.BuildProperties(Container, builder, inputs, shaderProperties, ShaderGraph.Internal.ConcretePrecision.Single);
-            var inputType = BuildType(blockName + "Inputs", inputs);
-            builder.BuildInterface(Container, inputType, outputType);
-=======
             var entryPointFn = BuildDummyFunction("dummy", ShaderType.Invalid, outputType);
             builder.SetEntryPointFunction(entryPointFn);
->>>>>>> 4457ca61
             return builder.Build();
         }
 
