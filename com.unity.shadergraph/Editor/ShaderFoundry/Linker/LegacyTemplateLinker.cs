using System;
using System.Collections.Generic;
using System.IO;
using System.Linq;
using UnityEditor;
using UnityEditor.ShaderGraph;
using UnityEditor.ShaderGraph.Internal;
using UnityEditor.ShaderFoundry;
using BlockProperty = UnityEditor.ShaderFoundry.BlockVariable;

namespace UnityEditor.ShaderFoundry
{
    internal class LegacyTemplateLinker : ITemplateLinker
    {
        internal AssetCollection m_assetCollection = new AssetCollection();

        ShaderContainer Container;

        UnityEditor.ShaderGraph.Target m_LegacyTarget;
        UnityEditor.ShaderGraph.SubShaderDescriptor m_LegacySubShader;

        internal LegacyTemplateLinker(AssetCollection assetCollection)
        {
            m_assetCollection = assetCollection;
        }

        internal void SetLegacy(UnityEditor.ShaderGraph.Target legacyTarget, UnityEditor.ShaderGraph.SubShaderDescriptor legacySubShader)
        {
            m_LegacyTarget = legacyTarget;
            m_LegacySubShader = legacySubShader;
        }

        internal bool FindLegacyPass(string referenceName, ref UnityEditor.ShaderGraph.PassDescriptor legacyPassDescriptor)
        {
            foreach(var legacyPass in m_LegacySubShader.passes)
            {
                if (legacyPass.descriptor.referenceName == referenceName)
                {
                    legacyPassDescriptor = legacyPass.descriptor;
                    return true;
                }
            }
            return false;
        }

        void ITemplateLinker.Link(ShaderBuilder builder, ShaderContainer container, TemplateInstance templateInstance)
        {
            Container = container;

            builder.AddLine("SubShader");
            using (builder.BlockScope())
            {
                GenerateSubShaderTags(m_LegacySubShader, builder);

                var template = templateInstance.Template;
                foreach (var pass in template.Passes)
                    GenerateShaderPass(template, pass, templateInstance.CustomizationPointInstances, builder);
            }
        }

        void GenerateSubShaderTags(UnityEditor.ShaderGraph.SubShaderDescriptor descriptor, ShaderBuilder builder)
        {
            builder.AppendLine("Tags");
            using (builder.BlockScope())
            {
                // Pipeline tag
                if (!string.IsNullOrEmpty(descriptor.pipelineTag))
                    builder.AppendLine($"\"RenderPipeline\"=\"{descriptor.pipelineTag}\"");
                else
                    builder.AppendLine("// RenderPipeline: <None>");

                // Render Type
                if (!string.IsNullOrEmpty(descriptor.renderType))
                    builder.AppendLine($"\"RenderType\"=\"{descriptor.renderType}\"");
                else
                    builder.AppendLine("// RenderType: <None>");

                // Custom shader tags.
                if (!string.IsNullOrEmpty(descriptor.customTags))
                    builder.AppendLine(descriptor.customTags);

                // Render Queue
                if (!string.IsNullOrEmpty(descriptor.renderQueue))
                    builder.AppendLine($"\"Queue\"=\"{descriptor.renderQueue}\"");
                else
                    builder.AppendLine("// Queue: <None>");

                // ShaderGraphShader tag (so we can tell what shadergraph built)
                builder.AppendLine("\"ShaderGraphShader\"=\"true\"");
            }
        }
        
        void GenerateShaderPass(Template template, TemplatePass pass, IEnumerable<CustomizationPointInstance> customizationPointInstances, ShaderBuilder builder)
        {
            UnityEditor.ShaderGraph.PassDescriptor legacyPass = new UnityEditor.ShaderGraph.PassDescriptor();
            if (!FindLegacyPass(pass.ReferenceName, ref legacyPass))
                throw new Exception("Shouldn't happen");

            var passCustomizationPointInstances = FindCustomizationPointsForPass(pass, customizationPointInstances);

            var legacyBlockLinker = new SimpleLegacyBlockLinker(Container);
            var legacyEntryPoints = legacyBlockLinker.GenerateLegacyEntryPoints(template, pass, passCustomizationPointInstances);

            ActiveFields targetActiveFields, shaderGraphActiveFields;
            var customInterpolatorFields = new List<FieldDescriptor>();
            BuildLegacyActiveFields(legacyPass, legacyEntryPoints, out targetActiveFields, out shaderGraphActiveFields, customInterpolatorFields);

            GenerateShaderPass(builder, pass, legacyPass, targetActiveFields, shaderGraphActiveFields, legacyEntryPoints, customInterpolatorFields, new PropertyCollector());

            var debugBuilder = new ShaderBuilder();
            var disassembler = new BlockDisassembler();
            foreach(var passCustomizationPointInstance in passCustomizationPointInstances)
            {
                foreach (var blockInstance in passCustomizationPointInstance.BlockInstances)
                    disassembler.Generate(debugBuilder, blockInstance.Block);
            }
            disassembler.Generate(debugBuilder, legacyEntryPoints.vertexDescBlockInstance.Block);
            disassembler.Generate(debugBuilder, legacyEntryPoints.fragmentDescBlockInstance.Block);
            var disassembly = debugBuilder.ToString();
            
        }

        List<CustomizationPointInstance> FindCustomizationPointsForPass(TemplatePass pass, IEnumerable<CustomizationPointInstance> customizationPointInstances)
        {
            var passCustomizationPointInstances = new List<CustomizationPointInstance>();
            foreach (var cpInst in customizationPointInstances)
            {
                // If there's no pass identifiers, then this is valid for all passes
                if (cpInst.PassIdentifiers == null || cpInst.PassIdentifiers.Count() == 0)
                    passCustomizationPointInstances.Add(cpInst);
                else
                {
                    // Otherwise check if there's a matching pass identifier
                    foreach (var passIdentifier in cpInst.PassIdentifiers)
                    {
                        if (passIdentifier == pass.PassIdentifier)
                            passCustomizationPointInstances.Add(cpInst);
                    }
                }
            }
            return passCustomizationPointInstances;
        }

        void GetTargetActiveFields(UnityEditor.ShaderGraph.PassDescriptor legacyPass, ActiveFields targetActiveFields)
        {
            // Try to get the active fields from the target. This requires getting the blocks currently.
            var targetActiveBlockContext = new TargetActiveBlockContext(new List<BlockFieldDescriptor>(), legacyPass);
            m_LegacyTarget.GetActiveBlocks(ref targetActiveBlockContext);
            var activeBlocks = new List<(BlockFieldDescriptor descriptor, bool isDefaultValue)>();
            foreach (var b in targetActiveBlockContext.activeBlocks)
                activeBlocks.Add((b, true));
            var context = new TargetFieldContext(legacyPass, activeBlocks, null, false);
            m_LegacyTarget.GetFields(ref context);

            var fields = GenerationUtils.GetActiveFieldsFromConditionals(context.conditionalFields.ToArray());
            foreach (var field in fields)
                targetActiveFields.baseInstance.Add(field);
        }

        void BuildLegacyActiveFields(UnityEditor.ShaderGraph.PassDescriptor legacyPass, LegacyEntryPoints legacyEntryPoints, out ActiveFields targetActiveFields, out ActiveFields shaderGraphActiveFields, List<FieldDescriptor> customInterpolatorFields)
        {
            FieldDescriptorLookupMap vertexInLookup, vertexOutLookup, fragmentInLookup, fragmentOutLookup;
            BuildLookups(legacyPass, out vertexInLookup, out vertexOutLookup, out fragmentInLookup, out fragmentOutLookup);

            targetActiveFields = new ActiveFields();
            if(legacyEntryPoints.vertexDescBlockInstance.IsValid)
                targetActiveFields.baseInstance.Add(Fields.GraphVertex);
            targetActiveFields.baseInstance.Add(Fields.GraphPixel);
            GetTargetActiveFields(legacyPass, targetActiveFields);
            GenerationUtils.AddRequiredFields(legacyPass.requiredFields, targetActiveFields.baseInstance);

            void AddFieldFromProperty(ActiveFields activeFields, BlockVariable prop, FieldDescriptorLookupMap lookups)
            {
                foreach(var descriptor in lookups.Find(prop.Name))
                    activeFields.baseInstance.Add(descriptor);
            }

            void AddFieldProperties(BlockInstance blockInst, ActiveFields activeFields, FieldDescriptorLookupMap inputLookups, FieldDescriptorLookupMap outputLookups)
            {
                if (!blockInst.IsValid)
                    return;

                foreach (var input in blockInst.Block.Inputs)
                    AddFieldFromProperty(activeFields, input, inputLookups);
                foreach (var output in blockInst.Block.Outputs)
                    AddFieldFromProperty(activeFields, output, outputLookups);
            }

            shaderGraphActiveFields = new ActiveFields();
            AddFieldProperties(legacyEntryPoints.vertexDescBlockInstance, shaderGraphActiveFields, vertexInLookup, vertexOutLookup);
            AddFieldProperties(legacyEntryPoints.fragmentDescBlockInstance, shaderGraphActiveFields, fragmentInLookup, fragmentOutLookup);

            foreach (var customInterpolant in legacyEntryPoints.customInterpolants)
            {
                var customInterpolatorField = new FieldDescriptor("", customInterpolant.Name, "", ShaderValueTypeFrom((int)customInterpolant.Type.VectorDimension), subscriptOptions: StructFieldOptions.Generated);
                shaderGraphActiveFields.baseInstance.Add(customInterpolatorField);
                customInterpolatorFields.Add(customInterpolatorField);
            }
        }

        internal class FieldDescriptorLookupMap
        {
            Dictionary<string, List<FieldDescriptor>> Lookups = new Dictionary<string, List<FieldDescriptor>>();
            internal void Add(string name, FieldDescriptor descriptor)
            {
                if(!Lookups.TryGetValue(name, out var descriptors))
                {
                    descriptors = new List<FieldDescriptor>();
                    Lookups.Add(name, descriptors);
                }
                descriptors.Add(descriptor);
            }

            internal IEnumerable<FieldDescriptor> Find(string name)
            {
                if (Lookups.TryGetValue(name, out var descriptors))
                    return descriptors;

                return Enumerable.Empty<FieldDescriptor>();
            }
        }

        void BuildLookups(UnityEditor.ShaderGraph.PassDescriptor legacyPass, out FieldDescriptorLookupMap vertexInLookups, out FieldDescriptorLookupMap vertexOutLookups, out FieldDescriptorLookupMap fragmentInLookups, out FieldDescriptorLookupMap fragmentOutLookups)
        {
            List<FieldDescriptor> preVertexFields = new List<FieldDescriptor>();
            preVertexFields.AddRange(UnityEditor.ShaderGraph.Structs.VertexDescriptionInputs.fields);

            var vertexOutFields = new List<FieldDescriptor>();
            var fragmentOutFields = new List<FieldDescriptor>();

            var targetActiveBlockContext = new TargetActiveBlockContext(new List<BlockFieldDescriptor>(), legacyPass);
            m_LegacyTarget.GetActiveBlocks(ref targetActiveBlockContext);
            foreach (var field in targetActiveBlockContext.activeBlocks)
            {
                if (field.shaderStage == UnityEditor.ShaderGraph.ShaderStage.Vertex)
                    vertexOutFields.Add(field);
                else if (field.shaderStage == UnityEditor.ShaderGraph.ShaderStage.Fragment)
                    fragmentOutFields.Add(field);
            }

            vertexInLookups = BuildLookup(preVertexFields);
            vertexOutLookups = BuildLookup(vertexOutFields);
            fragmentInLookups = BuildLookup(UnityEditor.ShaderGraph.Structs.SurfaceDescriptionInputs.fields);
            fragmentOutLookups = BuildLookup(fragmentOutFields);
        }

        FieldDescriptorLookupMap BuildLookup(IEnumerable<FieldDescriptor> fields)
        {
            var result = new FieldDescriptorLookupMap();
            foreach (var field in fields)
                result.Add(field.name, field);
            return result;
        }

        class VisitedRegistry
        {
            internal HashSet<ShaderType> visitedTypes = new HashSet<ShaderType>();
            internal HashSet<ShaderFunction> visitedFunctions = new HashSet<ShaderFunction>();

            internal bool TryVisit(ShaderType type)
            {
                if (visitedTypes.Contains(type))
                    return false;
                visitedTypes.Add(type);
                return true;
            }

            internal bool TryVisit(ShaderFunction function)
            {
                if (visitedFunctions.Contains(function))
                    return false;
                visitedFunctions.Add(function);
                return true;
            }
        }

        void BuildTypeAndFunctionGroups(Block block,  VisitedRegistry visitedRegistry, out List<(Block Block, List<ShaderType> Types)> typeGroups, out List<(Block Block, List<ShaderFunction> Functions)> functionGroups)
        {
            List<ShaderType> allTypes = new List<ShaderType>();
            List<ShaderFunction> allFunctions = new List<ShaderFunction>();
            void TraverseType(ShaderType type)
            {
                if (!visitedRegistry.TryVisit(type))
                    return;
                if (!type.IsStruct || type.IsDeclaredExternally)
                    return;

                foreach (var field in type.StructFields)
                    TraverseType(field.Type);

                allTypes.Add(type);
            }
            void TraverseTypes(IEnumerable<ShaderType> types)
            {
                foreach (var type in types)
                    TraverseType(type);
            }
            void TraverseFunction(ShaderFunction function)
            {
                if (!visitedRegistry.TryVisit(function))
                    return;

                TraverseType(function.ReturnType);
                foreach (var param in function.Parameters)
                    TraverseType(param.Type);
                allFunctions.Add(function);
            }
            void TraverseFunctions(IEnumerable<ShaderFunction> functions)
            {
                foreach (var function in functions)
                    TraverseFunction(function);
            }
            TraverseTypes(block.ReferencedTypes);
            TraverseTypes(block.Types);
            TraverseFunctions(block.ReferencedFunctions);
            TraverseFunctions(block.Functions);

            typeGroups = new List<(Block Block, List<ShaderType> Types)>();
            foreach (var type in allTypes)
            {
                if (typeGroups.Count == 0)
                    typeGroups.Add((type.ParentBlock, new List<ShaderType>()));
                var currentContext = typeGroups[typeGroups.Count - 1];
                if (currentContext.Block != type.ParentBlock)
                {
                    typeGroups.Add((type.ParentBlock, new List<ShaderType>()));
                    currentContext = typeGroups[typeGroups.Count - 1];
                }
                currentContext.Types.Add(type);
            }

            functionGroups = new List<(Block Block, List<ShaderFunction> Functions)>();
            foreach (var function in allFunctions)
            {
                if (functionGroups.Count == 0)
                    functionGroups.Add((function.ParentBlock, new List<ShaderFunction>()));
                var currentContext = functionGroups[functionGroups.Count - 1];
                if (currentContext.Block != function.ParentBlock)
                {
                    functionGroups.Add((function.ParentBlock, new List<ShaderFunction>()));
                    currentContext = functionGroups[functionGroups.Count - 1];
                }
                currentContext.Functions.Add(function);
            }
        }

        void GenerateBlockLinkSpliceCode(ShaderBuilder builder, BlockInstance blockInst, VisitedRegistry visitedRegistry)
        {
            void DeclareTypes(ShaderBuilder builder, IEnumerable<ShaderType> types)
            {
                foreach (var type in types)
                    builder.AddTypeDeclarationString(type);
            }
            void DeclareFunctions(ShaderBuilder builder, IEnumerable<ShaderFunction> functions)
            {
                foreach (var function in functions)
                    builder.AddDeclarationString(function);
            }

            BuildTypeAndFunctionGroups(blockInst.Block, visitedRegistry, out var typeGroups, out var functionGroups);
            foreach (var groupContext in typeGroups)
            {
                if(!groupContext.Block.IsValid)
                {
                    DeclareTypes(builder, groupContext.Types);
                    continue;
                }
                builder.Add($"namespace ");
                builder.AppendScopeName(groupContext.Block);
                builder.NewLine();
                using (var s = builder.BlockScope())
                {
                    DeclareTypes(builder, groupContext.Types);
                }
            }

            foreach (var groupContext in functionGroups)
            {
                if (!groupContext.Block.IsValid)
                {
                    DeclareFunctions(builder, groupContext.Functions);
                    continue;
                }
                builder.Add($"namespace ");
                builder.AppendScopeName(groupContext.Block);
                builder.NewLine();
                using (var s = builder.BlockScope())
                {
                    DeclareFunctions(builder, groupContext.Functions);
                }
            }
        }

        void WriteCommands(IEnumerable<UnityEditor.ShaderFoundry.CommandDescriptor> descriptors, ShaderStringBuilder builder)
        {
            foreach (var commandDesc in descriptors)
            {
                builder.AppendIndentation();
                builder.Append(commandDesc.Name);
                foreach (var op in commandDesc.Ops)
                    builder.Append($" {op}");
                builder.AppendNewLine();
            }
        }

        void WriteDefines(IEnumerable<UnityEditor.ShaderFoundry.DefineDescriptor> descriptors, ShaderStringBuilder builder)
        {
            foreach (var defineDesc in descriptors)
            {
                if (string.IsNullOrEmpty(defineDesc.Value))
                    builder.AppendLine($"#define {defineDesc.Name}");
                else
                    builder.AppendLine($"#define {defineDesc.Name} {defineDesc.Value}");
            }
        }

        void WriteIncludes(IEnumerable<UnityEditor.ShaderFoundry.IncludeDescriptor> descriptors, ShaderStringBuilder builder)
        {
            foreach (var includeDesc in descriptors)
            {
                builder.AppendLine($"#include {includeDesc.Value}");
            }
        }

        void WriteKeywords(IEnumerable<UnityEditor.ShaderFoundry.KeywordDescriptor> descriptors, ShaderStringBuilder builder)
        {
            foreach (var keywordDesc in descriptors)
            {
                builder.AppendIndentation();
                builder.Append("#pragma ");
                builder.Append(keywordDesc.Definition);
                if (!string.IsNullOrEmpty(keywordDesc.Scope))
                    builder.Append($"_{keywordDesc.Scope}");
                if (!string.IsNullOrEmpty(keywordDesc.Stage))
                    builder.Append($"_{keywordDesc.Stage}");
                if (!string.IsNullOrEmpty(keywordDesc.Name))
                    builder.Append($" {keywordDesc.Name}");
                foreach (var op in keywordDesc.Ops)
                    builder.Append($" {op}");
                builder.AppendNewLine();
            }
        }

        void WritePragmas(IEnumerable<UnityEditor.ShaderFoundry.PragmaDescriptor> descriptors, ShaderStringBuilder builder)
        {
            foreach (var pragmaDesc in descriptors)
            {
                builder.AppendIndentation();
                builder.Append($"#pragma {pragmaDesc.Name}");
                foreach (var op in pragmaDesc.Ops)
                    builder.Append($" {op}");
                builder.AppendNewLine();
            }
        }

        ShaderValueType ShaderValueTypeFrom(int width)
        {
            switch (width)
            {
                case 1:
                    return ShaderValueType.Float;
                case 2:
                    return ShaderValueType.Float2;
                case 3:
                    return ShaderValueType.Float3;
                default:
                    return ShaderValueType.Float4;
            }
        }

        void GenerateShaderPass(ShaderBuilder subPassBuilder, TemplatePass templatePass, UnityEditor.ShaderGraph.PassDescriptor pass, ActiveFields targetActiveFields, ActiveFields blockActiveFields, LegacyEntryPoints legacyEntryPoints, List<FieldDescriptor> customInterpolatorFields, PropertyCollector subShaderProperties)
        {
            string vertexCode = "// GraphVertex: <None>";
            string fragmentCode = "// GraphPixel: <None>";
            var sharedFunctions = "// GraphFunctions: <None>";
            var shaderProperties = Enumerable.Empty<BlockProperty>();
            var shaderCommands = Enumerable.Empty<CommandDescriptor>();
            var shaderDefines = Enumerable.Empty<DefineDescriptor>();
            var shaderIncludes = Enumerable.Empty<UnityEditor.ShaderFoundry.IncludeDescriptor>();
            var shaderKeywords = Enumerable.Empty<UnityEditor.ShaderFoundry.KeywordDescriptor>();
            var shaderPragmas = Enumerable.Empty<UnityEditor.ShaderFoundry.PragmaDescriptor>();
            
            void ProcessBlockInstance(BlockInstance blockInstance, VisitedRegistry visitedRegistry, string entryPointOutputName, ref string code)
            {
                if (blockInstance.IsValid)
                {
                    var blockBuilder = new ShaderBuilder();
                    GenerateBlockLinkSpliceCode(blockBuilder, blockInstance, visitedRegistry);
                    code = blockBuilder.ToString();

                    var block = blockInstance.Block;
                    shaderProperties = shaderProperties.Concat(block.Properties());
                    shaderCommands = shaderCommands.Concat(block.Commands);
                    shaderDefines = shaderDefines.Concat(block.Defines);
                    shaderIncludes = shaderIncludes.Concat(block.Includes);
                    shaderKeywords = shaderKeywords.Concat(block.Keywords);
                    shaderPragmas = shaderPragmas.Concat(block.Pragmas);
                }
            }

            VisitedRegistry visitedRegistry = new VisitedRegistry();
            ProcessBlockInstance(legacyEntryPoints.vertexDescBlockInstance, visitedRegistry, LegacyCustomizationPoints.VertexEntryPointOutputName, ref vertexCode);
            ProcessBlockInstance(legacyEntryPoints.fragmentDescBlockInstance, visitedRegistry, LegacyCustomizationPoints.SurfaceEntryPointOutputName, ref fragmentCode);

            GenerationMode m_Mode = GenerationMode.ForReals;
            // Early exit if pass is not used in preview
            if (m_Mode == GenerationMode.Preview && !pass.useInPreview)
                return;

            // --------------------------------------------------
            // Debug

            // Get scripting symbols
            BuildTargetGroup buildTargetGroup = EditorUserBuildSettings.selectedBuildTargetGroup;
            string defines = PlayerSettings.GetScriptingDefineSymbolsForGroup(buildTargetGroup);

            const string kDebugSymbol = "SHADERGRAPH_DEBUG";
            bool isDebug = defines.Contains(kDebugSymbol);

            // --------------------------------------------------
            // Setup

            // Custom Interpolator Global flags (see definition for details).
            AbstractMaterialNode m_OutputNode = null;
            CustomInterpolatorUtils.generatorNodeOnly = m_OutputNode != null;
            CustomInterpolatorUtils.generatorSkipFlag = m_LegacyTarget.ignoreCustomInterpolators ||
                !CustomInterpolatorUtils.generatorNodeOnly && (pass.customInterpolators == null || pass.customInterpolators.Count() == 0);

            // Initialize custom interpolator sub generator
            CustomInterpSubGen customInterpSubGen = new CustomInterpSubGen(m_OutputNode != null);
            foreach (var customInterpolatorField in customInterpolatorFields)
                customInterpSubGen.AddCustomInterpolant(customInterpolatorField);

            // Initiailize Collectors
            // NOTE: propertyCollector is not really used anymore -- we use the subshader PropertyCollector instead
            var propertyCollector = new PropertyCollector();
            var keywordCollector = new KeywordCollector();

            // Moved this up so that we can reuse the information to figure out which struct Descriptors
            // should be populated by custom interpolators.
            var passStructs = new List<StructDescriptor>();
            passStructs.AddRange(pass.structs.Select(x => x.descriptor));

            // GET CUSTOM ACTIVE FIELDS HERE!

            // inject custom interpolator fields into the pass structs
            passStructs = customInterpSubGen.CopyModifyExistingPassStructs(passStructs, blockActiveFields.baseInstance);

            // Get active fields from ShaderPass
            GenerationUtils.AddRequiredFields(pass.requiredFields, blockActiveFields.baseInstance);

            // Function Registry
            var functionBuilder = new ShaderStringBuilder();
            var graphIncludes = new IncludeCollection();
            var functionRegistry = new FunctionRegistry(functionBuilder, graphIncludes, true);

            // Hash table of named $splice(name) commands
            // Key: splice token
            // Value: string to splice
            Dictionary<string, string> spliceCommands = new Dictionary<string, string>();

            // populate splice commands from the pass's customInterpolator descriptors.
            if (pass.customInterpolators != null)
                customInterpSubGen.ProcessDescriptors(pass.customInterpolators.Select(item => item.descriptor));
            customInterpSubGen.AppendToSpliceCommands(spliceCommands);

            // --------------------------------------------------
            // Dependencies

            // Propagate active field requirements using dependencies
            // Must be executed before types are built
            foreach (var instance in blockActiveFields.all.instances)
            {
                GenerationUtils.ApplyFieldDependencies(instance, pass.fieldDependencies);
            }

            // --------------------------------------------------
            // Pass Setup

            // Name
            if (!string.IsNullOrEmpty(pass.displayName))
            {
                spliceCommands.Add("PassName", $"Name \"{pass.displayName}\"");
            }
            else
            {
                spliceCommands.Add("PassName", "// Name: <None>");
            }

            // Tags
            if (!string.IsNullOrEmpty(pass.lightMode))
            {
                spliceCommands.Add("LightMode", $"\"LightMode\" = \"{pass.lightMode}\"");
            }
            else
            {
                spliceCommands.Add("LightMode", "// LightMode: <None>");
            }

            // --------------------------------------------------
            // Pass Code

            // Render State
            using (var renderStateBuilder = new ShaderStringBuilder())
            {
                // Render states need to be separated by RenderState.Type
                // The first passing ConditionalRenderState of each type is inserted
                foreach (RenderStateType type in Enum.GetValues(typeof(RenderStateType)))
                {
                    var renderStates = pass.renderStates?.Where(x => x.descriptor.type == type);
                    if (renderStates != null)
                    {
                        foreach (RenderStateCollection.Item renderState in renderStates)
                        {
                            if (renderState.TestActive(targetActiveFields))
                            {
                                renderStateBuilder.AppendLine(renderState.value);

                                // Cull is the only render state type that causes a compilation error
                                // when there are multiple Cull directive with different values in a pass.
                                if (type == RenderStateType.Cull)
                                    break;
                            }
                        }
                    }
                }
                WriteCommands(shaderCommands, renderStateBuilder);

                string command = GenerationUtils.GetSpliceCommand(renderStateBuilder.ToCodeBlock(), "RenderState");
                spliceCommands.Add("RenderState", command);
            }

            // Pragmas
            using (var passPragmaBuilder = new ShaderStringBuilder())
            {
                if (pass.pragmas != null)
                {
                    foreach (PragmaCollection.Item pragma in pass.pragmas)
                    {
                        if (pragma.TestActive(targetActiveFields))
                            passPragmaBuilder.AppendLine(pragma.value);
                    }
                }
                WritePragmas(shaderPragmas, passPragmaBuilder);

                // Enable this to turn on shader debugging
                bool debugShader = false;
                if (debugShader)
                {
                    passPragmaBuilder.AppendLine("#pragma enable_d3d11_debug_symbols");
                }

                string command = GenerationUtils.GetSpliceCommand(passPragmaBuilder.ToCodeBlock(), "PassPragmas");
                spliceCommands.Add("PassPragmas", command);
            }

            // Keywords
            using (var passKeywordBuilder = new ShaderStringBuilder())
            {
                if (pass.keywords != null)
                {
                    List<KeywordShaderStage> stages = new List<KeywordShaderStage>();
                    foreach (KeywordCollection.Item keyword in pass.keywords)
                    {
                        if (keyword.TestActive(targetActiveFields))
                        {
                            keyword.descriptor.AppendKeywordDeclarationStrings(passKeywordBuilder);
                        }
                    }
                }
                WriteKeywords(shaderKeywords, passKeywordBuilder);

                string command = GenerationUtils.GetSpliceCommand(passKeywordBuilder.ToCodeBlock(), "PassKeywords");
                spliceCommands.Add("PassKeywords", command);
            }

            // -----------------------------
            // Generated structs and Packing code
            var interpolatorBuilder = new ShaderStringBuilder();

            if (passStructs != null)
            {
                var packedStructs = new List<StructDescriptor>();
                foreach (var shaderStruct in passStructs)
                {
                    if (shaderStruct.packFields == false)
                        continue; //skip structs that do not need interpolator packs

                    List<int> packedCounts = new List<int>();
                    var packStruct = new StructDescriptor();

                    //generate packed functions
                    if (blockActiveFields.permutationCount > 0)
                    {
                        var generatedPackedTypes = new Dictionary<string, (ShaderStringBuilder, List<int>)>();
                        foreach (var instance in blockActiveFields.allPermutations.instances)
                        {
                            var instanceGenerator = new ShaderStringBuilder();
                            GenerationUtils.GenerateInterpolatorFunctions(shaderStruct, instance, out instanceGenerator);
                            var key = instanceGenerator.ToCodeBlock();
                            if (generatedPackedTypes.TryGetValue(key, out var value))
                                value.Item2.Add(instance.permutationIndex);
                            else
                                generatedPackedTypes.Add(key, (instanceGenerator, new List<int> { instance.permutationIndex }));
                        }

                        var isFirst = true;
                        foreach (var generated in generatedPackedTypes)
                        {
                            if (isFirst)
                            {
                                isFirst = false;
                                interpolatorBuilder.AppendLine(KeywordUtil.GetKeywordPermutationSetConditional(generated.Value.Item2));
                            }
                            else
                                interpolatorBuilder.AppendLine(KeywordUtil.GetKeywordPermutationSetConditional(generated.Value.Item2).Replace("#if", "#elif"));

                            //interpolatorBuilder.Concat(generated.Value.Item1);
                            interpolatorBuilder.AppendLines(generated.Value.Item1.ToString());
                        }
                        if (generatedPackedTypes.Count > 0)
                            interpolatorBuilder.AppendLine("#endif");
                    }
                    else
                    {
                        ShaderStringBuilder localInterpolatorBuilder; // GenerateInterpolatorFunctions do the allocation
                        GenerationUtils.GenerateInterpolatorFunctions(shaderStruct, blockActiveFields.baseInstance, out localInterpolatorBuilder);
                        interpolatorBuilder.Concat(localInterpolatorBuilder);
                    }
                    //using interp index from functions, generate packed struct descriptor
                    GenerationUtils.GeneratePackedStruct(shaderStruct, blockActiveFields, out packStruct);
                    packedStructs.Add(packStruct);
                }
                passStructs.AddRange(packedStructs);
            }
            if (interpolatorBuilder.length != 0) //hard code interpolators to float, TODO: proper handle precision
                interpolatorBuilder.ReplaceInCurrentMapping(PrecisionUtil.Token, ConcretePrecision.Single.ToShaderString());
            else
                interpolatorBuilder.AppendLine("//Interpolator Packs: <None>");
            spliceCommands.Add("InterpolatorPack", interpolatorBuilder.ToCodeBlock());

            // Generated String Builders for all struct types
            var passStructBuilder = new ShaderStringBuilder();
            if (passStructs != null)
            {
                var structBuilder = new ShaderStringBuilder();
                foreach (StructDescriptor shaderStruct in passStructs)
                {
                    GenerationUtils.GenerateShaderStruct(shaderStruct, blockActiveFields, out structBuilder);
                    structBuilder.ReplaceInCurrentMapping(PrecisionUtil.Token, ConcretePrecision.Single.ToShaderString()); //hard code structs to float, TODO: proper handle precision
                    passStructBuilder.Concat(structBuilder);
                }
            }
            if (passStructBuilder.length == 0)
                passStructBuilder.AppendLine("//Pass Structs: <None>");
            spliceCommands.Add("PassStructs", passStructBuilder.ToCodeBlock());

            // --------------------------------------------------
            // Graph Vertex
            spliceCommands.Add("GraphVertex", vertexCode);

            // --------------------------------------------------
            // Graph Pixel
            spliceCommands.Add("GraphPixel", fragmentCode);

            // --------------------------------------------------
            // Graph Functions
            spliceCommands.Add("GraphFunctions", sharedFunctions);

            // --------------------------------------------------
            // Graph Keywords

            using (var keywordBuilder = new ShaderStringBuilder())
            {
                keywordCollector.GetKeywordsDeclaration(keywordBuilder, m_Mode);
                if (keywordBuilder.length == 0)
                    keywordBuilder.AppendLine("// GraphKeywords: <None>");
                spliceCommands.Add("GraphKeywords", keywordBuilder.ToCodeBlock());
            }

            // --------------------------------------------------
            // Graph Properties

            {
                var propertyBuilder = new ShaderBuilder();
                UniformDeclarationContext context = new UniformDeclarationContext
                {
                    PerMaterialBuilder = new ShaderBuilder(),
                    GlobalBuilder = new ShaderBuilder(),
                };

                var visitedProperties = new HashSet<string>();
                foreach (var prop in shaderProperties)
                {
                    if (visitedProperties.Contains(prop.Name))
                        continue;
<<<<<<< HEAD
                    visitedProperties.Add(prop.ReferenceName);
=======
                    visitedProperties.Add(prop.Name);
>>>>>>> 4457ca61
                    UniformDeclaration.Declare(context, prop);
                }

                //if (m_Mode == GenerationMode.VFX)
                //{
                //    const string k_GraphPropertiesStruct = "GraphProperties";
                //    propertyBuilder.AppendLine($"struct {k_GraphPropertiesStruct}");
                //    using (propertyBuilder.BlockSemicolonScope())
                //    {
                //        m_GraphData.ForeachHLSLProperty(h =>
                //        {
                //            if (!h.IsObjectType())
                //                h.AppendTo(propertyBuilder);
                //        });
                //    }
                //}


                propertyBuilder.AppendLine("CBUFFER_START(UnityPerMaterial)");
                propertyBuilder.Append(context.PerMaterialBuilder.ToString());
                propertyBuilder.AppendLine("CBUFFER_END");
                propertyBuilder.Append(context.GlobalBuilder.ToString());

                var propertiesStr = propertyBuilder.ToString();
                if (string.IsNullOrEmpty(propertiesStr))
                    propertiesStr = "// GraphProperties: <None>";
                spliceCommands.Add("GraphProperties", propertiesStr);
            }

            // --------------------------------------------------
            // Dots Instanced Graph Properties

            bool hasDotsProperties = false;
            {
                foreach (var h in shaderProperties)
                {
                    if (h.Attributes.GetDeclaration() == HLSLDeclaration.HybridPerInstance)
                        hasDotsProperties = true;
                }
            }
            //subShaderProperties.HasDotsProperties();

            using (var dotsInstancedPropertyBuilder = new ShaderStringBuilder())
            {
                if (hasDotsProperties)
                {
                    if (hasDotsProperties)
                    {
                        dotsInstancedPropertyBuilder.AppendLine("#if defined(UNITY_HYBRID_V1_INSTANCING_ENABLED)");
                        dotsInstancedPropertyBuilder.AppendLine("#define HYBRID_V1_CUSTOM_ADDITIONAL_MATERIAL_VARS \\");

                        int count = 0;
                        foreach (var prop in shaderProperties)
                        {
                            if (prop.Attributes.GetDeclaration() != HLSLDeclaration.HybridPerInstance)
                                continue;

                            // Combine multiple UNITY_DEFINE_INSTANCED_PROP lines with \ so the generated
                            // macro expands into multiple definitions if there are more than one.
                            if (count > 0)
                            {
                                dotsInstancedPropertyBuilder.Append("\\");
                                dotsInstancedPropertyBuilder.AppendNewLine();
                            }
                            dotsInstancedPropertyBuilder.Append("UNITY_DEFINE_INSTANCED_PROP(");
                            dotsInstancedPropertyBuilder.Append(prop.Type.Name);
                            dotsInstancedPropertyBuilder.Append(", ");
                            dotsInstancedPropertyBuilder.Append(prop.Name);
                            dotsInstancedPropertyBuilder.Append(")");
                            count++;
                        }
                        dotsInstancedPropertyBuilder.AppendNewLine();
                    }
                    dotsInstancedPropertyBuilder.AppendLine("#define UNITY_ACCESS_HYBRID_INSTANCED_PROP(var, type) UNITY_ACCESS_INSTANCED_PROP(unity_Builtins0, var)");
                    dotsInstancedPropertyBuilder.AppendLine("#else");
                    dotsInstancedPropertyBuilder.AppendLine("#define UNITY_ACCESS_HYBRID_INSTANCED_PROP(var, type) var");
                    dotsInstancedPropertyBuilder.AppendLine("#endif");
                }
                else
                    dotsInstancedPropertyBuilder.AppendLine("// HybridV1InjectedBuiltinProperties: <None>");
                spliceCommands.Add("HybridV1InjectedBuiltinProperties", dotsInstancedPropertyBuilder.ToCodeBlock());
            }

            // --------------------------------------------------
            // Dots Instancing Options

            using (var dotsInstancingOptionsBuilder = new ShaderStringBuilder())
            {
                // Hybrid Renderer V1 requires some magic defines to work, which we enable
                // if the shader graph has a nonzero amount of DOTS instanced properties.
                // This can be removed once Hybrid V1 is removed.
    #if !ENABLE_HYBRID_RENDERER_V2
                if (hasDotsProperties)
                {
                    dotsInstancingOptionsBuilder.AppendLine("#if SHADER_TARGET >= 35 && (defined(SHADER_API_D3D11) || defined(SHADER_API_GLES3) || defined(SHADER_API_GLCORE) || defined(SHADER_API_XBOXONE)  || defined(SHADER_API_GAMECORE) || defined(SHADER_API_PSSL) || defined(SHADER_API_VULKAN) || defined(SHADER_API_METAL))");
                    dotsInstancingOptionsBuilder.AppendLine("    #define UNITY_SUPPORT_INSTANCING");
                    dotsInstancingOptionsBuilder.AppendLine("#endif");
                    dotsInstancingOptionsBuilder.AppendLine("#if defined(UNITY_SUPPORT_INSTANCING) && defined(INSTANCING_ON)");
                    dotsInstancingOptionsBuilder.AppendLine("    #define UNITY_HYBRID_V1_INSTANCING_ENABLED");
                    dotsInstancingOptionsBuilder.AppendLine("#endif");
                }
    #endif

                if (dotsInstancingOptionsBuilder.length == 0)
                    dotsInstancingOptionsBuilder.AppendLine("// DotsInstancingOptions: <None>");
                spliceCommands.Add("DotsInstancingOptions", dotsInstancingOptionsBuilder.ToCodeBlock());
            }

            // --------------------------------------------------
            // Graph Defines

            using (var graphDefines = new ShaderStringBuilder())
            {
                graphDefines.AppendLine("#define SHADERPASS {0}", pass.referenceName);

                if (pass.defines != null)
                {
                    foreach (var define in pass.defines)
                    {
                        if (define.TestActive(blockActiveFields))
                            graphDefines.AppendLine(define.value);
                    }
                }
                WriteDefines(shaderDefines, graphDefines);

                // Add to splice commands
                spliceCommands.Add("GraphDefines", graphDefines.ToCodeBlock());
            }

            // --------------------------------------------------
            // Includes

            var allIncludes = new IncludeCollection();
            allIncludes.Add(pass.includes);
            allIncludes.Add(graphIncludes);

            using (var preGraphIncludeBuilder = new ShaderStringBuilder())
            {
                foreach (var include in allIncludes.Where(x => x.location == IncludeLocation.Pregraph))
                {
                    if (include.TestActive(blockActiveFields))
                        preGraphIncludeBuilder.AppendLine(include.value);
                }

                string command = GenerationUtils.GetSpliceCommand(preGraphIncludeBuilder.ToCodeBlock(), "PreGraphIncludes");
                spliceCommands.Add("PreGraphIncludes", command);
            }

            using (var graphIncludeBuilder = new ShaderStringBuilder())
            {
                foreach (var include in allIncludes.Where(x => x.location == IncludeLocation.Graph))
                {
                    if (include.TestActive(blockActiveFields))
                        graphIncludeBuilder.AppendLine(include.value);
                }
                WriteIncludes(shaderIncludes, graphIncludeBuilder);

                string command = GenerationUtils.GetSpliceCommand(graphIncludeBuilder.ToCodeBlock(), "GraphIncludes");
                spliceCommands.Add("GraphIncludes", command);
            }

            using (var postGraphIncludeBuilder = new ShaderStringBuilder())
            {
                foreach (var include in allIncludes.Where(x => x.location == IncludeLocation.Postgraph))
                {
                    if (include.TestActive(blockActiveFields))
                        postGraphIncludeBuilder.AppendLine(include.value);
                }

                string command = GenerationUtils.GetSpliceCommand(postGraphIncludeBuilder.ToCodeBlock(), "PostGraphIncludes");
                spliceCommands.Add("PostGraphIncludes", command);
            }

            // --------------------------------------------------
            // Debug

            // Debug output all active fields

            using (var debugBuilder = new ShaderStringBuilder())
            {
                if (isDebug)
                {
                    // Active fields
                    debugBuilder.AppendLine("// ACTIVE FIELDS:");
                    foreach (FieldDescriptor field in blockActiveFields.baseInstance.fields)
                    {
                        debugBuilder.AppendLine($"//{field.tag}.{field.name}");
                    }
                }
                if (debugBuilder.length == 0)
                    debugBuilder.AppendLine("// <None>");

                // Add to splice commands
                spliceCommands.Add("Debug", debugBuilder.ToCodeBlock());
            }

            // --------------------------------------------------
            // Additional Commands

            if (pass.additionalCommands != null)
            {
                foreach (AdditionalCommandCollection.Item additionalCommand in pass.additionalCommands)
                {
                    spliceCommands.Add(additionalCommand.field.token, additionalCommand.field.content);
                }
            }

            // --------------------------------------------------
            // Finalize

            // Pass Template
            string passTemplatePath = pass.passTemplatePath;

            // Shared Templates
            string[] sharedTemplateDirectories = pass.sharedTemplateDirectories;

            if (!File.Exists(passTemplatePath))
                return;

            // Process Template
            foreach (var field in targetActiveFields.baseInstance.fields)
                blockActiveFields.baseInstance.Add(field);
            var templatePreprocessor = new ShaderSpliceUtil.TemplatePreprocessor(blockActiveFields, spliceCommands,
                    isDebug, sharedTemplateDirectories, m_assetCollection);
            templatePreprocessor.ProcessTemplateFile(passTemplatePath);
            subPassBuilder.AppendLines(templatePreprocessor.GetShaderCode().ToString());

            // Turn off the skip flag so other passes behave correctly correctly.
            CustomInterpolatorUtils.generatorSkipFlag = false;
            CustomInterpolatorUtils.generatorNodeOnly = false;
        }
    }
}<|MERGE_RESOLUTION|>--- conflicted
+++ resolved
@@ -106,18 +106,6 @@
             BuildLegacyActiveFields(legacyPass, legacyEntryPoints, out targetActiveFields, out shaderGraphActiveFields, customInterpolatorFields);
 
             GenerateShaderPass(builder, pass, legacyPass, targetActiveFields, shaderGraphActiveFields, legacyEntryPoints, customInterpolatorFields, new PropertyCollector());
-
-            var debugBuilder = new ShaderBuilder();
-            var disassembler = new BlockDisassembler();
-            foreach(var passCustomizationPointInstance in passCustomizationPointInstances)
-            {
-                foreach (var blockInstance in passCustomizationPointInstance.BlockInstances)
-                    disassembler.Generate(debugBuilder, blockInstance.Block);
-            }
-            disassembler.Generate(debugBuilder, legacyEntryPoints.vertexDescBlockInstance.Block);
-            disassembler.Generate(debugBuilder, legacyEntryPoints.fragmentDescBlockInstance.Block);
-            var disassembly = debugBuilder.ToString();
-            
         }
 
         List<CustomizationPointInstance> FindCustomizationPointsForPass(TemplatePass pass, IEnumerable<CustomizationPointInstance> customizationPointInstances)
@@ -794,11 +782,7 @@
                 {
                     if (visitedProperties.Contains(prop.Name))
                         continue;
-<<<<<<< HEAD
-                    visitedProperties.Add(prop.ReferenceName);
-=======
                     visitedProperties.Add(prop.Name);
->>>>>>> 4457ca61
                     UniformDeclaration.Declare(context, prop);
                 }
 
