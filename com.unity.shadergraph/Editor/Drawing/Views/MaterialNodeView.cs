--- conflicted
+++ resolved
@@ -164,11 +164,7 @@
                 m_TitleContainer.RemoveFromHierarchy();
             }
             else
-<<<<<<< HEAD
-                {
-=======
-            {
->>>>>>> 728674b4
+            {
                 SetPosition(new Rect(node.drawState.position.x, node.drawState.position.y, 0, 0));
             }
 
@@ -252,11 +248,8 @@
         public void ClearMessage()
         {
             var badge = this.Q<IconBadge>();
-            if(badge != null)
-            {
-                badge.Detach();
-                badge.RemoveFromHierarchy();
-            }
+            badge?.Detach();
+            badge?.RemoveFromHierarchy();
         }
 
         public VisualElement colorElement
