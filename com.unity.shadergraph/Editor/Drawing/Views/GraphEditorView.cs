using System;
using System.Collections.Generic;
using System.Linq;
using UnityEngine;
using UnityEditor.Graphing;
using UnityEditor.Graphing.Util;
using UnityEditor.ShaderGraph.Drawing.Inspector;
using Object = UnityEngine.Object;

using UnityEditor.Experimental.GraphView;
using UnityEditor.ShaderGraph.Drawing.Colors;
using UnityEditor.ShaderGraph.Internal;
using UnityEngine.UIElements;
using Edge = UnityEditor.Experimental.GraphView.Edge;
using UnityEditor.VersionControl;
using UnityEditor.Searcher;

using Unity.Profiling;

namespace UnityEditor.ShaderGraph.Drawing
{
    [Serializable]
    class FloatingWindowsLayout
    {
        public WindowDockingLayout previewLayout = new WindowDockingLayout();
        public WindowDockingLayout blackboardLayout = new WindowDockingLayout();
        public Vector2 masterPreviewSize = new Vector2(400, 400);
    }

    [Serializable]
    class UserViewSettings
    {
        public bool isBlackboardVisible = true;
        public bool isPreviewVisible = true;
        public string colorProvider = NoColors.Title;
    }

    class GraphEditorView : VisualElement, IDisposable
    {
        MaterialGraphView m_GraphView;
        MasterPreviewView m_MasterPreviewView;

        GraphData m_Graph;
        PreviewManager m_PreviewManager;
        MessageManager m_MessageManager;
        SearchWindowProvider m_SearchWindowProvider;
        EdgeConnectorListener m_EdgeConnectorListener;
        BlackboardProvider m_BlackboardProvider;
        ColorManager m_ColorManager;
        EditorWindow m_EditorWindow;

        public BlackboardProvider blackboardProvider
        {
            get { return m_BlackboardProvider; }
        }

        const string k_UserViewSettings = "UnityEditor.ShaderGraph.ToggleSettings";
        UserViewSettings m_UserViewSettings;

        const string k_FloatingWindowsLayoutKey = "UnityEditor.ShaderGraph.FloatingWindowsLayout2";
        FloatingWindowsLayout m_FloatingWindowsLayout;

        public Action saveRequested { get; set; }

        public Action saveAsRequested { get; set; }

        public Func<bool> isCheckedOut { get; set; }

        public Action checkOut { get; set; }

        public Action convertToSubgraphRequested
        {
            get { return m_GraphView.onConvertToSubgraphClick; }
            set { m_GraphView.onConvertToSubgraphClick = value; }
        }

        public Action showInProjectRequested { get; set; }

        public MaterialGraphView graphView
        {
            get { return m_GraphView; }
        }

        PreviewManager previewManager
        {
            get { return m_PreviewManager; }
            set { m_PreviewManager = value; }
        }

        public string assetName
        {
            get { return m_BlackboardProvider.assetName; }
            set
            {
                m_BlackboardProvider.assetName = value;
            }
        }

        public ColorManager colorManager
        {
            get => m_ColorManager;
        }

        private static readonly ProfilerMarker AddGroupsMarker = new ProfilerMarker("AddGroups");
        private static readonly ProfilerMarker AddStickyNotesMarker = new ProfilerMarker("AddStickyNotes");
        public GraphEditorView(EditorWindow editorWindow, GraphData graph, MessageManager messageManager)
        {
            m_GraphViewGroupTitleChanged = OnGroupTitleChanged;
            m_GraphViewElementsAddedToGroup = OnElementsAddedToGroup;
            m_GraphViewElementsRemovedFromGroup = OnElementsRemovedFromGroup;

            m_EditorWindow = editorWindow;
            m_Graph = graph;
            m_MessageManager = messageManager;
            styleSheets.Add(Resources.Load<StyleSheet>("Styles/GraphEditorView"));
            previewManager = new PreviewManager(graph, messageManager);
            previewManager.onPrimaryMasterChanged = OnPrimaryMasterChanged;

            var serializedSettings = EditorUserSettings.GetConfigValue(k_UserViewSettings);
            m_UserViewSettings = JsonUtility.FromJson<UserViewSettings>(serializedSettings) ?? new UserViewSettings();
            m_ColorManager = new ColorManager(m_UserViewSettings.colorProvider);

            string serializedWindowLayout = EditorUserSettings.GetConfigValue(k_FloatingWindowsLayoutKey);
            if (!string.IsNullOrEmpty(serializedWindowLayout))
            {
                m_FloatingWindowsLayout = JsonUtility.FromJson<FloatingWindowsLayout>(serializedWindowLayout);
            }
            else
            {
                m_FloatingWindowsLayout = new FloatingWindowsLayout
                {
                    blackboardLayout =
                    {
                        dockingTop = true,
                        dockingLeft = true,
                        verticalOffset = 16,
                        horizontalOffset = 16,
                        size = new Vector2(200, 400)
                    }
                };
            }

            if (m_FloatingWindowsLayout.masterPreviewSize.x > 0f && m_FloatingWindowsLayout.masterPreviewSize.y > 0f)
            {
                previewManager.ResizeMasterPreview(m_FloatingWindowsLayout.masterPreviewSize);
            }

            previewManager.RenderPreviews(false);
            var colorProviders = m_ColorManager.providerNames.ToArray();
            var toolbar = new IMGUIContainer(() =>
                {
                    GUILayout.BeginHorizontal(EditorStyles.toolbar);
                    if (GUILayout.Button("Save Asset", EditorStyles.toolbarButton))
                    {
                        if (saveRequested != null)
                            saveRequested();
                    }
                    GUILayout.Space(6);
                    if (GUILayout.Button("Save As...", EditorStyles.toolbarButton))
                    {
                        saveAsRequested();
                    }
                    GUILayout.Space(6);
                    if (GUILayout.Button("Show In Project", EditorStyles.toolbarButton))
                    {
                        if (showInProjectRequested != null)
                            showInProjectRequested();
                    }

                    EditorGUI.BeginChangeCheck();
                    GUILayout.Label("Precision");
                    graph.concretePrecision = (ConcretePrecision)EditorGUILayout.EnumPopup(graph.concretePrecision, GUILayout.Width(100f));
                    if (EditorGUI.EndChangeCheck())
                    {
                        var nodeList = m_GraphView.Query<MaterialNodeView>().ToList();
                        m_ColorManager.SetNodesDirty(nodeList);
                        graph.ValidateGraph();
                        m_ColorManager.UpdateNodeViews(nodeList);
                        foreach (var node in graph.GetNodes<AbstractMaterialNode>())
                        {
                            node.Dirty(ModificationScope.Graph);
                        }
                    }

                    if (isCheckedOut != null)
                    {
                        if (!isCheckedOut() && Provider.enabled && Provider.isActive)
                        {
                            if (GUILayout.Button("Check Out", EditorStyles.toolbarButton))
                            {
                                if (checkOut != null)
                                    checkOut();
                            }
                        }
                        else
                        {
                            EditorGUI.BeginDisabledGroup(true);
                            GUILayout.Button("Check Out", EditorStyles.toolbarButton);
                            EditorGUI.EndDisabledGroup();
                        }
                    }

                    GUILayout.FlexibleSpace();

                    EditorGUI.BeginChangeCheck();
                    GUILayout.Label("Color Mode");
                    var newColorIdx = EditorGUILayout.Popup(m_ColorManager.activeIndex, colorProviders, GUILayout.Width(100f));
                    GUILayout.Space(4);
                    m_UserViewSettings.isBlackboardVisible = GUILayout.Toggle(m_UserViewSettings.isBlackboardVisible, "Blackboard", EditorStyles.toolbarButton);

                    GUILayout.Space(6);

                    m_UserViewSettings.isPreviewVisible = GUILayout.Toggle(m_UserViewSettings.isPreviewVisible, "Main Preview", EditorStyles.toolbarButton);
                    if (EditorGUI.EndChangeCheck())
                    {
                        if(newColorIdx != m_ColorManager.activeIndex)
                        {
                            m_ColorManager.SetActiveProvider(newColorIdx, m_GraphView.Query<MaterialNodeView>().ToList());
                            m_UserViewSettings.colorProvider = m_ColorManager.activeProviderName;
                        }

                        UpdateSubWindowsVisibility();

                        var serializedViewSettings = JsonUtility.ToJson(m_UserViewSettings);
                        EditorUserSettings.SetConfigValue(k_UserViewSettings, serializedViewSettings);
                    }
                    GUILayout.EndHorizontal();
                });
            Add(toolbar);

            var content = new VisualElement { name = "content" };
            {
                m_GraphView = new MaterialGraphView(graph) { name = "GraphView", viewDataKey = "MaterialGraphView" };
                m_GraphView.SetupZoom(0.05f, 8);
                m_GraphView.AddManipulator(new ContentDragger());
                m_GraphView.AddManipulator(new SelectionDragger());
                m_GraphView.AddManipulator(new RectangleSelector());
                m_GraphView.AddManipulator(new ClickSelector());
                m_GraphView.RegisterCallback<KeyDownEvent>(OnKeyDown);
                RegisterGraphViewCallbacks();
                content.Add(m_GraphView);

                m_BlackboardProvider = new BlackboardProvider(graph);
                m_GraphView.Add(m_BlackboardProvider.blackboard);

                CreateMasterPreview();

                UpdateSubWindowsVisibility();

                m_GraphView.graphViewChanged = GraphViewChanged;

                RegisterCallback<GeometryChangedEvent>(ApplySerializewindowLayouts);
                if (m_Graph.isSubGraph)
                {
                    m_GraphView.AddToClassList("subgraph");
                }
            }

            m_SearchWindowProvider = ScriptableObject.CreateInstance<SearcherProvider>();
            m_SearchWindowProvider.Initialize(editorWindow, m_Graph, m_GraphView);
            m_GraphView.nodeCreationRequest = NodeCreationRequest;
            //regenerate entries when graph view is refocused, to propogate subgraph changes
            m_GraphView.RegisterCallback<FocusInEvent>( evt => { m_SearchWindowProvider.regenerateEntries = true; });

            m_EdgeConnectorListener = new EdgeConnectorListener(m_Graph, m_SearchWindowProvider, editorWindow);

            using (AddGroupsMarker.Auto())
            {
                foreach (var graphGroup in graph.groups)
                    AddGroup(graphGroup);
            }

            using (AddStickyNotesMarker.Auto())
            {
                foreach (var stickyNote in graph.stickyNotes)
                    AddStickyNote(stickyNote);
            }

            AddNodes(graph.GetNodes<AbstractMaterialNode>());
            AddEdges(graph.edges);
            Add(content);
        }

        void NodeCreationRequest(NodeCreationContext c)
        {
            m_SearchWindowProvider.connectedPort = null;
            SearcherWindow.Show(m_EditorWindow, (m_SearchWindowProvider as SearcherProvider).LoadSearchWindow(),
                item => (m_SearchWindowProvider as SearcherProvider).OnSearcherSelectEntry(item, c.screenMousePosition - m_EditorWindow.position.position),
                c.screenMousePosition - m_EditorWindow.position.position, null);
        }

        void UpdateSubWindowsVisibility()
        {
            // Master Preview and Blackboard both need to keep their layouts when hidden in order to restore user preferences.
            // Because of their differences we do this is different ways, for now. + Blackboard needs to be effectively removed when hidden to avoid bugs.
            m_MasterPreviewView.visible = m_UserViewSettings.isPreviewVisible;

            if (m_UserViewSettings.isBlackboardVisible)
                m_BlackboardProvider.blackboard.style.display = DisplayStyle.Flex;
            else
                m_BlackboardProvider.blackboard.style.display = DisplayStyle.None;
        }

        Action<Group, string> m_GraphViewGroupTitleChanged;
        Action<Group, IEnumerable<GraphElement>> m_GraphViewElementsAddedToGroup;
        Action<Group, IEnumerable<GraphElement>> m_GraphViewElementsRemovedFromGroup;

        void RegisterGraphViewCallbacks()
        {
            m_GraphView.groupTitleChanged = m_GraphViewGroupTitleChanged;
            m_GraphView.elementsAddedToGroup = m_GraphViewElementsAddedToGroup;
            m_GraphView.elementsRemovedFromGroup = m_GraphViewElementsRemovedFromGroup;
        }

        void UnregisterGraphViewCallbacks()
        {
            m_GraphView.groupTitleChanged = null;
            m_GraphView.elementsAddedToGroup = null;
            m_GraphView.elementsRemovedFromGroup = null;
        }

        void CreateMasterPreview()
        {
            m_MasterPreviewView = new MasterPreviewView(previewManager, m_Graph) {name = "masterPreview"};

            var masterPreviewViewDraggable = new WindowDraggable(null, this);
            m_MasterPreviewView.AddManipulator(masterPreviewViewDraggable);
            m_GraphView.Add(m_MasterPreviewView);

            masterPreviewViewDraggable.OnDragFinished += UpdateSerializedWindowLayout;
            m_MasterPreviewView.previewResizeBorderFrame.OnResizeFinished += UpdateSerializedWindowLayout;
        }

        void OnKeyDown(KeyDownEvent evt)
        {
            if (evt.keyCode == KeyCode.F1)
            {
                var selection = m_GraphView.selection.OfType<IShaderNodeView>();
                if (selection.Count() == 1)
                {
                    var nodeView = selection.First();
                    if (nodeView.node.documentationURL != null)
                    {
                        System.Diagnostics.Process.Start(nodeView.node.documentationURL);
                    }
                }
            }

            if (evt.actionKey && evt.keyCode == KeyCode.G)
            {
                if (m_GraphView.selection.OfType<GraphElement>().Any())
                {
                    m_GraphView.GroupSelection();
                }
            }

            if (evt.actionKey && evt.keyCode == KeyCode.U)
            {
                if (m_GraphView.selection.OfType<GraphElement>().Any())
                {
                    m_GraphView.RemoveFromGroupNode();
                }
            }
        }

        GraphViewChange GraphViewChanged(GraphViewChange graphViewChange)
        {
            if (graphViewChange.edgesToCreate != null)
            {
                foreach (var edge in graphViewChange.edgesToCreate)
                {
                    var leftSlot = edge.output.GetSlot();
                    var rightSlot = edge.input.GetSlot();
                    if (leftSlot != null && rightSlot != null)
                    {
                        m_Graph.owner.RegisterCompleteObjectUndo("Connect Edge");
                        m_Graph.Connect(leftSlot.slotReference, rightSlot.slotReference);
                    }
                }
                graphViewChange.edgesToCreate.Clear();
            }

            if (graphViewChange.movedElements != null)
            {
                m_Graph.owner.RegisterCompleteObjectUndo("Move Elements");

                List<GraphElement> nodesInsideGroup = new List<GraphElement>();
                foreach (var element in graphViewChange.movedElements)
                {
                    var groupNode = element as ShaderGroup;
                    if (groupNode == null)
                        continue;

                    foreach (GraphElement graphElement in groupNode.containedElements)
                    {
                        nodesInsideGroup.Add(graphElement);
                    }

                    SetGroupPosition(groupNode);
                }

                if(nodesInsideGroup.Any())
                    graphViewChange.movedElements.AddRange(nodesInsideGroup);

                foreach (var element in graphViewChange.movedElements)
                {
                    if (element.userData is AbstractMaterialNode node)
                    {
                        var drawState = node.drawState;
                        drawState.position = element.parent.ChangeCoordinatesTo(m_GraphView.contentViewContainer, element.GetPosition());
                        node.drawState = drawState;
                    }

                    if (element is StickyNote stickyNote)
                    {
                        SetStickyNotePosition(stickyNote);
                    }
                }
            }

            var nodesToUpdate = m_NodeViewHashSet;
            nodesToUpdate.Clear();

            if (graphViewChange.elementsToRemove != null)
            {
                m_Graph.owner.RegisterCompleteObjectUndo("Remove Elements");
                m_Graph.RemoveElements(graphViewChange.elementsToRemove.OfType<IShaderNodeView>().Select(v => v.node).ToArray(),
                    graphViewChange.elementsToRemove.OfType<Edge>().Select(e => (IEdge)e.userData).ToArray(),
                    graphViewChange.elementsToRemove.OfType<ShaderGroup>().Select(g => g.userData).ToArray(),
                    graphViewChange.elementsToRemove.OfType<StickyNote>().Select(n => n.userData).ToArray());
                foreach (var edge in graphViewChange.elementsToRemove.OfType<Edge>())
                {
                    if (edge.input != null)
                    {
                        if (edge.input.node is IShaderNodeView materialNodeView)
                            nodesToUpdate.Add(materialNodeView);
                    }
                    if (edge.output != null)
                    {
                        if (edge.output.node is IShaderNodeView materialNodeView)
                            nodesToUpdate.Add(materialNodeView);
                    }
                }
            }

            foreach (var node in nodesToUpdate)
            {
                node.OnModified(ModificationScope.Topological);
            }

            UpdateEdgeColors(nodesToUpdate);
            return graphViewChange;
        }

        void SetGroupPosition(ShaderGroup groupNode)
        {
            var pos = groupNode.GetPosition();
            groupNode.userData.position = new Vector2(pos.x, pos.y);
        }

        void SetStickyNotePosition(StickyNote stickyNote)
        {
            var pos = stickyNote.GetPosition();
            stickyNote.userData.position = new Rect(pos);
        }

        void OnGroupTitleChanged(Group graphGroup, string title)
        {
            var groupData = graphGroup.userData as GroupData;
            if (groupData != null)
            {
                groupData.title = graphGroup.title;
            }
        }

        void OnElementsAddedToGroup(Group graphGroup, IEnumerable<GraphElement> elements)
        {
            if (graphGroup.userData is GroupData groupData)
            {
                var anyChanged = false;
                foreach (var element in elements)
                {
                    if (element.userData is IGroupItem groupItem && groupItem.group != groupData)
                    {
                        anyChanged = true;
                        break;
                    }
                }

                if (!anyChanged)
                    return;

                m_Graph.owner.RegisterCompleteObjectUndo(groupData.title);

                foreach (var element in elements)
                {
                    if (element.userData is IGroupItem groupItem)
                    {
                        m_Graph.SetGroup(groupItem, groupData);
                    }
                }
            }
        }

        void OnElementsRemovedFromGroup(Group graphGroup, IEnumerable<GraphElement> elements)
        {
            if (graphGroup.userData is GroupData groupData)
            {
                var anyChanged = false;
                foreach (var element in elements)
                {
                    if (element.userData is IGroupItem groupItem && groupItem.group == groupData)
                    {
                        anyChanged = true;
                        break;
                    }
                }

                if (!anyChanged)
                    return;

                m_Graph.owner.RegisterCompleteObjectUndo("Ungroup Node(s)");

                foreach (var element in elements)
                {
                    if (element.userData is IGroupItem groupItem)
                    {
                        m_Graph.SetGroup(groupItem, null);
                        SetGroupPosition((ShaderGroup)graphGroup); //, (GraphElement)nodeView);
                    }
                }
            }
        }

        void OnNodeChanged(AbstractMaterialNode inNode, ModificationScope scope)
        {
            if (m_GraphView == null)
                return;

            IEnumerable<IShaderNodeView> theViews = m_GraphView.nodes.ToList().OfType<IShaderNodeView>();

            var dependentNodes = new List<AbstractMaterialNode>();
            NodeUtils.CollectNodesNodeFeedsInto(dependentNodes, inNode);
            foreach (var node in dependentNodes)
            {
                var nodeView = theViews.FirstOrDefault(x => x.node.objectId == node.objectId);
                if (nodeView != null)
                    nodeView.OnModified(scope);
            }
        }

        HashSet<IShaderNodeView> m_NodeViewHashSet = new HashSet<IShaderNodeView>();
        HashSet<ShaderGroup> m_GroupHashSet = new HashSet<ShaderGroup>();

        public void HandleGraphChanges()
        {
            UnregisterGraphViewCallbacks();

            previewManager.HandleGraphChanges();

            if (m_Graph.addedEdges.Any() || m_Graph.removedEdges.Any())
            {
                var nodeList = m_GraphView.Query<MaterialNodeView>().ToList();
                m_ColorManager.SetNodesDirty(nodeList);
                m_ColorManager.UpdateNodeViews(nodeList);
            }

            previewManager.RenderPreviews(true);
            if(m_Graph.addedInputs.Count() > 0 || m_Graph.removedInputs.Count() > 0)
                m_SearchWindowProvider.regenerateEntries = true;
            m_BlackboardProvider.HandleGraphChanges();
            m_GroupHashSet.Clear();

            foreach (var node in m_Graph.removedNodes)
            {
                node.UnregisterCallback(OnNodeChanged);
                var nodeView = m_GraphView.nodes.ToList().OfType<IShaderNodeView>()
                    .FirstOrDefault(p => p.node != null && p.node == node);
                if (nodeView != null)
                {
                    nodeView.Dispose();
                    m_GraphView.RemoveElement((Node)nodeView);

                    if (node.group != null)
                    {
                        var shaderGroup = m_GraphView.graphElements.ToList().OfType<ShaderGroup>().First(g => g.userData == node.group);
                        m_GroupHashSet.Add(shaderGroup);
                    }
                }
            }

            foreach (var noteData in m_Graph.removedNotes)
            {
                var note = m_GraphView.graphElements.ToList().OfType<StickyNote>().First(n => n.userData == noteData);
                m_GraphView.RemoveElement(note);
            }

            foreach (GroupData groupData in m_Graph.removedGroups)
            {
                var group = m_GraphView.graphElements.ToList().OfType<ShaderGroup>().First(g => g.userData == groupData);
                m_GraphView.RemoveElement(group);
            }

            foreach (var groupData in m_Graph.addedGroups)
            {
                AddGroup(groupData);
            }

            foreach (var stickyNote in m_Graph.addedStickyNotes)
            {
                AddStickyNote(stickyNote);
            }

            foreach (var node in m_Graph.addedNodes)
            {
                AddNode(node);
            }

            foreach (var groupChange in m_Graph.parentGroupChanges)
            {
                GraphElement graphElement = null;
                if (groupChange.groupItem is AbstractMaterialNode node)
                {
                    graphElement = m_GraphView.GetNodeByGuid(node.objectId);
                }
                else if (groupChange.groupItem is StickyNoteData stickyNote)
                {
                    graphElement = m_GraphView.GetElementByGuid(stickyNote.objectId);
                }
                else
                {
                    throw new InvalidOperationException("Unknown group item type.");
                }

                if (graphElement != null)
                {
                    var groupView = graphElement.GetContainingScope() as ShaderGroup;
                    if (groupView?.userData != groupChange.newGroup)
                    {
                        groupView?.RemoveElement(graphElement);
                        if (groupChange.newGroup != null)
                        {
                            var newGroupView = m_GraphView.graphElements.ToList()
                                .OfType<ShaderGroup>()
                                .First(x => x.userData == groupChange.newGroup);
                            newGroupView.AddElement(graphElement);
                        }
                    }
                }
            }

            foreach (var groupData in m_Graph.pastedGroups)
            {
                var group = m_GraphView.graphElements.ToList().OfType<ShaderGroup>().ToList().First(g => g.userData == groupData);
                m_GraphView.AddToSelection(group);
            }

            foreach (var stickyNoteData in m_Graph.pastedStickyNotes)
            {
                var stickyNote = m_GraphView.graphElements.ToList().OfType<StickyNote>().First(s => s.userData == stickyNoteData);
                m_GraphView.AddToSelection(stickyNote);
            }

            foreach (var node in m_Graph.pastedNodes)
            {
                var nodeView = m_GraphView.nodes.ToList().OfType<IShaderNodeView>()
                    .FirstOrDefault(p => p.node != null && p.node == node);
                m_GraphView.AddToSelection((Node)nodeView);
            }

            foreach (var shaderGroup in m_GroupHashSet)
            {
                SetGroupPosition(shaderGroup);
            }

            var nodesToUpdate = m_NodeViewHashSet;
            nodesToUpdate.Clear();

            foreach (var edge in m_Graph.removedEdges)
            {
                var edgeView = m_GraphView.graphElements.ToList().OfType<Edge>()
                    .FirstOrDefault(p => p.userData is IEdge && Equals((IEdge) p.userData, edge));
                if (edgeView != null)
                {
                    var nodeView = (IShaderNodeView)edgeView.input.node;
                    if (nodeView?.node != null)
                    {
                        nodesToUpdate.Add(nodeView);
                    }

                    edgeView.output.Disconnect(edgeView);
                    edgeView.input.Disconnect(edgeView);

                    edgeView.output = null;
                    edgeView.input = null;

                    m_GraphView.RemoveElement(edgeView);
                }
            }

            foreach (var edge in m_Graph.addedEdges)
            {
                var edgeView = AddEdge(edge);
                if (edgeView != null)
                    nodesToUpdate.Add((IShaderNodeView)edgeView.input.node);
            }

            foreach (var node in nodesToUpdate)
            {
                node.OnModified(ModificationScope.Topological);
            }

            UpdateEdgeColors(nodesToUpdate);

            // Checking if any new Group Nodes just got added
            if (m_Graph.mostRecentlyCreatedGroup != null)
            {
                var groups = m_GraphView.graphElements.ToList().OfType<ShaderGroup>();
                foreach (ShaderGroup shaderGroup in groups)
                {
                    if (shaderGroup.userData == m_Graph.mostRecentlyCreatedGroup)
                    {
                        shaderGroup.FocusTitleTextField();
                        break;
                    }
                }
            }

            UpdateBadges();

            RegisterGraphViewCallbacks();
        }

        void UpdateBadges()
        {
            if (!m_MessageManager.nodeMessagesChanged)
                return;

            foreach (var messageData in m_MessageManager.GetNodeMessages())
            {
                var node = m_Graph.GetNodeFromId(messageData.Key);

                if (!(m_GraphView.GetNodeByGuid(node.objectId) is IShaderNodeView nodeView))
                    continue;

                if (messageData.Value.Count == 0)
                {
                    nodeView.ClearMessage();
                }
                else
                {
                    var foundMessage = messageData.Value.First();
                    nodeView.AttachMessage(foundMessage.message, foundMessage.severity);
                }
            }
        }

        List<GraphElement> m_GraphElementsTemp = new List<GraphElement>();

        void AddNode(AbstractMaterialNode node, bool usePrebuiltVisualGroupMap = false)
        {
            var materialNode = node;
            Node nodeView;
            if (node is PropertyNode propertyNode)
            {
                var tokenNode = new PropertyNodeView(propertyNode, m_EdgeConnectorListener);
                m_GraphView.AddElement(tokenNode);
                nodeView = tokenNode;
            }
            else if (node is RedirectNodeData redirectNodeData)
            {
                var redirectNodeView = new RedirectNodeView { userData = redirectNodeData };
                m_GraphView.AddElement(redirectNodeView);
                redirectNodeView.ConnectToData(materialNode, m_EdgeConnectorListener);
                nodeView = redirectNodeView;
            }
            else
            {
                var materialNodeView = new MaterialNodeView {userData = materialNode};
                m_GraphView.AddElement(materialNodeView);
                materialNodeView.Initialize(materialNode, m_PreviewManager, m_EdgeConnectorListener, graphView);
                m_ColorManager.UpdateNodeView(materialNodeView);
                nodeView = materialNodeView;
            }

            node.RegisterCallback(OnNodeChanged);
            nodeView.MarkDirtyRepaint();

            if (m_SearchWindowProvider.nodeNeedsRepositioning && m_SearchWindowProvider.targetSlotReference.node == node)
            {
                m_SearchWindowProvider.nodeNeedsRepositioning = false;
                foreach (var element in nodeView.inputContainer.Children().Union(nodeView.outputContainer.Children()))
                {
                    var port = (ShaderPort)element;
                    if (port.slot.slotReference.Equals(m_SearchWindowProvider.targetSlotReference))
                    {
                        port.RegisterCallback<GeometryChangedEvent>(RepositionNode);
                        return;
                    }
                }
            }

<<<<<<< HEAD
            // This should also work for sticky notes
            m_GraphElementsTemp.Clear();
            m_GraphView.graphElements.ToList(m_GraphElementsTemp);

            if (materialNode.group != null)
=======
            if (usePrebuiltVisualGroupMap)
>>>>>>> 7ef11736
            {
                // cheaper way to add the node to groups it is in
                ShaderGroup groupView;
                visualGroupMap.TryGetValue(materialNode.groupGuid, out groupView);
                if (groupView != null)
                    groupView.AddElement(nodeView);
            }
            else
            {
                // This should also work for sticky notes
                m_GraphElementsTemp.Clear();
                m_GraphView.graphElements.ToList(m_GraphElementsTemp);

                if (materialNode.groupGuid != Guid.Empty)
                {
<<<<<<< HEAD
                    if (element is ShaderGroup groupView && groupView.userData == materialNode.group)
=======
                    foreach (var element in m_GraphElementsTemp)
>>>>>>> 7ef11736
                    {
                        if (element is ShaderGroup groupView && groupView.userData.guid == materialNode.groupGuid)
                        {
                            groupView.AddElement(nodeView);
                        }
                    }
                }
            }
        }

        private static Dictionary<Guid, ShaderGroup> visualGroupMap = new Dictionary<Guid, ShaderGroup>();
        private static void AddToVisualGroupMap(GraphElement e)
        {
            ShaderGroup sg = e as ShaderGroup;
            if (sg != null)
                visualGroupMap.Add(sg.userData.guid, sg);
        }
        private static Action<GraphElement> AddToVisualGroupMapAction = AddToVisualGroupMap;
        void BuildVisualGroupMap()
        {
            visualGroupMap.Clear();
            m_GraphView.graphElements.ForEach(AddToVisualGroupMapAction);
        }

        private static readonly ProfilerMarker AddNodesMarker = new ProfilerMarker("AddNodes");
        void AddNodes(IEnumerable<AbstractMaterialNode> nodes)
        {
            using (AddNodesMarker.Auto())
            {
                BuildVisualGroupMap();
                foreach (var node in nodes)
                    AddNode(node, true);
                visualGroupMap.Clear();
            }
        }

        void AddGroup(GroupData groupData)
        {
            ShaderGroup graphGroup = new ShaderGroup();

            graphGroup.userData = groupData;
            graphGroup.title = groupData.title;
            graphGroup.SetPosition(new Rect(graphGroup.userData.position, Vector2.zero));

            m_GraphView.AddElement(graphGroup);
        }

        void AddStickyNote(StickyNoteData stickyNoteData)
        {
            var stickyNote = new StickyNote(stickyNoteData.position, m_Graph);

            stickyNote.userData = stickyNoteData;
            stickyNote.viewDataKey = stickyNoteData.objectId;
            stickyNote.title = stickyNoteData.title;
            stickyNote.contents = stickyNoteData.content;
            stickyNote.textSize = (StickyNote.TextSize)stickyNoteData.textSize;
            stickyNote.theme = (StickyNote.Theme)stickyNoteData.theme;
            stickyNote.userData.group = stickyNoteData.group;
            stickyNote.SetPosition(new Rect(stickyNote.userData.position));

            m_GraphView.AddElement(stickyNote);

            // Add Sticky Note to group
            m_GraphElementsTemp.Clear();
            m_GraphView.graphElements.ToList(m_GraphElementsTemp);

            if (stickyNoteData.group != null)
            {
                foreach (var element in m_GraphElementsTemp)
                {
                    if (element is ShaderGroup groupView && groupView.userData == stickyNoteData.group)
                    {
                        groupView.AddElement(stickyNote);
                    }
                }
            }
        }

        static void RepositionNode(GeometryChangedEvent evt)
        {
            var port = evt.target as ShaderPort;
            if (port == null)
                return;
            port.UnregisterCallback<GeometryChangedEvent>(RepositionNode);
            var nodeView = port.node as IShaderNodeView;
            if (nodeView == null)
                return;
            var offset = nodeView.gvNode.mainContainer.WorldToLocal(port.GetGlobalCenter() + new Vector3(3f, 3f, 0f));
            var position = nodeView.gvNode.GetPosition();
            position.position -= offset;
            nodeView.gvNode.SetPosition(position);
            var drawState = nodeView.node.drawState;
            drawState.position = position;
            nodeView.node.drawState = drawState;
            nodeView.gvNode.MarkDirtyRepaint();
            port.MarkDirtyRepaint();
        }

        private static Dictionary<AbstractMaterialNode, IShaderNodeView> visualNodeMap = new Dictionary<AbstractMaterialNode, IShaderNodeView>();
        private static void AddToVisualNodeMap(Node n)
        {
            IShaderNodeView snv = n as IShaderNodeView;
            if (snv != null)
                visualNodeMap.Add(snv.node, snv);
        }
        private static Action<Node> AddToVisualNodeMapAction = AddToVisualNodeMap;
        void BuildVisualNodeMap()
        {
            visualNodeMap.Clear();
            m_GraphView.nodes.ForEach(AddToVisualNodeMapAction);
        }

        private static readonly ProfilerMarker AddEdgesMarker = new ProfilerMarker("AddEdges");
        void AddEdges(IEnumerable<IEdge> edges)
        {
            using (AddEdgesMarker.Auto())
            {
                // fast way
                BuildVisualNodeMap();
                foreach (IEdge edge in edges)
                {
                    AddEdge(edge, true, false);
                }

                // apply the port update on every node
                foreach (IShaderNodeView nodeView in visualNodeMap.Values)
                {
                    nodeView.gvNode.RefreshPorts();
                    nodeView.UpdatePortInputTypes();
                }

                // cleanup temp data
                visualNodeMap.Clear();
            }
        }

        Edge AddEdge(IEdge edge, bool useVisualNodeMap = false, bool updateNodePorts = true)
        {
            var sourceNode = edge.outputSlot.node;
            if (sourceNode == null)
            {
                Debug.LogWarning("Source node is null");
                return null;
            }
            var sourceSlot = sourceNode.FindOutputSlot<MaterialSlot>(edge.outputSlot.slotId);

            var targetNode = edge.inputSlot.node;
            if (targetNode == null)
            {
                Debug.LogWarning("Target node is null");
                return null;
            }
            var targetSlot = targetNode.FindInputSlot<MaterialSlot>(edge.inputSlot.slotId);

            IShaderNodeView sourceNodeView;
            if (useVisualNodeMap)
                visualNodeMap.TryGetValue(sourceNode, out sourceNodeView);
            else
                sourceNodeView = m_GraphView.nodes.ToList().OfType<IShaderNodeView>().FirstOrDefault(x => x.node == sourceNode);

            if (sourceNodeView != null)
            {
                var sourceAnchor = sourceNodeView.gvNode.outputContainer.Children().OfType<ShaderPort>().First(x => x.slot.Equals(sourceSlot));

                IShaderNodeView targetNodeView;
                if (useVisualNodeMap)
                    visualNodeMap.TryGetValue(targetNode, out targetNodeView);
                else
                    targetNodeView = m_GraphView.nodes.ToList().OfType<IShaderNodeView>().First(x => x.node == targetNode);

                var targetAnchor = targetNodeView.gvNode.inputContainer.Children().OfType<ShaderPort>().First(x => x.slot.Equals(targetSlot));

                var edgeView = new Edge
                {
                    userData = edge,
                    output = sourceAnchor,
                    input = targetAnchor
                };

                edgeView.RegisterCallback<MouseDownEvent>(OnMouseDown);
                edgeView.output.Connect(edgeView);
                edgeView.input.Connect(edgeView);
                m_GraphView.AddElement(edgeView);

                if (updateNodePorts)
                {
                    sourceNodeView.gvNode.RefreshPorts();
                    targetNodeView.gvNode.RefreshPorts();
                    sourceNodeView.UpdatePortInputTypes();
                    targetNodeView.UpdatePortInputTypes();
                }

                return edgeView;
            }

            return null;
        }

        void OnMouseDown(MouseDownEvent evt)
        {
            if (evt.button == (int)MouseButton.LeftMouse && evt.clickCount == 2)
            {
                if (evt.target is Edge edgeTarget)
                {
                    Vector2 pos = evt.mousePosition;
                    m_GraphView.CreateRedirectNode(pos, edgeTarget);
                }
            }
        }

        Stack<Node> m_NodeStack = new Stack<Node>();

        void UpdateEdgeColors(HashSet<IShaderNodeView> nodeViews)
        {
            var nodeStack = m_NodeStack;
            nodeStack.Clear();
            foreach (var nodeView in nodeViews)
                nodeStack.Push((Node)nodeView);
            while (nodeStack.Any())
            {
                var nodeView = nodeStack.Pop();
                if (nodeView is IShaderNodeView shaderNodeView)
                {
                    shaderNodeView.UpdatePortInputTypes();
                }

                foreach (var anchorView in nodeView.outputContainer.Children().OfType<Port>())
                {
                    foreach (var edgeView in anchorView.connections)
                    {
                        var targetSlot = edgeView.input.GetSlot();
                        if (targetSlot.valueType == SlotValueType.DynamicVector || targetSlot.valueType == SlotValueType.DynamicMatrix || targetSlot.valueType == SlotValueType.Dynamic)
                        {
                            var connectedNodeView = edgeView.input.node;
                            if (connectedNodeView != null && !nodeViews.Contains((IShaderNodeView)connectedNodeView))
                            {
                                nodeStack.Push(connectedNodeView);
                                nodeViews.Add((IShaderNodeView)connectedNodeView);
                            }
                        }
                    }
                }

                foreach (var anchorView in nodeView.inputContainer.Children().OfType<Port>())
                {
                    var targetSlot = anchorView.GetSlot();
                    if (targetSlot.valueType != SlotValueType.DynamicVector)
                        continue;
                    foreach (var edgeView in anchorView.connections)
                    {
                        var connectedNodeView = edgeView.output.node;
                        if (connectedNodeView != null && !nodeViews.Contains((IShaderNodeView)connectedNodeView))
                        {
                            nodeStack.Push(connectedNodeView);
                            nodeViews.Add((IShaderNodeView)connectedNodeView);
                        }
                    }
                }
            }
        }

        void OnPrimaryMasterChanged()
        {
            m_MasterPreviewView?.RemoveFromHierarchy();
            CreateMasterPreview();
            ApplyMasterPreviewLayout();
            UpdateSubWindowsVisibility();
        }

        void HandleEditorViewChanged(GeometryChangedEvent evt)
        {
            m_BlackboardProvider.blackboard.SetPosition(m_FloatingWindowsLayout.blackboardLayout.GetLayout(m_GraphView.layout));
        }

        void StoreBlackboardLayoutOnGeometryChanged(GeometryChangedEvent evt)
        {
            UpdateSerializedWindowLayout();
        }

        void ApplySerializewindowLayouts(GeometryChangedEvent evt)
        {
            UnregisterCallback<GeometryChangedEvent>(ApplySerializewindowLayouts);

            ApplyMasterPreviewLayout();

            // Restore blackboard layout, and make sure that it remains in the view.
            Rect blackboardRect = m_FloatingWindowsLayout.blackboardLayout.GetLayout(this.layout);

            // Make sure the dimensions are sufficiently large.
            blackboardRect.width = Mathf.Clamp(blackboardRect.width, 160f, m_GraphView.contentContainer.layout.width);
            blackboardRect.height = Mathf.Clamp(blackboardRect.height, 160f, m_GraphView.contentContainer.layout.height);

            // Make sure that the positioning is on screen.
            blackboardRect.x = Mathf.Clamp(blackboardRect.x, 0f, Mathf.Max(0f, m_GraphView.contentContainer.layout.width - blackboardRect.width));
            blackboardRect.y = Mathf.Clamp(blackboardRect.y, 0f, Mathf.Max(0f, m_GraphView.contentContainer.layout.height - blackboardRect.height));

            // Set the processed blackboard layout.
            m_BlackboardProvider.blackboard.SetPosition(blackboardRect);

            previewManager.ResizeMasterPreview(m_FloatingWindowsLayout.masterPreviewSize);

            // After the layout is restored from the previous session, start tracking layout changes in the blackboard.
            m_BlackboardProvider.blackboard.RegisterCallback<GeometryChangedEvent>(StoreBlackboardLayoutOnGeometryChanged);

            // After the layout is restored, track changes in layout and make the blackboard have the same behavior as the preview w.r.t. docking.
            RegisterCallback<GeometryChangedEvent>(HandleEditorViewChanged);
        }

        void ApplyMasterPreviewLayout()
        {
            m_FloatingWindowsLayout.previewLayout.ApplyPosition(m_MasterPreviewView);
            m_MasterPreviewView.previewTextureView.style.width = m_FloatingWindowsLayout.masterPreviewSize.x;
            m_MasterPreviewView.previewTextureView.style.height = m_FloatingWindowsLayout.masterPreviewSize.y;
        }

        void UpdateSerializedWindowLayout()
        {
            m_FloatingWindowsLayout.previewLayout.CalculateDockingCornerAndOffset(m_MasterPreviewView.layout, m_GraphView.layout);
            m_FloatingWindowsLayout.previewLayout.ClampToParentWindow();

            m_FloatingWindowsLayout.blackboardLayout.CalculateDockingCornerAndOffset(m_BlackboardProvider.blackboard.layout, m_GraphView.layout);
            m_FloatingWindowsLayout.blackboardLayout.ClampToParentWindow();

            if (m_MasterPreviewView.expanded)
            {
                m_FloatingWindowsLayout.masterPreviewSize = m_MasterPreviewView.previewTextureView.layout.size;
            }

            string serializedWindowLayout = JsonUtility.ToJson(m_FloatingWindowsLayout);
            EditorUserSettings.SetConfigValue(k_FloatingWindowsLayoutKey, serializedWindowLayout);
        }

        public void Dispose()
        {
            if (m_GraphView != null)
            {
                saveRequested = null;
                saveAsRequested = null;
                convertToSubgraphRequested = null;
                showInProjectRequested = null;
                isCheckedOut = null;
                checkOut = null;
                foreach (var node in m_GraphView.Children().OfType<IShaderNodeView>())
                    node.Dispose();
                m_GraphView.nodeCreationRequest = null;
                m_GraphView = null;
            }
            if (previewManager != null)
            {
                previewManager.Dispose();
                previewManager = null;
            }
            if (m_SearchWindowProvider != null)
            {
                Object.DestroyImmediate(m_SearchWindowProvider);
                m_SearchWindowProvider = null;
            }
        }
    }
}<|MERGE_RESOLUTION|>--- conflicted
+++ resolved
@@ -148,84 +148,84 @@
             previewManager.RenderPreviews(false);
             var colorProviders = m_ColorManager.providerNames.ToArray();
             var toolbar = new IMGUIContainer(() =>
-                {
-                    GUILayout.BeginHorizontal(EditorStyles.toolbar);
-                    if (GUILayout.Button("Save Asset", EditorStyles.toolbarButton))
-                    {
-                        if (saveRequested != null)
-                            saveRequested();
-                    }
-                    GUILayout.Space(6);
-                    if (GUILayout.Button("Save As...", EditorStyles.toolbarButton))
-                    {
-                        saveAsRequested();
-                    }
-                    GUILayout.Space(6);
-                    if (GUILayout.Button("Show In Project", EditorStyles.toolbarButton))
-                    {
-                        if (showInProjectRequested != null)
-                            showInProjectRequested();
-                    }
-
-                    EditorGUI.BeginChangeCheck();
-                    GUILayout.Label("Precision");
-                    graph.concretePrecision = (ConcretePrecision)EditorGUILayout.EnumPopup(graph.concretePrecision, GUILayout.Width(100f));
-                    if (EditorGUI.EndChangeCheck())
-                    {
-                        var nodeList = m_GraphView.Query<MaterialNodeView>().ToList();
-                        m_ColorManager.SetNodesDirty(nodeList);
-                        graph.ValidateGraph();
-                        m_ColorManager.UpdateNodeViews(nodeList);
-                        foreach (var node in graph.GetNodes<AbstractMaterialNode>())
+            {
+                GUILayout.BeginHorizontal(EditorStyles.toolbar);
+                if (GUILayout.Button("Save Asset", EditorStyles.toolbarButton))
+                {
+                    if (saveRequested != null)
+                        saveRequested();
+                }
+                GUILayout.Space(6);
+                if (GUILayout.Button("Save As...", EditorStyles.toolbarButton))
+                {
+                    saveAsRequested();
+                }
+                GUILayout.Space(6);
+                if (GUILayout.Button("Show In Project", EditorStyles.toolbarButton))
+                {
+                    if (showInProjectRequested != null)
+                        showInProjectRequested();
+                }
+
+                EditorGUI.BeginChangeCheck();
+                GUILayout.Label("Precision");
+                graph.concretePrecision = (ConcretePrecision)EditorGUILayout.EnumPopup(graph.concretePrecision, GUILayout.Width(100f));
+                if (EditorGUI.EndChangeCheck())
+                {
+                    var nodeList = m_GraphView.Query<MaterialNodeView>().ToList();
+                    m_ColorManager.SetNodesDirty(nodeList);
+                    graph.ValidateGraph();
+                    m_ColorManager.UpdateNodeViews(nodeList);
+                    foreach (var node in graph.GetNodes<AbstractMaterialNode>())
+                    {
+                        node.Dirty(ModificationScope.Graph);
+                    }
+                }
+
+                if (isCheckedOut != null)
+                {
+                    if (!isCheckedOut() && Provider.enabled && Provider.isActive)
+                    {
+                        if (GUILayout.Button("Check Out", EditorStyles.toolbarButton))
                         {
-                            node.Dirty(ModificationScope.Graph);
+                            if (checkOut != null)
+                                checkOut();
                         }
                     }
-
-                    if (isCheckedOut != null)
-                    {
-                        if (!isCheckedOut() && Provider.enabled && Provider.isActive)
-                        {
-                            if (GUILayout.Button("Check Out", EditorStyles.toolbarButton))
-                            {
-                                if (checkOut != null)
-                                    checkOut();
-                            }
-                        }
-                        else
-                        {
-                            EditorGUI.BeginDisabledGroup(true);
-                            GUILayout.Button("Check Out", EditorStyles.toolbarButton);
-                            EditorGUI.EndDisabledGroup();
-                        }
-                    }
-
-                    GUILayout.FlexibleSpace();
-
-                    EditorGUI.BeginChangeCheck();
-                    GUILayout.Label("Color Mode");
-                    var newColorIdx = EditorGUILayout.Popup(m_ColorManager.activeIndex, colorProviders, GUILayout.Width(100f));
-                    GUILayout.Space(4);
-                    m_UserViewSettings.isBlackboardVisible = GUILayout.Toggle(m_UserViewSettings.isBlackboardVisible, "Blackboard", EditorStyles.toolbarButton);
-
-                    GUILayout.Space(6);
-
-                    m_UserViewSettings.isPreviewVisible = GUILayout.Toggle(m_UserViewSettings.isPreviewVisible, "Main Preview", EditorStyles.toolbarButton);
-                    if (EditorGUI.EndChangeCheck())
-                    {
-                        if(newColorIdx != m_ColorManager.activeIndex)
-                        {
-                            m_ColorManager.SetActiveProvider(newColorIdx, m_GraphView.Query<MaterialNodeView>().ToList());
-                            m_UserViewSettings.colorProvider = m_ColorManager.activeProviderName;
-                        }
-
-                        UpdateSubWindowsVisibility();
-
-                        var serializedViewSettings = JsonUtility.ToJson(m_UserViewSettings);
-                        EditorUserSettings.SetConfigValue(k_UserViewSettings, serializedViewSettings);
-                    }
-                    GUILayout.EndHorizontal();
-                });
+                    else
+                    {
+                        EditorGUI.BeginDisabledGroup(true);
+                        GUILayout.Button("Check Out", EditorStyles.toolbarButton);
+                        EditorGUI.EndDisabledGroup();
+                    }
+                }
+
+                GUILayout.FlexibleSpace();
+
+                EditorGUI.BeginChangeCheck();
+                GUILayout.Label("Color Mode");
+                var newColorIdx = EditorGUILayout.Popup(m_ColorManager.activeIndex, colorProviders, GUILayout.Width(100f));
+                GUILayout.Space(4);
+                m_UserViewSettings.isBlackboardVisible = GUILayout.Toggle(m_UserViewSettings.isBlackboardVisible, "Blackboard", EditorStyles.toolbarButton);
+
+                GUILayout.Space(6);
+
+                m_UserViewSettings.isPreviewVisible = GUILayout.Toggle(m_UserViewSettings.isPreviewVisible, "Main Preview", EditorStyles.toolbarButton);
+                if (EditorGUI.EndChangeCheck())
+                {
+                    if(newColorIdx != m_ColorManager.activeIndex)
+                    {
+                        m_ColorManager.SetActiveProvider(newColorIdx, m_GraphView.Query<MaterialNodeView>().ToList());
+                        m_UserViewSettings.colorProvider = m_ColorManager.activeProviderName;
+                    }
+
+                    UpdateSubWindowsVisibility();
+
+                    var serializedViewSettings = JsonUtility.ToJson(m_UserViewSettings);
+                    EditorUserSettings.SetConfigValue(k_UserViewSettings, serializedViewSettings);
+                }
+                GUILayout.EndHorizontal();
+            });
             Add(toolbar);
 
             var content = new VisualElement { name = "content" };
@@ -800,19 +800,11 @@
                 }
             }
 
-<<<<<<< HEAD
-            // This should also work for sticky notes
-            m_GraphElementsTemp.Clear();
-            m_GraphView.graphElements.ToList(m_GraphElementsTemp);
-
-            if (materialNode.group != null)
-=======
             if (usePrebuiltVisualGroupMap)
->>>>>>> 7ef11736
             {
                 // cheaper way to add the node to groups it is in
                 ShaderGroup groupView;
-                visualGroupMap.TryGetValue(materialNode.groupGuid, out groupView);
+                visualGroupMap.TryGetValue(materialNode.group, out groupView);
                 if (groupView != null)
                     groupView.AddElement(nodeView);
             }
@@ -822,15 +814,11 @@
                 m_GraphElementsTemp.Clear();
                 m_GraphView.graphElements.ToList(m_GraphElementsTemp);
 
-                if (materialNode.groupGuid != Guid.Empty)
-                {
-<<<<<<< HEAD
-                    if (element is ShaderGroup groupView && groupView.userData == materialNode.group)
-=======
+                if (materialNode.group != null)
+                {
                     foreach (var element in m_GraphElementsTemp)
->>>>>>> 7ef11736
-                    {
-                        if (element is ShaderGroup groupView && groupView.userData.guid == materialNode.groupGuid)
+                    {
+                        if (element is ShaderGroup groupView && groupView.userData == materialNode.group)
                         {
                             groupView.AddElement(nodeView);
                         }
@@ -839,12 +827,13 @@
             }
         }
 
-        private static Dictionary<Guid, ShaderGroup> visualGroupMap = new Dictionary<Guid, ShaderGroup>();
+        private static Dictionary<GroupData, ShaderGroup> visualGroupMap = new Dictionary<GroupData, ShaderGroup>();
         private static void AddToVisualGroupMap(GraphElement e)
         {
-            ShaderGroup sg = e as ShaderGroup;
-            if (sg != null)
-                visualGroupMap.Add(sg.userData.guid, sg);
+            if (e is ShaderGroup sg)
+            {
+                visualGroupMap.Add(sg.userData, sg);
+            }
         }
         private static Action<GraphElement> AddToVisualGroupMapAction = AddToVisualGroupMap;
         void BuildVisualGroupMap()
