--- conflicted
+++ resolved
@@ -666,12 +666,7 @@
             {
                 node.UnregisterCallback(OnNodeChanged);
                 var nodeView = m_GraphView.nodes.ToList().OfType<IShaderNodeView>()
-<<<<<<< HEAD
-                    .FirstOrDefault(p => p.node != null && p.node.guid == node.guid);
-                
-=======
                     .FirstOrDefault(p => p.node != null && p.node == node);
->>>>>>> 211ed5cd
                 if (nodeView != null)
                 {
                     nodeView.Dispose();
