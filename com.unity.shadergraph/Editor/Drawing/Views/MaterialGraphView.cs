--- conflicted
+++ resolved
@@ -186,21 +186,6 @@
 
                     if (filteredSelection.Count > 0)
                         return DropdownMenuAction.Status.Normal;
-<<<<<<< HEAD
-                    else
-                        return DropdownMenuAction.Status.Disabled;
-                });
-
-
-
-                var editorView = GetFirstAncestorOfType<GraphEditorView>();
-                if (editorView.colorManager.activeSupportsCustom && selection.OfType<MaterialNodeView>().Any())
-                {
-                    evt.menu.AppendSeparator();
-                    evt.menu.AppendAction("Color/Change...", ChangeCustomNodeColor,
-                        eventBase => DropdownMenuAction.Status.Normal);
-=======
->>>>>>> 98541e64
 
                     return DropdownMenuAction.Status.Disabled;
                 });
@@ -228,7 +213,7 @@
         {
             graph.owner.RegisterCompleteObjectUndo("Delete Group and Contents");
             var groupItems = graph.GetItemsInGroup(data);
-            graph.RemoveElements(groupItems.OfType<AbstractMaterialNode>().ToArray(), new IEdge[] {}, new [] {data}, groupItems.OfType<StickyNoteData>().ToArray());
+            graph.RemoveElements(groupItems.OfType<AbstractMaterialNode>().ToArray(), new Edge[] {}, new [] {data}, groupItems.OfType<StickyNoteData>().ToArray());
         }
 
         private void InitializePrecisionSubMenu(ContextualMenuPopulateEvent evt)
@@ -966,13 +951,13 @@
                     // Add new elements to selection
                     graphView.ClearSelection();
                     graphView.graphElements.ForEach(element =>
-                        {
-                            if (element is UIEdge edge && remappedEdges.Contains(edge.userData as Edge))
-                                graphView.AddToSelection(edge);
-
-                            if (element is IShaderNodeView nodeView && remappedNodes.Contains(nodeView.node))
-                                graphView.AddToSelection((Node)nodeView);
-                        });
+                    {
+                        if (element is UIEdge edge && remappedEdges.Contains(edge.userData as Edge))
+                            graphView.AddToSelection(edge);
+
+                        if (element is IShaderNodeView nodeView && remappedNodes.Contains(nodeView.node))
+                            graphView.AddToSelection((Node)nodeView);
+                    });
                 }
             }
         }
