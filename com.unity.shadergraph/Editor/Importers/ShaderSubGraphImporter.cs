using System;
using System.Collections.Generic;
using System.Diagnostics.CodeAnalysis;
using System.IO;
using System.Linq;
using System.Text;
#if UNITY_2020_2_OR_NEWER
using UnityEditor.AssetImporters;
#else
using UnityEditor.Experimental.AssetImporters;
#endif
using UnityEngine;
using UnityEditor.Graphing;
using UnityEditor.Graphing.Util;
using UnityEditor.ShaderGraph.Internal;
using UnityEditor.ShaderGraph.Serialization;
using UnityEngine.Pool;

namespace UnityEditor.ShaderGraph
{
    [ExcludeFromPreset]
<<<<<<< HEAD
    [ScriptedImporter(20, Extension, -2001)] // Import before ShaderGraph
=======
    [ScriptedImporter(21, Extension, -905)]
>>>>>>> fa964ff7
    class ShaderSubGraphImporter : ScriptedImporter
    {
        public const string Extension = "shadersubgraph";

        [SuppressMessage("ReSharper", "UnusedMember.Local")]
        static string[] GatherDependenciesFromSourceFile(string assetPath)
        {
            try
            {
                AssetCollection assetCollection = new AssetCollection();
                MinimalGraphData.GatherMinimalDependenciesFromFile(assetPath, assetCollection);

                List<string> dependencyPaths = new List<string>();
                foreach (var asset in assetCollection.assets)
                {
                    // only artifact dependencies need to be declared in GatherDependenciesFromSourceFile
                    // to force their imports to run before ours
                    if (asset.Value.HasFlag(AssetCollection.Flags.ArtifactDependency))
                    {
                        var dependencyPath = AssetDatabase.GUIDToAssetPath(asset.Key);

                        // it is unfortunate that we can't declare these dependencies unless they have a path...
                        // I asked AssetDatabase team for GatherDependenciesFromSourceFileByGUID()
                        if (!string.IsNullOrEmpty(dependencyPath))
                            dependencyPaths.Add(dependencyPath);
                    }
                }
                return dependencyPaths.ToArray();
            }
            catch (Exception e)
            {
                Debug.LogException(e);
                return new string[0];
            }
        }

        public override void OnImportAsset(AssetImportContext ctx)
        {
            var graphAsset = ScriptableObject.CreateInstance<SubGraphAsset>();
            var subGraphPath = ctx.assetPath;
            var subGraphGuid = AssetDatabase.AssetPathToGUID(subGraphPath);
            graphAsset.assetGuid = subGraphGuid;
            var textGraph = File.ReadAllText(subGraphPath, Encoding.UTF8);
            var messageManager = new MessageManager();
            var graphData = new GraphData
            {
                isSubGraph = true, assetGuid = subGraphGuid, messageManager = messageManager
            };
            MultiJson.Deserialize(graphData, textGraph);

            try
            {
                ProcessSubGraph(graphAsset, graphData);
            }
            catch (Exception e)
            {
                graphAsset.isValid = false;
                Debug.LogException(e, graphAsset);
            }
            finally
            {
                if (messageManager.AnyError())
                {
                    graphAsset.isValid = false;
                    foreach (var pair in messageManager.GetNodeMessages())
                    {
                        var node = graphData.GetNodeFromId(pair.Key);
                        foreach (var message in pair.Value)
                        {
                            MessageManager.Log(node, subGraphPath, message, graphAsset);
                        }
                    }
                }
                messageManager.ClearAll();
            }

            Texture2D texture = Resources.Load<Texture2D>("Icons/sg_subgraph_icon");
            ctx.AddObjectToAsset("MainAsset", graphAsset, texture);
            ctx.SetMainObject(graphAsset);

            var metadata = ScriptableObject.CreateInstance<ShaderSubGraphMetadata>();
            metadata.hideFlags = HideFlags.HideInHierarchy;
            metadata.assetDependencies = new List<UnityEngine.Object>();

            AssetCollection assetCollection = new AssetCollection();
            MinimalGraphData.GatherMinimalDependenciesFromFile(assetPath, assetCollection);

            foreach (var asset in assetCollection.assets)
            {
                if (asset.Value.HasFlag(AssetCollection.Flags.IncludeInExportPackage))
                {
                    // this sucks that we have to fully load these assets just to set the reference,
                    // which then gets serialized as the GUID that we already have here.  :P

                    var dependencyPath = AssetDatabase.GUIDToAssetPath(asset.Key);
                    if (!string.IsNullOrEmpty(dependencyPath))
                    {
                        metadata.assetDependencies.Add(
                            AssetDatabase.LoadAssetAtPath(dependencyPath, typeof(UnityEngine.Object)));
                    }
                }
            }
            ctx.AddObjectToAsset("Metadata", metadata);

            // declare dependencies
            foreach (var asset in assetCollection.assets)
            {
                if (asset.Value.HasFlag(AssetCollection.Flags.SourceDependency))
                {
                    ctx.DependsOnSourceAsset(asset.Key);

                    // I'm not sure if this warning below is actually used or not, keeping it to be safe
                    var assetPath = AssetDatabase.GUIDToAssetPath(asset.Key);

                    // Ensure that dependency path is relative to project
                    if (!string.IsNullOrEmpty(assetPath) && !assetPath.StartsWith("Packages/") && !assetPath.StartsWith("Assets/"))
                    {
                        Debug.LogWarning($"Invalid dependency path: {assetPath}", graphAsset);
                    }
                }

                // NOTE: dependencies declared by GatherDependenciesFromSourceFile are automatically registered as artifact dependencies
                // HOWEVER: that path ONLY grabs dependencies via MinimalGraphData, and will fail to register dependencies
                // on GUIDs that don't exist in the project.  For both of those reasons, we re-declare the dependencies here.
                if (asset.Value.HasFlag(AssetCollection.Flags.ArtifactDependency))
                {
                    ctx.DependsOnArtifact(asset.Key);
                }
            }
        }

        static void ProcessSubGraph(SubGraphAsset asset, GraphData graph)
        {
            var graphIncludes = new IncludeCollection();
            var registry = new FunctionRegistry(new ShaderStringBuilder(), graphIncludes, true);
            registry.names.Clear();
            asset.functions.Clear();
            asset.isValid = true;

            graph.OnEnable();
            graph.messageManager.ClearAll();
            graph.ValidateGraph();

            var assetPath = AssetDatabase.GUIDToAssetPath(asset.assetGuid);
            asset.hlslName = NodeUtils.GetHLSLSafeName(Path.GetFileNameWithoutExtension(assetPath));
            asset.inputStructName = $"Bindings_{asset.hlslName}_{asset.assetGuid}";
            asset.functionName = $"SG_{asset.hlslName}_{asset.assetGuid}";
            asset.path = graph.path;

            var outputNode = graph.outputNode;

            var outputSlots = PooledList<MaterialSlot>.Get();
            outputNode.GetInputSlots(outputSlots);

            List<AbstractMaterialNode> nodes = new List<AbstractMaterialNode>();
            NodeUtils.DepthFirstCollectNodesFromNode(nodes, outputNode);

            asset.effectiveShaderStage = ShaderStageCapability.All;
            foreach (var slot in outputSlots)
            {
                var stage = NodeUtils.GetEffectiveShaderStageCapability(slot, true);
                if (stage != ShaderStageCapability.All)
                {
                    asset.effectiveShaderStage = stage;
                    break;
                }
            }

            asset.vtFeedbackVariables = VirtualTexturingFeedbackUtils.GetFeedbackVariables(outputNode as SubGraphOutputNode);
            asset.requirements = ShaderGraphRequirements.FromNodes(nodes, asset.effectiveShaderStage, false);
            asset.graphPrecision = graph.concretePrecision;
            asset.outputPrecision = outputNode.concretePrecision;
            asset.previewMode = graph.previewMode;

            asset.includes = graphIncludes;

            GatherDescendentsFromGraph(new GUID(asset.assetGuid), out var containsCircularDependency, out var descendents);
            asset.descendents.AddRange(descendents.Select(g => g.ToString()));
            asset.descendents.Sort();   // ensure deterministic order

            var childrenSet = new HashSet<string>();
            var anyErrors = false;
            foreach (var node in nodes)
            {
                if (node is SubGraphNode subGraphNode)
                {
                    var subGraphGuid = subGraphNode.subGraphGuid;
                    childrenSet.Add(subGraphGuid);
                }

                if (node.hasError)
                {
                    anyErrors = true;
                }
                asset.children = childrenSet.ToList();
                asset.children.Sort(); // ensure deterministic order
            }

            if (!anyErrors && containsCircularDependency)
            {
                Debug.LogError($"Error in Graph at {assetPath}: Sub Graph contains a circular dependency.", asset);
                anyErrors = true;
            }

            if (anyErrors)
            {
                asset.isValid = false;
                registry.ProvideFunction(asset.functionName, sb => {});
                return;
            }

            foreach (var node in nodes)
            {
                if (node is IGeneratesFunction generatesFunction)
                {
                    registry.builder.currentNode = node;
                    generatesFunction.GenerateNodeFunction(registry, GenerationMode.ForReals);
                    registry.builder.ReplaceInCurrentMapping(PrecisionUtil.Token, node.concretePrecision.ToShaderString());
                }
            }

            // provide top level subgraph function
            registry.ProvideFunction(asset.functionName, sb =>
            {
                GenerationUtils.GenerateSurfaceInputStruct(sb, asset.requirements, asset.inputStructName);
                sb.AppendNewLine();

                // Generate arguments... first INPUTS
                var arguments = new List<string>();
                foreach (var prop in graph.properties)
                {
                    prop.ValidateConcretePrecision(asset.graphPrecision);
                    arguments.Add(prop.GetPropertyAsArgumentString());
                }

                // now pass surface inputs
                arguments.Add(string.Format("{0} IN", asset.inputStructName));

                // Now generate outputs
                foreach (MaterialSlot output in outputSlots)
                    arguments.Add($"out {output.concreteValueType.ToShaderString(asset.outputPrecision)} {output.shaderOutputName}_{output.id}");

                // Vt Feedback arguments
                foreach (var output in asset.vtFeedbackVariables)
                    arguments.Add($"out {ConcreteSlotValueType.Vector4.ToShaderString(ConcretePrecision.Single)} {output}_out");

                // Create the function prototype from the arguments
                sb.AppendLine("void {0}({1})"
                    , asset.functionName
                    , arguments.Aggregate((current, next) => $"{current}, {next}"));

                // now generate the function
                using (sb.BlockScope())
                {
                    // Just grab the body from the active nodes
                    foreach (var node in nodes)
                    {
                        if (node is IGeneratesBodyCode generatesBodyCode)
                        {
                            sb.currentNode = node;
                            generatesBodyCode.GenerateNodeCode(sb, GenerationMode.ForReals);
                            sb.ReplaceInCurrentMapping(PrecisionUtil.Token, node.concretePrecision.ToShaderString());
                        }
                    }

                    foreach (var slot in outputSlots)
                    {
                        sb.AppendLine($"{slot.shaderOutputName}_{slot.id} = {outputNode.GetSlotValue(slot.id, GenerationMode.ForReals, asset.outputPrecision)};");
                    }

                    foreach (var slot in asset.vtFeedbackVariables)
                    {
                        sb.AppendLine($"{slot}_out = {slot};");
                    }
                }
            });

            asset.functions.AddRange(registry.names.Select(x => new FunctionPair(x, registry.sources[x].code)));

            var collector = new PropertyCollector();
            foreach (var node in nodes)
            {
                int previousPropertyCount = Math.Max(0, collector.properties.Count - 1);

                node.CollectShaderProperties(collector, GenerationMode.ForReals);

                // This is a stop-gap to prevent the autogenerated values from JsonObject and ShaderInput from
                // resulting in non-deterministic import data. While we should move to local ids in the future,
                // this will prevent cascading shader recompilations.
                for (int i = previousPropertyCount; i < collector.properties.Count; ++i)
                {
                    var prop = collector.properties[i];
                    var namespaceId = node.objectId;
                    var nameId = prop.referenceName;

                    prop.OverrideObjectId(namespaceId, nameId + "_ObjectId_" + i);
                    prop.OverrideGuid(namespaceId, nameId + "_Guid_" + i);
                }
            }
            asset.WriteData(graph.properties, graph.keywords, collector.properties, outputSlots, graph.unsupportedTargets);
            outputSlots.Dispose();
        }

        static void GatherDescendentsFromGraph(GUID rootAssetGuid, out bool containsCircularDependency, out HashSet<GUID> descendentGuids)
        {
            var dependencyMap = new Dictionary<GUID, GUID[]>();
            AssetCollection tempAssetCollection = new AssetCollection();
            using (ListPool<GUID>.Get(out var tempList))
            {
                GatherDependencyMap(rootAssetGuid, dependencyMap, tempAssetCollection);
                containsCircularDependency = ContainsCircularDependency(rootAssetGuid, dependencyMap, tempList);
            }

            descendentGuids = new HashSet<GUID>();
            GatherDescendentsUsingDependencyMap(rootAssetGuid, descendentGuids, dependencyMap);
        }

        static void GatherDependencyMap(GUID rootAssetGUID, Dictionary<GUID, GUID[]> dependencyMap, AssetCollection tempAssetCollection)
        {
            if (!dependencyMap.ContainsKey(rootAssetGUID))
            {
                // if it is a subgraph, try to recurse into it
                var assetPath = AssetDatabase.GUIDToAssetPath(rootAssetGUID);
                if (!string.IsNullOrEmpty(assetPath) && assetPath.EndsWith(Extension, true, null))
                {
                    tempAssetCollection.Clear();
                    MinimalGraphData.GatherMinimalDependenciesFromFile(assetPath, tempAssetCollection);

                    var subgraphGUIDs = tempAssetCollection.assets.Where(asset => asset.Value.HasFlag(AssetCollection.Flags.IsSubGraph)).Select(asset => asset.Key).ToArray();
                    dependencyMap[rootAssetGUID] = subgraphGUIDs;

                    foreach (var guid in subgraphGUIDs)
                    {
                        GatherDependencyMap(guid, dependencyMap, tempAssetCollection);
                    }
                }
            }
        }

        static void GatherDescendentsUsingDependencyMap(GUID rootAssetGUID, HashSet<GUID> descendentGuids, Dictionary<GUID, GUID[]> dependencyMap)
        {
            var dependencies = dependencyMap[rootAssetGUID];
            foreach (GUID dependency in dependencies)
            {
                if (descendentGuids.Add(dependency))
                {
                    GatherDescendentsUsingDependencyMap(dependency, descendentGuids, dependencyMap);
                }
            }
        }

        static bool ContainsCircularDependency(GUID assetGUID, Dictionary<GUID, GUID[]> dependencyMap, List<GUID> ancestors)
        {
            if (ancestors.Contains(assetGUID))
            {
                return true;
            }

            ancestors.Add(assetGUID);
            foreach (var dependencyGUID in dependencyMap[assetGUID])
            {
                if (ContainsCircularDependency(dependencyGUID, dependencyMap, ancestors))
                {
                    return true;
                }
            }
            ancestors.RemoveAt(ancestors.Count - 1);

            return false;
        }
    }
}<|MERGE_RESOLUTION|>--- conflicted
+++ resolved
@@ -19,11 +19,7 @@
 namespace UnityEditor.ShaderGraph
 {
     [ExcludeFromPreset]
-<<<<<<< HEAD
-    [ScriptedImporter(20, Extension, -2001)] // Import before ShaderGraph
-=======
     [ScriptedImporter(21, Extension, -905)]
->>>>>>> fa964ff7
     class ShaderSubGraphImporter : ScriptedImporter
     {
         public const string Extension = "shadersubgraph";
