using System;
using System.Collections.Generic;
using System.Linq;
using System.Linq.Expressions;
using System.Reflection;
using System.Text.RegularExpressions;
using UnityEngine;
using UnityEditor.Graphing;
using UnityEditor.Graphing.Util;
using UnityEditor.Rendering;
using UnityEditor.ShaderGraph.Internal;
using UnityEditor.ShaderGraph.Legacy;
using UnityEditor.ShaderGraph.Serialization;
using Edge = UnityEditor.Graphing.Edge;

using UnityEngine.UIElements;

namespace UnityEditor.ShaderGraph
{
    [Serializable]
    [FormerName("UnityEditor.ShaderGraph.MaterialGraph")]
    [FormerName("UnityEditor.ShaderGraph.SubGraph")]
    [FormerName("UnityEditor.ShaderGraph.AbstractMaterialGraph")]
    sealed partial class GraphData : JsonObject
    {
        const int k_CurrentVersion = 1;

        [SerializeField]
        int m_Version;

        public GraphObject owner { get; set; }

        #region Input data

        [SerializeField]
        List<JsonData<AbstractShaderProperty>> m_Properties = new List<JsonData<AbstractShaderProperty>>();

        public DataValueEnumerable<AbstractShaderProperty> properties => m_Properties.SelectValue();

        [SerializeField]
        List<JsonData<ShaderKeyword>> m_Keywords = new List<JsonData<ShaderKeyword>>();

        public DataValueEnumerable<ShaderKeyword> keywords => m_Keywords.SelectValue();

        [NonSerialized]
        List<ShaderInput> m_AddedInputs = new List<ShaderInput>();

        public IEnumerable<ShaderInput> addedInputs
        {
            get { return m_AddedInputs; }
        }

        [NonSerialized]
        List<ShaderInput> m_RemovedInputs = new List<ShaderInput>();

        public IEnumerable<ShaderInput> removedInputs
        {
            get { return m_RemovedInputs; }
        }

        [NonSerialized]
        List<ShaderInput> m_MovedInputs = new List<ShaderInput>();

        public IEnumerable<ShaderInput> movedInputs
        {
            get { return m_MovedInputs; }
        }

        public string assetGuid { get; set; }

        #endregion

        #region Node data

        [SerializeField]
        List<JsonData<AbstractMaterialNode>> m_Nodes = new List<JsonData<AbstractMaterialNode>>();

        [NonSerialized]
        Dictionary<string, AbstractMaterialNode> m_NodeDictionary = new Dictionary<string, AbstractMaterialNode>();

        public IEnumerable<T> GetNodes<T>()
        {
            return m_Nodes.SelectValue().OfType<T>();
        }

        [NonSerialized]
        List<AbstractMaterialNode> m_AddedNodes = new List<AbstractMaterialNode>();

        public IEnumerable<AbstractMaterialNode> addedNodes
        {
            get { return m_AddedNodes; }
        }

        [NonSerialized]
        List<AbstractMaterialNode> m_RemovedNodes = new List<AbstractMaterialNode>();

        public IEnumerable<AbstractMaterialNode> removedNodes
        {
            get { return m_RemovedNodes; }
        }

        [NonSerialized]
        List<AbstractMaterialNode> m_PastedNodes = new List<AbstractMaterialNode>();

        public IEnumerable<AbstractMaterialNode> pastedNodes
        {
            get { return m_PastedNodes; }
        }
        #endregion

        #region Group Data

        [SerializeField]
        List<JsonData<GroupData>> m_GroupDatas = new List<JsonData<GroupData>>();

        public DataValueEnumerable<GroupData> groups
        {
            get { return m_GroupDatas.SelectValue(); }
        }

        [NonSerialized]
        List<GroupData> m_AddedGroups = new List<GroupData>();

        public IEnumerable<GroupData> addedGroups
        {
            get { return m_AddedGroups; }
        }

        [NonSerialized]
        List<GroupData> m_RemovedGroups = new List<GroupData>();

        public IEnumerable<GroupData> removedGroups
        {
            get { return m_RemovedGroups; }
        }

        [NonSerialized]
        List<GroupData> m_PastedGroups = new List<GroupData>();

        public IEnumerable<GroupData> pastedGroups
        {
            get { return m_PastedGroups; }
        }

        [NonSerialized]
        List<ParentGroupChange> m_ParentGroupChanges = new List<ParentGroupChange>();

        public IEnumerable<ParentGroupChange> parentGroupChanges
        {
            get { return m_ParentGroupChanges; }
        }

        [NonSerialized]
        GroupData m_MostRecentlyCreatedGroup;

        public GroupData mostRecentlyCreatedGroup => m_MostRecentlyCreatedGroup;

        [NonSerialized]
        Dictionary<JsonRef<GroupData>, List<IGroupItem>> m_GroupItems = new Dictionary<JsonRef<GroupData>, List<IGroupItem>>();

        public IEnumerable<IGroupItem> GetItemsInGroup(GroupData groupData)
        {
            if (m_GroupItems.TryGetValue(groupData, out var nodes))
            {
                return nodes;
            }
            return Enumerable.Empty<IGroupItem>();
        }

        #endregion

        #region StickyNote Data
        [SerializeField]
        List<JsonData<StickyNoteData>> m_StickyNoteDatas = new List<JsonData<StickyNoteData>>();

        public DataValueEnumerable<StickyNoteData> stickyNotes => m_StickyNoteDatas.SelectValue();

        [NonSerialized]
        List<StickyNoteData> m_AddedStickyNotes = new List<StickyNoteData>();

        public List<StickyNoteData> addedStickyNotes => m_AddedStickyNotes;

        [NonSerialized]
        List<StickyNoteData> m_RemovedNotes = new List<StickyNoteData>();

        public IEnumerable<StickyNoteData> removedNotes => m_RemovedNotes;

        [NonSerialized]
        List<StickyNoteData> m_PastedStickyNotes = new List<StickyNoteData>();

        public IEnumerable<StickyNoteData> pastedStickyNotes => m_PastedStickyNotes;

        #endregion

        #region Edge data

        [SerializeField]
        List<Edge> m_Edges = new List<Edge>();

        public IEnumerable<Edge> edges => m_Edges;

        [NonSerialized]
        Dictionary<string, List<IEdge>> m_NodeEdges = new Dictionary<string, List<IEdge>>();

        [NonSerialized]
        List<IEdge> m_AddedEdges = new List<IEdge>();

        public IEnumerable<IEdge> addedEdges
        {
            get { return m_AddedEdges; }
        }

        [NonSerialized]
        List<IEdge> m_RemovedEdges = new List<IEdge>();

        public IEnumerable<IEdge> removedEdges
        {
            get { return m_RemovedEdges; }
        }

        #endregion

        #region Context Data

        [SerializeField]
        ContextData m_VertexContext;

        [SerializeField]
        ContextData m_FragmentContext;

        // We build this once and cache it as it uses reflection
        // This list is used to build the Create Node menu entries for Blocks
        // as well as when deserializing descriptor fields on serialized Blocks
        [NonSerialized]
        List<BlockFieldDescriptor> m_BlockFieldDescriptors;

        public ContextData vertexContext => m_VertexContext;
        public ContextData fragmentContext => m_FragmentContext;
        public List<BlockFieldDescriptor> blockFieldDescriptors => m_BlockFieldDescriptors;

        #endregion

        [SerializeField]
        InspectorPreviewData m_PreviewData = new InspectorPreviewData();

        public InspectorPreviewData previewData
        {
            get { return m_PreviewData; }
            set { m_PreviewData = value; }
        }

        [SerializeField]
        string m_Path;

        public string path
        {
            get { return m_Path; }
            set
            {
                if (m_Path == value)
                    return;
                m_Path = value;
                if(owner != null)
                    owner.RegisterCompleteObjectUndo("Change Path");
            }
        }

        public MessageManager messageManager { get; set; }
        public bool isSubGraph { get; set; }

        [SerializeField]
        private ConcretePrecision m_ConcretePrecision = ConcretePrecision.Float;

        public ConcretePrecision concretePrecision
        {
            get => m_ConcretePrecision;
            set => m_ConcretePrecision = value;
        }

<<<<<<< HEAD
        [NonSerialized]
        private SubGraphOutputNode m_SubGraphOutputNode;

        public SubGraphOutputNode subGraphOutputNode
        {
            get
            {
                if (m_SubGraphOutputNode == null)
                {
                    m_SubGraphOutputNode = GetNodes<SubGraphOutputNode>().FirstOrDefault();
                }

                return m_SubGraphOutputNode;
            }
        }

        internal delegate void SaveGraphDelegate(Shader shader, object context);
        internal static SaveGraphDelegate onSaveGraph;

        #region Targets
        [SerializeField]
        List<SerializationHelper.JSONSerializedElement> m_SerializedTargets = new List<SerializationHelper.JSONSerializedElement>();

        [NonSerialized]
        List<Target> m_ValidTargets = new List<Target>();

        [NonSerialized]
        List<Target> m_ActiveTargets = new List<Target>();

        int m_ActiveTargetBitmask;
=======
        [SerializeField]
        JsonRef<AbstractMaterialNode> m_OutputNode;
>>>>>>> 211ed5cd

        public List<Target> validTargets => m_ValidTargets;
        public List<Target> activeTargets => m_ActiveTargets;

        // TODO: Need a better way to handle this
        public bool isVFXTarget => activeTargets.Count > 0 && activeTargets[0].GetType() == typeof(VFXTarget);
        #endregion

        public GraphData()
        {
<<<<<<< HEAD
            m_GroupItems[Guid.Empty] = new List<IGroupItem>();
            GetBlockFieldDescriptors();
            GetTargets();
        }

        public void AddTargets(Target[] targets)
        {
            if(targets == null)
                return;

            foreach(var target in targets)
            {
                if(m_ValidTargets.Any(x => x.GetType().Equals(target.GetType())))
                {
                    m_ActiveTargets.Add(target);
                }
            }
        }

        void GetBlockFieldDescriptors()
        {
            m_BlockFieldDescriptors = new List<BlockFieldDescriptor>();
            foreach (var assembly in AppDomain.CurrentDomain.GetAssemblies())
            {
                foreach (var nestedType in assembly.GetTypes().SelectMany(t => t.GetNestedTypes()))
                {
                    var attrs = nestedType.GetCustomAttributes(typeof(GenerateBlocksAttribute), false);
                    if (attrs == null || attrs.Length <= 0)
                        continue;

                    // Get all fields that are BlockFieldDescriptor
                    // If field and context stages match add to list
                    foreach (var fieldInfo in nestedType.GetFields())
                    {
                        if(fieldInfo.GetValue(nestedType) is BlockFieldDescriptor blockFieldDescriptor)
                        {
                            m_BlockFieldDescriptors.Add(blockFieldDescriptor);
                        }
                    }
                }
            }
        }

        void GetTargets()
        {
            // Find all valid Targets
            var typeCollection = TypeCache.GetTypesDerivedFrom<Target>();
            foreach(var type in typeCollection)
            {
                if(type.IsAbstract || type.IsGenericType || !type.IsClass)
                    continue;
                
                var target = (Target)Activator.CreateInstance(type);
                if(!target.isHidden)
                {
                    m_ValidTargets.Add(target);
                }
            }
        }

        void UpdateActiveTargets()
        {
            // Update active TargetImplementation list
            if(m_ActiveTargets != null)
            {
                m_ActiveTargets.Clear();
                var targetCount = m_ValidTargets.Count;
                for(int i = 0; i < targetCount; i++)
                {
                    if(((1 << i) & m_ActiveTargetBitmask) == (1 << i))
                    {
                        m_ActiveTargets.Add(m_ValidTargets[i]);
                    }
                }
            }
=======
            get => m_OutputNode;
            set => m_OutputNode = value;
>>>>>>> 211ed5cd
        }

        Dictionary<Target, bool> m_TargetFoldouts = new Dictionary<Target, bool>();

        // TODO: We should not have any View code here
        // TODO: However, for now we dont know how the InspectorView will work
        // TODO: So for now leave it here and dont spill the assemblies outside the method
        public UnityEngine.UIElements.VisualElement GetSettings(Action onChange)
        {
            var element = new UnityEngine.UIElements.VisualElement() { name = "graphSettings" };

            // Add Label
            var targetSettingsLabel = new UnityEngine.UIElements.Label("Target Settings");
            targetSettingsLabel.style.unityFontStyleAndWeight = FontStyle.Bold;
            element.Add(new Drawing.PropertyRow(targetSettingsLabel));

            element.Add(new Drawing.PropertyRow(new UnityEngine.UIElements.Label("Targets")), (row) =>
                {
                    row.Add(new UnityEngine.UIElements.IMGUIContainer(() => {
                        EditorGUI.BeginChangeCheck();
                        m_ActiveTargetBitmask = EditorGUILayout.MaskField(m_ActiveTargetBitmask, m_ValidTargets.Select(x => x.displayName).ToArray(), GUILayout.Width(100f));
                        if (EditorGUI.EndChangeCheck())
                        {
                            UpdateActiveTargets();
                            onChange();
                        }
                    }));
                });

<<<<<<< HEAD
            // Iterate active TargetImplementations
            foreach(var target in m_ActiveTargets)
            {
                // Ensure enabled state is being tracked and get value
                bool foldoutActive = true;
                if(!m_TargetFoldouts.TryGetValue(target, out foldoutActive))
                {
                    m_TargetFoldouts.Add(target, foldoutActive);
                }

                // Create foldout
                var foldout = new UnityEngine.UIElements.Foldout() { text = target.displayName, value = foldoutActive };
                element.Add(foldout);
                foldout.RegisterValueChangedCallback(evt => 
                {
                    // Update foldout value and rebuild
                    m_TargetFoldouts[target] = evt.newValue;
                    foldout.value = evt.newValue;
                    onChange();
                });
                
                if(foldout.value)
                {
                    // Get settings for Target
                    var context = new TargetPropertyGUIContext();
                    target.GetPropertiesGUI(ref context, onChange);

                    foreach(var property in context.properties)
                    {
                        element.Add(property);
                    }
                }
            }

            return element;
=======
        public GraphData()
        {
            m_GroupItems[null] = new List<IGroupItem>();
>>>>>>> 211ed5cd
        }

        public void ClearChanges()
        {
            m_AddedNodes.Clear();
            m_RemovedNodes.Clear();
            m_PastedNodes.Clear();
            m_ParentGroupChanges.Clear();
            m_AddedGroups.Clear();
            m_RemovedGroups.Clear();
            m_PastedGroups.Clear();
            m_AddedEdges.Clear();
            m_RemovedEdges.Clear();
            m_AddedInputs.Clear();
            m_RemovedInputs.Clear();
            m_MovedInputs.Clear();
            m_AddedStickyNotes.Clear();
            m_RemovedNotes.Clear();
            m_PastedStickyNotes.Clear();
            m_MostRecentlyCreatedGroup = null;
        }

        public void AddNode(AbstractMaterialNode node)
        {
            if (node is AbstractMaterialNode materialNode)
            {
                if (isSubGraph && !materialNode.allowedInSubGraph)
                {
                    Debug.LogWarningFormat("Attempting to add {0} to Sub Graph. This is not allowed.", materialNode.GetType());
                    return;
                }

                AddNodeNoValidate(materialNode);

                // If adding a Sub Graph node whose asset contains Keywords
                // Need to restest Keywords against the variant limit
                if(node is SubGraphNode subGraphNode &&
                    subGraphNode.asset != null &&
                    subGraphNode.asset.keywords.Count > 0)
                {
                    OnKeywordChangedNoValidate();
                }

                ValidateGraph();
            }
            else
            {
                Debug.LogWarningFormat("Trying to add node {0} to Material graph, but it is not a {1}", node, typeof(AbstractMaterialNode));
            }
        }

        public void CreateGroup(GroupData groupData)
        {
            if (AddGroup(groupData))
            {
                m_MostRecentlyCreatedGroup = groupData;
            }
        }

        bool AddGroup(GroupData groupData)
        {
            if (m_GroupDatas.Contains(groupData))
                return false;

            m_GroupDatas.Add(groupData);
            m_AddedGroups.Add(groupData);
            m_GroupItems.Add(groupData, new List<IGroupItem>());

            return true;
        }

        public void RemoveGroup(GroupData groupData)
        {
            RemoveGroupNoValidate(groupData);
            ValidateGraph();
        }

        void RemoveGroupNoValidate(GroupData group)
        {
            if (!m_GroupDatas.Contains(group))
                throw new InvalidOperationException("Cannot remove a group that doesn't exist.");
            m_GroupDatas.Remove(group);
            m_RemovedGroups.Add(group);

            if (m_GroupItems.TryGetValue(group, out var items))
            {
                foreach (IGroupItem groupItem in items.ToList())
                {
                    SetGroup(groupItem, null);
                }

                m_GroupItems.Remove(group);
            }
        }

        public void AddStickyNote(StickyNoteData stickyNote)
        {
            if (m_StickyNoteDatas.Contains(stickyNote))
            {
                throw new InvalidOperationException("Sticky note has already been added to the graph.");
            }

            if (!m_GroupItems.ContainsKey(stickyNote.group))
            {
                throw new InvalidOperationException("Trying to add sticky note with group that doesn't exist.");
            }

            m_StickyNoteDatas.Add(stickyNote);
            m_AddedStickyNotes.Add(stickyNote);
            m_GroupItems[stickyNote.group].Add(stickyNote);
        }

        void RemoveNoteNoValidate(StickyNoteData stickyNote)
        {
            if (!m_StickyNoteDatas.Contains(stickyNote))
            {
                throw new InvalidOperationException("Cannot remove a note that doesn't exist.");
            }

            m_StickyNoteDatas.Remove(stickyNote);
            m_RemovedNotes.Add(stickyNote);

            if (m_GroupItems.TryGetValue(stickyNote.group, out var groupItems))
            {
                groupItems.Remove(stickyNote);
            }
        }

        public void RemoveStickyNote(StickyNoteData stickyNote)
        {
            RemoveNoteNoValidate(stickyNote);
            ValidateGraph();
        }

        public void SetGroup(IGroupItem node, GroupData group)
        {
            var groupChange = new ParentGroupChange()
            {
                groupItem = node,
                oldGroup = node.group,
                // Checking if the groupdata is null. If it is, then it means node has been removed out of a group.
                // If the group data is null, then maybe the old group id should be removed
                newGroup = group,
            };
            node.group = groupChange.newGroup;

            var oldGroupNodes = m_GroupItems[groupChange.oldGroup];
            oldGroupNodes.Remove(node);

            m_GroupItems[groupChange.newGroup].Add(node);
            m_ParentGroupChanges.Add(groupChange);
        }

        public void AddContexts()
        {
            m_VertexContext = new ContextData();
            m_VertexContext.shaderStage = ShaderStage.Vertex;
            m_VertexContext.position = new Vector2(0, 0);
            m_FragmentContext = new ContextData();
            m_FragmentContext.shaderStage = ShaderStage.Fragment;
            m_FragmentContext.position = new Vector2(0, 200);
        }

        public void AddBlock(BlockNode blockNode, ContextData contextData, int index)
        {
            AddBlockNoValidate(blockNode, contextData, index);
            ValidateGraph();
        }

        void AddBlockNoValidate(BlockNode blockNode, ContextData contextData, int index)
        {
            // Regular AddNode path
            AddNodeNoValidate(blockNode);

            // Set BlockNode properties
            blockNode.index = index;
            blockNode.contextData = contextData;
            
            // Add to ContextData
            if(index == -1 || index >= contextData.blocks.Count)
            {
                contextData.blocks.Add(blockNode);
            }
            else
            {
                contextData.blocks.Insert(index, blockNode);
            }

            // Update support Blocks
            UpdateActiveBlocks();
        }

        public void UpdateActiveBlocks()
        {
            // Get list of active Block types
            var activeBlocks = ListPool<BlockFieldDescriptor>.Get();
            var context = new TargetActiveBlockContext();
            foreach(var target in activeTargets)
            {
                target.GetActiveBlocks(ref context);
            }

            // Set Blocks as active based on supported Block list
            foreach(var vertexBlock in vertexContext.blocks)
            {
                vertexBlock.isActive = context.blocks.Contains(vertexBlock.descriptor);
            }
            foreach(var fragmentBlock in fragmentContext.blocks)
            {
                fragmentBlock.isActive = context.blocks.Contains(fragmentBlock.descriptor);
            }
        }

        void AddNodeNoValidate(AbstractMaterialNode node)
        {
            if (node.group !=null && !m_GroupItems.ContainsKey(node.group))
            {
                throw new InvalidOperationException("Cannot add a node whose group doesn't exist.");
            }
            node.owner = this;
            m_Nodes.Add(node);
            m_NodeDictionary.Add(node.objectId, node);
            m_AddedNodes.Add(node);
            m_GroupItems[node.group].Add(node);
        }

        public void RemoveNode(AbstractMaterialNode node)
        {
            if (!node.canDeleteNode)
            {
                throw new InvalidOperationException($"Node {node.name} ({node.objectId}) cannot be deleted.");
            }
            RemoveNodeNoValidate(node);
            ValidateGraph();
        }

        void RemoveNodeNoValidate(AbstractMaterialNode node)
        {
            if (!m_NodeDictionary.ContainsKey(node.objectId))
            {
                throw new InvalidOperationException("Cannot remove a node that doesn't exist.");
            }

            m_Nodes.Remove(node);
            m_NodeDictionary.Remove(node.objectId);
            messageManager?.RemoveNode(node.objectId);
            m_RemovedNodes.Add(node);

            if (m_GroupItems.TryGetValue(node.group, out var groupItems))
            {
                groupItems.Remove(node);
            }

            if(node is BlockNode blockNode && blockNode.contextData != null)
            {
                // Remove from ContextData
                blockNode.contextData.blocks.Remove(blockNode);
                blockNode.Dirty(ModificationScope.Graph);
            }
        }

        void AddEdgeToNodeEdges(IEdge edge)
        {
            List<IEdge> inputEdges;
            if (!m_NodeEdges.TryGetValue(edge.inputSlot.node.objectId, out inputEdges))
                m_NodeEdges[edge.inputSlot.node.objectId] = inputEdges = new List<IEdge>();
            inputEdges.Add(edge);

            List<IEdge> outputEdges;
            if (!m_NodeEdges.TryGetValue(edge.outputSlot.node.objectId, out outputEdges))
                m_NodeEdges[edge.outputSlot.node.objectId] = outputEdges = new List<IEdge>();
            outputEdges.Add(edge);
        }

        IEdge ConnectNoValidate(SlotReference fromSlotRef, SlotReference toSlotRef)
        {
            var fromNode = fromSlotRef.node;
            var toNode = toSlotRef.node;

            if (fromNode == null || toNode == null)
                return null;

            // if fromNode is already connected to toNode
            // do now allow a connection as toNode will then
            // have an edge to fromNode creating a cycle.
            // if this is parsed it will lead to an infinite loop.
            var dependentNodes = new List<AbstractMaterialNode>();
            NodeUtils.CollectNodesNodeFeedsInto(dependentNodes, toNode);
            if (dependentNodes.Contains(fromNode))
                return null;

            var fromSlot = fromNode.FindSlot<MaterialSlot>(fromSlotRef.slotId);
            var toSlot = toNode.FindSlot<MaterialSlot>(toSlotRef.slotId);

            if (fromSlot == null || toSlot == null)
                return null;

            if (fromSlot.isOutputSlot == toSlot.isOutputSlot)
                return null;

            var outputSlot = fromSlot.isOutputSlot ? fromSlotRef : toSlotRef;
            var inputSlot = fromSlot.isInputSlot ? fromSlotRef : toSlotRef;

            s_TempEdges.Clear();
            GetEdges(inputSlot, s_TempEdges);

            // remove any inputs that exits before adding
            foreach (var edge in s_TempEdges)
            {
                RemoveEdgeNoValidate(edge);
            }

            var newEdge = new Edge(outputSlot, inputSlot);
            m_Edges.Add(newEdge);
            m_AddedEdges.Add(newEdge);
            AddEdgeToNodeEdges(newEdge);

            //Debug.LogFormat("Connected edge: {0} -> {1} ({2} -> {3})\n{4}", newEdge.outputSlot.nodeGuid, newEdge.inputSlot.nodeGuid, fromNode.name, toNode.name, Environment.StackTrace);
            return newEdge;
        }

        public IEdge Connect(SlotReference fromSlotRef, SlotReference toSlotRef)
        {
            var newEdge = ConnectNoValidate(fromSlotRef, toSlotRef);
            ValidateGraph();
            return newEdge;
        }

        public void RemoveEdge(IEdge e)
        {
            RemoveEdgeNoValidate(e);
            ValidateGraph();
        }

        public void RemoveElements(AbstractMaterialNode[] nodes, IEdge[] edges, GroupData[] groups, StickyNoteData[] notes)
        {
            foreach (var node in nodes)
            {
                if (!node.canDeleteNode)
                {
                    throw new InvalidOperationException($"Node {node.name} ({node.objectId}) cannot be deleted.");
                }
            }

            foreach (var edge in edges.ToArray())
            {
                RemoveEdgeNoValidate(edge);
            }

            foreach (var serializableNode in nodes)
            {
                // Check if it is a Redirect Node
                // Get the edges and then re-create all Edges
                // This only works if it has all the edges.
                // If one edge is already deleted then we can not re-create.
                if (serializableNode is RedirectNodeData redirectNode)
                {
                    redirectNode.GetOutputAndInputSlots(out SlotReference outputSlotRef, out var inputSlotRefs);

                    foreach (SlotReference slot in inputSlotRefs)
                    {
                        ConnectNoValidate(outputSlotRef, slot);
                    }
                }

                RemoveNodeNoValidate(serializableNode);
            }

            foreach (var noteData in notes)
            {
                RemoveNoteNoValidate(noteData);
            }

            foreach (var groupData in groups)
            {
                RemoveGroupNoValidate(groupData);
            }

            ValidateGraph();
        }

        void RemoveEdgeNoValidate(IEdge e)
        {
            e = m_Edges.FirstOrDefault(x => x.Equals(e));
            if (e == null)
                throw new ArgumentException("Trying to remove an edge that does not exist.", "e");
            m_Edges.Remove(e as Edge);

            List<IEdge> inputNodeEdges;
            if (m_NodeEdges.TryGetValue(e.inputSlot.node.objectId, out inputNodeEdges))
                inputNodeEdges.Remove(e);

            List<IEdge> outputNodeEdges;
            if (m_NodeEdges.TryGetValue(e.outputSlot.node.objectId, out outputNodeEdges))
                outputNodeEdges.Remove(e);

            m_RemovedEdges.Add(e);
        }

        public AbstractMaterialNode GetNodeFromId(string nodeId)
        {
            m_NodeDictionary.TryGetValue(nodeId, out var node);
            return node;
        }

        public T GetNodeFromId<T>(string nodeId) where T : class
        {
            m_NodeDictionary.TryGetValue(nodeId, out var node);
            return node as T;
        }

        public bool ContainsNode(AbstractMaterialNode node)
        {
            return m_NodeDictionary.TryGetValue(node.objectId, out var foundNode) && node == foundNode;
        }

        public void GetEdges(SlotReference s, List<IEdge> foundEdges)
        {
            MaterialSlot slot = s.slot;

            List<IEdge> candidateEdges;
            if (!m_NodeEdges.TryGetValue(s.node.objectId, out candidateEdges))
                return;

            foreach (var edge in candidateEdges)
            {
                var cs = slot.isInputSlot ? edge.inputSlot : edge.outputSlot;
                if (cs.node == s.node && cs.slotId == s.slotId)
                    foundEdges.Add(edge);
            }
        }

        public IEnumerable<IEdge> GetEdges(SlotReference s)
        {
            var edges = new List<IEdge>();
            GetEdges(s, edges);
            return edges;
        }

        public void CollectShaderProperties(PropertyCollector collector, GenerationMode generationMode)
        {
            foreach (var prop in properties)
            {
                if(prop is GradientShaderProperty gradientProp && generationMode == GenerationMode.Preview)
                {
                    GradientUtil.GetGradientPropertiesForPreview(collector, gradientProp.referenceName, gradientProp.value);
                    continue;
                }

                collector.AddShaderProperty(prop);
            }
        }

        public void CollectShaderKeywords(KeywordCollector collector, GenerationMode generationMode)
        {
            foreach (var keyword in keywords)
            {
                collector.AddShaderKeyword(keyword);
            }

            // Alwways calculate permutations when collecting
            collector.CalculateKeywordPermutations();
        }

        public void AddGraphInput(ShaderInput input, int index = -1)
        {
            if (input == null)
                return;

            switch(input)
            {
                case AbstractShaderProperty property:
                    if (m_Properties.Contains(property))
                        return;

                    if (index < 0)
                        m_Properties.Add(property);
                    else
                        m_Properties.Insert(index, property);

                    break;
                case ShaderKeyword keyword:
                    if (m_Keywords.Contains(keyword))
                        return;

                    if (index < 0)
                        m_Keywords.Add(keyword);
                    else
                        m_Keywords.Insert(index, keyword);

                    break;
                default:
                    throw new ArgumentOutOfRangeException();
            }

            m_AddedInputs.Add(input);
        }

        public void SanitizeGraphInputName(ShaderInput input)
        {
            input.displayName = input.displayName.Trim();
            switch(input)
            {
                case AbstractShaderProperty property:
                    input.displayName = GraphUtil.SanitizeName(properties.Where(p => p != input).Select(p => p.displayName), "{0} ({1})", input.displayName);
                    break;
                case ShaderKeyword keyword:
                    input.displayName = GraphUtil.SanitizeName(keywords.Where(p => p != input).Select(p => p.displayName), "{0} ({1})", input.displayName);
                    break;
                default:
                    throw new ArgumentOutOfRangeException();
            }
        }

        public void SanitizeGraphInputReferenceName(ShaderInput input, string newName)
        {
            if (string.IsNullOrEmpty(newName))
                return;

            string name = newName.Trim();
            if (string.IsNullOrEmpty(name))
                return;

            if (Regex.IsMatch(name, @"^\d+"))
                name = "_" + name;

            name = Regex.Replace(name, @"(?:[^A-Za-z_0-9])|(?:\s)", "_");
            switch(input)
            {
                case AbstractShaderProperty property:
                    property.overrideReferenceName = GraphUtil.SanitizeName(properties.Where(p => p != property).Select(p => p.referenceName), "{0}_{1}", name);
                    break;
                case ShaderKeyword keyword:
                    keyword.overrideReferenceName = GraphUtil.SanitizeName(keywords.Where(p => p != input).Select(p => p.referenceName), "{0}_{1}", name).ToUpper();
                    break;
                default:
                    throw new ArgumentOutOfRangeException();
            }
        }

        public void RemoveGraphInput(ShaderInput input)
        {
            switch(input)
            {
                case AbstractShaderProperty property:
                    var propertyNodes = GetNodes<PropertyNode>().Where(x => x.property == input).ToList();
                    foreach (var propertyNode in propertyNodes)
                        ReplacePropertyNodeWithConcreteNodeNoValidate(propertyNode);
                    break;
            }

            RemoveGraphInputNoValidate(input);
            ValidateGraph();
        }

        public void MoveProperty(AbstractShaderProperty property, int newIndex)
        {
            if (newIndex > m_Properties.Count || newIndex < 0)
                throw new ArgumentException("New index is not within properties list.");
            var currentIndex = m_Properties.IndexOf(property);
            if (currentIndex == -1)
                throw new ArgumentException("Property is not in graph.");
            if (newIndex == currentIndex)
                return;
            m_Properties.RemoveAt(currentIndex);
            if (newIndex > currentIndex)
                newIndex--;
            var isLast = newIndex == m_Properties.Count;
            if (isLast)
                m_Properties.Add(property);
            else
                m_Properties.Insert(newIndex, property);
            if (!m_MovedInputs.Contains(property))
                m_MovedInputs.Add(property);
        }

        public void MoveKeyword(ShaderKeyword keyword, int newIndex)
        {
            if (newIndex > m_Keywords.Count || newIndex < 0)
                throw new ArgumentException("New index is not within keywords list.");
            var currentIndex = m_Keywords.IndexOf(keyword);
            if (currentIndex == -1)
                throw new ArgumentException("Keyword is not in graph.");
            if (newIndex == currentIndex)
                return;
            m_Keywords.RemoveAt(currentIndex);
            if (newIndex > currentIndex)
                newIndex--;
            var isLast = newIndex == m_Keywords.Count;
            if (isLast)
                m_Keywords.Add(keyword);
            else
                m_Keywords.Insert(newIndex, keyword);
            if (!m_MovedInputs.Contains(keyword))
                m_MovedInputs.Add(keyword);
        }

        public int GetGraphInputIndex(ShaderInput input)
        {
            switch(input)
            {
                case AbstractShaderProperty property:
                    return m_Properties.IndexOf(property);
                case ShaderKeyword keyword:
                    return m_Keywords.IndexOf(keyword);
                default:
                    throw new ArgumentOutOfRangeException();
            }
        }

        void RemoveGraphInputNoValidate(ShaderInput shaderInput)
        {
            if (shaderInput is AbstractShaderProperty property && m_Properties.Remove(property) ||
                shaderInput is ShaderKeyword keyword && m_Keywords.Remove(keyword))
            {
                m_RemovedInputs.Add(shaderInput);
                m_AddedInputs.Remove(shaderInput);
                m_MovedInputs.Remove(shaderInput);
            }
        }

        static List<IEdge> s_TempEdges = new List<IEdge>();

        public void ReplacePropertyNodeWithConcreteNode(PropertyNode propertyNode)
        {
            ReplacePropertyNodeWithConcreteNodeNoValidate(propertyNode);
            ValidateGraph();
        }

        void ReplacePropertyNodeWithConcreteNodeNoValidate(PropertyNode propertyNode)
        {
            var property = properties.FirstOrDefault(x => x == propertyNode.property);
            if (property == null)
                return;

            var node = property.ToConcreteNode() as AbstractMaterialNode;
            if (node == null)
                return;

            var slot = propertyNode.FindOutputSlot<MaterialSlot>(PropertyNode.OutputSlotId);
            var newSlot = node.GetOutputSlots<MaterialSlot>().FirstOrDefault(s => s.valueType == slot.valueType);
            if (newSlot == null)
                return;

            node.drawState = propertyNode.drawState;
            node.group = propertyNode.group;
            AddNodeNoValidate(node);

            foreach (var edge in this.GetEdges(slot.slotReference))
                ConnectNoValidate(newSlot.slotReference, edge.inputSlot);

            RemoveNodeNoValidate(propertyNode);
        }

        public void OnKeywordChanged()
        {
            OnKeywordChangedNoValidate();
            ValidateGraph();
        }

        public void OnKeywordChangedNoValidate()
        {
            var allNodes = GetNodes<AbstractMaterialNode>();
            foreach(AbstractMaterialNode node in allNodes)
            {
                node.Dirty(ModificationScope.Topological);
                node.ValidateNode();
            }
        }

        public void CleanupGraph()
        {
            //First validate edges, remove any
            //orphans. This can happen if a user
            //manually modifies serialized data
            //of if they delete a node in the inspector
            //debug view.
            foreach (var edge in edges.ToArray())
            {
                var outputNode = edge.outputSlot.node;
                var inputNode = edge.inputSlot.node;

                MaterialSlot outputSlot = null;
                MaterialSlot inputSlot = null;
                if (ContainsNode(outputNode) && ContainsNode(inputNode))
                {
                    outputSlot = outputNode.FindOutputSlot<MaterialSlot>(edge.outputSlot.slotId);
                    inputSlot = inputNode.FindInputSlot<MaterialSlot>(edge.inputSlot.slotId);
                }

                if (outputNode == null
                    || inputNode == null
                    || outputSlot == null
                    || inputSlot == null)
                {
                    //orphaned edge
                    RemoveEdgeNoValidate(edge);
                }
            }
        }

        public void ValidateGraph()
        {
            messageManager?.ClearAllFromProvider(this);
            CleanupGraph();
            GraphSetup.SetupGraph(this);
            GraphConcretization.ConcretizeGraph(this);
            GraphValidation.ValidateGraph(this);

            foreach (var edge in m_AddedEdges.ToList())
            {
                if (!ContainsNode(edge.outputSlot.node) || !ContainsNode(edge.inputSlot.node))
                {
                    Debug.LogWarningFormat("Added edge is invalid: {0} -> {1}\n{2}", edge.outputSlot.node.objectId, edge.inputSlot.node.objectId, Environment.StackTrace);
                    m_AddedEdges.Remove(edge);
                }
            }

            foreach (var groupChange in m_ParentGroupChanges.ToList())
            {
                if (groupChange.groupItem is AbstractMaterialNode node && !ContainsNode(node))
                {
                    m_ParentGroupChanges.Remove(groupChange);
                }

                if (groupChange.groupItem is StickyNoteData stickyNote && !m_StickyNoteDatas.Contains(stickyNote))
                {
                    m_ParentGroupChanges.Remove(groupChange);
                }
            }
        }

        public void AddValidationError(string id, string errorMessage,
            ShaderCompilerMessageSeverity severity = ShaderCompilerMessageSeverity.Error)
        {
            messageManager?.AddOrAppendError(this, id, new ShaderMessage("Validation: " + errorMessage, severity));
        }

        public void AddSetupError(string id, string errorMessage,
            ShaderCompilerMessageSeverity severity = ShaderCompilerMessageSeverity.Error)
        {
            messageManager?.AddOrAppendError(this, id, new ShaderMessage("Setup: " + errorMessage, severity));
        }

        public void AddConcretizationError(string id, string errorMessage,
            ShaderCompilerMessageSeverity severity = ShaderCompilerMessageSeverity.Error)
        {
            messageManager?.AddOrAppendError(this, id, new ShaderMessage("Concretization: " + errorMessage, severity));
        }

        public void ClearErrorsForNode(AbstractMaterialNode node)
        {
            messageManager?.ClearNodesFromProvider(this, node.ToEnumerable());
        }

        public void ReplaceWith(GraphData other)
        {
            if (other == null)
                throw new ArgumentException("Can only replace with another AbstractMaterialGraph", "other");

            using (var inputsToRemove = PooledList<ShaderInput>.Get())
            {
                foreach (var property in m_Properties.SelectValue())
                    inputsToRemove.Add(property);
                foreach (var keyword in m_Keywords.SelectValue())
                    inputsToRemove.Add(keyword);
                foreach (var input in inputsToRemove)
                    RemoveGraphInputNoValidate(input);
            }
            foreach (var otherProperty in other.properties)
            {
                AddGraphInput(otherProperty);
            }
            foreach (var otherKeyword in other.keywords)
            {
                AddGraphInput(otherKeyword);
            }

            other.ValidateGraph();
            ValidateGraph();

            // Current tactic is to remove all nodes and edges and then re-add them, such that depending systems
            // will re-initialize with new references.

            using (var removedGroupsPooledObject = ListPool<GroupData>.GetDisposable())
            {
                var removedGroupDatas = removedGroupsPooledObject.value;
                removedGroupDatas.AddRange(m_GroupDatas.SelectValue());
                foreach (var groupData in removedGroupDatas)
                {
                    RemoveGroupNoValidate(groupData);
                }
            }

            using (var removedNotesPooledObject = ListPool<StickyNoteData>.GetDisposable())
            {
                var removedNoteDatas = removedNotesPooledObject.value;
                removedNoteDatas.AddRange(m_StickyNoteDatas.SelectValue());
                foreach (var groupData in removedNoteDatas)
                {
                    RemoveNoteNoValidate(groupData);
                }
            }

            using (var pooledList = ListPool<IEdge>.GetDisposable())
            {
                var removedNodeEdges = pooledList.value;
                removedNodeEdges.AddRange(m_Edges);
                foreach (var edge in removedNodeEdges)
                    RemoveEdgeNoValidate(edge);
            }

            using (var nodesToRemove = PooledList<AbstractMaterialNode>.Get())
            {
                nodesToRemove.AddRange(m_Nodes.SelectValue());
                foreach (var node in nodesToRemove)
                    RemoveNodeNoValidate(node);
            }

            ValidateGraph();

            foreach (GroupData groupData in other.groups)
                AddGroup(groupData);

            foreach (var stickyNote in other.stickyNotes)
            {
                AddStickyNote(stickyNote);
            }

            foreach (var node in other.GetNodes<AbstractMaterialNode>())
            {
                if(node is BlockNode blockNode)
                {
                    var contextData = blockNode.descriptor.shaderStage == ShaderStage.Vertex ? vertexContext : fragmentContext;
                    AddBlockNoValidate(blockNode, contextData, blockNode.index);
                }
                else
                {
                    AddNodeNoValidate(node);
                }
            }

            foreach (var edge in other.edges)
            {
                ConnectNoValidate(edge.outputSlot, edge.inputSlot);
            }

            outputNode = other.outputNode;

            ValidateGraph();
        }

        internal void PasteGraph(CopyPasteGraph graphToPaste, List<AbstractMaterialNode> remappedNodes,
            List<Edge> remappedEdges)
        {
            var groupMap = new Dictionary<GroupData, GroupData>();
            foreach (var group in graphToPaste.groups)
            {
                var position = group.position;
                position.x += 30;
                position.y += 30;

                GroupData newGroup = new GroupData(group.title, position);

                groupMap[group] = newGroup;

                AddGroup(newGroup);
                m_PastedGroups.Add(newGroup);
            }

            foreach (var stickyNote in graphToPaste.stickyNotes)
            {
                var position = stickyNote.position;
                position.x += 30;
                position.y += 30;

                StickyNoteData pastedStickyNote = new StickyNoteData(stickyNote.title, stickyNote.content, position);
                if (groupMap.ContainsKey(stickyNote.group))
                {
                    pastedStickyNote.group = groupMap[stickyNote.group];
                }

                AddStickyNote(pastedStickyNote);
                m_PastedStickyNotes.Add(pastedStickyNote);
            }

            var nodeList = graphToPaste.GetNodes<AbstractMaterialNode>();
            foreach (var node in nodeList)
            {
                if(node is BlockNode blockNode)
                {
                    continue;
                }

                AbstractMaterialNode pastedNode = node;

                // Check if the property nodes need to be made into a concrete node.
                if (node is PropertyNode propertyNode)
                {
                    // If the property is not in the current graph, do check if the
                    // property can be made into a concrete node.
                    if (!m_Properties.SelectValue().Contains(propertyNode.property))
                    {
                        // If the property is in the serialized paste graph, make the property node into a property node.
                        if (graphToPaste.metaProperties.Contains(propertyNode.property))
                        {
                            pastedNode = propertyNode.property.ToConcreteNode();
                            pastedNode.drawState = node.drawState;
                            // TODO: Potentially some patching up of edges here??
                        }
                    }
                }

                // If the node has a group guid and no group has been copied, reset the group guid.
                // Check if the node is inside a group
                if (node.group != null)
                {
                    if (groupMap.ContainsKey(node.group))
                    {
                        var absNode = pastedNode;
                        absNode.group = groupMap[node.group];
                        pastedNode = absNode;
                    }
                    else
                    {
                        pastedNode.group = null;
                    }
                }

                remappedNodes.Add(pastedNode);
                AddNode(pastedNode);

                // add the node to the pasted node list
                m_PastedNodes.Add(pastedNode);

                // Check if the keyword nodes need to have their keywords copied.
                if (node is KeywordNode keywordNode)
                {
                    // If the keyword is not in the current graph and is in the serialized paste graph copy it.
                    if (!keywords.Contains(keywordNode.keyword))
                    {
                        if (graphToPaste.metaKeywords.Contains(keywordNode.keyword))
                        {
                            SanitizeGraphInputName(keywordNode.keyword);
                            SanitizeGraphInputReferenceName(keywordNode.keyword, keywordNode.keyword.overrideReferenceName);
                            AddGraphInput(keywordNode.keyword);
                        }
                    }

                    // Always update Keyword nodes to handle any collisions resolved on the Keyword
                    keywordNode.UpdateNode();
                }
            }

            foreach (var edge in graphToPaste.edges)
            {
                var newEdge = (Edge)Connect(edge.outputSlot, edge.inputSlot);
                if (newEdge != null)
                {
                    remappedEdges.Add(newEdge);
                }
            }

            ValidateGraph();
        }

        public override void OnBeforeSerialize()
        {
            m_Edges.Sort();
<<<<<<< HEAD
            m_SerializableEdges = SerializationHelper.Serialize<Edge>(m_Edges);
            m_SerializedProperties = SerializationHelper.Serialize<AbstractShaderProperty>(m_Properties);
            m_SerializedKeywords = SerializationHelper.Serialize<ShaderKeyword>(m_Keywords);
            m_SerializedTargets = SerializationHelper.Serialize<Target>(m_ActiveTargets);
=======
>>>>>>> 211ed5cd
        }

        static JsonObject DeserializeLegacy(string typeString, string json)
        {
            var value = MultiJsonInternal.CreateInstance(typeString);
            if (value == null)
            {
                Debug.Log($"Cannot create instance for {typeString}");
                return null;
            }

<<<<<<< HEAD
            var deserializedTargets = SerializationHelper.Deserialize<Target>(m_SerializedTargets, GraphUtil.GetLegacyTypeRemapping());
            m_ActiveTargetBitmask = 0;
            foreach(var deserializedTarget in deserializedTargets)
            {
                var activeTargetCurrent = m_ValidTargets.FirstOrDefault(x => x.GetType() == deserializedTarget.GetType());
                var targetIndex = m_ValidTargets.IndexOf(activeTargetCurrent);
                m_ActiveTargetBitmask = m_ActiveTargetBitmask | (1 << targetIndex);
                m_ValidTargets[targetIndex] = deserializedTarget;
            }
            UpdateActiveTargets();

            var nodes = SerializationHelper.Deserialize<AbstractMaterialNode>(m_SerializableNodes, GraphUtil.GetLegacyTypeRemapping());
=======
            MultiJsonInternal.Enqueue(value, json);
>>>>>>> 211ed5cd

            return value;
        }

        public override void OnAfterDeserialize(string json)
        {
            if (m_Version == 0)
            {
                var graphData0 = JsonUtility.FromJson<GraphData0>(json);

                var nodeGuidMap = new Dictionary<string, AbstractMaterialNode>();
                var propertyGuidMap = new Dictionary<string, AbstractShaderProperty>();
                var keywordGuidMap = new Dictionary<string, ShaderKeyword>();
                var groupGuidMap = new Dictionary<string, GroupData>();
                var slotsField = typeof(AbstractMaterialNode).GetField("m_Slots", BindingFlags.Instance | BindingFlags.NonPublic);
                var propertyField = typeof(PropertyNode).GetField("m_Property", BindingFlags.Instance | BindingFlags.NonPublic);
                var keywordField = typeof(KeywordNode).GetField("m_Keyword", BindingFlags.Instance | BindingFlags.NonPublic);

                m_GroupDatas.Clear();
                m_StickyNoteDatas.Clear();

                foreach (var group0 in graphData0.m_Groups)
                {
                    var group = new GroupData(group0.m_Title, group0.m_Position);
                    m_GroupDatas.Add(group);
                    if (!groupGuidMap.ContainsKey(group0.m_GuidSerialized))
                    {
                        groupGuidMap.Add(group0.m_GuidSerialized, group);
                    }
                    else if (!groupGuidMap[group0.m_GuidSerialized].Equals(group.objectId))
                    {
                        Debug.LogError("Group id mismatch");
                    }
                }

                foreach (var serializedProperty in graphData0.m_SerializedProperties)
                {
                    var property = (AbstractShaderProperty)DeserializeLegacy(serializedProperty.typeInfo.fullName, serializedProperty.JSONnodeData);
                    if (property == null)
                    {
                        continue;
                    }

                    m_Properties.Add(property);

                    var input0 = JsonUtility.FromJson<ShaderInput0>(serializedProperty.JSONnodeData);
                    propertyGuidMap[input0.m_Guid.m_GuidSerialized] = property;
                }

<<<<<<< HEAD
            m_SubGraphOutputNode = null;

            // --------------------------------------------------
            // Deserialize Contexts & Blocks

            void DeserializeContextData(ContextData contextData, ShaderStage stage)
            {
                // Because Vertex/Fragment Contexts are serialized explicitly
                // we do not need to serialize the Stage value on the ContextData
                contextData.shaderStage = stage;

                var blockCount = contextData.serializeableBlockGuids.Count;
                for(int i = 0; i < blockCount; i++)
                {
                    // Deserialize the BlockNode guids on the ContextData
                    // This needs to be done here as BlockNodes are deserialized before GraphData
                    var blockGuid = new Guid(contextData.serializeableBlockGuids[i]);
                    var block = GetNodeFromGuid<BlockNode>(blockGuid);
                    contextData.blocks.Add(block);

                    // Update NonSerialized data on the BlockNode
                    block.descriptor = m_BlockFieldDescriptors.FirstOrDefault(x => $"{x.tag}.{x.name}" == block.serializedDescriptor);
                    block.contextData = contextData;
                    block.index = i;
=======
                foreach (var serializedKeyword in graphData0.m_SerializedKeywords)
                {
                    var keyword = (ShaderKeyword)DeserializeLegacy(serializedKeyword.typeInfo.fullName, serializedKeyword.JSONnodeData);
                    if (keyword == null)
                    {
                        continue;
                    }

                    m_Keywords.Add(keyword);

                    var input0 = JsonUtility.FromJson<ShaderInput0>(serializedKeyword.JSONnodeData);
                    keywordGuidMap[input0.m_Guid.m_GuidSerialized] = keyword;
                }

                foreach (var serializedNode in graphData0.m_SerializableNodes)
                {
                    var node0 = JsonUtility.FromJson<AbstractMaterialNode0>(serializedNode.JSONnodeData);

                    var node = (AbstractMaterialNode)DeserializeLegacy(serializedNode.typeInfo.fullName, serializedNode.JSONnodeData);
                    if (node == null)
                    {
                        continue;
                    }

                    nodeGuidMap.Add(node0.m_GuidSerialized, node);
                    m_Nodes.Add(node);

                    if (!string.IsNullOrEmpty(node0.m_PropertyGuidSerialized) && propertyGuidMap.TryGetValue(node0.m_PropertyGuidSerialized, out var property))
                    {
                        propertyField.SetValue(node, (JsonRef<AbstractShaderProperty>)property);
                    }

                    if (!string.IsNullOrEmpty(node0.m_KeywordGuidSerialized) && keywordGuidMap.TryGetValue(node0.m_KeywordGuidSerialized, out var keyword))
                    {
                        keywordField.SetValue(node, (JsonRef<ShaderKeyword>)keyword);
                    }

                    var slots = (List<JsonData<MaterialSlot>>)slotsField.GetValue(node);
                    slots.Clear();

                    foreach (var serializedSlot in node0.m_SerializableSlots)
                    {
                        var slot = (MaterialSlot)DeserializeLegacy(serializedSlot.typeInfo.fullName, serializedSlot.JSONnodeData);
                        if (slot == null)
                        {
                            continue;
                        }

                        slots.Add(slot);
                    }

                    if(!String.IsNullOrEmpty(node0.m_GroupGuidSerialized))
                    {
                        if(groupGuidMap.TryGetValue(node0.m_GroupGuidSerialized, out GroupData foundGroup))
                        {
                            node.group = foundGroup;
                        }
                    }
                }

                foreach (var stickyNote0 in graphData0.m_StickyNotes)
                {
                    var stickyNote = new StickyNoteData(stickyNote0.m_Title, stickyNote0.m_Content, stickyNote0.m_Position);
                    if(!String.IsNullOrEmpty(stickyNote0.m_GroupGuidSerialized))
                    {
                        if(groupGuidMap.TryGetValue(stickyNote0.m_GroupGuidSerialized, out GroupData foundGroup))
                        {
                            stickyNote.group = foundGroup;
                        }
                    }
                    stickyNote.theme = stickyNote0.m_Theme;
                    stickyNote.textSize = stickyNote0.m_TextSize;
                    m_StickyNoteDatas.Add(stickyNote);
                }

                var subgraphOuput = GetNodes<SubGraphOutputNode>();
                isSubGraph = subgraphOuput.Any();

                if (isSubGraph)
                {
                    m_OutputNode = subgraphOuput.FirstOrDefault();
                }
                else if (!string.IsNullOrEmpty(graphData0.m_ActiveOutputNodeGuidSerialized))
                {
                    m_OutputNode = nodeGuidMap[graphData0.m_ActiveOutputNodeGuidSerialized];
                }
                else
                {
                    m_OutputNode = (AbstractMaterialNode)GetNodes<IMasterNode>().FirstOrDefault();
>>>>>>> 211ed5cd
                }

                foreach (var serializedElement in graphData0.m_SerializableEdges)
                {
                    var edge0 = JsonUtility.FromJson<Edge0>(serializedElement.JSONnodeData);
                    m_Edges.Add(new Edge(
                        new SlotReference(
                            nodeGuidMap[edge0.m_OutputSlot.m_NodeGUIDSerialized],
                            edge0.m_OutputSlot.m_SlotId),
                        new SlotReference(
                            nodeGuidMap[edge0.m_InputSlot.m_NodeGUIDSerialized],
                            edge0.m_InputSlot.m_SlotId)));
                }
            }

            m_Version = k_CurrentVersion;
        }

        public override void OnAfterMultiDeserialize(string json)
        {
            m_NodeDictionary = new Dictionary<string, AbstractMaterialNode>(m_Nodes.Count);

            foreach (var group in m_GroupDatas.SelectValue())
            {
                m_GroupItems.Add(group, new List<IGroupItem>());
            }

            foreach (var node in m_Nodes.SelectValue())
            {
                node.owner = this;
                node.UpdateNodeAfterDeserialization();
                m_NodeDictionary.Add(node.objectId, node);
                m_GroupItems[node.group].Add(node);
            }

            foreach (var stickyNote in m_StickyNoteDatas.SelectValue())
            {
                m_GroupItems[stickyNote.group].Add(stickyNote);
            }

<<<<<<< HEAD
            // First deserialize the ContextDatas
            DeserializeContextData(m_VertexContext, ShaderStage.Vertex);
            DeserializeContextData(m_FragmentContext, ShaderStage.Fragment);
=======
            foreach (var edge in m_Edges)
                AddEdgeToNodeEdges(edge);
>>>>>>> 211ed5cd
        }

        public void OnEnable()
        {
            foreach (var node in GetNodes<AbstractMaterialNode>().OfType<IOnAssetEnabled>())
            {
                node.OnEnable();
            }

            ShaderGraphPreferences.onVariantLimitChanged += OnKeywordChanged;
        }

        public void OnDisable()
        {
            ShaderGraphPreferences.onVariantLimitChanged -= OnKeywordChanged;
        }
<<<<<<< HEAD
=======

        public void UpdateTargets()
        {
            if(outputNode == null)
                return;

            // Clear current Targets
            m_ValidTargets.Clear();

            // SubGraph Target is always PreviewTarget
            if(outputNode is SubGraphOutputNode)
            {
                m_ValidTargets.Add(new PreviewTarget());
                return;
            }

            // Find all valid Targets
            var typeCollection = TypeCache.GetTypesDerivedFrom<Target>();
            foreach(var type in typeCollection)
            {
                if(type.IsAbstract || type.IsGenericType || !type.IsClass)
                    continue;

                var masterNode = outputNode as IMasterNode;
                var target = (Target)Activator.CreateInstance(type);
                if(!target.isHidden && target.IsValid(masterNode))
                {
                    m_ValidTargets.Add(target);
                }
            }
        }
>>>>>>> 211ed5cd
    }

    [Serializable]
    class InspectorPreviewData
    {
        public SerializableMesh serializedMesh = new SerializableMesh();

        [NonSerialized]
        public Quaternion rotation = Quaternion.identity;

        [NonSerialized]
        public float scale = 1f;
    }
}<|MERGE_RESOLUTION|>--- conflicted
+++ resolved
@@ -277,21 +277,13 @@
             set => m_ConcretePrecision = value;
         }
 
-<<<<<<< HEAD
-        [NonSerialized]
-        private SubGraphOutputNode m_SubGraphOutputNode;
-
-        public SubGraphOutputNode subGraphOutputNode
-        {
-            get
-            {
-                if (m_SubGraphOutputNode == null)
-                {
-                    m_SubGraphOutputNode = GetNodes<SubGraphOutputNode>().FirstOrDefault();
-                }
-
-                return m_SubGraphOutputNode;
-            }
+        [SerializeField]
+        JsonRef<AbstractMaterialNode> m_OutputNode;
+
+        public SubGraphOutputNode outputNode
+        {
+            get => m_OutputNode;
+            set => m_OutputNode = value;
         }
 
         internal delegate void SaveGraphDelegate(Shader shader, object context);
@@ -308,10 +300,6 @@
         List<Target> m_ActiveTargets = new List<Target>();
 
         int m_ActiveTargetBitmask;
-=======
-        [SerializeField]
-        JsonRef<AbstractMaterialNode> m_OutputNode;
->>>>>>> 211ed5cd
 
         public List<Target> validTargets => m_ValidTargets;
         public List<Target> activeTargets => m_ActiveTargets;
@@ -322,8 +310,7 @@
 
         public GraphData()
         {
-<<<<<<< HEAD
-            m_GroupItems[Guid.Empty] = new List<IGroupItem>();
+            m_GroupItems[null] = new List<IGroupItem>();
             GetBlockFieldDescriptors();
             GetTargets();
         }
@@ -398,10 +385,6 @@
                     }
                 }
             }
-=======
-            get => m_OutputNode;
-            set => m_OutputNode = value;
->>>>>>> 211ed5cd
         }
 
         Dictionary<Target, bool> m_TargetFoldouts = new Dictionary<Target, bool>();
@@ -431,7 +414,6 @@
                     }));
                 });
 
-<<<<<<< HEAD
             // Iterate active TargetImplementations
             foreach(var target in m_ActiveTargets)
             {
@@ -467,11 +449,6 @@
             }
 
             return element;
-=======
-        public GraphData()
-        {
-            m_GroupItems[null] = new List<IGroupItem>();
->>>>>>> 211ed5cd
         }
 
         public void ClearChanges()
@@ -1441,13 +1418,6 @@
         public override void OnBeforeSerialize()
         {
             m_Edges.Sort();
-<<<<<<< HEAD
-            m_SerializableEdges = SerializationHelper.Serialize<Edge>(m_Edges);
-            m_SerializedProperties = SerializationHelper.Serialize<AbstractShaderProperty>(m_Properties);
-            m_SerializedKeywords = SerializationHelper.Serialize<ShaderKeyword>(m_Keywords);
-            m_SerializedTargets = SerializationHelper.Serialize<Target>(m_ActiveTargets);
-=======
->>>>>>> 211ed5cd
         }
 
         static JsonObject DeserializeLegacy(string typeString, string json)
@@ -1459,7 +1429,7 @@
                 return null;
             }
 
-<<<<<<< HEAD
+            // TODO: Upgrade this
             var deserializedTargets = SerializationHelper.Deserialize<Target>(m_SerializedTargets, GraphUtil.GetLegacyTypeRemapping());
             m_ActiveTargetBitmask = 0;
             foreach(var deserializedTarget in deserializedTargets)
@@ -1471,10 +1441,7 @@
             }
             UpdateActiveTargets();
 
-            var nodes = SerializationHelper.Deserialize<AbstractMaterialNode>(m_SerializableNodes, GraphUtil.GetLegacyTypeRemapping());
-=======
             MultiJsonInternal.Enqueue(value, json);
->>>>>>> 211ed5cd
 
             return value;
         }
@@ -1524,32 +1491,6 @@
                     propertyGuidMap[input0.m_Guid.m_GuidSerialized] = property;
                 }
 
-<<<<<<< HEAD
-            m_SubGraphOutputNode = null;
-
-            // --------------------------------------------------
-            // Deserialize Contexts & Blocks
-
-            void DeserializeContextData(ContextData contextData, ShaderStage stage)
-            {
-                // Because Vertex/Fragment Contexts are serialized explicitly
-                // we do not need to serialize the Stage value on the ContextData
-                contextData.shaderStage = stage;
-
-                var blockCount = contextData.serializeableBlockGuids.Count;
-                for(int i = 0; i < blockCount; i++)
-                {
-                    // Deserialize the BlockNode guids on the ContextData
-                    // This needs to be done here as BlockNodes are deserialized before GraphData
-                    var blockGuid = new Guid(contextData.serializeableBlockGuids[i]);
-                    var block = GetNodeFromGuid<BlockNode>(blockGuid);
-                    contextData.blocks.Add(block);
-
-                    // Update NonSerialized data on the BlockNode
-                    block.descriptor = m_BlockFieldDescriptors.FirstOrDefault(x => $"{x.tag}.{x.name}" == block.serializedDescriptor);
-                    block.contextData = contextData;
-                    block.index = i;
-=======
                 foreach (var serializedKeyword in graphData0.m_SerializedKeywords)
                 {
                     var keyword = (ShaderKeyword)DeserializeLegacy(serializedKeyword.typeInfo.fullName, serializedKeyword.JSONnodeData);
@@ -1639,7 +1580,6 @@
                 else
                 {
                     m_OutputNode = (AbstractMaterialNode)GetNodes<IMasterNode>().FirstOrDefault();
->>>>>>> 211ed5cd
                 }
 
                 foreach (var serializedElement in graphData0.m_SerializableEdges)
@@ -1655,6 +1595,15 @@
                 }
             }
 
+            if(m_Version == 1)
+            {
+                isSubGraph = subgraphOuput.Any();
+                if (!isSubGraph)
+                {
+                    m_OutputNode = null;
+                }
+            }
+
             m_Version = k_CurrentVersion;
         }
 
@@ -1680,14 +1629,37 @@
                 m_GroupItems[stickyNote.group].Add(stickyNote);
             }
 
-<<<<<<< HEAD
+            foreach (var edge in m_Edges)
+                AddEdgeToNodeEdges(edge);
+
+            // --------------------------------------------------
+            // Deserialize Contexts & Blocks
+
+            void DeserializeContextData(ContextData contextData, ShaderStage stage)
+            {
+                // Because Vertex/Fragment Contexts are serialized explicitly
+                // we do not need to serialize the Stage value on the ContextData
+                contextData.shaderStage = stage;
+
+                var blockCount = contextData.serializeableBlockGuids.Count;
+                for(int i = 0; i < blockCount; i++)
+                {
+                    // Deserialize the BlockNode guids on the ContextData
+                    // This needs to be done here as BlockNodes are deserialized before GraphData
+                    var blockGuid = new Guid(contextData.serializeableBlockGuids[i]);
+                    var block = GetNodeFromGuid<BlockNode>(blockGuid);
+                    contextData.blocks.Add(block);
+
+                    // Update NonSerialized data on the BlockNode
+                    block.descriptor = m_BlockFieldDescriptors.FirstOrDefault(x => $"{x.tag}.{x.name}" == block.serializedDescriptor);
+                    block.contextData = contextData;
+                    block.index = i;
+                }
+            }
+
             // First deserialize the ContextDatas
             DeserializeContextData(m_VertexContext, ShaderStage.Vertex);
             DeserializeContextData(m_FragmentContext, ShaderStage.Fragment);
-=======
-            foreach (var edge in m_Edges)
-                AddEdgeToNodeEdges(edge);
->>>>>>> 211ed5cd
         }
 
         public void OnEnable()
@@ -1704,8 +1676,6 @@
         {
             ShaderGraphPreferences.onVariantLimitChanged -= OnKeywordChanged;
         }
-<<<<<<< HEAD
-=======
 
         public void UpdateTargets()
         {
@@ -1737,7 +1707,6 @@
                 }
             }
         }
->>>>>>> 211ed5cd
     }
 
     [Serializable]
