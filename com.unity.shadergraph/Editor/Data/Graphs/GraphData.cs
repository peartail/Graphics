--- conflicted
+++ resolved
@@ -212,11 +212,7 @@
 
                 // If adding a Sub Graph node whose asset contains Keywords
                 // Need to restest Keywords against the variant limit
-<<<<<<< HEAD
                 if (node is SubGraphNode subGraphNode &&
-=======
-                if(node is SubGraphNode subGraphNode &&
->>>>>>> 98541e64
                     subGraphNode.asset != null &&
                     subGraphNode.asset.keywords.Count > 0)
                 {
@@ -847,8 +843,8 @@
 
                 GroupData newGroup = new GroupData(group.title, position);
 
-                var oldGuid = group.legacyGuid;
-                var newGuid = newGroup.legacyGuid;
+                var oldGuid = group.guid;
+                var newGuid = newGroup.guid;
                 groupGuidMap[oldGuid] = newGuid;
 
                 AddGroup(newGroup);
@@ -862,9 +858,9 @@
                 position.y += 30;
 
                 StickyNoteData pastedStickyNote = new StickyNoteData(stickyNote.title, stickyNote.content, position);
-                if (groupGuidMap.ContainsKey(stickyNote.legacyGroupGuid))
-                {
-                    pastedStickyNote.legacyGroupGuid = groupGuidMap[stickyNote.legacyGroupGuid];
+                if (groupGuidMap.ContainsKey(stickyNote.groupGuid))
+                {
+                    pastedStickyNote.groupGuid = groupGuidMap[stickyNote.groupGuid];
                 }
 
                 AddStickyNote(pastedStickyNote);
@@ -876,7 +872,7 @@
             {
                 AbstractMaterialNode pastedNode = node;
 
-                var oldGuid = node.legacyGuid;
+                var oldGuid = node.guid;
                 var newGuid = node.RewriteGuid();
                 nodeGuidMap[oldGuid] = newGuid;
 
@@ -893,7 +889,7 @@
                         {
                             pastedNode = pastedGraphMetaProperties.FirstOrDefault().ToConcreteNode();
                             pastedNode.drawState = node.drawState;
-                            nodeGuidMap[oldGuid] = pastedNode.legacyGuid;
+                            nodeGuidMap[oldGuid] = pastedNode.guid;
                         }
                     }
                 }
@@ -902,13 +898,6 @@
 
                 // If the node has a group guid and no group has been copied, reset the group guid.
                 // Check if the node is inside a group
-<<<<<<< HEAD
-                if (groupGuidMap.ContainsKey(abstractMaterialNode.legacyGroupGuid))
-                {
-                    var absNode = pastedNode as AbstractMaterialNode;
-                    absNode.legacyGroupGuid = groupGuidMap[abstractMaterialNode.legacyGroupGuid];
-                    pastedNode = absNode;
-=======
                 if (abstractMaterialNode.groupGuid != Guid.Empty)
                 {
                     if (groupGuidMap.ContainsKey(abstractMaterialNode.groupGuid))
@@ -921,7 +910,6 @@
                     {
                         pastedNode.groupGuid = Guid.Empty;
                     }
->>>>>>> 98541e64
                 }
 
                 var drawState = node.drawState;
@@ -966,10 +954,12 @@
 
                 Guid remappedOutputNodeGuid;
                 Guid remappedInputNodeGuid;
-                if (nodeGuidMap.TryGetValue(outputSlot.owner.guid, out remappedOutputNodeGuid)
-                    && nodeGuidMap.TryGetValue(inputSlot.owner.guid, out remappedInputNodeGuid))
-                {
-                    remappedEdges.Add(Connect(outputSlot, inputSlot));
+                if (nodeGuidMap.TryGetValue(outputSlot.nodeGuid, out remappedOutputNodeGuid)
+                    && nodeGuidMap.TryGetValue(inputSlot.nodeGuid, out remappedInputNodeGuid))
+                {
+                    var outputSlotRef = new SlotReference(remappedOutputNodeGuid, outputSlot.slotId);
+                    var inputSlotRef = new SlotReference(remappedInputNodeGuid, inputSlot.slotId);
+                    remappedEdges.Add(Connect(outputSlotRef, inputSlotRef));
                 }
             }
 
