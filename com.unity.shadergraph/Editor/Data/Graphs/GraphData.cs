using System;
using System.Collections.Generic;
using System.Linq;
using System.Linq.Expressions;
using System.Reflection;
using System.Text.RegularExpressions;
using UnityEngine;
using UnityEditor.Graphing;
using UnityEditor.Graphing.Util;
using UnityEditor.Rendering;
using UnityEditor.ShaderGraph.Internal;
using UnityEditor.ShaderGraph.Legacy;
using UnityEditor.ShaderGraph.Serialization;
using Edge = UnityEditor.Graphing.Edge;

using UnityEngine.UIElements;

namespace UnityEditor.ShaderGraph
{
    [Serializable]
    [FormerName("UnityEditor.ShaderGraph.MaterialGraph")]
    [FormerName("UnityEditor.ShaderGraph.SubGraph")]
    [FormerName("UnityEditor.ShaderGraph.AbstractMaterialGraph")]
    sealed partial class GraphData : JsonObject
    {
<<<<<<< HEAD
        const int k_CurrentVersion = 2;
=======
        const int k_CurrentVersion = 1;
>>>>>>> 872f14ec

        [SerializeField]
        int m_Version;

        public GraphObject owner { get; set; }

        #region Input data

        [SerializeField]
        List<JsonData<AbstractShaderProperty>> m_Properties = new List<JsonData<AbstractShaderProperty>>();

        public DataValueEnumerable<AbstractShaderProperty> properties => m_Properties.SelectValue();

        [SerializeField]
        List<JsonData<ShaderKeyword>> m_Keywords = new List<JsonData<ShaderKeyword>>();

        public DataValueEnumerable<ShaderKeyword> keywords => m_Keywords.SelectValue();

        [NonSerialized]
        List<ShaderInput> m_AddedInputs = new List<ShaderInput>();

        public IEnumerable<ShaderInput> addedInputs
        {
            get { return m_AddedInputs; }
        }

        [NonSerialized]
        List<ShaderInput> m_RemovedInputs = new List<ShaderInput>();

        public IEnumerable<ShaderInput> removedInputs
        {
            get { return m_RemovedInputs; }
        }

        [NonSerialized]
        List<ShaderInput> m_MovedInputs = new List<ShaderInput>();

        public IEnumerable<ShaderInput> movedInputs
        {
            get { return m_MovedInputs; }
        }

        public string assetGuid { get; set; }

        #endregion

        #region Node data

        [SerializeField]
        List<JsonData<AbstractMaterialNode>> m_Nodes = new List<JsonData<AbstractMaterialNode>>();

        [NonSerialized]
        Dictionary<string, AbstractMaterialNode> m_NodeDictionary = new Dictionary<string, AbstractMaterialNode>();

        public IEnumerable<T> GetNodes<T>()
        {
            return m_Nodes.SelectValue().OfType<T>();
        }

        [NonSerialized]
        List<AbstractMaterialNode> m_AddedNodes = new List<AbstractMaterialNode>();

        public IEnumerable<AbstractMaterialNode> addedNodes
        {
            get { return m_AddedNodes; }
        }

        [NonSerialized]
        List<AbstractMaterialNode> m_RemovedNodes = new List<AbstractMaterialNode>();

        public IEnumerable<AbstractMaterialNode> removedNodes
        {
            get { return m_RemovedNodes; }
        }

        [NonSerialized]
        List<AbstractMaterialNode> m_PastedNodes = new List<AbstractMaterialNode>();

        public IEnumerable<AbstractMaterialNode> pastedNodes
        {
            get { return m_PastedNodes; }
        }
        #endregion

        #region Group Data

        [SerializeField]
        List<JsonData<GroupData>> m_GroupDatas = new List<JsonData<GroupData>>();

        public DataValueEnumerable<GroupData> groups
        {
            get { return m_GroupDatas.SelectValue(); }
        }

        [NonSerialized]
        List<GroupData> m_AddedGroups = new List<GroupData>();

        public IEnumerable<GroupData> addedGroups
        {
            get { return m_AddedGroups; }
        }

        [NonSerialized]
        List<GroupData> m_RemovedGroups = new List<GroupData>();

        public IEnumerable<GroupData> removedGroups
        {
            get { return m_RemovedGroups; }
        }

        [NonSerialized]
        List<GroupData> m_PastedGroups = new List<GroupData>();

        public IEnumerable<GroupData> pastedGroups
        {
            get { return m_PastedGroups; }
        }

        [NonSerialized]
        List<ParentGroupChange> m_ParentGroupChanges = new List<ParentGroupChange>();

        public IEnumerable<ParentGroupChange> parentGroupChanges
        {
            get { return m_ParentGroupChanges; }
        }

        [NonSerialized]
        GroupData m_MostRecentlyCreatedGroup;

        public GroupData mostRecentlyCreatedGroup => m_MostRecentlyCreatedGroup;

        [NonSerialized]
        Dictionary<JsonRef<GroupData>, List<IGroupItem>> m_GroupItems = new Dictionary<JsonRef<GroupData>, List<IGroupItem>>();

        public IEnumerable<IGroupItem> GetItemsInGroup(GroupData groupData)
        {
            if (m_GroupItems.TryGetValue(groupData, out var nodes))
            {
                return nodes;
            }
            return Enumerable.Empty<IGroupItem>();
        }

        #endregion

        #region StickyNote Data
        [SerializeField]
        List<JsonData<StickyNoteData>> m_StickyNoteDatas = new List<JsonData<StickyNoteData>>();

        public DataValueEnumerable<StickyNoteData> stickyNotes => m_StickyNoteDatas.SelectValue();

        [NonSerialized]
        List<StickyNoteData> m_AddedStickyNotes = new List<StickyNoteData>();

        public List<StickyNoteData> addedStickyNotes => m_AddedStickyNotes;

        [NonSerialized]
        List<StickyNoteData> m_RemovedNotes = new List<StickyNoteData>();

        public IEnumerable<StickyNoteData> removedNotes => m_RemovedNotes;

        [NonSerialized]
        List<StickyNoteData> m_PastedStickyNotes = new List<StickyNoteData>();

        public IEnumerable<StickyNoteData> pastedStickyNotes => m_PastedStickyNotes;

        #endregion

        #region Edge data

        [SerializeField]
        List<Edge> m_Edges = new List<Edge>();

        public IEnumerable<Edge> edges => m_Edges;

        [NonSerialized]
        Dictionary<string, List<IEdge>> m_NodeEdges = new Dictionary<string, List<IEdge>>();

        [NonSerialized]
        List<IEdge> m_AddedEdges = new List<IEdge>();

        public IEnumerable<IEdge> addedEdges
        {
            get { return m_AddedEdges; }
        }

        [NonSerialized]
        List<IEdge> m_RemovedEdges = new List<IEdge>();

        public IEnumerable<IEdge> removedEdges
        {
            get { return m_RemovedEdges; }
        }

        #endregion

        #region Context Data

        [SerializeField]
        ContextData m_VertexContext;

        [SerializeField]
        ContextData m_FragmentContext;

        // We build this once and cache it as it uses reflection
        // This list is used to build the Create Node menu entries for Blocks
        // as well as when deserializing descriptor fields on serialized Blocks
        [NonSerialized]
        List<BlockFieldDescriptor> m_BlockFieldDescriptors;

        public ContextData vertexContext => m_VertexContext;
        public ContextData fragmentContext => m_FragmentContext;
        public List<BlockFieldDescriptor> blockFieldDescriptors => m_BlockFieldDescriptors;

        #endregion

        [SerializeField]
        InspectorPreviewData m_PreviewData = new InspectorPreviewData();

        public InspectorPreviewData previewData
        {
            get { return m_PreviewData; }
            set { m_PreviewData = value; }
        }

        [SerializeField]
        string m_Path;

        public string path
        {
            get { return m_Path; }
            set
            {
                if (m_Path == value)
                    return;
                m_Path = value;
                if(owner != null)
                    owner.RegisterCompleteObjectUndo("Change Path");
            }
        }

        public MessageManager messageManager { get; set; }
        public bool isSubGraph { get; set; }

        [SerializeField]
        private ConcretePrecision m_ConcretePrecision = ConcretePrecision.Float;

        public ConcretePrecision concretePrecision
        {
            get => m_ConcretePrecision;
            set => m_ConcretePrecision = value;
        }

        [SerializeField]
        JsonRef<AbstractMaterialNode> m_OutputNode;
<<<<<<< HEAD

        public AbstractMaterialNode outputNode
        {
            get => m_OutputNode;
            set => m_OutputNode = value;
        }

        internal delegate void SaveGraphDelegate(Shader shader, object context);
        internal static SaveGraphDelegate onSaveGraph;

        #region Targets
        [SerializeField]
        List<JsonData<Target>> m_ActiveTargets = new List<JsonData<Target>>();

        [NonSerialized]
        List<Target> m_ValidTargets = new List<Target>();

        int m_ActiveTargetBitmask;

        public List<Target> validTargets => m_ValidTargets;
        public DataValueEnumerable<Target> activeTargets => m_ActiveTargets.SelectValue();

        // TODO: Need a better way to handle this
        public bool isVFXTarget => !isSubGraph && activeTargets.Count() > 0 && activeTargets.ElementAt(0).GetType() == typeof(VFXTarget);
        #endregion

        public GraphData()
        {
            m_GroupItems[null] = new List<IGroupItem>();
            GetBlockFieldDescriptors();
            GetTargets();
        }

        public void InitializeOutputs(Target[] targets, BlockFieldDescriptor[] blockDescriptors)
        {
            if(targets == null)
                return;

            foreach(var target in targets)
            {
                if(m_ValidTargets.Any(x => x.GetType().Equals(target.GetType())))
                {
                    m_ActiveTargets.Add(target);
                }
            }

            if(blockDescriptors != null)
            {
                foreach(var descriptor in blockDescriptors)
                {
                    var contextData = descriptor.shaderStage == ShaderStage.Fragment ? m_FragmentContext : m_VertexContext;
                    var block = (BlockNode)Activator.CreateInstance(typeof(BlockNode));
                    block.Init(descriptor);
                    AddBlockNoValidate(block, contextData, contextData.blocks.Count);
                }
            }

            ValidateGraph();
            var activeBlocks = GetActiveBlocksForAllActiveTargets();
            UpdateActiveBlocks(activeBlocks);
        }
=======
>>>>>>> 872f14ec

        void GetBlockFieldDescriptors()
        {
<<<<<<< HEAD
            m_BlockFieldDescriptors = new List<BlockFieldDescriptor>();
            foreach (var assembly in AppDomain.CurrentDomain.GetAssemblies())
            {
                foreach (var nestedType in assembly.GetTypes().SelectMany(t => t.GetNestedTypes()))
                {
                    var attrs = nestedType.GetCustomAttributes(typeof(GenerateBlocksAttribute), false);
                    if (attrs == null || attrs.Length <= 0)
                        continue;

                    var attribute = attrs[0] as GenerateBlocksAttribute;

                    // Get all fields that are BlockFieldDescriptor
                    // If field and context stages match add to list
                    foreach (var fieldInfo in nestedType.GetFields())
                    {
                        if(fieldInfo.GetValue(nestedType) is BlockFieldDescriptor blockFieldDescriptor)
                        {
                            blockFieldDescriptor.path = attribute.path;
                            m_BlockFieldDescriptors.Add(blockFieldDescriptor);
                        }
                    }
                }
            }
        }

        void GetTargets()
        {
            // Find all valid Targets
            var typeCollection = TypeCache.GetTypesDerivedFrom<Target>();
            foreach(var type in typeCollection)
            {
                if(type.IsAbstract || type.IsGenericType || !type.IsClass)
                    continue;
                
                var target = (Target)Activator.CreateInstance(type);
                if(!target.isHidden)
                {
                    m_ValidTargets.Add(target);
                }
            }
        }

        void UpdateActiveTargets()
        {
            // Update active TargetImplementation list
            if(m_ActiveTargets != null)
            {
                m_ActiveTargets.Clear();
                var targetCount = m_ValidTargets.Count;
                for(int i = 0; i < targetCount; i++)
                {
                    if(((1 << i) & m_ActiveTargetBitmask) == (1 << i))
                    {
                        m_ActiveTargets.Add(m_ValidTargets[i]);
                    }
                }
            }
=======
            get => m_OutputNode;
            set => m_OutputNode = value;
>>>>>>> 872f14ec
        }

        Dictionary<Target, bool> m_TargetFoldouts = new Dictionary<Target, bool>();

        // TODO: We should not have any View code here
        // TODO: However, for now we dont know how the InspectorView will work
        // TODO: So for now leave it here and dont spill the assemblies outside the method
        public UnityEngine.UIElements.VisualElement GetSettings(Action onChange, Action<string> registerUndo)
        {
            var element = new UnityEngine.UIElements.VisualElement() { name = "graphSettings" };

            if(isSubGraph)
                return element;

            // Add Label
            var targetSettingsLabel = new UnityEngine.UIElements.Label("Target Settings");
            targetSettingsLabel.style.unityFontStyleAndWeight = FontStyle.Bold;
            element.Add(new Drawing.PropertyRow(targetSettingsLabel));

<<<<<<< HEAD
            element.Add(new Drawing.PropertyRow(new UnityEngine.UIElements.Label("Targets")), (row) =>
                {
                    row.Add(new UnityEngine.UIElements.IMGUIContainer(() => {
                        EditorGUI.BeginChangeCheck();
                        var activeTargetBitmask = EditorGUILayout.MaskField(m_ActiveTargetBitmask, m_ValidTargets.Select(x => x.displayName).ToArray(), GUILayout.Width(100f));
                        if (EditorGUI.EndChangeCheck())
                        {
                            registerUndo("Change active Targets");
                            m_ActiveTargetBitmask = activeTargetBitmask;
                            UpdateActiveTargets();
                            onChange();
                        }
                    }));
                });

            // Iterate active TargetImplementations
            foreach(var target in m_ActiveTargets)
            {
                // Ensure enabled state is being tracked and get value
                bool foldoutActive = true;
                if(!m_TargetFoldouts.TryGetValue(target, out foldoutActive))
                {
                    m_TargetFoldouts.Add(target, foldoutActive);
                }

                // Create foldout
                var foldout = new UnityEngine.UIElements.Foldout() { text = target.value.displayName, value = foldoutActive };
                element.Add(foldout);
                foldout.RegisterValueChangedCallback(evt => 
                {
                    // Update foldout value and rebuild
                    m_TargetFoldouts[target] = evt.newValue;
                    foldout.value = evt.newValue;
                    onChange();
                });
                
                if(foldout.value)
                {
                    // Get settings for Target
                    var context = new TargetPropertyGUIContext();
                    target.value.GetPropertiesGUI(ref context, onChange, registerUndo);

                    foreach(var property in context.properties)
                    {
                        element.Add(property);
                    }
                }
            }

            return element;
=======
        public GraphData()
        {
            m_GroupItems[null] = new List<IGroupItem>();
>>>>>>> 872f14ec
        }

        public void ClearChanges()
        {
            m_AddedNodes.Clear();
            m_RemovedNodes.Clear();
            m_PastedNodes.Clear();
            m_ParentGroupChanges.Clear();
            m_AddedGroups.Clear();
            m_RemovedGroups.Clear();
            m_PastedGroups.Clear();
            m_AddedEdges.Clear();
            m_RemovedEdges.Clear();
            m_AddedInputs.Clear();
            m_RemovedInputs.Clear();
            m_MovedInputs.Clear();
            m_AddedStickyNotes.Clear();
            m_RemovedNotes.Clear();
            m_PastedStickyNotes.Clear();
            m_MostRecentlyCreatedGroup = null;
        }

        public void AddNode(AbstractMaterialNode node)
        {
            if (node is AbstractMaterialNode materialNode)
            {
                if (isSubGraph && !materialNode.allowedInSubGraph)
                {
                    Debug.LogWarningFormat("Attempting to add {0} to Sub Graph. This is not allowed.", materialNode.GetType());
                    return;
                }

                AddNodeNoValidate(materialNode);

                // If adding a Sub Graph node whose asset contains Keywords
                // Need to restest Keywords against the variant limit
                if(node is SubGraphNode subGraphNode &&
                    subGraphNode.asset != null &&
                    subGraphNode.asset.keywords.Any())
                {
                    OnKeywordChangedNoValidate();
                }

                ValidateGraph();
            }
            else
            {
                Debug.LogWarningFormat("Trying to add node {0} to Material graph, but it is not a {1}", node, typeof(AbstractMaterialNode));
            }
        }

        public void CreateGroup(GroupData groupData)
        {
            if (AddGroup(groupData))
            {
                m_MostRecentlyCreatedGroup = groupData;
            }
        }

        bool AddGroup(GroupData groupData)
        {
            if (m_GroupDatas.Contains(groupData))
                return false;

            m_GroupDatas.Add(groupData);
            m_AddedGroups.Add(groupData);
            m_GroupItems.Add(groupData, new List<IGroupItem>());

            return true;
        }

        public void RemoveGroup(GroupData groupData)
        {
            RemoveGroupNoValidate(groupData);
            ValidateGraph();
        }

        void RemoveGroupNoValidate(GroupData group)
        {
            if (!m_GroupDatas.Contains(group))
                throw new InvalidOperationException("Cannot remove a group that doesn't exist.");
            m_GroupDatas.Remove(group);
            m_RemovedGroups.Add(group);

            if (m_GroupItems.TryGetValue(group, out var items))
            {
                foreach (IGroupItem groupItem in items.ToList())
                {
                    SetGroup(groupItem, null);
                }

                m_GroupItems.Remove(group);
            }
        }

        public void AddStickyNote(StickyNoteData stickyNote)
        {
            if (m_StickyNoteDatas.Contains(stickyNote))
            {
                throw new InvalidOperationException("Sticky note has already been added to the graph.");
            }

            if (!m_GroupItems.ContainsKey(stickyNote.group))
            {
                throw new InvalidOperationException("Trying to add sticky note with group that doesn't exist.");
            }

            m_StickyNoteDatas.Add(stickyNote);
            m_AddedStickyNotes.Add(stickyNote);
            m_GroupItems[stickyNote.group].Add(stickyNote);
        }

        void RemoveNoteNoValidate(StickyNoteData stickyNote)
        {
            if (!m_StickyNoteDatas.Contains(stickyNote))
            {
                throw new InvalidOperationException("Cannot remove a note that doesn't exist.");
            }

            m_StickyNoteDatas.Remove(stickyNote);
            m_RemovedNotes.Add(stickyNote);

            if (m_GroupItems.TryGetValue(stickyNote.group, out var groupItems))
            {
                groupItems.Remove(stickyNote);
            }
        }

        public void RemoveStickyNote(StickyNoteData stickyNote)
        {
            RemoveNoteNoValidate(stickyNote);
            ValidateGraph();
        }

        public void SetGroup(IGroupItem node, GroupData group)
        {
            var groupChange = new ParentGroupChange()
            {
                groupItem = node,
                oldGroup = node.group,
                // Checking if the groupdata is null. If it is, then it means node has been removed out of a group.
                // If the group data is null, then maybe the old group id should be removed
                newGroup = group,
            };
            node.group = groupChange.newGroup;

            var oldGroupNodes = m_GroupItems[groupChange.oldGroup];
            oldGroupNodes.Remove(node);

            m_GroupItems[groupChange.newGroup].Add(node);
            m_ParentGroupChanges.Add(groupChange);
        }

        public void AddContexts()
        {
            m_VertexContext = new ContextData();
            m_VertexContext.shaderStage = ShaderStage.Vertex;
            m_VertexContext.position = new Vector2(0, 0);
            m_FragmentContext = new ContextData();
            m_FragmentContext.shaderStage = ShaderStage.Fragment;
            m_FragmentContext.position = new Vector2(0, 200);
        }

        public void AddBlock(BlockNode blockNode, ContextData contextData, int index)
        {
            AddBlockNoValidate(blockNode, contextData, index);
            ValidateGraph();

            var activeBlocks = GetActiveBlocksForAllActiveTargets();
            UpdateActiveBlocks(activeBlocks);
        }

        void AddBlockNoValidate(BlockNode blockNode, ContextData contextData, int index)
        {
            // Regular AddNode path
            AddNodeNoValidate(blockNode);

            // Set BlockNode properties
            blockNode.contextData = contextData;
            
            // Add to ContextData
            if(index == -1 || index >= contextData.blocks.Count())
            {
                contextData.blocks.Add(blockNode);
            }
            else
            {
                contextData.blocks.Insert(index, blockNode);
            }
        }

        public List<BlockFieldDescriptor> GetActiveBlocksForAllActiveTargets()
        {
            // Get list of active Block types
            var currentBlocks = GetNodes<BlockNode>();
            var context = new TargetActiveBlockContext(currentBlocks.Select(x => x.descriptor).ToList());
            foreach(var target in activeTargets)
            {
                target.GetActiveBlocks(ref context);
            }

            return context.activeBlocks;
        }

        public void UpdateActiveBlocks(List<BlockFieldDescriptor> activeBlockDescriptors)
        {
            // Set Blocks as active based on supported Block list
            foreach(var vertexBlock in vertexContext.blocks)
            {
                vertexBlock.value.isActive = activeBlockDescriptors.Contains(vertexBlock.value.descriptor);
            }
            foreach(var fragmentBlock in fragmentContext.blocks)
            {
                fragmentBlock.value.isActive = activeBlockDescriptors.Contains(fragmentBlock.value.descriptor);
            } 
        }

        public void AddRemoveBlocksFromActiveList(List<BlockFieldDescriptor> activeBlockDescriptors)
        {
            var blocksToRemove = ListPool<BlockNode>.Get();

            void GetBlocksToRemoveForContext(ContextData contextData)
            {
                for(int i = 0; i < contextData.blocks.Count; i++)
                {
                    var block = contextData.blocks[i];
                    if(!activeBlockDescriptors.Contains(block.value.descriptor))
                    {
                        var slot = block.value.FindSlot<MaterialSlot>(0);
                        if(!slot.isConnected && slot.isDefaultValue) // TODO: How to check default value
                        {
                            blocksToRemove.Add(block);
                        }
                    }
                }
            }

            void TryAddBlockToContext(BlockFieldDescriptor descriptor, ContextData contextData)
            {
                if(descriptor.shaderStage != contextData.shaderStage)
                    return;
                
                if(contextData.blocks.Any(x => x.value.descriptor.Equals(descriptor)))
                    return;

                var node = (BlockNode)Activator.CreateInstance(typeof(BlockNode));
                node.Init(descriptor);
                AddBlockNoValidate(node, contextData, contextData.blocks.Count);
            }

            // Get inactive Blocks to remove
            GetBlocksToRemoveForContext(vertexContext);
            GetBlocksToRemoveForContext(fragmentContext);

            // Remove blocks
            foreach(var block in blocksToRemove)
            {
                RemoveNodeNoValidate(block);
            }

            // Add active Blocks not currently in Contexts
            foreach(var descriptor in activeBlockDescriptors)
            {
                TryAddBlockToContext(descriptor, vertexContext);
                TryAddBlockToContext(descriptor, fragmentContext);
            }
        }

        void AddNodeNoValidate(AbstractMaterialNode node)
        {
            if (node.group !=null && !m_GroupItems.ContainsKey(node.group))
            {
                throw new InvalidOperationException("Cannot add a node whose group doesn't exist.");
            }
            node.owner = this;
            m_Nodes.Add(node);
            m_NodeDictionary.Add(node.objectId, node);
            m_AddedNodes.Add(node);
            m_GroupItems[node.group].Add(node);
        }

        public void RemoveNode(AbstractMaterialNode node)
        {
            if (!node.canDeleteNode)
            {
                throw new InvalidOperationException($"Node {node.name} ({node.objectId}) cannot be deleted.");
            }
            RemoveNodeNoValidate(node);
            ValidateGraph();

            if(node is BlockNode blockNode)
            {
                var activeBlocks = GetActiveBlocksForAllActiveTargets();
                UpdateActiveBlocks(activeBlocks);
                blockNode.Dirty(ModificationScope.Graph);
            }
        }

        void RemoveNodeNoValidate(AbstractMaterialNode node)
        {
            if (!m_NodeDictionary.ContainsKey(node.objectId))
            {
                throw new InvalidOperationException("Cannot remove a node that doesn't exist.");
            }

            m_Nodes.Remove(node);
            m_NodeDictionary.Remove(node.objectId);
            messageManager?.RemoveNode(node.objectId);
            m_RemovedNodes.Add(node);

            if (m_GroupItems.TryGetValue(node.group, out var groupItems))
            {
                groupItems.Remove(node);
            }

            if(node is BlockNode blockNode && blockNode.contextData != null)
            {
                // Remove from ContextData
                blockNode.contextData.blocks.Remove(blockNode);
            }
        }

        void AddEdgeToNodeEdges(IEdge edge)
        {
            List<IEdge> inputEdges;
            if (!m_NodeEdges.TryGetValue(edge.inputSlot.node.objectId, out inputEdges))
                m_NodeEdges[edge.inputSlot.node.objectId] = inputEdges = new List<IEdge>();
            inputEdges.Add(edge);

            List<IEdge> outputEdges;
            if (!m_NodeEdges.TryGetValue(edge.outputSlot.node.objectId, out outputEdges))
                m_NodeEdges[edge.outputSlot.node.objectId] = outputEdges = new List<IEdge>();
            outputEdges.Add(edge);
        }

        IEdge ConnectNoValidate(SlotReference fromSlotRef, SlotReference toSlotRef)
        {
            var fromNode = fromSlotRef.node;
            var toNode = toSlotRef.node;

            if (fromNode == null || toNode == null)
                return null;

            // if fromNode is already connected to toNode
            // do now allow a connection as toNode will then
            // have an edge to fromNode creating a cycle.
            // if this is parsed it will lead to an infinite loop.
            var dependentNodes = new List<AbstractMaterialNode>();
            NodeUtils.CollectNodesNodeFeedsInto(dependentNodes, toNode);
            if (dependentNodes.Contains(fromNode))
                return null;

            var fromSlot = fromNode.FindSlot<MaterialSlot>(fromSlotRef.slotId);
            var toSlot = toNode.FindSlot<MaterialSlot>(toSlotRef.slotId);

            if (fromSlot == null || toSlot == null)
                return null;

            if (fromSlot.isOutputSlot == toSlot.isOutputSlot)
                return null;

            var outputSlot = fromSlot.isOutputSlot ? fromSlotRef : toSlotRef;
            var inputSlot = fromSlot.isInputSlot ? fromSlotRef : toSlotRef;

            s_TempEdges.Clear();
            GetEdges(inputSlot, s_TempEdges);

            // remove any inputs that exits before adding
            foreach (var edge in s_TempEdges)
            {
                RemoveEdgeNoValidate(edge);
            }

            var newEdge = new Edge(outputSlot, inputSlot);
            m_Edges.Add(newEdge);
            m_AddedEdges.Add(newEdge);
            AddEdgeToNodeEdges(newEdge);

            //Debug.LogFormat("Connected edge: {0} -> {1} ({2} -> {3})\n{4}", newEdge.outputSlot.nodeGuid, newEdge.inputSlot.nodeGuid, fromNode.name, toNode.name, Environment.StackTrace);
            return newEdge;
        }

        public IEdge Connect(SlotReference fromSlotRef, SlotReference toSlotRef)
        {
            var newEdge = ConnectNoValidate(fromSlotRef, toSlotRef);
            ValidateGraph();
            return newEdge;
        }

        public void RemoveEdge(IEdge e)
        {
            RemoveEdgeNoValidate(e);
            ValidateGraph();
        }

        public void RemoveElements(AbstractMaterialNode[] nodes, IEdge[] edges, GroupData[] groups, StickyNoteData[] notes)
        {
            foreach (var node in nodes)
            {
                if (!node.canDeleteNode)
                {
                    throw new InvalidOperationException($"Node {node.name} ({node.objectId}) cannot be deleted.");
                }
            }

            foreach (var edge in edges.ToArray())
            {
                RemoveEdgeNoValidate(edge);
            }

            foreach (var serializableNode in nodes)
            {
                // Check if it is a Redirect Node
                // Get the edges and then re-create all Edges
                // This only works if it has all the edges.
                // If one edge is already deleted then we can not re-create.
                if (serializableNode is RedirectNodeData redirectNode)
                {
                    redirectNode.GetOutputAndInputSlots(out SlotReference outputSlotRef, out var inputSlotRefs);

                    foreach (SlotReference slot in inputSlotRefs)
                    {
                        ConnectNoValidate(outputSlotRef, slot);
                    }
                }

                RemoveNodeNoValidate(serializableNode);
            }

            foreach (var noteData in notes)
            {
                RemoveNoteNoValidate(noteData);
            }

            foreach (var groupData in groups)
            {
                RemoveGroupNoValidate(groupData);
            }

            ValidateGraph();

            if(nodes.Any(x => x is BlockNode))
            {
                var activeBlocks = GetActiveBlocksForAllActiveTargets();
                UpdateActiveBlocks(activeBlocks);
            }
        }

        void RemoveEdgeNoValidate(IEdge e)
        {
            e = m_Edges.FirstOrDefault(x => x.Equals(e));
            if (e == null)
                throw new ArgumentException("Trying to remove an edge that does not exist.", "e");
            m_Edges.Remove(e as Edge);

            List<IEdge> inputNodeEdges;
            if (m_NodeEdges.TryGetValue(e.inputSlot.node.objectId, out inputNodeEdges))
                inputNodeEdges.Remove(e);

            List<IEdge> outputNodeEdges;
            if (m_NodeEdges.TryGetValue(e.outputSlot.node.objectId, out outputNodeEdges))
                outputNodeEdges.Remove(e);

            m_RemovedEdges.Add(e);
        }

        public AbstractMaterialNode GetNodeFromId(string nodeId)
        {
            m_NodeDictionary.TryGetValue(nodeId, out var node);
            return node;
        }

        public T GetNodeFromId<T>(string nodeId) where T : class
        {
            m_NodeDictionary.TryGetValue(nodeId, out var node);
            return node as T;
        }

        public bool ContainsNode(AbstractMaterialNode node)
        {
<<<<<<< HEAD
            if(node == null)
                return false;
            
=======
>>>>>>> 872f14ec
            return m_NodeDictionary.TryGetValue(node.objectId, out var foundNode) && node == foundNode;
        }

        public void GetEdges(SlotReference s, List<IEdge> foundEdges)
        {
            MaterialSlot slot = s.slot;

            List<IEdge> candidateEdges;
            if (!m_NodeEdges.TryGetValue(s.node.objectId, out candidateEdges))
                return;

            foreach (var edge in candidateEdges)
            {
                var cs = slot.isInputSlot ? edge.inputSlot : edge.outputSlot;
                if (cs.node == s.node && cs.slotId == s.slotId)
                    foundEdges.Add(edge);
            }
        }

        public IEnumerable<IEdge> GetEdges(SlotReference s)
        {
            var edges = new List<IEdge>();
            GetEdges(s, edges);
            return edges;
        }

        public void CollectShaderProperties(PropertyCollector collector, GenerationMode generationMode)
        {
            foreach (var prop in properties)
            {
                if(prop is GradientShaderProperty gradientProp && generationMode == GenerationMode.Preview)
                {
                    GradientUtil.GetGradientPropertiesForPreview(collector, gradientProp.referenceName, gradientProp.value);
                    continue;
                }

                collector.AddShaderProperty(prop);
            }
        }

        public void CollectShaderKeywords(KeywordCollector collector, GenerationMode generationMode)
        {
            foreach (var keyword in keywords)
            {
                collector.AddShaderKeyword(keyword);
            }

            // Alwways calculate permutations when collecting
            collector.CalculateKeywordPermutations();
        }

        public void AddGraphInput(ShaderInput input, int index = -1)
        {
            if (input == null)
                return;

            switch(input)
            {
                case AbstractShaderProperty property:
                    if (m_Properties.Contains(property))
                        return;

                    if (index < 0)
                        m_Properties.Add(property);
                    else
                        m_Properties.Insert(index, property);

                    break;
                case ShaderKeyword keyword:
                    if (m_Keywords.Contains(keyword))
                        return;

                    if (index < 0)
                        m_Keywords.Add(keyword);
                    else
                        m_Keywords.Insert(index, keyword);

                    break;
                default:
                    throw new ArgumentOutOfRangeException();
            }

            m_AddedInputs.Add(input);
        }

        public void SanitizeGraphInputName(ShaderInput input)
        {
            input.displayName = input.displayName.Trim();
            switch(input)
            {
                case AbstractShaderProperty property:
                    input.displayName = GraphUtil.SanitizeName(properties.Where(p => p != input).Select(p => p.displayName), "{0} ({1})", input.displayName);
                    break;
                case ShaderKeyword keyword:
                    input.displayName = GraphUtil.SanitizeName(keywords.Where(p => p != input).Select(p => p.displayName), "{0} ({1})", input.displayName);
                    break;
                default:
                    throw new ArgumentOutOfRangeException();
            }
        }

        public void SanitizeGraphInputReferenceName(ShaderInput input, string newName)
        {
            if (string.IsNullOrEmpty(newName))
                return;

            string name = newName.Trim();
            if (string.IsNullOrEmpty(name))
                return;

            if (Regex.IsMatch(name, @"^\d+"))
                name = "_" + name;

            name = Regex.Replace(name, @"(?:[^A-Za-z_0-9])|(?:\s)", "_");
            switch(input)
            {
                case AbstractShaderProperty property:
                    property.overrideReferenceName = GraphUtil.SanitizeName(properties.Where(p => p != property).Select(p => p.referenceName), "{0}_{1}", name);
                    break;
                case ShaderKeyword keyword:
                    keyword.overrideReferenceName = GraphUtil.SanitizeName(keywords.Where(p => p != input).Select(p => p.referenceName), "{0}_{1}", name).ToUpper();
                    break;
                default:
                    throw new ArgumentOutOfRangeException();
            }
        }

        public void RemoveGraphInput(ShaderInput input)
        {
            switch(input)
            {
                case AbstractShaderProperty property:
                    var propertyNodes = GetNodes<PropertyNode>().Where(x => x.property == input).ToList();
                    foreach (var propertyNode in propertyNodes)
                        ReplacePropertyNodeWithConcreteNodeNoValidate(propertyNode);
                    break;
            }

            RemoveGraphInputNoValidate(input);
            ValidateGraph();
        }

        public void MoveProperty(AbstractShaderProperty property, int newIndex)
        {
            if (newIndex > m_Properties.Count || newIndex < 0)
                throw new ArgumentException("New index is not within properties list.");
            var currentIndex = m_Properties.IndexOf(property);
            if (currentIndex == -1)
                throw new ArgumentException("Property is not in graph.");
            if (newIndex == currentIndex)
                return;
            m_Properties.RemoveAt(currentIndex);
            if (newIndex > currentIndex)
                newIndex--;
            var isLast = newIndex == m_Properties.Count;
            if (isLast)
                m_Properties.Add(property);
            else
                m_Properties.Insert(newIndex, property);
            if (!m_MovedInputs.Contains(property))
                m_MovedInputs.Add(property);
        }

        public void MoveKeyword(ShaderKeyword keyword, int newIndex)
        {
            if (newIndex > m_Keywords.Count || newIndex < 0)
                throw new ArgumentException("New index is not within keywords list.");
            var currentIndex = m_Keywords.IndexOf(keyword);
            if (currentIndex == -1)
                throw new ArgumentException("Keyword is not in graph.");
            if (newIndex == currentIndex)
                return;
            m_Keywords.RemoveAt(currentIndex);
            if (newIndex > currentIndex)
                newIndex--;
            var isLast = newIndex == m_Keywords.Count;
            if (isLast)
                m_Keywords.Add(keyword);
            else
                m_Keywords.Insert(newIndex, keyword);
            if (!m_MovedInputs.Contains(keyword))
                m_MovedInputs.Add(keyword);
        }

        public int GetGraphInputIndex(ShaderInput input)
        {
            switch(input)
            {
                case AbstractShaderProperty property:
                    return m_Properties.IndexOf(property);
                case ShaderKeyword keyword:
                    return m_Keywords.IndexOf(keyword);
                default:
                    throw new ArgumentOutOfRangeException();
            }
        }

        void RemoveGraphInputNoValidate(ShaderInput shaderInput)
        {
            if (shaderInput is AbstractShaderProperty property && m_Properties.Remove(property) ||
                shaderInput is ShaderKeyword keyword && m_Keywords.Remove(keyword))
            {
                m_RemovedInputs.Add(shaderInput);
                m_AddedInputs.Remove(shaderInput);
                m_MovedInputs.Remove(shaderInput);
            }
        }

        static List<IEdge> s_TempEdges = new List<IEdge>();

        public void ReplacePropertyNodeWithConcreteNode(PropertyNode propertyNode)
        {
            ReplacePropertyNodeWithConcreteNodeNoValidate(propertyNode);
            ValidateGraph();
        }

        void ReplacePropertyNodeWithConcreteNodeNoValidate(PropertyNode propertyNode)
        {
            var property = properties.FirstOrDefault(x => x == propertyNode.property);
            if (property == null)
                return;

            var node = property.ToConcreteNode() as AbstractMaterialNode;
            if (node == null)
                return;

            var slot = propertyNode.FindOutputSlot<MaterialSlot>(PropertyNode.OutputSlotId);
            var newSlot = node.GetOutputSlots<MaterialSlot>().FirstOrDefault(s => s.valueType == slot.valueType);
            if (newSlot == null)
                return;

            node.drawState = propertyNode.drawState;
            node.group = propertyNode.group;
            AddNodeNoValidate(node);

            foreach (var edge in this.GetEdges(slot.slotReference))
                ConnectNoValidate(newSlot.slotReference, edge.inputSlot);

            RemoveNodeNoValidate(propertyNode);
        }

        public void OnKeywordChanged()
        {
            OnKeywordChangedNoValidate();
            ValidateGraph();
        }

        public void OnKeywordChangedNoValidate()
        {
            var allNodes = GetNodes<AbstractMaterialNode>();
            foreach(AbstractMaterialNode node in allNodes)
            {
                node.Dirty(ModificationScope.Topological);
                node.ValidateNode();
            }
        }

        public void CleanupGraph()
        {
            //First validate edges, remove any
            //orphans. This can happen if a user
            //manually modifies serialized data
            //of if they delete a node in the inspector
            //debug view.
            foreach (var edge in edges.ToArray())
            {
                var outputNode = edge.outputSlot.node;
                var inputNode = edge.inputSlot.node;

                MaterialSlot outputSlot = null;
                MaterialSlot inputSlot = null;
                if (ContainsNode(outputNode) && ContainsNode(inputNode))
                {
                    outputSlot = outputNode.FindOutputSlot<MaterialSlot>(edge.outputSlot.slotId);
                    inputSlot = inputNode.FindInputSlot<MaterialSlot>(edge.inputSlot.slotId);
                }

                if (outputNode == null
                    || inputNode == null
                    || outputSlot == null
                    || inputSlot == null)
                {
                    //orphaned edge
                    RemoveEdgeNoValidate(edge);
                }
            }
        }

        public void ValidateGraph()
        {
            messageManager?.ClearAllFromProvider(this);
            CleanupGraph();
            GraphSetup.SetupGraph(this);
            GraphConcretization.ConcretizeGraph(this);
            GraphValidation.ValidateGraph(this);

            foreach (var edge in m_AddedEdges.ToList())
            {
                if (!ContainsNode(edge.outputSlot.node) || !ContainsNode(edge.inputSlot.node))
                {
                    Debug.LogWarningFormat("Added edge is invalid: {0} -> {1}\n{2}", edge.outputSlot.node.objectId, edge.inputSlot.node.objectId, Environment.StackTrace);
                    m_AddedEdges.Remove(edge);
                }
            }

            foreach (var groupChange in m_ParentGroupChanges.ToList())
            {
                if (groupChange.groupItem is AbstractMaterialNode node && !ContainsNode(node))
                {
                    m_ParentGroupChanges.Remove(groupChange);
                }

                if (groupChange.groupItem is StickyNoteData stickyNote && !m_StickyNoteDatas.Contains(stickyNote))
                {
                    m_ParentGroupChanges.Remove(groupChange);
                }
            }
        }

        public void AddValidationError(string id, string errorMessage,
            ShaderCompilerMessageSeverity severity = ShaderCompilerMessageSeverity.Error)
        {
            messageManager?.AddOrAppendError(this, id, new ShaderMessage("Validation: " + errorMessage, severity));
        }

        public void AddSetupError(string id, string errorMessage,
            ShaderCompilerMessageSeverity severity = ShaderCompilerMessageSeverity.Error)
        {
            messageManager?.AddOrAppendError(this, id, new ShaderMessage("Setup: " + errorMessage, severity));
        }

        public void AddConcretizationError(string id, string errorMessage,
            ShaderCompilerMessageSeverity severity = ShaderCompilerMessageSeverity.Error)
        {
            messageManager?.AddOrAppendError(this, id, new ShaderMessage("Concretization: " + errorMessage, severity));
        }

        public void ClearErrorsForNode(AbstractMaterialNode node)
        {
            messageManager?.ClearNodesFromProvider(this, node.ToEnumerable());
        }

        public void ReplaceWith(GraphData other)
        {
            if (other == null)
                throw new ArgumentException("Can only replace with another AbstractMaterialGraph", "other");

            using (var inputsToRemove = PooledList<ShaderInput>.Get())
            {
                foreach (var property in m_Properties.SelectValue())
                    inputsToRemove.Add(property);
                foreach (var keyword in m_Keywords.SelectValue())
                    inputsToRemove.Add(keyword);
                foreach (var input in inputsToRemove)
                    RemoveGraphInputNoValidate(input);
            }
            foreach (var otherProperty in other.properties)
            {
                AddGraphInput(otherProperty);
            }
            foreach (var otherKeyword in other.keywords)
            {
                AddGraphInput(otherKeyword);
            }

            other.ValidateGraph();
            ValidateGraph();

            // Current tactic is to remove all nodes and edges and then re-add them, such that depending systems
            // will re-initialize with new references.

            using (var removedGroupsPooledObject = ListPool<GroupData>.GetDisposable())
            {
                var removedGroupDatas = removedGroupsPooledObject.value;
                removedGroupDatas.AddRange(m_GroupDatas.SelectValue());
                foreach (var groupData in removedGroupDatas)
                {
                    RemoveGroupNoValidate(groupData);
                }
            }

            using (var removedNotesPooledObject = ListPool<StickyNoteData>.GetDisposable())
            {
                var removedNoteDatas = removedNotesPooledObject.value;
                removedNoteDatas.AddRange(m_StickyNoteDatas.SelectValue());
                foreach (var groupData in removedNoteDatas)
                {
                    RemoveNoteNoValidate(groupData);
                }
            }

            using (var pooledList = ListPool<IEdge>.GetDisposable())
            {
                var removedNodeEdges = pooledList.value;
                removedNodeEdges.AddRange(m_Edges);
                foreach (var edge in removedNodeEdges)
                    RemoveEdgeNoValidate(edge);
            }

            using (var nodesToRemove = PooledList<AbstractMaterialNode>.Get())
            {
                nodesToRemove.AddRange(m_Nodes.SelectValue());
                foreach (var node in nodesToRemove)
                    RemoveNodeNoValidate(node);
            }

            ValidateGraph();

            foreach (GroupData groupData in other.groups)
                AddGroup(groupData);

            foreach (var stickyNote in other.stickyNotes)
            {
                AddStickyNote(stickyNote);
            }

            foreach (var node in other.GetNodes<AbstractMaterialNode>())
            {
                if(node is BlockNode blockNode)
                {
                    var contextData = blockNode.descriptor.shaderStage == ShaderStage.Vertex ? vertexContext : fragmentContext;
                    AddBlockNoValidate(blockNode, contextData, blockNode.index);
                }
                else
                {
                    AddNodeNoValidate(node);
                }
            }

            foreach (var edge in other.edges)
            {
                ConnectNoValidate(edge.outputSlot, edge.inputSlot);
            }

            outputNode = other.outputNode;

            // Copy all targets
            m_ActiveTargets.Clear();
            foreach(var target in other.activeTargets)
            {
                // Ensure target inits correctly
                var context = new TargetSetupContext();
                target.Setup(ref context);
                m_ActiveTargets.Add(target);
            }
            
            // Active blocks
            var activeBlocks = GetActiveBlocksForAllActiveTargets();
            UpdateActiveBlocks(activeBlocks);
            ValidateGraph();

            // TODO: Internal inspector must repaint here
            // TODO: Check with Sai that it does...
            if(onUndoPerformed != null)
                onUndoPerformed();
        }

        // TODO: Temporary hack to repaint inspector on Undo
        // TODO: Make sure this is handled properly by InspectorView then removed
        public delegate void OnUndoPerformed();
        public OnUndoPerformed onUndoPerformed;

        internal void PasteGraph(CopyPasteGraph graphToPaste, List<AbstractMaterialNode> remappedNodes,
            List<Edge> remappedEdges)
        {
            var groupMap = new Dictionary<GroupData, GroupData>();
            foreach (var group in graphToPaste.groups)
            {
                var position = group.position;
                position.x += 30;
                position.y += 30;

                GroupData newGroup = new GroupData(group.title, position);

                groupMap[group] = newGroup;

                AddGroup(newGroup);
                m_PastedGroups.Add(newGroup);
            }

            foreach (var stickyNote in graphToPaste.stickyNotes)
            {
                var position = stickyNote.position;
                position.x += 30;
                position.y += 30;

                StickyNoteData pastedStickyNote = new StickyNoteData(stickyNote.title, stickyNote.content, position);
                if (groupMap.ContainsKey(stickyNote.group))
                {
                    pastedStickyNote.group = groupMap[stickyNote.group];
                }

                AddStickyNote(pastedStickyNote);
                m_PastedStickyNotes.Add(pastedStickyNote);
            }

            var edges = graphToPaste.edges.ToList();
            var nodeList = graphToPaste.GetNodes<AbstractMaterialNode>();
            foreach (var node in nodeList)
            {
                if(node is BlockNode blockNode)
                {
                    continue;
                }

<<<<<<< HEAD
                AbstractMaterialNode pastedNode = node;

=======
>>>>>>> 872f14ec
                // Check if the property nodes need to be made into a concrete node.
                if (node is PropertyNode propertyNode)
                {
                    // If the property is not in the current graph, do check if the
                    // property can be made into a concrete node.
                    var index = graphToPaste.metaProperties.TakeWhile(x => x != propertyNode.property).Count();
                    var originalId = graphToPaste.metaPropertyIds.ElementAt(index);
                    var property = m_Properties.SelectValue().FirstOrDefault(x => x.objectId == originalId);
                    if (property != null)
<<<<<<< HEAD
                    {
                        propertyNode.property = property;
                    }
                    else
                    {
=======
                    {
                        propertyNode.property = property;
                    }
                    else
                    {
>>>>>>> 872f14ec
                        pastedNode = propertyNode.property.ToConcreteNode();
                        pastedNode.drawState = node.drawState;
                        for (var i = 0; i < edges.Count; i++)
                        {
                            var edge = edges[i];
                            if (edge.outputSlot.node == node)
                            {
                                edges[i] = new Edge(new SlotReference(pastedNode, edge.outputSlot.slotId), edge.inputSlot);
                            }
                            else if (edge.inputSlot.node == node)
                            {
                                edges[i] = new Edge(edge.outputSlot, new SlotReference(pastedNode, edge.inputSlot.slotId));
                            }
                        }
                    }
                }

                // If the node has a group guid and no group has been copied, reset the group guid.
                // Check if the node is inside a group
                if (node.group != null)
                {
                    if (groupMap.ContainsKey(node.group))
                    {
                        var absNode = pastedNode;
                        absNode.group = groupMap[node.group];
                        pastedNode = absNode;
                    }
                    else
                    {
                        pastedNode.group = null;
                    }
                }

                remappedNodes.Add(pastedNode);
                AddNode(pastedNode);

                // add the node to the pasted node list
                m_PastedNodes.Add(pastedNode);

                // Check if the keyword nodes need to have their keywords copied.
                if (node is KeywordNode keywordNode)
                {
                    var index = graphToPaste.metaKeywords.TakeWhile(x => x != keywordNode.keyword).Count();
                    var originalId = graphToPaste.metaKeywordIds.ElementAt(index);
                    var keyword = m_Keywords.SelectValue().FirstOrDefault(x => x.objectId == originalId);
                    if (keyword != null)
                    {
                        keywordNode.keyword = keyword;
                    }
                    else
                    {
                        SanitizeGraphInputName(keywordNode.keyword);
                        SanitizeGraphInputReferenceName(keywordNode.keyword, keywordNode.keyword.overrideReferenceName);
                        AddGraphInput(keywordNode.keyword);
                    }

                    // Always update Keyword nodes to handle any collisions resolved on the Keyword
                    keywordNode.UpdateNode();
                }
            }

            foreach (var edge in edges)
            {
                var newEdge = (Edge)Connect(edge.outputSlot, edge.inputSlot);
                if (newEdge != null)
                {
                    remappedEdges.Add(newEdge);
                }
            }

            ValidateGraph();
        }

        public override void OnBeforeSerialize()
        {
            m_Edges.Sort();
            m_Version = k_CurrentVersion;
<<<<<<< HEAD
        }

        static JsonObject DeserializeLegacy(string typeString, string json)
        {
            var value = MultiJsonInternal.CreateInstance(typeString);
            if (value == null)
            {
                Debug.Log($"Cannot create instance for {typeString}");
                return null;
            }

            MultiJsonInternal.Enqueue(value, json);

            return value;
        }

        public override void OnAfterDeserialize(string json)
        {
            if (m_Version == 0)
            {
                var graphData0 = JsonUtility.FromJson<GraphData0>(json);

                var nodeGuidMap = new Dictionary<string, AbstractMaterialNode>();
                var propertyGuidMap = new Dictionary<string, AbstractShaderProperty>();
                var keywordGuidMap = new Dictionary<string, ShaderKeyword>();
                var groupGuidMap = new Dictionary<string, GroupData>();
                var slotsField = typeof(AbstractMaterialNode).GetField("m_Slots", BindingFlags.Instance | BindingFlags.NonPublic);
                var propertyField = typeof(PropertyNode).GetField("m_Property", BindingFlags.Instance | BindingFlags.NonPublic);
                var keywordField = typeof(KeywordNode).GetField("m_Keyword", BindingFlags.Instance | BindingFlags.NonPublic);
                var defaultReferenceNameField = typeof(ShaderInput).GetField("m_DefaultReferenceName", BindingFlags.Instance | BindingFlags.NonPublic);

                m_GroupDatas.Clear();
                m_StickyNoteDatas.Clear();

                foreach (var group0 in graphData0.m_Groups)
                {
                    var group = new GroupData(group0.m_Title, group0.m_Position);
                    m_GroupDatas.Add(group);
                    if (!groupGuidMap.ContainsKey(group0.m_GuidSerialized))
                    {
                        groupGuidMap.Add(group0.m_GuidSerialized, group);
                    }
                    else if (!groupGuidMap[group0.m_GuidSerialized].Equals(group.objectId))
                    {
                        Debug.LogError("Group id mismatch");
                    }
                }

                foreach (var serializedProperty in graphData0.m_SerializedProperties)
                {
                    var property = (AbstractShaderProperty)DeserializeLegacy(serializedProperty.typeInfo.fullName, serializedProperty.JSONnodeData);
                    if (property == null)
                    {
                        continue;
                    }

                    m_Properties.Add(property);

                    var input0 = JsonUtility.FromJson<ShaderInput0>(serializedProperty.JSONnodeData);
                    propertyGuidMap[input0.m_Guid.m_GuidSerialized] = property;

                    // Fix up missing reference names
                    // Properties on Sub Graphs in V0 never have reference names serialized
                    // To maintain Sub Graph node property mapping we force guid based reference names on upgrade
                    if (string.IsNullOrEmpty((string)defaultReferenceNameField.GetValue(property)))
                    {
                        // ColorShaderProperty is the only Property case where `GetDefaultReferenceName` was overriden
                        if (MultiJson.ParseType(serializedProperty.typeInfo.fullName) == typeof(ColorShaderProperty))
                        {
                            defaultReferenceNameField.SetValue(property, $"Color_{GuidEncoder.Encode(Guid.Parse(input0.m_Guid.m_GuidSerialized))}");
                        }
                        else
                        {
                            defaultReferenceNameField.SetValue(property, $"{property.concreteShaderValueType}_{GuidEncoder.Encode(Guid.Parse(input0.m_Guid.m_GuidSerialized))}");
                        }
                    }
                }

                foreach (var serializedKeyword in graphData0.m_SerializedKeywords)
                {
                    var keyword = (ShaderKeyword)DeserializeLegacy(serializedKeyword.typeInfo.fullName, serializedKeyword.JSONnodeData);
                    if (keyword == null)
                    {
                        continue;
                    }

                    m_Keywords.Add(keyword);

                    var input0 = JsonUtility.FromJson<ShaderInput0>(serializedKeyword.JSONnodeData);
                    keywordGuidMap[input0.m_Guid.m_GuidSerialized] = keyword;
                }

                foreach (var serializedNode in graphData0.m_SerializableNodes)
                {
                    var node0 = JsonUtility.FromJson<AbstractMaterialNode0>(serializedNode.JSONnodeData);

                    var node = (AbstractMaterialNode)DeserializeLegacy(serializedNode.typeInfo.fullName, serializedNode.JSONnodeData);
                    if (node == null)
                    {
                        continue;
                    }

                    nodeGuidMap.Add(node0.m_GuidSerialized, node);
                    m_Nodes.Add(node);

                    if (!string.IsNullOrEmpty(node0.m_PropertyGuidSerialized) && propertyGuidMap.TryGetValue(node0.m_PropertyGuidSerialized, out var property))
                    {
                        propertyField.SetValue(node, (JsonRef<AbstractShaderProperty>)property);
                    }

                    if (!string.IsNullOrEmpty(node0.m_KeywordGuidSerialized) && keywordGuidMap.TryGetValue(node0.m_KeywordGuidSerialized, out var keyword))
                    {
                        keywordField.SetValue(node, (JsonRef<ShaderKeyword>)keyword);
                    }

                    var slots = (List<JsonData<MaterialSlot>>)slotsField.GetValue(node);
                    slots.Clear();

                    foreach (var serializedSlot in node0.m_SerializableSlots)
                    {
                        var slot = (MaterialSlot)DeserializeLegacy(serializedSlot.typeInfo.fullName, serializedSlot.JSONnodeData);
                        if (slot == null)
                        {
                            continue;
                        }

                        slots.Add(slot);
                    }

                    if(!String.IsNullOrEmpty(node0.m_GroupGuidSerialized))
                    {
                        if(groupGuidMap.TryGetValue(node0.m_GroupGuidSerialized, out GroupData foundGroup))
                        {
                            node.group = foundGroup;
                        }
                    }
                }

                foreach (var stickyNote0 in graphData0.m_StickyNotes)
                {
                    var stickyNote = new StickyNoteData(stickyNote0.m_Title, stickyNote0.m_Content, stickyNote0.m_Position);
                    if(!String.IsNullOrEmpty(stickyNote0.m_GroupGuidSerialized))
                    {
                        if(groupGuidMap.TryGetValue(stickyNote0.m_GroupGuidSerialized, out GroupData foundGroup))
                        {
                            stickyNote.group = foundGroup;
                        }
                    }
                    stickyNote.theme = stickyNote0.m_Theme;
                    stickyNote.textSize = stickyNote0.m_TextSize;
                    m_StickyNoteDatas.Add(stickyNote);
                }

                var subgraphOuput = GetNodes<SubGraphOutputNode>();
                isSubGraph = subgraphOuput.Any();

                if (isSubGraph)
                {
                    m_OutputNode = subgraphOuput.FirstOrDefault();
                }
                else if (!string.IsNullOrEmpty(graphData0.m_ActiveOutputNodeGuidSerialized))
                {
                    m_OutputNode = nodeGuidMap[graphData0.m_ActiveOutputNodeGuidSerialized];
                }
                else
                {
                    m_OutputNode = (AbstractMaterialNode)GetNodes<IMasterNode1>().FirstOrDefault();
                }

                foreach (var serializedElement in graphData0.m_SerializableEdges)
                {
                    var edge0 = JsonUtility.FromJson<Edge0>(serializedElement.JSONnodeData);
                    m_Edges.Add(new Edge(
                        new SlotReference(
                            nodeGuidMap[edge0.m_OutputSlot.m_NodeGUIDSerialized],
                            edge0.m_OutputSlot.m_SlotId),
                        new SlotReference(
                            nodeGuidMap[edge0.m_InputSlot.m_NodeGUIDSerialized],
                            edge0.m_InputSlot.m_SlotId)));
                }
            }

            // In V2 we need to defer version set to in OnAfterMultiDeserialize
            // This is because we need access to m_OutputNode to convert it to Targets and Stacks
            // The JsonObject will not be fully deserialized until OnAfterMultiDeserialize
            bool deferredUpgrades = m_Version < 2;
            if(!deferredUpgrades)
            {
                m_Version = k_CurrentVersion;
            }
        }

        public override void OnAfterMultiDeserialize(string json)
        {
            // Deferred upgrades
            if(m_Version != k_CurrentVersion)
            {
                if(m_Version < 2)
                {
                    var addedBlocks = ListPool<BlockFieldDescriptor>.Get();

                    void UpgradeFromBlockMap(Dictionary<BlockFieldDescriptor, int> blockMap)
                    {
                        // Map master node ports to blocks
                        if(blockMap != null)
                        {
                            foreach(var blockMapping in blockMap)
                            {
                                // Create a new BlockNode for each unique map entry
                                var descriptor = blockMapping.Key;
                                if(addedBlocks.Contains(descriptor))
                                    continue;
                                
                                addedBlocks.Add(descriptor);

                                var contextData = descriptor.shaderStage == ShaderStage.Fragment ? m_FragmentContext : m_VertexContext;
                                var block = (BlockNode)Activator.CreateInstance(typeof(BlockNode));
                                block.Init(descriptor);
                                AddBlockNoValidate(block, contextData, contextData.blocks.Count);

                                // To avoid having to go around the following deserialization code
                                // We simply run OnBeforeSerialization here to ensure m_SerializedDescriptor is set
                                block.OnBeforeSerialize();

                                // Now remap the incoming edges to blocks
                                var slotId = blockMapping.Value;
                                var oldSlot = m_OutputNode.value.FindSlot<MaterialSlot>(slotId);
                                var newSlot = block.FindSlot<MaterialSlot>(0);
                                if(oldSlot == null)
                                    continue;
                                
                                var oldInputSlotRef = m_OutputNode.value.GetSlotReference(slotId);
                                var newInputSlotRef = block.GetSlotReference(0);

                                // Always copy the value over for convenience
                                newSlot.CopyValuesFrom(oldSlot);

                                for(int i = 0; i < m_Edges.Count; i++)
                                {
                                    // Find all edges connected to the master node using slot ID from the block map
                                    // Remove them and replace them with new edges connected to the block nodes
                                    var edge = m_Edges[i];
                                    if(edge.inputSlot.Equals(oldInputSlotRef))
                                    {
                                        var outputSlot = edge.outputSlot;
                                        m_Edges.Remove(edge);
                                        m_Edges.Add(new Edge(outputSlot, newInputSlotRef));
                                    }
                                }
                            }

                            // We need to call AddBlockNoValidate but this adds to m_AddedNodes resulting in duplicates
                            // Therefore we need to clear this list before the view is created
                            m_AddedNodes.Clear();
                        }
                    }

                    var masterNode = m_OutputNode.value as IMasterNode1;

                    // This is required for edge lookup during Target upgrade
                    m_OutputNode.value.owner = this;
                    foreach (var edge in m_Edges)
                    {
                        AddEdgeToNodeEdges(edge);
                    }

                    // Ensure correct initialization of Contexts
                    AddContexts();

                    // Position Contexts to the match master node
                    var oldPosition = m_OutputNode.value.drawState.position.position;
                    m_VertexContext.position = oldPosition;
                    m_FragmentContext.position = new Vector2(oldPosition.x, oldPosition.y + 200);

                    // Try to upgrade all valid targets from master node
                    // On ShaderGraph side we dont know what Targets exist so make no assumptions
                    if(masterNode != null)
                    {
                        foreach(var target in m_ValidTargets)
                        {
                            if(!(target is ILegacyTarget legacyTarget))
                                continue;
                            
                            if(!legacyTarget.TryUpgradeFromMasterNode(masterNode, out var newBlockMap))
                                continue;
                            
                            m_ActiveTargets.Add(target);
                            UpgradeFromBlockMap(newBlockMap);
                        }
                    }

                    // Clean up after upgrade
                    if(!isSubGraph)
                    {
                        m_OutputNode = null;
                    }

                    var masterNodes = GetNodes<IMasterNode1>().ToArray();
                    for(int i = 0; i < masterNodes.Length; i++)
                    {
                        var node = masterNodes.ElementAt(i) as AbstractMaterialNode;
                        m_Nodes.Remove(node);
                    }

                    m_NodeEdges.Clear();
                }

                m_Version = k_CurrentVersion;
            }

            m_NodeDictionary = new Dictionary<string, AbstractMaterialNode>(m_Nodes.Count);

            foreach (var group in m_GroupDatas.SelectValue())
            {
                m_GroupItems.Add(group, new List<IGroupItem>());
            }

            foreach (var node in m_Nodes.SelectValue())
            {
                node.owner = this;
                node.UpdateNodeAfterDeserialization();
                m_NodeDictionary.Add(node.objectId, node);
                if (m_GroupItems.TryGetValue(node.group, out var groupItems))
                {
                    groupItems.Add(node);
                }
                else
                {
                    node.group = null;
                }
            }

            foreach (var stickyNote in m_StickyNoteDatas.SelectValue())
            {
                if (m_GroupItems.TryGetValue(stickyNote.group, out var groupItems))
                {
                    groupItems.Add(stickyNote);
                }
                else
                {
                    stickyNote.group = null;
                }
            }

            foreach (var edge in m_Edges)
                AddEdgeToNodeEdges(edge);

            // --------------------------------------------------
            // Deserialize Contexts & Blocks

            void DeserializeContextData(ContextData contextData, ShaderStage stage)
            {
                // Because Vertex/Fragment Contexts are serialized explicitly
                // we do not need to serialize the Stage value on the ContextData
                contextData.shaderStage = stage;

                var blocks = contextData.blocks.SelectValue().ToList();
                var blockCount = blocks.Count;
                for(int i = 0; i < blockCount; i++)
                {
                    // Update NonSerialized data on the BlockNode
                    var block = blocks[i];
                    block.descriptor = m_BlockFieldDescriptors.FirstOrDefault(x => $"{x.tag}.{x.name}" == block.serializedDescriptor);
                    block.contextData = contextData;
                }
            }

            // First deserialize the ContextDatas
            DeserializeContextData(m_VertexContext, ShaderStage.Vertex);
            DeserializeContextData(m_FragmentContext, ShaderStage.Fragment);
          
            foreach(var target in m_ActiveTargets.SelectValue())
            {
                var activeTargetCurrent = m_ValidTargets.FirstOrDefault(x => x.GetType() == target.GetType());
                var targetIndex = m_ValidTargets.IndexOf(activeTargetCurrent);
                m_ActiveTargetBitmask = m_ActiveTargetBitmask | (1 << targetIndex);
                m_ValidTargets[targetIndex] = target;
            }

            UpdateActiveTargets();
=======
        }

        static JsonObject DeserializeLegacy(string typeString, string json)
        {
            var value = MultiJsonInternal.CreateInstance(typeString);
            if (value == null)
            {
                Debug.Log($"Cannot create instance for {typeString}");
                return null;
            }

            MultiJsonInternal.Enqueue(value, json);

            return value;
        }

        public override void OnAfterDeserialize(string json)
        {
            if (m_Version == 0)
            {
                var graphData0 = JsonUtility.FromJson<GraphData0>(json);

                var nodeGuidMap = new Dictionary<string, AbstractMaterialNode>();
                var propertyGuidMap = new Dictionary<string, AbstractShaderProperty>();
                var keywordGuidMap = new Dictionary<string, ShaderKeyword>();
                var groupGuidMap = new Dictionary<string, GroupData>();
                var slotsField = typeof(AbstractMaterialNode).GetField("m_Slots", BindingFlags.Instance | BindingFlags.NonPublic);
                var propertyField = typeof(PropertyNode).GetField("m_Property", BindingFlags.Instance | BindingFlags.NonPublic);
                var keywordField = typeof(KeywordNode).GetField("m_Keyword", BindingFlags.Instance | BindingFlags.NonPublic);
                var defaultReferenceNameField = typeof(ShaderInput).GetField("m_DefaultReferenceName", BindingFlags.Instance | BindingFlags.NonPublic);

                m_GroupDatas.Clear();
                m_StickyNoteDatas.Clear();

                foreach (var group0 in graphData0.m_Groups)
                {
                    var group = new GroupData(group0.m_Title, group0.m_Position);
                    m_GroupDatas.Add(group);
                    if (!groupGuidMap.ContainsKey(group0.m_GuidSerialized))
                    {
                        groupGuidMap.Add(group0.m_GuidSerialized, group);
                    }
                    else if (!groupGuidMap[group0.m_GuidSerialized].Equals(group.objectId))
                    {
                        Debug.LogError("Group id mismatch");
                    }
                }

                foreach (var serializedProperty in graphData0.m_SerializedProperties)
                {
                    var property = (AbstractShaderProperty)DeserializeLegacy(serializedProperty.typeInfo.fullName, serializedProperty.JSONnodeData);
                    if (property == null)
                    {
                        continue;
                    }

                    m_Properties.Add(property);

                    var input0 = JsonUtility.FromJson<ShaderInput0>(serializedProperty.JSONnodeData);
                    propertyGuidMap[input0.m_Guid.m_GuidSerialized] = property;

                    // Fix up missing reference names
                    // Properties on Sub Graphs in V0 never have reference names serialized
                    // To maintain Sub Graph node property mapping we force guid based reference names on upgrade
                    if (string.IsNullOrEmpty((string)defaultReferenceNameField.GetValue(property)))
                    {
                        // ColorShaderProperty is the only Property case where `GetDefaultReferenceName` was overriden
                        if (MultiJson.ParseType(serializedProperty.typeInfo.fullName) == typeof(ColorShaderProperty))
                        {
                            defaultReferenceNameField.SetValue(property, $"Color_{GuidEncoder.Encode(Guid.Parse(input0.m_Guid.m_GuidSerialized))}");
                        }
                        else
                        {
                            defaultReferenceNameField.SetValue(property, $"{property.concreteShaderValueType}_{GuidEncoder.Encode(Guid.Parse(input0.m_Guid.m_GuidSerialized))}");
                        }
                    }
                }

                foreach (var serializedKeyword in graphData0.m_SerializedKeywords)
                {
                    var keyword = (ShaderKeyword)DeserializeLegacy(serializedKeyword.typeInfo.fullName, serializedKeyword.JSONnodeData);
                    if (keyword == null)
                    {
                        continue;
                    }

                    m_Keywords.Add(keyword);

                    var input0 = JsonUtility.FromJson<ShaderInput0>(serializedKeyword.JSONnodeData);
                    keywordGuidMap[input0.m_Guid.m_GuidSerialized] = keyword;
                }

                foreach (var serializedNode in graphData0.m_SerializableNodes)
                {
                    var node0 = JsonUtility.FromJson<AbstractMaterialNode0>(serializedNode.JSONnodeData);

                    var node = (AbstractMaterialNode)DeserializeLegacy(serializedNode.typeInfo.fullName, serializedNode.JSONnodeData);
                    if (node == null)
                    {
                        continue;
                    }

                    nodeGuidMap.Add(node0.m_GuidSerialized, node);
                    m_Nodes.Add(node);

                    if (!string.IsNullOrEmpty(node0.m_PropertyGuidSerialized) && propertyGuidMap.TryGetValue(node0.m_PropertyGuidSerialized, out var property))
                    {
                        propertyField.SetValue(node, (JsonRef<AbstractShaderProperty>)property);
                    }

                    if (!string.IsNullOrEmpty(node0.m_KeywordGuidSerialized) && keywordGuidMap.TryGetValue(node0.m_KeywordGuidSerialized, out var keyword))
                    {
                        keywordField.SetValue(node, (JsonRef<ShaderKeyword>)keyword);
                    }

                    var slots = (List<JsonData<MaterialSlot>>)slotsField.GetValue(node);
                    slots.Clear();

                    foreach (var serializedSlot in node0.m_SerializableSlots)
                    {
                        var slot = (MaterialSlot)DeserializeLegacy(serializedSlot.typeInfo.fullName, serializedSlot.JSONnodeData);
                        if (slot == null)
                        {
                            continue;
                        }

                        slots.Add(slot);
                    }

                    if(!String.IsNullOrEmpty(node0.m_GroupGuidSerialized))
                    {
                        if(groupGuidMap.TryGetValue(node0.m_GroupGuidSerialized, out GroupData foundGroup))
                        {
                            node.group = foundGroup;
                        }
                    }
                }

                foreach (var stickyNote0 in graphData0.m_StickyNotes)
                {
                    var stickyNote = new StickyNoteData(stickyNote0.m_Title, stickyNote0.m_Content, stickyNote0.m_Position);
                    if(!String.IsNullOrEmpty(stickyNote0.m_GroupGuidSerialized))
                    {
                        if(groupGuidMap.TryGetValue(stickyNote0.m_GroupGuidSerialized, out GroupData foundGroup))
                        {
                            stickyNote.group = foundGroup;
                        }
                    }
                    stickyNote.theme = stickyNote0.m_Theme;
                    stickyNote.textSize = stickyNote0.m_TextSize;
                    m_StickyNoteDatas.Add(stickyNote);
                }

                var subgraphOuput = GetNodes<SubGraphOutputNode>();
                isSubGraph = subgraphOuput.Any();

                if (isSubGraph)
                {
                    m_OutputNode = subgraphOuput.FirstOrDefault();
                }
                else if (!string.IsNullOrEmpty(graphData0.m_ActiveOutputNodeGuidSerialized))
                {
                    m_OutputNode = nodeGuidMap[graphData0.m_ActiveOutputNodeGuidSerialized];
                }
                else
                {
                    m_OutputNode = (AbstractMaterialNode)GetNodes<IMasterNode>().FirstOrDefault();
                }

                foreach (var serializedElement in graphData0.m_SerializableEdges)
                {
                    var edge0 = JsonUtility.FromJson<Edge0>(serializedElement.JSONnodeData);
                    m_Edges.Add(new Edge(
                        new SlotReference(
                            nodeGuidMap[edge0.m_OutputSlot.m_NodeGUIDSerialized],
                            edge0.m_OutputSlot.m_SlotId),
                        new SlotReference(
                            nodeGuidMap[edge0.m_InputSlot.m_NodeGUIDSerialized],
                            edge0.m_InputSlot.m_SlotId)));
                }
            }

            m_Version = k_CurrentVersion;
        }

        public override void OnAfterMultiDeserialize(string json)
        {
            m_NodeDictionary = new Dictionary<string, AbstractMaterialNode>(m_Nodes.Count);

            foreach (var group in m_GroupDatas.SelectValue())
            {
                m_GroupItems.Add(group, new List<IGroupItem>());
            }

            foreach (var node in m_Nodes.SelectValue())
            {
                node.owner = this;
                node.UpdateNodeAfterDeserialization();
                m_NodeDictionary.Add(node.objectId, node);
                if (m_GroupItems.TryGetValue(node.group, out var groupItems))
                {
                    groupItems.Add(node);
                }
                else
                {
                    node.group = null;
                }
            }

            foreach (var stickyNote in m_StickyNoteDatas.SelectValue())
            {
                if (m_GroupItems.TryGetValue(stickyNote.group, out var groupItems))
                {
                    groupItems.Add(stickyNote);
                }
                else
                {
                    stickyNote.group = null;
                }
            }

            foreach (var edge in m_Edges)
                AddEdgeToNodeEdges(edge);
>>>>>>> 872f14ec
        }

        public void OnEnable()
        {
            foreach (var node in GetNodes<AbstractMaterialNode>().OfType<IOnAssetEnabled>())
            {
                node.OnEnable();
            }

            ShaderGraphPreferences.onVariantLimitChanged += OnKeywordChanged;
        }

        public void OnDisable()
        {
            ShaderGraphPreferences.onVariantLimitChanged -= OnKeywordChanged;
        }
<<<<<<< HEAD
=======

        public void UpdateTargets()
        {
            if(outputNode == null)
                return;

            // Clear current Targets
            m_ValidTargets.Clear();

            // SubGraph Target is always PreviewTarget
            if(outputNode is SubGraphOutputNode)
            {
                m_ValidTargets.Add(new PreviewTarget());
                return;
            }

            // Find all valid Targets
            var typeCollection = TypeCache.GetTypesDerivedFrom<Target>();
            foreach(var type in typeCollection)
            {
                if(type.IsAbstract || type.IsGenericType || !type.IsClass)
                    continue;

                var masterNode = outputNode as IMasterNode;
                var target = (Target)Activator.CreateInstance(type);
                if(!target.isHidden && target.IsValid(masterNode))
                {
                    m_ValidTargets.Add(target);
                }
            }
        }
>>>>>>> 872f14ec
    }

    [Serializable]
    class InspectorPreviewData
    {
        public SerializableMesh serializedMesh = new SerializableMesh();

        [NonSerialized]
        public Quaternion rotation = Quaternion.identity;

        [NonSerialized]
        public float scale = 1f;
    }
}<|MERGE_RESOLUTION|>--- conflicted
+++ resolved
@@ -23,11 +23,7 @@
     [FormerName("UnityEditor.ShaderGraph.AbstractMaterialGraph")]
     sealed partial class GraphData : JsonObject
     {
-<<<<<<< HEAD
         const int k_CurrentVersion = 2;
-=======
-        const int k_CurrentVersion = 1;
->>>>>>> 872f14ec
 
         [SerializeField]
         int m_Version;
@@ -283,7 +279,6 @@
 
         [SerializeField]
         JsonRef<AbstractMaterialNode> m_OutputNode;
-<<<<<<< HEAD
 
         public AbstractMaterialNode outputNode
         {
@@ -345,12 +340,9 @@
             var activeBlocks = GetActiveBlocksForAllActiveTargets();
             UpdateActiveBlocks(activeBlocks);
         }
-=======
->>>>>>> 872f14ec
 
         void GetBlockFieldDescriptors()
         {
-<<<<<<< HEAD
             m_BlockFieldDescriptors = new List<BlockFieldDescriptor>();
             foreach (var assembly in AppDomain.CurrentDomain.GetAssemblies())
             {
@@ -408,10 +400,6 @@
                     }
                 }
             }
-=======
-            get => m_OutputNode;
-            set => m_OutputNode = value;
->>>>>>> 872f14ec
         }
 
         Dictionary<Target, bool> m_TargetFoldouts = new Dictionary<Target, bool>();
@@ -431,7 +419,6 @@
             targetSettingsLabel.style.unityFontStyleAndWeight = FontStyle.Bold;
             element.Add(new Drawing.PropertyRow(targetSettingsLabel));
 
-<<<<<<< HEAD
             element.Add(new Drawing.PropertyRow(new UnityEngine.UIElements.Label("Targets")), (row) =>
                 {
                     row.Add(new UnityEngine.UIElements.IMGUIContainer(() => {
@@ -482,11 +469,6 @@
             }
 
             return element;
-=======
-        public GraphData()
-        {
-            m_GroupItems[null] = new List<IGroupItem>();
->>>>>>> 872f14ec
         }
 
         public void ClearChanges()
@@ -967,12 +949,9 @@
 
         public bool ContainsNode(AbstractMaterialNode node)
         {
-<<<<<<< HEAD
             if(node == null)
                 return false;
             
-=======
->>>>>>> 872f14ec
             return m_NodeDictionary.TryGetValue(node.objectId, out var foundNode) && node == foundNode;
         }
 
@@ -1478,11 +1457,8 @@
                     continue;
                 }
 
-<<<<<<< HEAD
                 AbstractMaterialNode pastedNode = node;
 
-=======
->>>>>>> 872f14ec
                 // Check if the property nodes need to be made into a concrete node.
                 if (node is PropertyNode propertyNode)
                 {
@@ -1492,19 +1468,11 @@
                     var originalId = graphToPaste.metaPropertyIds.ElementAt(index);
                     var property = m_Properties.SelectValue().FirstOrDefault(x => x.objectId == originalId);
                     if (property != null)
-<<<<<<< HEAD
                     {
                         propertyNode.property = property;
                     }
                     else
                     {
-=======
-                    {
-                        propertyNode.property = property;
-                    }
-                    else
-                    {
->>>>>>> 872f14ec
                         pastedNode = propertyNode.property.ToConcreteNode();
                         pastedNode.drawState = node.drawState;
                         for (var i = 0; i < edges.Count; i++)
@@ -1582,7 +1550,6 @@
         {
             m_Edges.Sort();
             m_Version = k_CurrentVersion;
-<<<<<<< HEAD
         }
 
         static JsonObject DeserializeLegacy(string typeString, string json)
@@ -1749,7 +1716,7 @@
                 }
                 else
                 {
-                    m_OutputNode = (AbstractMaterialNode)GetNodes<IMasterNode1>().FirstOrDefault();
+                    m_OutputNode = (AbstractMaterialNode)GetNodes<IMasterNode>().FirstOrDefault();
                 }
 
                 foreach (var serializedElement in graphData0.m_SerializableEdges)
@@ -1963,231 +1930,6 @@
             }
 
             UpdateActiveTargets();
-=======
-        }
-
-        static JsonObject DeserializeLegacy(string typeString, string json)
-        {
-            var value = MultiJsonInternal.CreateInstance(typeString);
-            if (value == null)
-            {
-                Debug.Log($"Cannot create instance for {typeString}");
-                return null;
-            }
-
-            MultiJsonInternal.Enqueue(value, json);
-
-            return value;
-        }
-
-        public override void OnAfterDeserialize(string json)
-        {
-            if (m_Version == 0)
-            {
-                var graphData0 = JsonUtility.FromJson<GraphData0>(json);
-
-                var nodeGuidMap = new Dictionary<string, AbstractMaterialNode>();
-                var propertyGuidMap = new Dictionary<string, AbstractShaderProperty>();
-                var keywordGuidMap = new Dictionary<string, ShaderKeyword>();
-                var groupGuidMap = new Dictionary<string, GroupData>();
-                var slotsField = typeof(AbstractMaterialNode).GetField("m_Slots", BindingFlags.Instance | BindingFlags.NonPublic);
-                var propertyField = typeof(PropertyNode).GetField("m_Property", BindingFlags.Instance | BindingFlags.NonPublic);
-                var keywordField = typeof(KeywordNode).GetField("m_Keyword", BindingFlags.Instance | BindingFlags.NonPublic);
-                var defaultReferenceNameField = typeof(ShaderInput).GetField("m_DefaultReferenceName", BindingFlags.Instance | BindingFlags.NonPublic);
-
-                m_GroupDatas.Clear();
-                m_StickyNoteDatas.Clear();
-
-                foreach (var group0 in graphData0.m_Groups)
-                {
-                    var group = new GroupData(group0.m_Title, group0.m_Position);
-                    m_GroupDatas.Add(group);
-                    if (!groupGuidMap.ContainsKey(group0.m_GuidSerialized))
-                    {
-                        groupGuidMap.Add(group0.m_GuidSerialized, group);
-                    }
-                    else if (!groupGuidMap[group0.m_GuidSerialized].Equals(group.objectId))
-                    {
-                        Debug.LogError("Group id mismatch");
-                    }
-                }
-
-                foreach (var serializedProperty in graphData0.m_SerializedProperties)
-                {
-                    var property = (AbstractShaderProperty)DeserializeLegacy(serializedProperty.typeInfo.fullName, serializedProperty.JSONnodeData);
-                    if (property == null)
-                    {
-                        continue;
-                    }
-
-                    m_Properties.Add(property);
-
-                    var input0 = JsonUtility.FromJson<ShaderInput0>(serializedProperty.JSONnodeData);
-                    propertyGuidMap[input0.m_Guid.m_GuidSerialized] = property;
-
-                    // Fix up missing reference names
-                    // Properties on Sub Graphs in V0 never have reference names serialized
-                    // To maintain Sub Graph node property mapping we force guid based reference names on upgrade
-                    if (string.IsNullOrEmpty((string)defaultReferenceNameField.GetValue(property)))
-                    {
-                        // ColorShaderProperty is the only Property case where `GetDefaultReferenceName` was overriden
-                        if (MultiJson.ParseType(serializedProperty.typeInfo.fullName) == typeof(ColorShaderProperty))
-                        {
-                            defaultReferenceNameField.SetValue(property, $"Color_{GuidEncoder.Encode(Guid.Parse(input0.m_Guid.m_GuidSerialized))}");
-                        }
-                        else
-                        {
-                            defaultReferenceNameField.SetValue(property, $"{property.concreteShaderValueType}_{GuidEncoder.Encode(Guid.Parse(input0.m_Guid.m_GuidSerialized))}");
-                        }
-                    }
-                }
-
-                foreach (var serializedKeyword in graphData0.m_SerializedKeywords)
-                {
-                    var keyword = (ShaderKeyword)DeserializeLegacy(serializedKeyword.typeInfo.fullName, serializedKeyword.JSONnodeData);
-                    if (keyword == null)
-                    {
-                        continue;
-                    }
-
-                    m_Keywords.Add(keyword);
-
-                    var input0 = JsonUtility.FromJson<ShaderInput0>(serializedKeyword.JSONnodeData);
-                    keywordGuidMap[input0.m_Guid.m_GuidSerialized] = keyword;
-                }
-
-                foreach (var serializedNode in graphData0.m_SerializableNodes)
-                {
-                    var node0 = JsonUtility.FromJson<AbstractMaterialNode0>(serializedNode.JSONnodeData);
-
-                    var node = (AbstractMaterialNode)DeserializeLegacy(serializedNode.typeInfo.fullName, serializedNode.JSONnodeData);
-                    if (node == null)
-                    {
-                        continue;
-                    }
-
-                    nodeGuidMap.Add(node0.m_GuidSerialized, node);
-                    m_Nodes.Add(node);
-
-                    if (!string.IsNullOrEmpty(node0.m_PropertyGuidSerialized) && propertyGuidMap.TryGetValue(node0.m_PropertyGuidSerialized, out var property))
-                    {
-                        propertyField.SetValue(node, (JsonRef<AbstractShaderProperty>)property);
-                    }
-
-                    if (!string.IsNullOrEmpty(node0.m_KeywordGuidSerialized) && keywordGuidMap.TryGetValue(node0.m_KeywordGuidSerialized, out var keyword))
-                    {
-                        keywordField.SetValue(node, (JsonRef<ShaderKeyword>)keyword);
-                    }
-
-                    var slots = (List<JsonData<MaterialSlot>>)slotsField.GetValue(node);
-                    slots.Clear();
-
-                    foreach (var serializedSlot in node0.m_SerializableSlots)
-                    {
-                        var slot = (MaterialSlot)DeserializeLegacy(serializedSlot.typeInfo.fullName, serializedSlot.JSONnodeData);
-                        if (slot == null)
-                        {
-                            continue;
-                        }
-
-                        slots.Add(slot);
-                    }
-
-                    if(!String.IsNullOrEmpty(node0.m_GroupGuidSerialized))
-                    {
-                        if(groupGuidMap.TryGetValue(node0.m_GroupGuidSerialized, out GroupData foundGroup))
-                        {
-                            node.group = foundGroup;
-                        }
-                    }
-                }
-
-                foreach (var stickyNote0 in graphData0.m_StickyNotes)
-                {
-                    var stickyNote = new StickyNoteData(stickyNote0.m_Title, stickyNote0.m_Content, stickyNote0.m_Position);
-                    if(!String.IsNullOrEmpty(stickyNote0.m_GroupGuidSerialized))
-                    {
-                        if(groupGuidMap.TryGetValue(stickyNote0.m_GroupGuidSerialized, out GroupData foundGroup))
-                        {
-                            stickyNote.group = foundGroup;
-                        }
-                    }
-                    stickyNote.theme = stickyNote0.m_Theme;
-                    stickyNote.textSize = stickyNote0.m_TextSize;
-                    m_StickyNoteDatas.Add(stickyNote);
-                }
-
-                var subgraphOuput = GetNodes<SubGraphOutputNode>();
-                isSubGraph = subgraphOuput.Any();
-
-                if (isSubGraph)
-                {
-                    m_OutputNode = subgraphOuput.FirstOrDefault();
-                }
-                else if (!string.IsNullOrEmpty(graphData0.m_ActiveOutputNodeGuidSerialized))
-                {
-                    m_OutputNode = nodeGuidMap[graphData0.m_ActiveOutputNodeGuidSerialized];
-                }
-                else
-                {
-                    m_OutputNode = (AbstractMaterialNode)GetNodes<IMasterNode>().FirstOrDefault();
-                }
-
-                foreach (var serializedElement in graphData0.m_SerializableEdges)
-                {
-                    var edge0 = JsonUtility.FromJson<Edge0>(serializedElement.JSONnodeData);
-                    m_Edges.Add(new Edge(
-                        new SlotReference(
-                            nodeGuidMap[edge0.m_OutputSlot.m_NodeGUIDSerialized],
-                            edge0.m_OutputSlot.m_SlotId),
-                        new SlotReference(
-                            nodeGuidMap[edge0.m_InputSlot.m_NodeGUIDSerialized],
-                            edge0.m_InputSlot.m_SlotId)));
-                }
-            }
-
-            m_Version = k_CurrentVersion;
-        }
-
-        public override void OnAfterMultiDeserialize(string json)
-        {
-            m_NodeDictionary = new Dictionary<string, AbstractMaterialNode>(m_Nodes.Count);
-
-            foreach (var group in m_GroupDatas.SelectValue())
-            {
-                m_GroupItems.Add(group, new List<IGroupItem>());
-            }
-
-            foreach (var node in m_Nodes.SelectValue())
-            {
-                node.owner = this;
-                node.UpdateNodeAfterDeserialization();
-                m_NodeDictionary.Add(node.objectId, node);
-                if (m_GroupItems.TryGetValue(node.group, out var groupItems))
-                {
-                    groupItems.Add(node);
-                }
-                else
-                {
-                    node.group = null;
-                }
-            }
-
-            foreach (var stickyNote in m_StickyNoteDatas.SelectValue())
-            {
-                if (m_GroupItems.TryGetValue(stickyNote.group, out var groupItems))
-                {
-                    groupItems.Add(stickyNote);
-                }
-                else
-                {
-                    stickyNote.group = null;
-                }
-            }
-
-            foreach (var edge in m_Edges)
-                AddEdgeToNodeEdges(edge);
->>>>>>> 872f14ec
         }
 
         public void OnEnable()
@@ -2204,40 +1946,6 @@
         {
             ShaderGraphPreferences.onVariantLimitChanged -= OnKeywordChanged;
         }
-<<<<<<< HEAD
-=======
-
-        public void UpdateTargets()
-        {
-            if(outputNode == null)
-                return;
-
-            // Clear current Targets
-            m_ValidTargets.Clear();
-
-            // SubGraph Target is always PreviewTarget
-            if(outputNode is SubGraphOutputNode)
-            {
-                m_ValidTargets.Add(new PreviewTarget());
-                return;
-            }
-
-            // Find all valid Targets
-            var typeCollection = TypeCache.GetTypesDerivedFrom<Target>();
-            foreach(var type in typeCollection)
-            {
-                if(type.IsAbstract || type.IsGenericType || !type.IsClass)
-                    continue;
-
-                var masterNode = outputNode as IMasterNode;
-                var target = (Target)Activator.CreateInstance(type);
-                if(!target.isHidden && target.IsValid(masterNode))
-                {
-                    m_ValidTargets.Add(target);
-                }
-            }
-        }
->>>>>>> 872f14ec
     }
 
     [Serializable]
