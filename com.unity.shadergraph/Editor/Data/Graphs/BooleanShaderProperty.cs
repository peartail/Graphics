using System;
using System.Text;
using UnityEditor.Graphing;
using UnityEditor.ShaderGraph.Drawing.Controls;
using UnityEngine;

namespace UnityEditor.ShaderGraph.Internal
{
    [Serializable]
    [FormerName("UnityEditor.ShaderGraph.BooleanShaderProperty")]
    public sealed class BooleanShaderProperty : AbstractShaderProperty<bool>
    {
        internal BooleanShaderProperty()
        {
            displayName = "Boolean";
        }

        public override PropertyType propertyType => PropertyType.Boolean;
<<<<<<< HEAD
        
        public override bool isExposable => true;
        public override bool isRenamable => true;
        
        public override string GetPropertyBlockString()
=======

        internal override bool isBatchable => true;
        internal override bool isExposable => true;
        internal override bool isRenamable => true;

        internal override string GetPropertyBlockString()
>>>>>>> c63a80ee
        {
            return $"{hideTagString}[ToggleUI]{referenceName}(\"{displayName}\", Float) = {(value == true ? 1 : 0)}";
        }

        internal override AbstractMaterialNode ToConcreteNode()
        {
            return new BooleanNode { value = new ToggleData(value) };
        }

        internal override PreviewProperty GetPreviewMaterialProperty()
        {
            return new PreviewProperty(propertyType)
            {
                name = referenceName,
                booleanValue = value
            };
        }

        internal override ShaderInput Copy()
        {
            return new BooleanShaderProperty()
            {
                displayName = displayName,
                hidden = hidden,
                value = value
            };
        }
    }
}<|MERGE_RESOLUTION|>--- conflicted
+++ resolved
@@ -16,20 +16,11 @@
         }
 
         public override PropertyType propertyType => PropertyType.Boolean;
-<<<<<<< HEAD
-        
-        public override bool isExposable => true;
-        public override bool isRenamable => true;
-        
-        public override string GetPropertyBlockString()
-=======
 
-        internal override bool isBatchable => true;
         internal override bool isExposable => true;
         internal override bool isRenamable => true;
 
         internal override string GetPropertyBlockString()
->>>>>>> c63a80ee
         {
             return $"{hideTagString}[ToggleUI]{referenceName}(\"{displayName}\", Float) = {(value == true ? 1 : 0)}";
         }
