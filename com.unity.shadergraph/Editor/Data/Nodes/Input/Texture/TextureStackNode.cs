using System.Linq;
using UnityEngine;
using UnityEditor.Graphing;
using System.Collections.Generic;
using System;
using System.Globalization;
using UnityEditor.ShaderGraph.Drawing.Controls;

namespace UnityEditor.ShaderGraph
{
    //[Title("Input", "Texture", "Sample Stack")]
    class SampleTextureStackNodeBase : AbstractMaterialNode, IGeneratesBodyCode, IMayRequireMeshUV
    {
        public const int UVInputId = 0;

        [NonSerialized]
        public int[] OutputSlotIds = new int[4];

        [NonSerialized]
        public int[] TextureInputIds = new int[4];

        [NonSerialized]
        public int FeedbackSlotId;

        static string[] OutputSlotNames = { "Out", "Out2", "Out3", "Out4" };
        static string[] TextureInputNames = { "Texture", "Texture2", "Texture3", "Texture4" };
        const string UVInputNAme = "UV";
        const string FeedbackSlotName = "Feedback";

        int numSlots;
        int[] liveIds;

        public override bool hasPreview { get { return false; } }

        [SerializeField]
        protected TextureType[] m_TextureTypes = { TextureType.Default, TextureType.Default, TextureType.Default, TextureType.Default };

        // We have one normal/object space field for all layers for now, probably a nice compromise
        // between lots of settings and user flexibility?
        [SerializeField]
        private NormalMapSpace m_NormalMapSpace = NormalMapSpace.Tangent;

        [EnumControl("Space")]
        public NormalMapSpace normalMapSpace
        {
            get { return m_NormalMapSpace; }
            set
            {
                if (m_NormalMapSpace == value)
                    return;

                m_NormalMapSpace = value;
                Dirty(ModificationScope.Graph);
            }
        }

        public SampleTextureStackNodeBase(int numSlots)
        {
            if (numSlots > 4)
            {
                throw new System.Exception("Maximum 4 slots supported");
            }
            this.numSlots = numSlots;
            name = "Sample Texture Stack " + numSlots;

            UpdateNodeAfterDeserialization();
        }

        public override void UpdateNodeAfterDeserialization()
        {
            // Allocate IDs
            List<int> usedSlots = new List<int>();
            usedSlots.Add(UVInputId);

            for (int i = 0; i < numSlots; i++)
            {
                OutputSlotIds[i] = UVInputId + 1 + i;
                TextureInputIds[i] = UVInputId + 1 + numSlots + i;

                usedSlots.Add(OutputSlotIds[i]);
                usedSlots.Add(TextureInputIds[i]);
            }

            FeedbackSlotId = UVInputId + 1 + numSlots * 2;
            usedSlots.Add(FeedbackSlotId);

            liveIds = usedSlots.ToArray();

            // Create slots
            AddSlot(new UVMaterialSlot(UVInputId, UVInputNAme, UVInputNAme, UVChannel.UV0));

            for (int i = 0; i < numSlots; i++)
            {
                AddSlot(new Vector4MaterialSlot(OutputSlotIds[i], OutputSlotNames[i], OutputSlotNames[i], SlotType.Output, Vector4.zero, ShaderStageCapability.Fragment));
            }

            for (int i = 0; i < numSlots; i++)
            {
                AddSlot(new Texture2DInputMaterialSlot(TextureInputIds[i], TextureInputNames[i], TextureInputNames[i]));
            }

            var slot = new Vector4MaterialSlot(FeedbackSlotId, FeedbackSlotName, FeedbackSlotName, SlotType.Output, Vector4.zero, ShaderStageCapability.Fragment);
            slot.hidden = true;
            AddSlot(slot);

            RemoveSlotsNameNotMatching(liveIds);
        }

        public override void ValidateNode()
        {
            for (int i = 0; i < numSlots; i++)
            {
                var textureSlot = FindInputSlot<Texture2DInputMaterialSlot>(TextureInputIds[i]);
                textureSlot.defaultType = (m_TextureTypes[i] == TextureType.Normal ? TextureShaderProperty.DefaultType.Bump : TextureShaderProperty.DefaultType.White);
            }
            base.ValidateNode();
        }

        public override PreviewMode previewMode
        {
            get { return PreviewMode.Preview3D; }
        }

        // Node generations
        public virtual void GenerateNodeCode(ShaderStringBuilder sb, GraphContext graphContext, GenerationMode generationMode)
        {
            // Not all outputs may be connected (well one is or we wouln't get called) so we are carefull to
            // only generate code for connected outputs
            string stackName = GetVariableNameForSlot(OutputSlotIds[0]) + "_texturestack";

            bool anyConnected = false;
            for (int i = 0; i < numSlots; i++)
            {
                if (IsSlotConnected(OutputSlotIds[i]))
                {
                    anyConnected = true;
                    break;
                }
            }
            bool feedbackConnected = IsSlotConnected(FeedbackSlotId); ;
            anyConnected |= feedbackConnected;

            if (anyConnected)
            {
                string result = string.Format("StackInfo {0}_info = PrepareStack({1}, {0});"
                        , stackName
                        , GetSlotValue(UVInputId, generationMode));
                sb.AppendLine(result);
            }

            for (int i = 0; i < numSlots; i++)
            {
                if (IsSlotConnected(OutputSlotIds[i]))
                {
                    var id = GetSlotValue(TextureInputIds[i], generationMode);
                    string resultLayer = string.Format("$precision4 {1} = SampleStack({0}_info, {2});"
                            , stackName
                            , GetVariableNameForSlot(OutputSlotIds[i])
                            , id);
                    sb.AppendLine(resultLayer);
                }
            }

            for (int i = 0; i < numSlots; i++)
            {
                if (IsSlotConnected(OutputSlotIds[i]))
                {

                    if (m_TextureTypes[i] == TextureType.Normal)
                    {
                        if (normalMapSpace == NormalMapSpace.Tangent)
                        {
                            sb.AppendLine(string.Format("{0}.rgb = UnpackNormalmapRGorAG({0});", GetVariableNameForSlot(OutputSlotIds[i])));
                        }
                        else
                        {
                            sb.AppendLine(string.Format("{0}.rgb = UnpackNormalRGB({0});", GetVariableNameForSlot(OutputSlotIds[i])));
                        }
                    }
                }
            }

            if (feedbackConnected)
            {
                //TODO: Investigate if the feedback pass can use halfs
                string feedBackCode = string.Format("float4 {0} = GetResolveOutput({1}_info);",
                        GetVariableNameForSlot(FeedbackSlotId),
                        stackName);
                sb.AppendLine(feedBackCode);
            }
        }

        public override void CollectShaderProperties(PropertyCollector properties, GenerationMode generationMode)
        {
            base.CollectShaderProperties(properties, generationMode);

            List<string> slotNames = new List<string>();
            for (int i = 0; i < numSlots; i++)
            {
                var id = GetSlotValue(TextureInputIds[i], generationMode);
                slotNames.Add(id);
            }

            properties.AddShaderProperty(new StackShaderProperty()
            {
                overrideReferenceName = GetVariableNameForSlot(OutputSlotIds[0]) + "_texturestack",
                generatePropertyBlock = true,
                modifiable = false,
                slotNames = slotNames
            });
<<<<<<< HEAD

            // If the property already exists additional calls will be ignored so we just try to add this on every VT node..
            properties.AddShaderProperty(new BooleanShaderProperty()
            {
                overrideReferenceName = "_VirtualTexturing",
                displayName = "Virtual Texturing",
                generatePropertyBlock = true,
                value = false
            });
        }

        public override void CollectShaderPragmas(PragmaCollector pragmas, GenerationMode generationMode)
        {
            pragmas.AddShaderPragma(new MultiCompilePragma(new string[] { "_", "VIRTUAL_TEXTURES_ENABLED" }));
            pragmas.AddShaderPragma(new ShaderFeatureLocalPragma(new string[] { "VIRTUAL_TEXTURES_BUILT" }));
=======
>>>>>>> 2b2d0510
        }

        public bool RequiresMeshUV(UVChannel channel, ShaderStageCapability stageCapability)
        {
            s_TempSlots.Clear();
            GetInputSlots(s_TempSlots);
            foreach (var slot in s_TempSlots)
            {
                if (slot.RequiresMeshUV(channel))
                    return true;
            }
            return false;
        }
    }

    [Title("Input", "Texture", "Sample Texture Stack")]
    class SampleTextureStackNode : SampleTextureStackNodeBase
    {
        public SampleTextureStackNode() : base(1)
        { }

        [EnumControl("Type")]
        public TextureType textureType
        {
            get { return m_TextureTypes[0]; }
            set
            {
                if (m_TextureTypes[0] == value)
                    return;

                m_TextureTypes[0] = value;
                Dirty(ModificationScope.Graph);

                ValidateNode();
            }
        }
    }

    [Title("Input", "Texture", "Sample Texture Stack 2")]
    class SampleTextureStackNode2 : SampleTextureStackNodeBase
    {
        public SampleTextureStackNode2() : base(2)
        { }

        [EnumControl("Type 1")]
        public TextureType textureType
        {
            get { return m_TextureTypes[0]; }
            set
            {
                if (m_TextureTypes[0] == value)
                    return;

                m_TextureTypes[0] = value;
                Dirty(ModificationScope.Graph);

                ValidateNode();
            }
        }

        [EnumControl("Type 2")]
        public TextureType textureType2
        {
            get { return m_TextureTypes[1]; }
            set
            {
                if (m_TextureTypes[1] == value)
                    return;

                m_TextureTypes[1] = value;
                Dirty(ModificationScope.Graph);

                ValidateNode();
            }
        }
    }

    [Title("Input", "Texture", "Sample Texture Stack 3")]
    class SampleTextureStackNode3 : SampleTextureStackNodeBase
    {
        public SampleTextureStackNode3() : base(3)
        { }

        [EnumControl("Type 1")]
        public TextureType textureType
        {
            get { return m_TextureTypes[0]; }
            set
            {
                if (m_TextureTypes[0] == value)
                    return;

                m_TextureTypes[0] = value;
                Dirty(ModificationScope.Graph);

                ValidateNode();
            }
        }

        [EnumControl("Type 2")]
        public TextureType textureType2
        {
            get { return m_TextureTypes[1]; }
            set
            {
                if (m_TextureTypes[1] == value)
                    return;

                m_TextureTypes[1] = value;
                Dirty(ModificationScope.Graph);

                ValidateNode();
            }
        }

        [EnumControl("Type 3")]
        public TextureType textureType3
        {
            get { return m_TextureTypes[2]; }
            set
            {
                if (m_TextureTypes[2] == value)
                    return;

                m_TextureTypes[2] = value;
                Dirty(ModificationScope.Graph);

                ValidateNode();
            }
        }
    }

    [Title("Input", "Texture", "Sample Texture Stack 4")]
    class SampleTextureStackNode4 : SampleTextureStackNodeBase
    {
        public SampleTextureStackNode4() : base(4)
        { }

        [EnumControl("Type 1")]
        public TextureType textureType
        {
            get { return m_TextureTypes[0]; }
            set
            {
                if (m_TextureTypes[0] == value)
                    return;

                m_TextureTypes[0] = value;
                Dirty(ModificationScope.Graph);

                ValidateNode();
            }
        }

        [EnumControl("Type 2")]
        public TextureType textureType2
        {
            get { return m_TextureTypes[1]; }
            set
            {
                if (m_TextureTypes[1] == value)
                    return;

                m_TextureTypes[1] = value;
                Dirty(ModificationScope.Graph);

                ValidateNode();
            }
        }

        [EnumControl("Type 3")]
        public TextureType textureType3
        {
            get { return m_TextureTypes[2]; }
            set
            {
                if (m_TextureTypes[2] == value)
                    return;

                m_TextureTypes[2] = value;
                Dirty(ModificationScope.Graph);

                ValidateNode();
            }
        }
    }

    class TextureStackAggregateFeedbackNode : AbstractMaterialNode, IGeneratesBodyCode, IMayRequireRequirePixelCoordinate
    {
        public const int AggregateOutputId = 0;
        const string AggregateOutputName = "FeedbackAggregateOut";

        public const int AggregateInputFirstId = 1;

        public override bool hasPreview { get { return false; } }

        public const int MasterNodeFeedbackInputSlotID = 22021982;

        public TextureStackAggregateFeedbackNode()
        {
            name = "Feedback Aggregate";
            UpdateNodeAfterDeserialization();
        }


        public override void UpdateNodeAfterDeserialization()
        {
            AddSlot(new Vector4MaterialSlot(AggregateOutputId, AggregateOutputName, AggregateOutputName, SlotType.Output, Vector4.zero, ShaderStageCapability.Fragment));
            RemoveSlotsNameNotMatching(new int[] { AggregateOutputId });
        }

        public override PreviewMode previewMode
        {
            get { return PreviewMode.Preview3D; }
        }

        // Node generations
        public virtual void GenerateNodeCode(ShaderStringBuilder sb, GraphContext graphContext, GenerationMode generationMode)
        {
            var slots = this.GetInputSlots<ISlot>();
            int numSlots = slots.Count();
            if (numSlots == 0)
            {
                return;
            }

            if (numSlots == 1)
            {
                string feedBackCode = $"float4 {GetVariableNameForSlot(AggregateOutputId)} = {GetSlotValue(AggregateInputFirstId, generationMode)};";
                sb.AppendLine(feedBackCode);
            }
            else if (numSlots > 1)
            {
                string arrayName = $"{GetVariableNameForSlot(AggregateOutputId)}_array";
                sb.AppendLine($"float4 {arrayName}[{numSlots}];");

                int arrayIndex = 0;
                foreach (var slot in slots)
                {
                    string code = $"{arrayName}[{arrayIndex}] = {GetSlotValue(AggregateInputFirstId + arrayIndex, generationMode)};";
                    sb.AppendLine(code);
                    arrayIndex++;
                }

                string feedBackCode = $"float4 {GetVariableNameForSlot(AggregateOutputId)} = {arrayName}[ (IN.{ShaderGeneratorNames.PixelCoordinate}.x  + _FrameCount )% (uint){numSlots}];";

                sb.AppendLine(feedBackCode);
            }
        }

        public bool RequiresPixelCoordinate(ShaderStageCapability stageCapability)
        {
            var slots = this.GetInputSlots<ISlot>();
            int numSlots = slots.Count();
            return numSlots > 1;
        }

        // Automatically add a  streaming feedback node and correctly connect it to stack samples are connected to it and it is connected to the master node output
        public static TextureStackAggregateFeedbackNode AutoInjectFeedbackNode(AbstractMaterialNode masterNode)
        {
            var stackNodes = GraphUtil.FindDownStreamNodesOfType<SampleTextureStackNodeBase>(masterNode);

            // Early out if there are no VT nodes in the graph
            if ( stackNodes.Count <= 0 )
            {
                return null;
            }

            var feedbackNode = new TextureStackAggregateFeedbackNode();
            masterNode.owner.AddNode(feedbackNode);

            // Add inputs to feedback node
            int i = 0;
            foreach (var node in stackNodes)
            {
                // Find feedback output slot on the vt node
                var stackFeedbackOutputSlot = (node.FindOutputSlot<ISlot>(node.FeedbackSlotId)) as Vector4MaterialSlot;
                if (stackFeedbackOutputSlot == null)
                {
                    Debug.LogWarning("Could not find the VT feedback output slot on the stack node.");
                    return null;
                }

                // Create a new slot on the aggregate that is similar to the uv input slot
                string name = "FeedIn_" + i;
                var newSlot = new Vector4MaterialSlot(TextureStackAggregateFeedbackNode.AggregateInputFirstId + i, name, name, SlotType.Input, Vector4.zero, ShaderStageCapability.Fragment);
                newSlot.owner = feedbackNode;
                feedbackNode.AddSlot(newSlot);

                feedbackNode.owner.Connect(stackFeedbackOutputSlot.slotReference, newSlot.slotReference);
                i++;
            }

            // Add input to master node
            var feedbackInputSlot = masterNode.FindInputSlot<ISlot>(MasterNodeFeedbackInputSlotID);
            if ( feedbackInputSlot == null )
            {
                Debug.LogWarning("Could not find the VT feedback input slot on the master node.");
                return null;
            }

            var feedbackOutputSlot = feedbackNode.FindOutputSlot<ISlot>(TextureStackAggregateFeedbackNode.AggregateOutputId);
            if ( feedbackOutputSlot == null )
            {
                Debug.LogWarning("Could not find the VT feedback output slot on the aggregate node.");
                return null;
            }

            masterNode.owner.Connect(feedbackOutputSlot.slotReference, feedbackInputSlot.slotReference);
            masterNode.owner.ClearChanges();

            return feedbackNode;
        }
    }
}<|MERGE_RESOLUTION|>--- conflicted
+++ resolved
@@ -208,24 +208,6 @@
                 modifiable = false,
                 slotNames = slotNames
             });
-<<<<<<< HEAD
-
-            // If the property already exists additional calls will be ignored so we just try to add this on every VT node..
-            properties.AddShaderProperty(new BooleanShaderProperty()
-            {
-                overrideReferenceName = "_VirtualTexturing",
-                displayName = "Virtual Texturing",
-                generatePropertyBlock = true,
-                value = false
-            });
-        }
-
-        public override void CollectShaderPragmas(PragmaCollector pragmas, GenerationMode generationMode)
-        {
-            pragmas.AddShaderPragma(new MultiCompilePragma(new string[] { "_", "VIRTUAL_TEXTURES_ENABLED" }));
-            pragmas.AddShaderPragma(new ShaderFeatureLocalPragma(new string[] { "VIRTUAL_TEXTURES_BUILT" }));
-=======
->>>>>>> 2b2d0510
         }
 
         public bool RequiresMeshUV(UVChannel channel, ShaderStageCapability stageCapability)
