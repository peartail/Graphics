--- conflicted
+++ resolved
@@ -38,10 +38,6 @@
         public override void OnAfterDeserialize(string json)
         {
             base.OnAfterDeserialize(json);
-<<<<<<< HEAD
-
-=======
->>>>>>> 30d75d04
         }
 
         public override void ValidateNode()
