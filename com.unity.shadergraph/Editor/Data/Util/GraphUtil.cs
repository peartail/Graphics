using System;
using System.Text;
using System.Collections.Generic;
using System.Diagnostics;
using System.IO;
using System.IO.IsolatedStorage;
using System.Linq;
using System.Text.RegularExpressions;
using UnityEditor.Graphing;
using UnityEditor.Graphing.Util;
using UnityEditorInternal;
using Debug = UnityEngine.Debug;
using System.Reflection;
using System.Runtime.Remoting.Metadata.W3cXsd2001;
using Data.Util;
using UnityEditor.ProjectWindowCallback;
using UnityEngine;
using Object = System.Object;

namespace UnityEditor.ShaderGraph
{
    // a structure used to track active variable dependencies in the shader code
    // (i.e. the use of uv0 in the pixel shader means we need a uv0 interpolator, etc.)
    struct Dependency
    {
        public string name;             // the name of the thing
        public string dependsOn;        // the thing above depends on this -- it reads it / calls it / requires it to be defined

        public Dependency(string name, string dependsOn)
        {
            this.name = name;
            this.dependsOn = dependsOn;
        }
    };

    [System.AttributeUsage(System.AttributeTargets.Struct)]
    class InterpolatorPack : System.Attribute
    {
        public InterpolatorPack()
        {
        }
    }

    // attribute used to flag a field as needing an HLSL semantic applied
    // i.e.    float3 position : POSITION;
    //                           ^ semantic
    [System.AttributeUsage(System.AttributeTargets.Field)]
    class Semantic : System.Attribute
    {
        public string semantic;

        public Semantic(string semantic)
        {
            this.semantic = semantic;
        }
    }

    // attribute used to flag a field as being optional
    // i.e. if it is not active, then we can omit it from the struct
    [System.AttributeUsage(System.AttributeTargets.Field)]
    class Optional : System.Attribute
    {
        public Optional()
        {
        }
    }

    // attribute used to override the HLSL type of a field with a custom type string
    [System.AttributeUsage(System.AttributeTargets.Field)]
    class OverrideType : System.Attribute
    {
        public string typeName;

        public OverrideType(string typeName)
        {
            this.typeName = typeName;
        }
    }

    // attribute used to disable a field using a preprocessor #if
    [System.AttributeUsage(System.AttributeTargets.Field)]
    class PreprocessorIf : System.Attribute
    {
        public string conditional;

        public PreprocessorIf(string conditional)
        {
            this.conditional = conditional;
        }
    }

    static class ShaderSpliceUtil
    {
        enum BaseFieldType
        {
            Invalid,
            Float,
            Uint,
        };

        private static BaseFieldType GetBaseFieldType(string typeName)
        {
            if (typeName.StartsWith("Vector") || typeName.Equals("Single"))
            {
                return BaseFieldType.Float;
            }
            if (typeName.StartsWith("UInt32")) // We don't have proper support for uint (Uint, Uint2, Uint3, Uint4). Need these types, for now just supporting instancing via a single uint.
            {
                return BaseFieldType.Uint;
            }
            return BaseFieldType.Invalid;
        }

        private static int GetComponentCount(string typeName)
        {
            switch (GetBaseFieldType(typeName))
            {
                case BaseFieldType.Float:
                    return GetFloatVectorCount(typeName);
                case BaseFieldType.Uint:
                    return GetUintCount(typeName);
                default:
                    return 0;
            }
        }

        private static int GetFloatVectorCount(string typeName)
        {
            if (typeName.Equals("Vector4"))
            {
                return 4;
            }
            else if (typeName.Equals("Vector3"))
            {
                return 3;
            }
            else if (typeName.Equals("Vector2"))
            {
                return 2;
            }
            else if (typeName.Equals("Single"))
            {
                return 1;
            }
            else
            {
                return 0;
            }
        }

        // Need uint types
        private static int GetUintCount(string typeName)
        {
            if (typeName.Equals("UInt32"))
            {
                return 1;
            }
            else
            {
                return 0;
            }
        }

        private static string[] vectorTypeNames =
        {
            "unknown",
            "float",
            "float2",
            "float3",
            "float4"
        };

        private static string[] uintTypeNames =
        {
            "unknown",
            "uint",
        };

        private static char[] channelNames =
        { 'x', 'y', 'z', 'w' };

        private static string GetChannelSwizzle(int firstChannel, int channelCount)
        {
            System.Text.StringBuilder result = new System.Text.StringBuilder();
            int lastChannel = System.Math.Min(firstChannel + channelCount - 1, 4);
            for (int index = firstChannel; index <= lastChannel; index++)
            {
                result.Append(channelNames[index]);
            }
            return result.ToString();
        }

        private static bool ShouldSpliceField(System.Type parentType, FieldInfo field, IActiveFields activeFields, out bool isOptional)
        {
            bool fieldActive = true;
            isOptional = field.IsDefined(typeof(Optional), false);
            if (isOptional)
            {
                string fullName = parentType.Name + "." + field.Name;
                if (!activeFields.Contains(fullName))
                {
                    // not active, skip the optional field
                    fieldActive = false;
                }
            }
            return fieldActive;
        }

        private static string GetFieldSemantic(FieldInfo field)
        {
            string semanticString = null;
            object[] semantics = field.GetCustomAttributes(typeof(Semantic), false);
            if (semantics.Length > 0)
            {
                Semantic firstSemantic = (Semantic)semantics[0];
                semanticString = " : " + firstSemantic.semantic;
            }
            return semanticString;
        }

        private static string GetFieldType(FieldInfo field, out int componentCount)
        {
            string fieldType;
            object[] overrideType = field.GetCustomAttributes(typeof(OverrideType), false);
            if (overrideType.Length > 0)
            {
                OverrideType first = (OverrideType)overrideType[0];
                fieldType = first.typeName;
                componentCount = 0;
            }
            else
            {
                // TODO: handle non-float types
                componentCount = GetComponentCount(field.FieldType.Name);
                switch (GetBaseFieldType(field.FieldType.Name))
                {
                    case BaseFieldType.Float:
                        fieldType = vectorTypeNames[componentCount];
                        break;
                    case BaseFieldType.Uint:
                        fieldType = uintTypeNames[componentCount];
                        break;
                    default:
                        fieldType = "unknown";
                        break;
                }
            }
            return fieldType;
        }

        private static bool IsFloatVectorType(string type)
        {
            return GetFloatVectorCount(type) != 0;
        }

        private static string GetFieldConditional(FieldInfo field)
        {
            string conditional = null;
            object[] overrideType = field.GetCustomAttributes(typeof(PreprocessorIf), false);
            if (overrideType.Length > 0)
            {
                PreprocessorIf first = (PreprocessorIf)overrideType[0];
                conditional = first.conditional;
            }
            return conditional;
        }

        public static void BuildType(System.Type t, ActiveFields activeFields, ShaderGenerator result)
        {
            result.AddShaderChunk("struct " + t.Name + " {");
            result.Indent();

            foreach (FieldInfo field in t.GetFields(BindingFlags.Instance | BindingFlags.NonPublic | BindingFlags.Public))
            {
                if (field.MemberType == MemberTypes.Field)
                {
                    bool isOptional = false;

                    var fieldIsActive = false;
                    var keywordIfdefs = string.Empty;

                    if (activeFields.permutationCount > 0)
                    {
                        // Evaluate all activeFields instance
                        var instances = activeFields
                            .allPermutations.instances
                            .Where(i => ShouldSpliceField(t, field, i, out isOptional))
                            .ToList();

                        fieldIsActive = instances.Count > 0;
                        if (fieldIsActive)
                            keywordIfdefs = KeywordUtil.GetKeywordPermutationGroupIfDef(instances
                                .Select(i => i.permutationIndex).ToList());
                    }
                    else
                    {
                        fieldIsActive = ShouldSpliceField(t, field, activeFields.noPermutation, out isOptional);
                    }


                    if (fieldIsActive)
                    {
                        // The field is used, so generate it
                        var semanticString = GetFieldSemantic(field);
                        int componentCount;
                        var fieldType = GetFieldType(field, out componentCount);
                        var conditional = GetFieldConditional(field);

                        if (conditional != null)
                            result.AddShaderChunk("#if " + conditional);
                        if (!string.IsNullOrEmpty(keywordIfdefs))
                            result.AddShaderChunk(keywordIfdefs);

                        var fieldDecl = fieldType + " " + field.Name + semanticString + ";" + (isOptional ? " // optional" : string.Empty);
                        result.AddShaderChunk(fieldDecl);

                        if (!string.IsNullOrEmpty(keywordIfdefs))
                            result.AddShaderChunk("#endif // Shader Graph Keywords");
                        if (conditional != null)
                            result.AddShaderChunk("#endif // " + conditional);
                    }
                }
            }
            result.Deindent();
            result.AddShaderChunk("};");

            object[] packAttributes = t.GetCustomAttributes(typeof(InterpolatorPack), false);
            if (packAttributes.Length > 0)
            {
                var generatedPackedTypes = new Dictionary<string, (ShaderGenerator, List<int>)>();

                if (activeFields.permutationCount > 0)
                {
                    foreach (var instance in activeFields.allPermutations.instances)
                    {
                        var instanceGenerator = new ShaderGenerator();
                        BuildPackedType(t, instance, instanceGenerator);
                        var key = instanceGenerator.GetShaderString(0);
                        if (generatedPackedTypes.TryGetValue(key, out var value))
                            value.Item2.Add(instance.permutationIndex);
                        else
                            generatedPackedTypes.Add(key, (instanceGenerator, new List<int> { instance.permutationIndex }));
                    }

                    var isFirst = true;
                    foreach (var generated in generatedPackedTypes)
                    {
                        if (isFirst)
                        {
                            isFirst = false;
                            result.AddShaderChunk(KeywordUtil.GetKeywordPermutationGroupIfDef(generated.Value.Item2));
                        }
                        else
                            result.AddShaderChunk(KeywordUtil.GetKeywordPermutationGroupIfDef(generated.Value.Item2).Replace("#if", "#elif"));

                        result.AddGenerator(generated.Value.Item1);
                    }
                    if (generatedPackedTypes.Count > 0)
                        result.AddShaderChunk("#endif");
                }
                else
                {
                    BuildPackedType(t, activeFields.noPermutation, result);
                }
            }
        }

        public static void BuildPackedType(System.Type unpacked, IActiveFields activeFields, ShaderGenerator result)
        {
            // for each interpolator, the number of components used (up to 4 for a float4 interpolator)
            List<int> packedCounts = new List<int>();
            ShaderGenerator packer = new ShaderGenerator();
            ShaderGenerator unpacker = new ShaderGenerator();
            ShaderGenerator structEnd = new ShaderGenerator();

            string unpackedStruct = unpacked.Name.ToString();
            string packedStruct = "Packed" + unpacked.Name;
            string packerFunction = "Pack" + unpacked.Name;
            string unpackerFunction = "Unpack" + unpacked.Name;

            // declare struct header:
            //   struct packedStruct {
            result.AddShaderChunk("struct " + packedStruct + " {");
            result.Indent();

            // declare function headers:
            //   packedStruct packerFunction(unpackedStruct input)
            //   {
            //      packedStruct output;
            packer.AddShaderChunk(packedStruct + " " + packerFunction + "(" + unpackedStruct + " input)");
            packer.AddShaderChunk("{");
            packer.Indent();
            packer.AddShaderChunk(packedStruct + " output;");

            //   unpackedStruct unpackerFunction(packedStruct input)
            //   {
            //      unpackedStruct output;
            unpacker.AddShaderChunk(unpackedStruct + " " + unpackerFunction + "(" + packedStruct + " input)");
            unpacker.AddShaderChunk("{");
            unpacker.Indent();
            unpacker.AddShaderChunk(unpackedStruct + " output;");

            // TODO: this could do a better job packing
            // especially if we allowed breaking up fields across multiple interpolators (to pack them into remaining space...)
            // though we would want to only do this if it improves final interpolator count, and is worth it on the target machine
            foreach (FieldInfo field in unpacked.GetFields(BindingFlags.Instance | BindingFlags.NonPublic | BindingFlags.Public))
            {
                if (field.MemberType == MemberTypes.Field)
                {
                    bool isOptional;
                    if (ShouldSpliceField(unpacked, field, activeFields, out isOptional))
                    {
                        string semanticString = GetFieldSemantic(field);
                        int floatVectorCount;
                        string fieldType = GetFieldType(field, out floatVectorCount);
                        string conditional = GetFieldConditional(field);

                        if ((semanticString != null) || (conditional != null) || (floatVectorCount == 0))
                        {
                            // not a packed value
                            if (conditional != null)
                            {
                                structEnd.AddShaderChunk("#if " + conditional);
                                packer.AddShaderChunk("#if " + conditional);
                                unpacker.AddShaderChunk("#if " + conditional);
                            }
                            structEnd.AddShaderChunk(fieldType + " " + field.Name + semanticString + "; // unpacked");
                            packer.AddShaderChunk("output." + field.Name + " = input." + field.Name + ";");
                            unpacker.AddShaderChunk("output." + field.Name + " = input." + field.Name + ";");
                            if (conditional != null)
                            {
                                structEnd.AddShaderChunk("#endif // " + conditional);
                                packer.AddShaderChunk("#endif // " + conditional);
                                unpacker.AddShaderChunk("#endif // " + conditional);
                            }
                        }
                        else
                        {
                            // pack float field

                            // super simple packing: use the first interpolator that has room for the whole value
                            int interpIndex = packedCounts.FindIndex(x => (x + floatVectorCount <= 4));
                            int firstChannel;
                            if (interpIndex < 0)
                            {
                                // allocate a new interpolator
                                interpIndex = packedCounts.Count;
                                firstChannel = 0;
                                packedCounts.Add(floatVectorCount);
                            }
                            else
                            {
                                // pack into existing interpolator
                                firstChannel = packedCounts[interpIndex];
                                packedCounts[interpIndex] += floatVectorCount;
                            }

                            // add code to packer and unpacker -- packed data declaration is handled later
                            string packedChannels = GetChannelSwizzle(firstChannel, floatVectorCount);
                            packer.AddShaderChunk(string.Format("output.interp{0:00}.{1} = input.{2};", interpIndex, packedChannels, field.Name));
                            unpacker.AddShaderChunk(string.Format("output.{0} = input.interp{1:00}.{2};", field.Name, interpIndex, packedChannels));
                        }
                    }
                }
            }

            // add packed data declarations to struct, using the packedCounts
            for (int index = 0; index < packedCounts.Count; index++)
            {
                int count = packedCounts[index];
                result.AddShaderChunk(string.Format("{0} interp{1:00} : TEXCOORD{1}; // auto-packed", vectorTypeNames[count], index));
            }

            // add unpacked data declarations to struct (must be at end)
            result.AddGenerator(structEnd);

            // close declarations
            result.Deindent();
            result.AddShaderChunk("};");
            packer.AddShaderChunk("return output;");
            packer.Deindent();
            packer.AddShaderChunk("}");
            unpacker.AddShaderChunk("return output;");
            unpacker.Deindent();
            unpacker.AddShaderChunk("}");

            // combine all of the code into the result
            result.AddGenerator(packer);
            result.AddGenerator(unpacker);
        }

        // returns the offset of the first non-whitespace character, in the range [start, end] inclusive ... will return end if none found
        private static int SkipWhitespace(string str, int start, int end)
        {
            int index = start;

            while (index < end)
            {
                char c = str[index];
                if (!Char.IsWhiteSpace(c))
                {
                    break;
                }
                index++;
            }
            return index;
        }

        public class TemplatePreprocessor
        {
            // inputs
            ActiveFields activeFields;
            Dictionary<string, string> namedFragments;
            string templatePath;
            bool debugOutput;
            string buildTypeAssemblyNameFormat;

            // intermediates
            HashSet<string> includedFiles;

            // outputs
            ShaderStringBuilder result;
            List<string> sourceAssetDependencyPaths;

            public TemplatePreprocessor(ActiveFields activeFields, Dictionary<string, string> namedFragments, bool debugOutput, string templatePath, List<string> sourceAssetDependencyPaths, string buildTypeAssemblyNameFormat, ShaderStringBuilder outShaderCodeResult = null)
            {
                this.activeFields = activeFields;
                this.namedFragments = namedFragments;
                this.debugOutput = debugOutput;
                this.templatePath = templatePath;
                this.sourceAssetDependencyPaths = sourceAssetDependencyPaths;
                this.buildTypeAssemblyNameFormat = buildTypeAssemblyNameFormat;
                this.result = outShaderCodeResult ?? new ShaderStringBuilder();
                includedFiles = new HashSet<string>();
            }

            public ShaderStringBuilder GetShaderCode()
            {
                return result;
            }

            public void ProcessTemplateFile(string filePath)
            {
                if (File.Exists(filePath) &&
                    !includedFiles.Contains(filePath))
                {
                    includedFiles.Add(filePath);

                    if (sourceAssetDependencyPaths != null)
                        sourceAssetDependencyPaths.Add(filePath);

                    string[] templateLines = File.ReadAllLines(filePath);
                    foreach (string line in templateLines)
                    {
                        ProcessTemplateLine(line, 0, line.Length);
                    }
                }
            }

            private struct Token
            {
                public string s;
                public int start;
                public int end;

                public Token(string s, int start, int end)
                {
                    this.s = s;
                    this.start = start;
                    this.end = end;
                }

                public static Token Invalid()
                {
                    return new Token(null, 0, 0);
                }

                public bool IsValid()
                {
                    return (s != null);
                }

                public bool Is(string other)
                {
                    int len = end - start;
                    return (other.Length == len) && (0 == string.Compare(s, start, other, 0, len));
                }
                public string GetString()
                {
                    int len = end - start;
                    if (len > 0)
                    {
                        return s.Substring(start, end - start);
                    }
                    return null;
                }
            }

            public void ProcessTemplateLine(string line, int start, int end)
            {
                bool appendEndln = true;

                int cur = start;
                while (cur < end)
                {
                    // find an escape code '$'
                    int dollar = line.IndexOf('$', cur, end - cur);
                    if (dollar < 0)
                    {
                        // no escape code found in the remaining code -- just append the rest verbatim
                        AppendSubstring(line, cur, true, end, false);
                        break;
                    }
                    else
                    {
                        // found $ escape sequence
                        Token command = ParseIdentifier(line, dollar+1, end);
                        if (!command.IsValid())
                        {
                            Error("ERROR: $ must be followed by a command string (if, splice, or include)", line, dollar+1);
                            break;
                        }
                        else
                        {
                            if (command.Is("include"))
                            {
                                ProcessIncludeCommand(command, end);
                                break;      // include command always ignores the rest of the line, error or not
                            }
                            else if (command.Is("splice"))
                            {
                                if (!ProcessSpliceCommand(command, end, ref cur))
                                {
                                    // error, skip the rest of the line
                                    break;
                                }
                            }
                            else if (command.Is("buildType"))
                            {
                                ProcessBuildTypeCommand(command, end);
                                break;      // buildType command always ignores the rest of the line, error or not
                            }
                            else
                            {
                                // let's see if it is a predicate
                                Token predicate = ParseUntil(line, dollar + 1, end, ':');
                                if (!predicate.IsValid())
                                {
                                    Error("ERROR: unrecognized command: " + command.GetString(), line, command.start);
                                    break;
                                }
                                else
                                {
                                    if (!ProcessPredicate(predicate, end, ref cur, ref appendEndln))
                                    {
                                        break;  // skip the rest of the line
                                    }
                                }
                            }
                        }
                    }
                }

                if (appendEndln)
                {
                    result.AppendNewLine();
                }
            }

            private void ProcessIncludeCommand(Token includeCommand, int lineEnd)
            {
                if (Expect(includeCommand.s, includeCommand.end, '('))
                {
                    Token param = ParseString(includeCommand.s, includeCommand.end + 1, lineEnd);

                    if (!param.IsValid())
                    {
                        Error("ERROR: $include expected a string file path parameter", includeCommand.s, includeCommand.end + 1);
                    }
                    else
                    {
                        var includeLocation = Path.Combine(templatePath, param.GetString());
                        if (!File.Exists(includeLocation))
                        {
                            Error("ERROR: $include cannot find file : " + includeLocation, includeCommand.s, param.start);
                        }
                        else
                        {
                            // skip a line, just to be sure we've cleaned up the current line
                            result.AppendNewLine();
                            result.AppendLine("//-------------------------------------------------------------------------------------");
                            result.AppendLine("// TEMPLATE INCLUDE : " + param.GetString());
                            result.AppendLine("//-------------------------------------------------------------------------------------");
                            ProcessTemplateFile(includeLocation);
                            result.AppendNewLine();
                            result.AppendLine("//-------------------------------------------------------------------------------------");
                            result.AppendLine("// END TEMPLATE INCLUDE : " + param.GetString());
                            result.AppendLine("//-------------------------------------------------------------------------------------");
                        }
                    }
                }
            }

            private bool ProcessSpliceCommand(Token spliceCommand, int lineEnd, ref int cur)
            {
                if (!Expect(spliceCommand.s, spliceCommand.end, '('))
                {
                    return false;
                }
                else
                {
                    Token param = ParseUntil(spliceCommand.s, spliceCommand.end + 1, lineEnd, ')');
                    if (!param.IsValid())
                    {
                        Error("ERROR: splice command is missing a ')'", spliceCommand.s, spliceCommand.start);
                        return false;
                    }
                    else
                    {
                        // append everything before the beginning of the escape sequence
                        AppendSubstring(spliceCommand.s, cur, true, spliceCommand.start-1, false);

                        // find the named fragment
                        string name = param.GetString();     // unfortunately this allocates a new string
                        string fragment;
                        if ((namedFragments != null) && namedFragments.TryGetValue(name, out fragment))
                        {
                            // splice the fragment
                            result.Append(fragment);
                        }
                        else
                        {
                            // no named fragment found
                            result.Append("/* WARNING: $splice Could not find named fragment '{0}' */", name);
                        }

                        // advance to just after the ')' and continue parsing
                        cur = param.end + 1;
                    }
                }
                return true;
            }

            private void ProcessBuildTypeCommand(Token command, int endLine)
            {
                if (Expect(command.s, command.end, '('))
                {
                    Token param = ParseUntil(command.s, command.end + 1, endLine, ')');
                    if (!param.IsValid())
                    {
                        Error("ERROR: buildType command is missing a ')'", command.s, command.start);
                    }
                    else
                    {
                        string typeName = param.GetString();
                        string assemblyQualifiedTypeName = string.Format(buildTypeAssemblyNameFormat, typeName);
                        Type type = Type.GetType(assemblyQualifiedTypeName);
                        if (type == null)
                        {
                            Error("ERROR: buildType could not find type : " + typeName, command.s, param.start);
                        }
                        else
                        {
                            result.AppendLine("// Generated Type: " + typeName);
                            ShaderGenerator temp = new ShaderGenerator();
                            BuildType(type, activeFields, temp);
                            result.AppendLine(temp.GetShaderString(0, false));
                        }
                    }
                }
            }

            private bool ProcessPredicate(Token predicate, int endLine, ref int cur, ref bool appendEndln)
            {
                // eval if(param)
                var fieldName = predicate.GetString();
                var nonwhitespace = SkipWhitespace(predicate.s, predicate.end + 1, endLine);

                if (activeFields.permutationCount > 0)
                {
                    var passedPermutations = activeFields.allPermutations.instances
                        .Where(i => i.Contains(fieldName))
                        .ToList();

                    if (passedPermutations.Count > 0)
                    {
                        var ifdefs = KeywordUtil.GetKeywordPermutationGroupIfDef(
                            passedPermutations.Select(i => i.permutationIndex).ToList()
                        );
                        result.AppendLine(ifdefs);
                        // Append the rest of the line
                        AppendSubstring(predicate.s, nonwhitespace, true, endLine, false);
                        result.AppendLine("");
                        result.AppendLine("#endif");

                        return false;
                    }

                    return false;
                }
                else
                {
                    // eval if(param)
                    if (activeFields.noPermutation.Contains(fieldName))
                    {
                        // predicate is active
                        // append everything before the beginning of the escape sequence
                        AppendSubstring(predicate.s, cur, true, predicate.start-1, false);

                        // continue parsing the rest of the line, starting with the first nonwhitespace character
                        cur = nonwhitespace;
                        return true;
                    }
                    else
                    {
                        // predicate is not active
                        if (debugOutput)
                        {
                            // append everything before the beginning of the escape sequence
                            AppendSubstring(predicate.s, cur, true, predicate.start-1, false);
                            // append the rest of the line, commented out
                            result.Append("// ");
                            AppendSubstring(predicate.s, nonwhitespace, true, endLine, false);
                        }
                        else
                        {
                            // don't append anything
                            appendEndln = false;
                        }
                        return false;
                    }
                }
            }

            private Token ParseIdentifier(string code, int start, int end)
            {
                if (start < end)
                {
                    char c = code[start];
                    if (Char.IsLetter(c) || (c == '_'))
                    {
                        int cur = start + 1;
                        while (cur < end)
                        {
                            c = code[cur];
                            if (!(Char.IsLetterOrDigit(c) || (c == '_')))
                                break;
                            cur++;
                        }
                        return new Token(code, start, cur);
                    }
                }
                return Token.Invalid();
            }

            private Token ParseString(string line, int start, int end)
            {
                if (Expect(line, start, '"'))
                {
                    return ParseUntil(line, start + 1, end, '"');
                }
                return Token.Invalid();
            }

            private Token ParseUntil(string line, int start, int end, char endChar)
            {
                int cur = start;
                while (cur < end)
                {
                    if (line[cur] == endChar)
                    {
                        return new Token(line, start, cur);
                    }
                    cur++;
                }
                return Token.Invalid();
            }

            private bool Expect(string line, int location, char expected)
            {
                if ((location < line.Length) && (line[location] == expected))
                {
                    return true;
                }
                Error("Expected '" + expected + "'", line, location);
                return false;
            }
            private void Error(string error, string line, int location)
            {
                // append the line for context
                result.Append("\n");
                result.Append("// ");
                AppendSubstring(line, 0, true, line.Length, false);
                result.Append("\n");

                // append the location marker, and error description
                result.Append("// ");
                result.AppendSpaces(location);
                result.Append("^ ");
                result.Append(error);
                result.Append("\n");
            }

            // an easier to use version of substring Append() -- explicit inclusion on each end, and checks for positive length
            private void AppendSubstring(string str, int start, bool includeStart, int end, bool includeEnd)
            {
                if (!includeStart)
                {
                    start++;
                }
                if (!includeEnd)
                {
                    end--;
                }
                int count = end - start + 1;
                if (count > 0)
                {
                    result.Append(str, start, count);
                }
            }
        }

        public static void ApplyDependencies(IActiveFields activeFields, List<Dependency[]> dependsList)
        {
            // add active fields to queue
            Queue<string> fieldsToPropagate = new Queue<string>();
            foreach (var f in activeFields.fields)
            {
                fieldsToPropagate.Enqueue(f);
            }

            // foreach field in queue:
            while (fieldsToPropagate.Count > 0)
            {
                string field = fieldsToPropagate.Dequeue();
                if (activeFields.Contains(field))           // this should always be true
                {
                    // find all dependencies of field that are not already active
                    foreach (Dependency[] dependArray in dependsList)
                    {
                        foreach (Dependency d in dependArray.Where(d => (d.name == field) && !activeFields.Contains(d.dependsOn)))
                        {
                            // activate them and add them to the queue
                            activeFields.Add(d.dependsOn);
                            fieldsToPropagate.Enqueue(d.dependsOn);
                        }
                    }
                }
            }
        }
    };



    class NewGraphAction : EndNameEditAction
    {
        AbstractMaterialNode m_Node;
        public AbstractMaterialNode node
        {
            get { return m_Node; }
            set { m_Node = value; }
        }

        public override void Action(int instanceId, string pathName, string resourceFile)
        {
            var graph = new GraphData();
            graph.AddNode(node);
            graph.path = "Shader Graphs";
            FileUtilities.WriteShaderGraphToDisk(pathName, graph);
            AssetDatabase.Refresh();

            UnityEngine.Object obj = AssetDatabase.LoadAssetAtPath<Shader>(pathName);
            Selection.activeObject = obj;
        }
    }

    static class GraphUtil
    {
        internal static string ConvertCamelCase(string text, bool preserveAcronyms)
        {
            if (string.IsNullOrEmpty(text))
                return string.Empty;
            StringBuilder newText = new StringBuilder(text.Length * 2);
            newText.Append(text[0]);
            for (int i = 1; i < text.Length; i++)
            {
                if (char.IsUpper(text[i]))
                    if ((text[i - 1] != ' ' && !char.IsUpper(text[i - 1])) ||
                        (preserveAcronyms && char.IsUpper(text[i - 1]) &&
                         i < text.Length - 1 && !char.IsUpper(text[i + 1])))
                        newText.Append(' ');
                newText.Append(text[i]);
            }
            return newText.ToString();
        }

        public static void CreateNewGraph(AbstractMaterialNode node)
        {
            var graphItem = ScriptableObject.CreateInstance<NewGraphAction>();
            graphItem.node = node;
            ProjectWindowUtil.StartNameEditingIfProjectWindowExists(0, graphItem,
                string.Format("New Shader Graph.{0}", ShaderGraphImporter.Extension), null, null);
        }

        public static Type GetOutputNodeType(string path)
        {
            var textGraph = File.ReadAllText(path, Encoding.UTF8);
            var graph = JsonUtility.FromJson<GraphData>(textGraph);
            return graph.outputNode.GetType();
        }

        public static bool IsShaderGraph(this Shader shader)
        {
            var path = AssetDatabase.GetAssetPath(shader);
            var importer = AssetImporter.GetAtPath(path);
            return importer is ShaderGraphImporter;
        }

<<<<<<< HEAD
        public static void GeneratePropertiesBlock(ShaderStringBuilder sb, PropertyCollector propertyCollector, KeywordCollector keywordCollector, GenerationMode mode)
=======
        public static void GeneratePropertiesBlock(ShaderStringBuilder sb, PropertyCollector propertyCollector, GenerationMode mode)
>>>>>>> 47046808
        {
            sb.AppendLine("Properties");
            using (sb.BlockScope())
            {
                foreach (var prop in propertyCollector.properties.Where(x => x.generatePropertyBlock))
                {
                    sb.AppendLine(prop.GetPropertyBlockString());
                }
<<<<<<< HEAD

                // Keywords use hardcoded state in preview
                // Do not add them to the Property Block
                if(mode == GenerationMode.Preview)
                    return;

                foreach (var key in keywordCollector.keywords.Where(x => x.generatePropertyBlock))
                {
                    sb.AppendLine(key.GetPropertyBlockString());
                }
=======
>>>>>>> 47046808
            }
        }

        public static void GenerateApplicationVertexInputs(ShaderGraphRequirements graphRequiements, ShaderStringBuilder vertexInputs)
        {
            vertexInputs.AppendLine("struct GraphVertexInput");
            using (vertexInputs.BlockSemicolonScope())
            {
                vertexInputs.AppendLine("float4 vertex : POSITION;");
                if(graphRequiements.requiresNormal != NeededCoordinateSpace.None || graphRequiements.requiresBitangent != NeededCoordinateSpace.None)
                    vertexInputs.AppendLine("float3 normal : NORMAL;");
                if(graphRequiements.requiresTangent != NeededCoordinateSpace.None || graphRequiements.requiresBitangent != NeededCoordinateSpace.None)
                    vertexInputs.AppendLine("float4 tangent : TANGENT;");
                if (graphRequiements.requiresVertexColor)
                {
                    vertexInputs.AppendLine("float4 color : COLOR;");
                }
                foreach (var channel in graphRequiements.requiresMeshUVs.Distinct())
                    vertexInputs.AppendLine("float4 texcoord{0} : TEXCOORD{0};", (int)channel);
                vertexInputs.AppendLine("UNITY_VERTEX_INPUT_INSTANCE_ID");
            }
        }

        static void Visit(List<AbstractMaterialNode> outputList, Dictionary<Guid, AbstractMaterialNode> unmarkedNodes, AbstractMaterialNode node)
        {
            if (!unmarkedNodes.ContainsKey(node.guid))
                return;
            foreach (var slot in node.GetInputSlots<ISlot>())
            {
                foreach (var edge in node.owner.GetEdges(slot.slotReference))
                {
                    var inputNode = node.owner.GetNodeFromGuid(edge.outputSlot.nodeGuid);
                    Visit(outputList, unmarkedNodes, inputNode);
                }
            }
            unmarkedNodes.Remove(node.guid);
            outputList.Add(node);
        }

        public static GenerationResults GetShader(this GraphData graph, AbstractMaterialNode node, GenerationMode mode, string name)
        {
            // ----------------------------------------------------- //
            //                         SETUP                         //
            // ----------------------------------------------------- //

            // -------------------------------------
            // String builders

            var finalShader = new ShaderStringBuilder();
            var results = new GenerationResults();

            var shaderProperties = new PropertyCollector();
            var shaderKeywords = new KeywordCollector();
            var shaderPropertyUniforms = new ShaderStringBuilder();
            var shaderKeywordDeclarations = new ShaderStringBuilder();
            var shaderKeywordPermutations = new ShaderStringBuilder(1);

            var functionBuilder = new ShaderStringBuilder();
            var functionRegistry = new FunctionRegistry(functionBuilder);

            var vertexDescriptionFunction = new ShaderStringBuilder(0);

            var surfaceDescriptionInputStruct = new ShaderStringBuilder(0);
            var surfaceDescriptionStruct = new ShaderStringBuilder(0);
            var surfaceDescriptionFunction = new ShaderStringBuilder(0);

            var vertexInputs = new ShaderStringBuilder(0);

            graph.CollectShaderKeywords(shaderKeywords, mode);

            // -------------------------------------
            // Get Slot and Node lists

            var activeNodeList = ListPool<AbstractMaterialNode>.Get();
            NodeUtils.DepthFirstCollectNodesFromNode(activeNodeList, node);

            var slots = new List<MaterialSlot>();
            if (node is IMasterNode || node is SubGraphOutputNode)
                slots.AddRange(node.GetInputSlots<MaterialSlot>());
            else
            {
                var outputSlots = node.GetOutputSlots<MaterialSlot>().ToList();
                if (outputSlots.Count > 0)
                    slots.Add(outputSlots[0]);
            }

            // -------------------------------------
            // Get Requirements

            var requirements = ShaderGraphRequirements.FromNodes(activeNodeList, ShaderStageCapability.Fragment);

            // ----------------------------------------------------- //
            //                         KEYWORDS                      //
            // ----------------------------------------------------- //

            // -------------------------------------
            // Get keyword permutations

            graph.CollectShaderKeywords(shaderKeywords, mode);
            var keywordPermutations = KeywordUtil.GetKeywordPermutations(shaderKeywords.keywords);

            // Track permutation indicies for all nodes and requirements
            List<int>[] keywordPermutationsPerNode = new List<int>[activeNodeList.Count];

            // -------------------------------------
            // Evaluate all permutations

            for(int i = 0; i < keywordPermutations.Count; i++)
            {
                // Get active nodes for this permutation
                var localNodes = ListPool<AbstractMaterialNode>.Get();
                NodeUtils.DepthFirstCollectNodesFromNode(localNodes, node, keywordPermutations: keywordPermutations[i]);

                // Track each pixel node in this permutation
                foreach(AbstractMaterialNode pixelNode in localNodes)
                {
                    int nodeIndex = activeNodeList.IndexOf(pixelNode);

                    if(keywordPermutationsPerNode[nodeIndex] == null)
                        keywordPermutationsPerNode[nodeIndex] = new List<int>();
                    keywordPermutationsPerNode[nodeIndex].Add(i);
                }

                // Get active requirements for this permutation
                var localSurfaceRequirements = ShaderGraphRequirements.FromNodes(localNodes, ShaderStageCapability.Fragment, false);
                var localPixelRequirements = ShaderGraphRequirements.FromNodes(localNodes, ShaderStageCapability.Fragment);
            }


            // ----------------------------------------------------- //
            //                START VERTEX DESCRIPTION               //
            // ----------------------------------------------------- //

            // -------------------------------------
            // Generate Vertex Description function

            vertexDescriptionFunction.AppendLine("GraphVertexInput PopulateVertexData(GraphVertexInput v)");
            using (vertexDescriptionFunction.BlockScope())
            {
                vertexDescriptionFunction.AppendLine("return v;");
            }

            // ----------------------------------------------------- //
            //               START SURFACE DESCRIPTION               //
            // ----------------------------------------------------- //

            // -------------------------------------
            // Generate Input structure for Surface Description function
            // Surface Description Input requirements are needed to exclude intermediate translation spaces

            GenerateSurfaceInputStruct(surfaceDescriptionInputStruct, requirements, "SurfaceDescriptionInputs");

            results.previewMode = PreviewMode.Preview3D;
            foreach (var pNode in activeNodeList)
            {
                if (pNode.previewMode == PreviewMode.Preview3D)
                {
                    results.previewMode = PreviewMode.Preview3D;
                    break;
                }
            }

            // -------------------------------------
            // Generate Output structure for Surface Description function

            GenerateSurfaceDescriptionStruct(surfaceDescriptionStruct, slots, useIdsInNames: !(node is IMasterNode));

            // -------------------------------------
            // Generate Surface Description function

            GenerateSurfaceDescriptionFunction(
                activeNodeList,
                keywordPermutationsPerNode,
                node,
                graph,
                surfaceDescriptionFunction,
                functionRegistry,
                shaderProperties,
                shaderKeywords,
                mode,
                outputIdProperty: results.outputIdProperty);

            // ----------------------------------------------------- //
            //           GENERATE VERTEX > PIXEL PIPELINE            //
            // ----------------------------------------------------- //

            // -------------------------------------
            // Keyword declarations

            shaderKeywords.GetKeywordsDeclaration(shaderKeywordDeclarations, mode);
            KeywordUtil.GetKeywordPermutationDeclaration(shaderKeywordPermutations, keywordPermutations);

            // -------------------------------------
            // Property uniforms

            shaderProperties.GetPropertiesDeclaration(shaderPropertyUniforms, mode, graph.concretePrecision);

            // -------------------------------------
            // Generate Input structure for Vertex shader

            GenerateApplicationVertexInputs(requirements, vertexInputs);

            // ----------------------------------------------------- //
            //                      FINALIZE                         //
            // ----------------------------------------------------- //

            // -------------------------------------
            // Build final shader

            finalShader.AppendLine(@"Shader ""{0}""", name);
            using (finalShader.BlockScope())
            {
<<<<<<< HEAD
                GraphUtil.GeneratePropertiesBlock(finalShader, shaderProperties, shaderKeywords, mode);
=======
                GraphUtil.GeneratePropertiesBlock(finalShader, shaderProperties, mode);
>>>>>>> 47046808
                finalShader.AppendNewLine();

                finalShader.AppendLine(@"HLSLINCLUDE");
                finalShader.AppendLine(@"#include ""Packages/com.unity.render-pipelines.core/ShaderLibrary/Common.hlsl""");
                finalShader.AppendLine(@"#include ""Packages/com.unity.render-pipelines.core/ShaderLibrary/Packing.hlsl""");
                finalShader.AppendLine(@"#include ""Packages/com.unity.render-pipelines.core/ShaderLibrary/NormalSurfaceGradient.hlsl""");
                finalShader.AppendLine(@"#include ""Packages/com.unity.render-pipelines.core/ShaderLibrary/Color.hlsl""");
                finalShader.AppendLine(@"#include ""Packages/com.unity.render-pipelines.core/ShaderLibrary/UnityInstancing.hlsl""");
                finalShader.AppendLine(@"#include ""Packages/com.unity.render-pipelines.core/ShaderLibrary/EntityLighting.hlsl""");
                finalShader.AppendLine(@"#include ""Packages/com.unity.shadergraph/ShaderGraphLibrary/ShaderVariables.hlsl""");
                finalShader.AppendLine(@"#include ""Packages/com.unity.shadergraph/ShaderGraphLibrary/ShaderVariablesFunctions.hlsl""");
                finalShader.AppendLine(@"#include ""Packages/com.unity.shadergraph/ShaderGraphLibrary/Functions.hlsl""");

                finalShader.AppendLines(shaderKeywordDeclarations.ToString());
                finalShader.AppendLine(@"#define SHADERGRAPH_PREVIEW 1");
                finalShader.AppendNewLine();

                finalShader.AppendLines(shaderKeywordPermutations.ToString());

                finalShader.AppendLines(shaderPropertyUniforms.ToString());
                finalShader.AppendNewLine();

                finalShader.AppendLines(surfaceDescriptionInputStruct.ToString());
                finalShader.AppendNewLine();

                finalShader.Concat(functionBuilder);
                finalShader.AppendNewLine();

                finalShader.AppendLines(surfaceDescriptionStruct.ToString());
                finalShader.AppendNewLine();
                finalShader.AppendLines(surfaceDescriptionFunction.ToString());
                finalShader.AppendNewLine();

                finalShader.AppendLines(vertexInputs.ToString());
                finalShader.AppendNewLine();
                finalShader.AppendLines(vertexDescriptionFunction.ToString());
                finalShader.AppendNewLine();

                finalShader.AppendLine(@"ENDHLSL");

                finalShader.AppendLines(ShaderGenerator.GetPreviewSubShader(node, requirements));
                ListPool<AbstractMaterialNode>.Release(activeNodeList);
            }

            // -------------------------------------
            // Finalize

            results.configuredTextures = shaderProperties.GetConfiguredTexutres();
            ShaderSourceMap sourceMap;
            results.shader = finalShader.ToString(out sourceMap);
            results.sourceMap = sourceMap;
            return results;
        }

        public static void GenerateSurfaceInputStruct(ShaderStringBuilder sb, ShaderGraphRequirements requirements, string structName)
        {
            sb.AppendLine($"struct {structName}");
            using (sb.BlockSemicolonScope())
            {
                ShaderGenerator.GenerateSpaceTranslationSurfaceInputs(requirements.requiresNormal, InterpolatorType.Normal, sb);
                ShaderGenerator.GenerateSpaceTranslationSurfaceInputs(requirements.requiresTangent, InterpolatorType.Tangent, sb);
                ShaderGenerator.GenerateSpaceTranslationSurfaceInputs(requirements.requiresBitangent, InterpolatorType.BiTangent, sb);
                ShaderGenerator.GenerateSpaceTranslationSurfaceInputs(requirements.requiresViewDir, InterpolatorType.ViewDirection, sb);
                ShaderGenerator.GenerateSpaceTranslationSurfaceInputs(requirements.requiresPosition, InterpolatorType.Position, sb);

                if (requirements.requiresVertexColor)
                    sb.AppendLine("float4 {0};", ShaderGeneratorNames.VertexColor);

                if (requirements.requiresScreenPosition)
                    sb.AppendLine("float4 {0};", ShaderGeneratorNames.ScreenPosition);

                if (requirements.requiresFaceSign)
                    sb.AppendLine("float {0};", ShaderGeneratorNames.FaceSign);

                foreach (var channel in requirements.requiresMeshUVs.Distinct())
                    sb.AppendLine("half4 {0};", channel.GetUVName());

                if (requirements.requiresTime)
                {
                    sb.AppendLine("float3 {0};", ShaderGeneratorNames.TimeParameters);
                }
            }
        }

        public static void GenerateSurfaceInputTransferCode(ShaderStringBuilder sb, ShaderGraphRequirements requirements, string structName, string variableName)
        {
            sb.AppendLine($"{structName} {variableName};");

            ShaderGenerator.GenerateSpaceTranslationSurfaceInputs(requirements.requiresNormal, InterpolatorType.Normal, sb, $"{variableName}.{{0}} = IN.{{0}};");
            ShaderGenerator.GenerateSpaceTranslationSurfaceInputs(requirements.requiresTangent, InterpolatorType.Tangent, sb, $"{variableName}.{{0}} = IN.{{0}};");
            ShaderGenerator.GenerateSpaceTranslationSurfaceInputs(requirements.requiresBitangent, InterpolatorType.BiTangent, sb, $"{variableName}.{{0}} = IN.{{0}};");
            ShaderGenerator.GenerateSpaceTranslationSurfaceInputs(requirements.requiresViewDir, InterpolatorType.ViewDirection, sb, $"{variableName}.{{0}} = IN.{{0}};");
            ShaderGenerator.GenerateSpaceTranslationSurfaceInputs(requirements.requiresPosition, InterpolatorType.Position, sb, $"{variableName}.{{0}} = IN.{{0}};");

            if (requirements.requiresVertexColor)
                sb.AppendLine($"{variableName}.{ShaderGeneratorNames.VertexColor} = IN.{ShaderGeneratorNames.VertexColor};");

            if (requirements.requiresScreenPosition)
                sb.AppendLine($"{variableName}.{ShaderGeneratorNames.ScreenPosition} = IN.{ShaderGeneratorNames.ScreenPosition};");

            if (requirements.requiresFaceSign)
                sb.AppendLine($"{variableName}.{ShaderGeneratorNames.FaceSign} = IN.{ShaderGeneratorNames.FaceSign};");

            foreach (var channel in requirements.requiresMeshUVs.Distinct())
                sb.AppendLine($"{variableName}.{channel.GetUVName()} = IN.{channel.GetUVName()};");

            if (requirements.requiresTime)
            {
                sb.AppendLine($"{variableName}.{ShaderGeneratorNames.TimeParameters} = IN.{ShaderGeneratorNames.TimeParameters};");
            }
        }

        public static void GenerateSurfaceDescriptionStruct(ShaderStringBuilder surfaceDescriptionStruct, List<MaterialSlot> slots, string structName = "SurfaceDescription", IActiveFieldsSet activeFields = null, bool useIdsInNames = false)
        {
            surfaceDescriptionStruct.AppendLine("struct {0}", structName);
            using (surfaceDescriptionStruct.BlockSemicolonScope())
            {
                foreach (var slot in slots)
                {
                    string hlslName = NodeUtils.GetHLSLSafeName(slot.shaderOutputName);
                    if (useIdsInNames)
                    {
                        hlslName = $"{hlslName}_{slot.id}";
                    }

                    surfaceDescriptionStruct.AppendLine("{0} {1};", slot.concreteValueType.ToShaderString(slot.owner.concretePrecision), hlslName);

                    if (activeFields != null)
                    {
                        activeFields.AddAll(structName + "." + hlslName);
                    }
                }
            }
        }

        public static void GenerateSurfaceDescriptionFunction(
            List<AbstractMaterialNode> nodes,
            List<int>[] keywordPermutationsPerNode,
            AbstractMaterialNode rootNode,
            GraphData graph,
            ShaderStringBuilder surfaceDescriptionFunction,
            FunctionRegistry functionRegistry,
            PropertyCollector shaderProperties,
            KeywordCollector shaderKeywords,
            GenerationMode mode,
            string functionName = "PopulateSurfaceData",
            string surfaceDescriptionName = "SurfaceDescription",
            Vector1ShaderProperty outputIdProperty = null,
            IEnumerable<MaterialSlot> slots = null,
            string graphInputStructName = "SurfaceDescriptionInputs")
        {
            if (graph == null)
                return;

            GraphContext graphContext = new GraphContext(graphInputStructName);

            graph.CollectShaderProperties(shaderProperties, mode);

            surfaceDescriptionFunction.AppendLine(String.Format("{0} {1}(SurfaceDescriptionInputs IN)", surfaceDescriptionName, functionName), false);
            using (surfaceDescriptionFunction.BlockScope())
            {
                surfaceDescriptionFunction.AppendLine("{0} surface = ({0})0;", surfaceDescriptionName);
                for(int i = 0; i < nodes.Count; i++)
                {
                    GenerateDescriptionForNode(nodes[i], keywordPermutationsPerNode[i], functionRegistry, surfaceDescriptionFunction,
                        shaderProperties, shaderKeywords,
                        graph, graphContext, mode);
                }

                functionRegistry.builder.currentNode = null;
                surfaceDescriptionFunction.currentNode = null;

                GenerateSurfaceDescriptionRemap(graph, rootNode, slots,
                    surfaceDescriptionFunction, mode);

                surfaceDescriptionFunction.AppendLine("return surface;");
            }
        }

        static void GenerateDescriptionForNode(
            AbstractMaterialNode activeNode,
            List<int> keywordPermutations,
            FunctionRegistry functionRegistry,
            ShaderStringBuilder descriptionFunction,
            PropertyCollector shaderProperties,
            KeywordCollector shaderKeywords,
            GraphData graph,
            GraphContext graphContext,
            GenerationMode mode)
        {
            if (activeNode is IGeneratesFunction functionNode)
            {
                functionRegistry.builder.currentNode = activeNode;
                functionNode.GenerateNodeFunction(functionRegistry, graphContext, mode);
                functionRegistry.builder.ReplaceInCurrentMapping(PrecisionUtil.Token, activeNode.concretePrecision.ToShaderString());
            }

            if (activeNode is IGeneratesBodyCode bodyNode)
            {
                if(activeNode as KeywordNode == null && keywordPermutations != null)
                    descriptionFunction.AppendLine(KeywordUtil.GetKeywordPermutationGroupIfDef(keywordPermutations));

                descriptionFunction.currentNode = activeNode;
                bodyNode.GenerateNodeCode(descriptionFunction, graphContext, mode);
                descriptionFunction.ReplaceInCurrentMapping(PrecisionUtil.Token, activeNode.concretePrecision.ToShaderString());

                if(activeNode as KeywordNode == null && keywordPermutations != null)
                    descriptionFunction.AppendLine("#endif");
            }

            activeNode.CollectShaderProperties(shaderProperties, mode);
            activeNode.CollectShaderKeywords(shaderKeywords, mode);
        }

        static void GenerateSurfaceDescriptionRemap(
            GraphData graph,
            AbstractMaterialNode rootNode,
            IEnumerable<MaterialSlot> slots,
            ShaderStringBuilder surfaceDescriptionFunction,
            GenerationMode mode)
        {
            if (rootNode is IMasterNode || rootNode is SubGraphOutputNode)
            {
                var usedSlots = slots ?? rootNode.GetInputSlots<MaterialSlot>();
                foreach (var input in usedSlots)
                {
                    if (input != null)
                    {
                        var foundEdges = graph.GetEdges(input.slotReference).ToArray();
                        var hlslName = NodeUtils.GetHLSLSafeName(input.shaderOutputName);
                        if (rootNode is SubGraphOutputNode)
                        {
                            hlslName = $"{hlslName}_{input.id}";
                        }
                        if (foundEdges.Any())
                        {
                            surfaceDescriptionFunction.AppendLine("surface.{0} = {1};",
                                hlslName,
                                rootNode.GetSlotValue(input.id, mode, rootNode.concretePrecision));
                        }
                        else
                        {
                            surfaceDescriptionFunction.AppendLine("surface.{0} = {1};",
                                hlslName, input.GetDefaultValue(mode, rootNode.concretePrecision));
                        }
                    }
                }
            }
            else if (rootNode.hasPreview)
            {
                var slot = rootNode.GetOutputSlots<MaterialSlot>().FirstOrDefault();
                if (slot != null)
                {
                    var hlslSafeName = $"{NodeUtils.GetHLSLSafeName(slot.shaderOutputName)}_{slot.id}";
                    surfaceDescriptionFunction.AppendLine("surface.{0} = {1};",
                        hlslSafeName, rootNode.GetSlotValue(slot.id, mode, rootNode.concretePrecision));
                }
            }
        }

        const string k_VertexDescriptionStructName = "VertexDescription";
        public static void GenerateVertexDescriptionStruct(ShaderStringBuilder builder, List<MaterialSlot> slots, string structName = k_VertexDescriptionStructName, IActiveFieldsSet activeFields = null)
        {
            builder.AppendLine("struct {0}", structName);
            using (builder.BlockSemicolonScope())
            {
                foreach (var slot in slots)
                {
                    string hlslName = NodeUtils.GetHLSLSafeName(slot.shaderOutputName);
                    builder.AppendLine("{0} {1};", slot.concreteValueType.ToShaderString(slot.owner.concretePrecision), hlslName);

                    if (activeFields != null)
                    {
                        activeFields.AddAll(structName + "." + hlslName);
                    }
                }
            }
        }

        public static void GenerateVertexDescriptionFunction(
            GraphData graph,
            ShaderStringBuilder builder,
            FunctionRegistry functionRegistry,
            PropertyCollector shaderProperties,
            KeywordCollector shaderKeywords,
            GenerationMode mode,
            AbstractMaterialNode rootNode,
            List<AbstractMaterialNode> nodes,
            List<int>[] keywordPermutationsPerNode,
            List<MaterialSlot> slots,
            string graphInputStructName = "VertexDescriptionInputs",
            string functionName = "PopulateVertexData",
            string graphOutputStructName = k_VertexDescriptionStructName)
        {
            if (graph == null)
                return;

            GraphContext graphContext = new GraphContext(graphInputStructName);

            graph.CollectShaderProperties(shaderProperties, mode);

            builder.AppendLine("{0} {1}({2} IN)", graphOutputStructName, functionName, graphInputStructName);
            using (builder.BlockScope())
            {
                builder.AppendLine("{0} description = ({0})0;", graphOutputStructName);
                for(int i = 0; i < nodes.Count; i++)
                {
                    GenerateDescriptionForNode(nodes[i], keywordPermutationsPerNode[i], functionRegistry, builder,
                        shaderProperties, shaderKeywords,
                        graph, graphContext, mode);
                }

                functionRegistry.builder.currentNode = null;
                builder.currentNode = null;

                if(slots.Count != 0)
                {
                    foreach (var slot in slots)
                    {
                        var isSlotConnected = slot.owner.owner.GetEdges(slot.slotReference).Any();
                        var slotName = NodeUtils.GetHLSLSafeName(slot.shaderOutputName);
                        var slotValue = isSlotConnected ?
                            ((AbstractMaterialNode)slot.owner).GetSlotValue(slot.id, mode, slot.owner.concretePrecision) : slot.GetDefaultValue(mode, slot.owner.concretePrecision);
                        builder.AppendLine("description.{0} = {1};", slotName, slotValue);
                    }
                }

                builder.AppendLine("return description;");
            }
        }

        public static GenerationResults GetPreviewShader(this GraphData graph, AbstractMaterialNode node)
        {
            return graph.GetShader(node, GenerationMode.Preview, String.Format("hidden/preview/{0}", node.GetVariableNameForNode()));
        }

        static Dictionary<SerializationHelper.TypeSerializationInfo, SerializationHelper.TypeSerializationInfo> s_LegacyTypeRemapping;

        public static Dictionary<SerializationHelper.TypeSerializationInfo, SerializationHelper.TypeSerializationInfo> GetLegacyTypeRemapping()
        {
            if (s_LegacyTypeRemapping == null)
            {
                s_LegacyTypeRemapping = new Dictionary<SerializationHelper.TypeSerializationInfo, SerializationHelper.TypeSerializationInfo>();
                foreach (var assembly in AppDomain.CurrentDomain.GetAssemblies())
                {
                    foreach (var type in assembly.GetTypesOrNothing())
                    {
                        if (type.IsAbstract)
                            continue;
                        foreach (var attribute in type.GetCustomAttributes(typeof(FormerNameAttribute), false))
                        {
                            var legacyAttribute = (FormerNameAttribute)attribute;
                            var serializationInfo = new SerializationHelper.TypeSerializationInfo { fullName = legacyAttribute.fullName };
                            s_LegacyTypeRemapping[serializationInfo] = SerializationHelper.GetTypeSerializableAsString(type);
                        }
                    }
                }
            }

            return s_LegacyTypeRemapping;
        }

        /// <summary>
        /// Sanitizes a supplied string such that it does not collide
        /// with any other name in a collection.
        /// </summary>
        /// <param name="existingNames">
        /// A collection of names that the new name should not collide with.
        /// </param>
        /// <param name="duplicateFormat">
        /// The format applied to the name if a duplicate exists.
        /// This must be a format string that contains `{0}` and `{1}`
        /// once each. An example could be `{0} ({1})`, which will append ` (n)`
        /// to the name for the n`th duplicate.
        /// </param>
        /// <param name="name">
        /// The name to be sanitized.
        /// </param>
        /// <returns>
        /// A name that is distinct form any name in `existingNames`.
        /// </returns>
        internal static string SanitizeName(IEnumerable<string> existingNames, string duplicateFormat, string name)
        {
            if (!existingNames.Contains(name))
                return name;

            string escapedDuplicateFormat = Regex.Escape(duplicateFormat);

            // Escaped format will escape string interpolation, so the escape caracters must be removed for these.
            escapedDuplicateFormat = escapedDuplicateFormat.Replace(@"\{0}", @"{0}");
            escapedDuplicateFormat = escapedDuplicateFormat.Replace(@"\{1}", @"{1}");

            var baseRegex = new Regex(string.Format(escapedDuplicateFormat, @"^(.*)", @"(\d+)"));

            var baseMatch = baseRegex.Match(name);
            if (baseMatch.Success)
                name = baseMatch.Groups[1].Value;

            string baseNameExpression = string.Format(@"^{0}", Regex.Escape(name));
            var regex = new Regex(string.Format(escapedDuplicateFormat, baseNameExpression, @"(\d+)") + "$");

            var existingDuplicateNumbers = existingNames.Select(existingName => regex.Match(existingName)).Where(m => m.Success).Select(m => int.Parse(m.Groups[1].Value)).Where(n => n > 0).Distinct().ToList();

            var duplicateNumber = 1;
            existingDuplicateNumbers.Sort();
            if (existingDuplicateNumbers.Any() && existingDuplicateNumbers.First() == 1)
            {
                duplicateNumber = existingDuplicateNumbers.Last() + 1;
                for (var i = 1; i < existingDuplicateNumbers.Count; i++)
                {
                    if (existingDuplicateNumbers[i - 1] != existingDuplicateNumbers[i] - 1)
                    {
                        duplicateNumber = existingDuplicateNumbers[i - 1] + 1;
                        break;
                    }
                }
            }

            return string.Format(duplicateFormat, name, duplicateNumber);
        }

        public static bool WriteToFile(string path, string content)
        {
            try
            {
                File.WriteAllText(path, content);
                return true;
            }
            catch (Exception e)
            {
                Debug.LogError(e);
                return false;
            }
        }

        static ProcessStartInfo CreateProcessStartInfo(string filePath)
        {
            string externalScriptEditor = ScriptEditorUtility.GetExternalScriptEditor();

            ProcessStartInfo psi = new ProcessStartInfo();
            psi.UseShellExecute = false;


        #if UNITY_EDITOR_OSX
            string arg = string.Format("-a \"{0}\" -n --args \"{1}\"", externalScriptEditor, Path.GetFullPath(filePath));
            psi.FileName = "open";
            psi.Arguments = arg;
        #else
            psi.Arguments = Path.GetFileName(filePath);
            psi.WorkingDirectory = Path.GetDirectoryName(filePath);
            psi.FileName = externalScriptEditor;
        #endif
            return psi;
        }

        public static void OpenFile(string path)
        {
            string filePath = Path.GetFullPath(path);
            if (!File.Exists(filePath))
            {
                Debug.LogError(string.Format("Path {0} doesn't exists", path));
                return;
            }

            string externalScriptEditor = ScriptEditorUtility.GetExternalScriptEditor();
            if (externalScriptEditor != "internal")
            {
                ProcessStartInfo psi = CreateProcessStartInfo(filePath);
                Process.Start(psi);
            }
            else
            {
                Process p = new Process();
                p.StartInfo.FileName = filePath;
                p.EnableRaisingEvents = true;
                p.Exited += (Object obj, EventArgs args) =>
                {
                    if(p.ExitCode != 0)
                        Debug.LogWarningFormat("Unable to open {0}: Check external editor in preferences", filePath);
                };
                p.Start();
            }
        }
    }
}<|MERGE_RESOLUTION|>--- conflicted
+++ resolved
@@ -1016,11 +1016,7 @@
             return importer is ShaderGraphImporter;
         }
 
-<<<<<<< HEAD
         public static void GeneratePropertiesBlock(ShaderStringBuilder sb, PropertyCollector propertyCollector, KeywordCollector keywordCollector, GenerationMode mode)
-=======
-        public static void GeneratePropertiesBlock(ShaderStringBuilder sb, PropertyCollector propertyCollector, GenerationMode mode)
->>>>>>> 47046808
         {
             sb.AppendLine("Properties");
             using (sb.BlockScope())
@@ -1029,7 +1025,6 @@
                 {
                     sb.AppendLine(prop.GetPropertyBlockString());
                 }
-<<<<<<< HEAD
 
                 // Keywords use hardcoded state in preview
                 // Do not add them to the Property Block
@@ -1040,8 +1035,6 @@
                 {
                     sb.AppendLine(key.GetPropertyBlockString());
                 }
-=======
->>>>>>> 47046808
             }
         }
 
@@ -1254,11 +1247,7 @@
             finalShader.AppendLine(@"Shader ""{0}""", name);
             using (finalShader.BlockScope())
             {
-<<<<<<< HEAD
                 GraphUtil.GeneratePropertiesBlock(finalShader, shaderProperties, shaderKeywords, mode);
-=======
-                GraphUtil.GeneratePropertiesBlock(finalShader, shaderProperties, mode);
->>>>>>> 47046808
                 finalShader.AppendNewLine();
 
                 finalShader.AppendLine(@"HLSLINCLUDE");
