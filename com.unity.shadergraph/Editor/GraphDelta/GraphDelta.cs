using System;
using System.Collections.Generic;

namespace UnityEditor.ShaderGraph.GraphDelta
{
    internal sealed class GraphDelta : IGraphHandler
    {
        internal readonly GraphStorage m_data;

        public GraphDelta()
        {
            m_data = new GraphStorage();
        }


        public INodeWriter AddNode(string id)
        {
            return m_data.AddNode(id);
        }
<<<<<<< HEAD
=======

>>>>>>> 3acc5921

        public INodeReader GetNode(string id)
        {
            return m_data.GetNode(id);
        }

        public INodeWriter GetNodeWriter(string id)
        {
            return m_data.GetNodeWriter(id);
        }

        public IEnumerable<INodeReader> GetNodes()
        {
            return m_data.GetNodes();
        }

<<<<<<< HEAD
        internal void RemoveNode(string id)
=======

        public void RemoveNode(string id)
>>>>>>> 3acc5921
        {
            m_data.RemoveNode(id);
        }

        /*
        public void RemoveNode(INodeRef node)
        {
            node.Remove();
        }

        public bool TryMakeConnection(IPortRef output, IPortRef input)
        {
            return m_data.TryConnectPorts(output, input);
        }
        */
    }
}<|MERGE_RESOLUTION|>--- conflicted
+++ resolved
@@ -17,10 +17,7 @@
         {
             return m_data.AddNode(id);
         }
-<<<<<<< HEAD
-=======
-
->>>>>>> 3acc5921
+        
 
         public INodeReader GetNode(string id)
         {
@@ -37,12 +34,8 @@
             return m_data.GetNodes();
         }
 
-<<<<<<< HEAD
-        internal void RemoveNode(string id)
-=======
-
+        
         public void RemoveNode(string id)
->>>>>>> 3acc5921
         {
             m_data.RemoveNode(id);
         }
