using UnityEditor.ShaderGraph.GraphDelta;
using UnityEditor.ShaderGraph.Registry;
using System.Linq;
using UnityEngine;

namespace UnityEditor.ShaderGraph.Registry
{
    public class RegistryPlaceholder
    {
        public int data;

        public RegistryPlaceholder(int d) { data = d; }
    }

    namespace Types
    {
        ////public class MakeNode : Defs.INodeDefinitionBuilder
        ////{
        ////    public RegistryKey GetRegistryKey() => new RegistryKey { Name = "MakeType", Version = 1 };
        ////    public RegistryFlags GetRegistryFlags() => RegistryFlags.Func;

        ////    public void BuildNode(INodeReader userData, INodeWriter nodeWriter, Registry registry)
        ////    {
        ////        // We just have a field for now that indicates what our type is.
        ////        userData.GetField("Type", out RegistryKey key);

        ////        // Erroneous if Key is default or not a Type, but we have no error msging yet.

        ////        var inport = nodeWriter.AddPort(userData, "In", true, key, registry);
        ////        var outport = nodeWriter.AddPort(userData, "Out", false, key, registry);
        ////        inport.TryAddConnection(outport);

        ////        // To be able to support nested types (eg. TypeDefs of TypeDefs),
        ////        // we'll need to be able to concretize and iterate over fields to promote them to ports properly,
        ////        // iterating over fields would mean reading from the concretized layer-- don't currently have a way to get a reader from that in the builder.
        ////    }
        ////}
        ///

        public static class NodeHelpers
        {
            // all common math operations can probably use the same resolver.
            public static void MathNodeDynamicResolver(INodeReader userData, INodeWriter nodeWriter, Registry registry)
            {
                int operands = 0;
                int resolvedLength = 4;
                int resolvedHeight = 1; // bump this to 4 to support matrices, but inlining a matrix on a port value is weird.
                var resolvedPrimitive = GraphType.Primitive.Float;
                var resolvedPrecision = GraphType.Precision.Full;

                // UserData ports only exist if a user inlines a value or makes a connection.
                foreach (var port in userData.GetPorts())
                {
                    if (!port.IsInput()) continue;
                    operands++;
                    // UserData is allowed to have holes, so we should ignore what's missing.
                    bool hasLength = port.GetField(GraphType.kLength, out int length);
                    bool hasHeight = port.GetField(GraphType.kHeight, out int height);
                    bool hasPrimitive = port.GetField(GraphType.kPrimitive, out GraphType.Primitive primitive);
                    bool hasPrecision = port.GetField(GraphType.kPrecision, out GraphType.Precision precision);

                    // Legacy DynamicVector's default behavior is to use the most constrained typing.
                    resolvedLength = hasLength ? Mathf.Min(resolvedLength, length) : resolvedLength;
                    resolvedHeight = hasHeight ? Mathf.Min(resolvedHeight, height) : resolvedHeight;
                    resolvedPrimitive = hasPrimitive ? (GraphType.Primitive)Mathf.Min((int)resolvedPrimitive, (int)primitive) : resolvedPrimitive;
                    resolvedPrecision = hasPrecision ? (GraphType.Precision)Mathf.Min((int)resolvedPrecision, (int)precision) : resolvedPrecision;
                }

                // We need at least 2 input ports or 1 more than the existing number of connections.
                operands = Mathf.Max(1, operands) + 1;

                // Need to concretize each port so that they exist.
                for (int i = 0; i < operands + 1; ++i)
                {
                    // Output port gets constrained the same way.
                    var port = i == 0
                            ? nodeWriter.AddPort<GraphType>(userData, "Out", false, registry)
                            : nodeWriter.AddPort<GraphType>(userData, $"In{i}", true, registry);

                    // Then constrain them so that type conversion in code gen can resolve the values properly.
                    port.SetField(GraphType.kLength, resolvedLength);
                    port.SetField(GraphType.kHeight, resolvedHeight);
                    port.SetField(GraphType.kPrimitive, resolvedPrimitive);
                    port.SetField(GraphType.kPrecision, resolvedPrecision);
                }
            }

            internal static ShaderFoundry.ShaderFunction MathNodeFunctionBuilder(string OpName, string Op, INodeReader data, ShaderFoundry.ShaderContainer container, Registry registry)
            {
                data.TryGetPort("Out", out var outPort);
                var typeBuilder = registry.GetTypeBuilder(GraphType.kRegistryKey);

                var shaderType = typeBuilder.GetShaderType((IFieldReader)outPort, container, registry);
                int count = data.GetPorts().Count() - 1;

                string funcName = $"{OpName}{count}_{shaderType.Name}";

                var builder = new ShaderFoundry.ShaderFunction.Builder(container, funcName);
                string body = "";
                bool firstOperand = true;
                foreach (var port in data.GetPorts())
                {
                    var name = port.GetName();
                    if (port.IsInput())
                    {
                        builder.AddInput(shaderType, name);
                        body += body == "" || firstOperand ? name : $" {Op} {name}";
                        firstOperand = false;
                    }
                    else
                    {
                        builder.AddOutput(shaderType, name);
                        body = name + " = " + body;
                    }
                }
                body += ";";

                builder.AddLine(body);
                return builder.Build();
            }
        }

        class AddNode : Defs.INodeDefinitionBuilder
        {
            public RegistryKey GetRegistryKey() => new RegistryKey { Name = "Add", Version = 1 };
            public RegistryFlags GetRegistryFlags() => RegistryFlags.Func;

            public void BuildNode(INodeReader userData, INodeWriter nodeWriter, Registry registry)
            {
                NodeHelpers.MathNodeDynamicResolver(userData, nodeWriter, registry);
            }

            public ShaderFoundry.ShaderFunction GetShaderFunction(INodeReader data, ShaderFoundry.ShaderContainer container, Registry registry)
            {
                return NodeHelpers.MathNodeFunctionBuilder("Add", "+", data, container, registry);
            }
        }

<<<<<<< HEAD
        public class ColorNode : Defs.INodeDefinitionBuilder
        {
            public RegistryKey GetRegistryKey() => new RegistryKey { Name = "Color", Version = 1 };
            public RegistryFlags GetRegistryFlags() => RegistryFlags.Func;

            public void BuildNode(INodeReader userData, INodeWriter nodeWriter, Registry registry)
            {

            }

            public ShaderFoundry.ShaderFunction GetShaderFunction(INodeReader data, ShaderFoundry.ShaderContainer container, Registry registry)
            {
                return NodeHelpers.MathNodeFunctionBuilder("Add", "+", data, container, registry);
            }
        }

        public class GraphType : Defs.ITypeDefinitionBuilder
=======
        internal class GraphType : Defs.ITypeDefinitionBuilder
>>>>>>> d13868c7
        {
            public static RegistryKey kRegistryKey => new RegistryKey { Name = "GraphType", Version = 1 };
            public RegistryKey GetRegistryKey() => kRegistryKey;
            public RegistryFlags GetRegistryFlags() => RegistryFlags.Type;

            public enum Precision {Fixed, Half, Full };
            public enum Primitive { Bool, Int, Float };

            public const string kPrimitive = "Primitive";
            public const string kPrecision = "Precision";
            public const string kLength = "Length";
            public const string kHeight = "Height";

            public void BuildType(IFieldReader userData, IFieldWriter typeWriter, Registry registry)
            {
                // default initialize to a float4.
                typeWriter.SetField(kPrecision, Precision.Full);
                typeWriter.SetField(kPrimitive, Primitive.Float);
                typeWriter.SetField(kLength, 4);
                typeWriter.SetField(kHeight, 1);

                // read userdata and make sure we have enough fields.
                if (!userData.GetField(kLength, out int length))
                    length = 4;
                if (!userData.GetField(kHeight, out int height))
                    height = 1;

                // ensure that enough subfield values exist to represent userdata's current data.
                for (int i = 0; i < length * height; ++i)
                    typeWriter.SetField<float>($"c{i}.0f", 0);
            }

            string Defs.ITypeDefinitionBuilder.GetInitializerList(IFieldReader data, Registry registry)
            {
                data.GetField(kLength, out int length);
                data.GetField(kHeight, out int height);
                length = Mathf.Clamp(length, 1, 4);
                height = Mathf.Clamp(height, 1, 4);

                string result = $"{((Defs.ITypeDefinitionBuilder)this).GetShaderType(data, new ShaderFoundry.ShaderContainer(), registry).Name}" + "(";
                for(int i = 0; i < length*height; ++i)
                {
                    data.GetField($"c{i}", out float componentValue);
                    result += $"{componentValue}";
                    if (i != length * height - 1)
                        result += ", ";
                }
                result += ")";
                return result;
            }

            ShaderFoundry.ShaderType Defs.ITypeDefinitionBuilder.GetShaderType(IFieldReader data, ShaderFoundry.ShaderContainer container, Registry registry)
            {
                data.GetField(kPrimitive, out Primitive primitive);
                data.GetField(kPrecision, out Precision precision);
                data.GetField(kLength, out int length);
                data.GetField(kHeight, out int height);
                length = Mathf.Clamp(length, 1, 4);
                height = Mathf.Clamp(height, 1, 4);

                string name = "float";

                switch(primitive)
                {
                    case Primitive.Bool: name = "bool"; break;
                    case Primitive.Int: name = "int"; break;
                    case Primitive.Float:
                        switch (precision)
                        {
                            case Precision.Fixed: name = "fixed"; break;
                            case Precision.Half: name = "half"; break;
                        }
                        break;
                }

                var shaderType = ShaderFoundry.ShaderType.Scalar(container, name);

                if (height != 1 && length != 1)
                {
                    shaderType = ShaderFoundry.ShaderType.Matrix(container, shaderType, length, height);
                }
                else
                {
                    length = Mathf.Max(length, height);
                    shaderType = ShaderFoundry.ShaderType.Vector(container, shaderType, length);
                }
                return shaderType;
            }
        }

         internal class GraphTypeAssignment : Defs.ICastDefinitionBuilder
        {
            public RegistryKey GetRegistryKey() => new RegistryKey { Name = "GraphTypeAssignment", Version = 1 };
            public RegistryFlags GetRegistryFlags() => RegistryFlags.Cast;
            public (RegistryKey, RegistryKey) GetTypeConversionMapping() => (GraphType.kRegistryKey, GraphType.kRegistryKey);
            public bool CanConvert(IFieldReader src, IFieldReader dst) => true;


            private static string MatrixCompNameFromIndex(int i, int d)
            {
                return $"_mm{ i / d }{ i % d }";
            }
            private static string VectorCompNameFromIndex(int i)
            {
                switch(i)
                {
                    case 0: return "x";
                    case 1: return "y";
                    case 2: return "z";
                    default: return "w";
                }
            }


            ShaderFoundry.ShaderFunction Defs.ICastDefinitionBuilder.GetShaderCast(IFieldReader src, IFieldReader dst, ShaderFoundry.ShaderContainer container, Registry registry)
            {
                // In this case, we can determine a casting operation purely from the built types. We don't actually need to analyze field data.
                // We will get precision truncation warnings though...
                var srcType = registry.GetTypeBuilder(src.GetRegistryKey()).GetShaderType(src, container, registry);
                var dstType = registry.GetTypeBuilder(dst.GetRegistryKey()).GetShaderType(dst, container, registry);

                string castName = $"Cast{srcType.Name}_{dstType.Name}";
                var builder = new ShaderFoundry.ShaderFunction.Builder(container, castName);
                builder.AddInput(srcType, "In");
                builder.AddOutput(dstType, "Out");

                var srcSize = srcType.IsVector ? srcType.VectorDimension : srcType.IsMatrix ? srcType.MatrixColumns * srcType.MatrixRows : 1;
                var dstSize = dstType.IsVector ? dstType.VectorDimension : dstType.IsMatrix ? dstType.MatrixColumns * dstType.MatrixRows : 1;

                string body = $"Out = {srcType.Name} {{ ";

                for (int i = 0; i < dstSize; ++i)
                {
                    if (i < srcSize)
                    {
                        if (dstType.IsMatrix) body += $"In.{MatrixCompNameFromIndex(i, dstType.MatrixColumns)}"; // are we row or column major?
                        if (dstType.IsVector) body += $"In.{VectorCompNameFromIndex(i)}";
                        if (dstType.IsScalar) body += $"In";
                    }
                    else body += "0";
                    if (i != dstSize - 1) body += ", ";
                }
                body += " };";

                builder.AddLine(body);
                return builder.Build();
            }
        }
    }
}<|MERGE_RESOLUTION|>--- conflicted
+++ resolved
@@ -136,8 +136,7 @@
             }
         }
 
-<<<<<<< HEAD
-        public class ColorNode : Defs.INodeDefinitionBuilder
+        class ColorNode : Defs.INodeDefinitionBuilder
         {
             public RegistryKey GetRegistryKey() => new RegistryKey { Name = "Color", Version = 1 };
             public RegistryFlags GetRegistryFlags() => RegistryFlags.Func;
@@ -153,10 +152,7 @@
             }
         }
 
-        public class GraphType : Defs.ITypeDefinitionBuilder
-=======
         internal class GraphType : Defs.ITypeDefinitionBuilder
->>>>>>> d13868c7
         {
             public static RegistryKey kRegistryKey => new RegistryKey { Name = "GraphType", Version = 1 };
             public RegistryKey GetRegistryKey() => kRegistryKey;
@@ -247,7 +243,7 @@
             }
         }
 
-         internal class GraphTypeAssignment : Defs.ICastDefinitionBuilder
+        internal class GraphTypeAssignment : Defs.ICastDefinitionBuilder
         {
             public RegistryKey GetRegistryKey() => new RegistryKey { Name = "GraphTypeAssignment", Version = 1 };
             public RegistryFlags GetRegistryFlags() => RegistryFlags.Cast;
