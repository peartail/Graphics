--- conflicted
+++ resolved
@@ -4,13 +4,9 @@
 The format is based on [Keep a Changelog](http://keepachangelog.com/en/1.0.0/)
 and this project adheres to [Semantic Versioning](http://semver.org/spec/v2.0.0.html).
 
-<<<<<<< HEAD
-## [4.0.0-preview] - 2019-09-21
-=======
 ## [4.1.0-preview] - 2018-09-28
 
 ## [4.0.0-preview] - 2018-09-28
->>>>>>> 056bb7ba
 ### Added
 - Shader Graph now supports the High Definition Render Pipeline with both PBR and Unlit Master nodes. Shaders built with Shader Graph work with both the Lightweight and HD render pipelines.
 - You can now modify vertex position via the Position slot on the PBR and Unlit Master nodes. By default, the input to this node is object space position. Custom inputs to this slot should specify the absolute local position of a given vertex. Certain nodes (such as Procedural Shapes) are not viable in the vertex shader. Such nodes are incompatible with this slot.
