using System;
using System.Collections;
using System.Collections.Generic;
using System.Text;
using UnityEngine;
using NUnit.Framework;
using UnityEditor;
using UnityEngine.TestTools;
using UnityEngine.TestTools.Graphics;
using UnityEngine.Experimental.Rendering;
using UnityEngine.Events;
using UnityEngine.Rendering;
using UnityEngine.Rendering.HighDefinition;
using UnityEngine.SceneManagement;

[ExecuteAlways]
public class HDRP_TestSettings : GraphicsTestSettings
{
<<<<<<< HEAD
	public UnityEngine.Events.UnityEvent doBeforeTest;
	public int captureFramerate = 0;
	public int waitFrames = 0;

    public bool waitForFrameCountMultiple = false;
    public int frameCountMultiple = 8;

=======
    public UnityEngine.Events.UnityEvent doBeforeTest;
    public int captureFramerate = 0;
    public int waitFrames = 0;
>>>>>>> 02aa83a4
    public bool xrCompatible = true;

    [UnityEngine.Range(1.0f, 10.0f)]
    public float xrThresholdMultiplier = 1.0f;

    public bool checkMemoryAllocation = true;

    public RenderPipelineAsset renderPipelineAsset;

    void Awake()
    {
        if (renderPipelineAsset == null)
        {
            Debug.LogWarning("No RenderPipelineAsset has been assigned in the test settings. This may result in a wrong test.");
            return;
        }

        var currentRP = GraphicsSettings.renderPipelineAsset;

        if (currentRP != renderPipelineAsset)
        {
            quitDebug.AppendLine($"{SceneManager.GetActiveScene().name} RP asset change: {((currentRP==null)?"null": currentRP.name)} => {renderPipelineAsset.name}");

            GraphicsSettings.renderPipelineAsset = renderPipelineAsset;
        }
    }

    static StringBuilder quitDebug = new StringBuilder();

    void OnApplicationQuit()
    {
        if (quitDebug.Length == 0) return;

        Debug.Log($"Scenes that needed to change the RP asset:{Environment.NewLine}{quitDebug.ToString()}");

        quitDebug.Clear();
    }
}<|MERGE_RESOLUTION|>--- conflicted
+++ resolved
@@ -16,19 +16,13 @@
 [ExecuteAlways]
 public class HDRP_TestSettings : GraphicsTestSettings
 {
-<<<<<<< HEAD
-	public UnityEngine.Events.UnityEvent doBeforeTest;
-	public int captureFramerate = 0;
-	public int waitFrames = 0;
+    public UnityEngine.Events.UnityEvent doBeforeTest;
+    public int captureFramerate = 0;
+    public int waitFrames = 0;
 
     public bool waitForFrameCountMultiple = false;
     public int frameCountMultiple = 8;
 
-=======
-    public UnityEngine.Events.UnityEvent doBeforeTest;
-    public int captureFramerate = 0;
-    public int waitFrames = 0;
->>>>>>> 02aa83a4
     public bool xrCompatible = true;
 
     [UnityEngine.Range(1.0f, 10.0f)]
