--- conflicted
+++ resolved
@@ -48,143 +48,6 @@
     {
         if (typedTarget == null) return;
 
-<<<<<<< HEAD
         GameViewUtils.SetGameViewSize(typedTarget.ImageComparisonSettings.TargetWidth, typedTarget.ImageComparisonSettings.TargetHeight);
-=======
-        if (GameViewUtils.SizeExists(GameViewSizeGroupType.Standalone, testGameViewSize))
-            GameViewUtils.RemoveCustomSize(GameViewSizeGroupType.Standalone, GameViewUtils.FindSize(GameViewSizeGroupType.Standalone, testGameViewSize));
-
-        GameViewUtils.AddCustomSize(GameViewUtils.GameViewSizeType.FixedResolution, GameViewSizeGroupType.Standalone, typedTarget.ImageComparisonSettings.TargetWidth, typedTarget.ImageComparisonSettings.TargetHeight, testGameViewSize);
-
-        GameViewUtils.SetSize(GameViewUtils.FindSize(GameViewSizeGroupType.Standalone, testGameViewSize));
-    }
-
-    // Set game view size. Code comes from : https://answers.unity.com/questions/956123/add-and-select-game-view-resolution.html
-    public static class GameViewUtils
-    {
-        static object gameViewSizesInstance;
-        static MethodInfo getGroup;
-
-        static GameViewUtils()
-        {
-            // gameViewSizesInstance  = ScriptableSingleton<GameViewSizes>.instance;
-            var sizesType = typeof(Editor).Assembly.GetType("UnityEditor.GameViewSizes");
-            var singleType = typeof(ScriptableSingleton<>).MakeGenericType(sizesType);
-            var instanceProp = singleType.GetProperty("instance");
-            getGroup = sizesType.GetMethod("GetGroup");
-            gameViewSizesInstance = instanceProp.GetValue(null, null);
-        }
-
-        public enum GameViewSizeType
-        {
-            AspectRatio, FixedResolution
-        }
-
-        public static void SetSize(int index)
-        {
-            var gvWndType = typeof(Editor).Assembly.GetType("UnityEditor.GameView");
-            var selectedSizeIndexProp = gvWndType.GetProperty("selectedSizeIndex",
-                BindingFlags.Instance | BindingFlags.Public | BindingFlags.NonPublic);
-            var gvWnd = EditorWindow.GetWindow(gvWndType);
-            selectedSizeIndexProp.SetValue(gvWnd, index, null);
-        }
-
-        public static void AddCustomSize(GameViewSizeType viewSizeType, GameViewSizeGroupType sizeGroupType, int width, int height, string text)
-        {
-            // GameViewSizes group = gameViewSizesInstance.GetGroup(sizeGroupTyge);
-            // group.AddCustomSize(new GameViewSize(viewSizeType, width, height, text);
-
-            var group = GetGroup(sizeGroupType);
-            var addCustomSize = getGroup.ReturnType.GetMethod("AddCustomSize"); // or group.GetType().
-            var gvsType = typeof(Editor).Assembly.GetType("UnityEditor.GameViewSize");
-            Type gvstType = typeof(Editor).Assembly.GetType("UnityEditor.GameViewSizeType");
-            var ctor = gvsType.GetConstructor(new System.Type[] { gvstType, typeof(int), typeof(int), typeof(string) });
-            var newSize = ctor.Invoke(new object[] { (int)viewSizeType , width, height, text });
-            addCustomSize.Invoke(group, new object[] { newSize });
-        }
-
-        public static void RemoveCustomSize(GameViewSizeGroupType sizeGroupType, int index)
-        {
-            var group = GetGroup(sizeGroupType);
-            var removeCutomSize = group.GetType().GetMethod("RemoveCustomSize");
-
-            removeCutomSize.Invoke(group, new object[] { index });
-        }
-
-        public static bool SizeExists(GameViewSizeGroupType sizeGroupType, string text)
-        {
-            return FindSize(sizeGroupType, text) != -1;
-        }
-
-        public static int FindSize(GameViewSizeGroupType sizeGroupType, string text)
-        {
-            // GameViewSizes group = gameViewSizesInstance.GetGroup(sizeGroupType);
-            // string[] texts = group.GetDisplayTexts();
-            // for loop...
-
-            var group = GetGroup(sizeGroupType);
-            var getDisplayTexts = group.GetType().GetMethod("GetDisplayTexts");
-            var displayTexts = getDisplayTexts.Invoke(group, null) as string[];
-            for (int i = 0; i < displayTexts.Length; i++)
-            {
-                string display = displayTexts[i];
-                // the text we get is "Name (W:H)" if the size has a name, or just "W:H" e.g. 16:9
-                // so if we're querying a custom size text we substring to only get the name
-                // You could see the outputs by just logging
-                // Debug.Log(display);
-                int pren = display.IndexOf('(');
-                if (pren > 0 && display.Length > pren)
-                    display = display.Substring(0, pren - 1); // -1 to remove the space that's before the prens. This is very implementation-depdenent
-                if (display == text)
-                    return i;
-            }
-            return -1;
-        }
-
-        public static bool SizeExists(GameViewSizeGroupType sizeGroupType, int width, int height)
-        {
-            return FindSize(sizeGroupType, width, height) != -1;
-        }
-
-        public static int FindSize(GameViewSizeGroupType sizeGroupType, int width, int height)
-        {
-            // goal:
-            // GameViewSizes group = gameViewSizesInstance.GetGroup(sizeGroupType);
-            // int sizesCount = group.GetBuiltinCount() + group.GetCustomCount();
-            // iterate through the sizes via group.GetGameViewSize(int index)
-
-            var group = GetGroup(sizeGroupType);
-            var groupType = group.GetType();
-            var getBuiltinCount = groupType.GetMethod("GetBuiltinCount");
-            var getCustomCount = groupType.GetMethod("GetCustomCount");
-            int sizesCount = (int)getBuiltinCount.Invoke(group, null) + (int)getCustomCount.Invoke(group, null);
-            var getGameViewSize = groupType.GetMethod("GetGameViewSize");
-            var gvsType = getGameViewSize.ReturnType;
-            var widthProp = gvsType.GetProperty("width");
-            var heightProp = gvsType.GetProperty("height");
-            var indexValue = new object[1];
-            for (int i = 0; i < sizesCount; i++)
-            {
-                indexValue[0] = i;
-                var size = getGameViewSize.Invoke(group, indexValue);
-                int sizeWidth = (int)widthProp.GetValue(size, null);
-                int sizeHeight = (int)heightProp.GetValue(size, null);
-                if (sizeWidth == width && sizeHeight == height)
-                    return i;
-            }
-            return -1;
-        }
-
-        static object GetGroup(GameViewSizeGroupType type)
-        {
-            return getGroup.Invoke(gameViewSizesInstance, new object[] { (int)type });
-        }
-
-        public static GameViewSizeGroupType GetCurrentGroupType()
-        {
-            var getCurrentGroupTypeProp = gameViewSizesInstance.GetType().GetProperty("currentGroupType");
-            return (GameViewSizeGroupType)(int)getCurrentGroupTypeProp.GetValue(gameViewSizesInstance, null);
-        }
->>>>>>> 02aa83a4
     }
 }