{
    "name": "com.unity.render-pipelines.high-definition-config",
    "description": "Configuration files for the High Definition Render Pipeline.",
<<<<<<< HEAD
    "version": "7.2.0",
    "unity": "2019.3",
    "unityRelease": "0b4",
=======
    "version": "8.0.0",
    "unity": "2020.1",
    "unityRelease": "0a3",
>>>>>>> a84cfb47
    "displayName": "High Definition RP Config",
    "dependencies": {
        "com.unity.render-pipelines.core": "8.0.0"
    }
}<|MERGE_RESOLUTION|>--- conflicted
+++ resolved
@@ -1,15 +1,9 @@
 {
     "name": "com.unity.render-pipelines.high-definition-config",
     "description": "Configuration files for the High Definition Render Pipeline.",
-<<<<<<< HEAD
-    "version": "7.2.0",
-    "unity": "2019.3",
-    "unityRelease": "0b4",
-=======
     "version": "8.0.0",
     "unity": "2020.1",
     "unityRelease": "0a3",
->>>>>>> a84cfb47
     "displayName": "High Definition RP Config",
     "dependencies": {
         "com.unity.render-pipelines.core": "8.0.0"
