using System;
using System.Collections.Generic;
using System.Linq;
using UnityEngine.Experimental.Rendering;

namespace UnityEngine.Rendering
{
    using UnityObject = UnityEngine.Object;

    /// <summary>
    /// Set of utility functions for the Core Scriptable Render Pipeline Library
    /// </summary>
    public static class CoreUtils
    {
        /// <summary>
        /// List of look at matrices for cubemap faces.
        /// Ref: https://msdn.microsoft.com/en-us/library/windows/desktop/bb204881(v=vs.85).aspx
        /// </summary>
        static public readonly Vector3[] lookAtList =
        {
            new Vector3(1.0f, 0.0f, 0.0f),
            new Vector3(-1.0f, 0.0f, 0.0f),
            new Vector3(0.0f, 1.0f, 0.0f),
            new Vector3(0.0f, -1.0f, 0.0f),
            new Vector3(0.0f, 0.0f, 1.0f),
            new Vector3(0.0f, 0.0f, -1.0f),
        };

        /// <summary>
        /// List of up vectors for cubemap faces.
        /// Ref: https://msdn.microsoft.com/en-us/library/windows/desktop/bb204881(v=vs.85).aspx
        /// </summary>
        static public readonly Vector3[] upVectorList =
        {
            new Vector3(0.0f, 1.0f, 0.0f),
            new Vector3(0.0f, 1.0f, 0.0f),
            new Vector3(0.0f, 0.0f, -1.0f),
            new Vector3(0.0f, 0.0f, 1.0f),
            new Vector3(0.0f, 1.0f, 0.0f),
            new Vector3(0.0f, 1.0f, 0.0f),
        };

        /// <summary>Edit Menu priority 1</summary>
        public const int editMenuPriority1 = 320;
        /// <summary>Edit Menu priority 2</summary>
        public const int editMenuPriority2 = 331;
        /// <summary>Edit Menu priority 3</summary>
        public const int editMenuPriority3 = 342;
        /// <summary>Edit Menu priority 4</summary>
        public const int editMenuPriority4 = 353;
        /// <summary>Asset Create Menu priority 1</summary>
        public const int assetCreateMenuPriority1 = 230;
        /// <summary>Asset Create Menu priority 2</summary>
        public const int assetCreateMenuPriority2 = 241;
        /// <summary>Asset Create Menu priority 3</summary>
        public const int assetCreateMenuPriority3 = 300;
        /// <summary>Game Object Menu priority</summary>
        public const int gameObjectMenuPriority = 10;

        static Cubemap m_BlackCubeTexture;
        /// <summary>
        /// Black cubemap texture.
        /// </summary>
        public static Cubemap blackCubeTexture
        {
            get
            {
                if (m_BlackCubeTexture == null)
                {
                    m_BlackCubeTexture = new Cubemap(1, TextureFormat.ARGB32, false);
                    for (int i = 0; i < 6; ++i)
                        m_BlackCubeTexture.SetPixel((CubemapFace)i, 0, 0, Color.black);
                    m_BlackCubeTexture.Apply();
                }

                return m_BlackCubeTexture;
            }
        }

        static Cubemap m_MagentaCubeTexture;
        /// <summary>
        /// Magenta cubemap texture.
        /// </summary>
        public static Cubemap magentaCubeTexture
        {
            get
            {
                if (m_MagentaCubeTexture == null)
                {
                    m_MagentaCubeTexture = new Cubemap(1, TextureFormat.ARGB32, false);
                    for (int i = 0; i < 6; ++i)
                        m_MagentaCubeTexture.SetPixel((CubemapFace)i, 0, 0, Color.magenta);
                    m_MagentaCubeTexture.Apply();
                }

                return m_MagentaCubeTexture;
            }
        }

        static CubemapArray m_MagentaCubeTextureArray;
        /// <summary>
        /// Black cubemap array texture.
        /// </summary>
        public static CubemapArray magentaCubeTextureArray
        {
            get
            {
                if (m_MagentaCubeTextureArray == null)
                {
                    m_MagentaCubeTextureArray = new CubemapArray(1, 1, TextureFormat.RGBAFloat, false);
                    for (int i = 0; i < 6; ++i)
                    {
                        Color[] colors = { Color.magenta };
                        m_MagentaCubeTextureArray.SetPixels(colors, (CubemapFace)i, 0);
                    }
                    m_MagentaCubeTextureArray.Apply();
                }

                return m_MagentaCubeTextureArray;
            }
        }

        static Cubemap m_WhiteCubeTexture;
        /// <summary>
        /// White cubemap texture.
        /// </summary>
        public static Cubemap whiteCubeTexture
        {
            get
            {
                if (m_WhiteCubeTexture == null)
                {
                    m_WhiteCubeTexture = new Cubemap(1, TextureFormat.ARGB32, false);
                    for (int i = 0; i < 6; ++i)
                        m_WhiteCubeTexture.SetPixel((CubemapFace)i, 0, 0, Color.white);
                    m_WhiteCubeTexture.Apply();
                }

                return m_WhiteCubeTexture;
            }
        }

        static RenderTexture m_EmptyUAV;
        /// <summary>
        /// Empty 1x1 texture usable as a dummy UAV.
        /// </summary>
        public static RenderTexture emptyUAV
        {
            get
            {
                if (m_EmptyUAV == null)
                {
                    m_EmptyUAV = new RenderTexture(1, 1, 0);
                    m_EmptyUAV.enableRandomWrite = true;
                    m_EmptyUAV.Create();
                }

                return m_EmptyUAV;
            }
        }

        static Texture3D m_BlackVolumeTexture;
        /// <summary>
        /// Black 3D texture.
        /// </summary>
        public static Texture3D blackVolumeTexture
        {
            get
            {
                if (m_BlackVolumeTexture == null)
                {
                    Color[] colors = { Color.black };
                    m_BlackVolumeTexture = new Texture3D(1, 1, 1, TextureFormat.ARGB32, false);
                    m_BlackVolumeTexture.SetPixels(colors, 0);
                    m_BlackVolumeTexture.Apply();
                }

                return m_BlackVolumeTexture;
            }
        }

        /// <summary>
        /// Clear the currently bound render texture.
        /// </summary>
        /// <param name="cmd">CommandBuffer used for rendering commands.</param>
        /// <param name="clearFlag">Specify how the render texture should be cleared.</param>
        /// <param name="clearColor">Specify with which color the render texture should be cleared.</param>
        public static void ClearRenderTarget(CommandBuffer cmd, ClearFlag clearFlag, Color clearColor)
        {
            if (clearFlag != ClearFlag.None)
                cmd.ClearRenderTarget((clearFlag & ClearFlag.Depth) != 0, (clearFlag & ClearFlag.Color) != 0, clearColor);
        }

        // We use -1 as a default value because when doing SPI for XR, it will bind the full texture array by default (and has no effect on 2D textures)
        // Unfortunately, for cubemaps, passing -1 does not work for faces other than the first one, so we fall back to 0 in this case.
        private static int FixupDepthSlice(int depthSlice, RTHandle buffer)
        {
            if (depthSlice == -1 && buffer.rt.dimension == TextureDimension.Cube)
                depthSlice = 0;

            return depthSlice;
        }

        private static int FixupDepthSlice(int depthSlice, CubemapFace cubemapFace)
        {
            if (depthSlice == -1 && cubemapFace != CubemapFace.Unknown)
                depthSlice = 0;

            return depthSlice;
        }

        /// <summary>
        /// Set the current render texture.
        /// </summary>
        /// <param name="cmd">CommandBuffer used for rendering commands.</param>
        /// <param name="buffer">RenderTargetIdentifier of the render texture.</param>
        /// <param name="clearFlag">If not set to ClearFlag.None, specifies how to clear the render target after setup.</param>
        /// <param name="clearColor">If applicable, color with which to clear the render texture after setup.</param>
        /// <param name="miplevel">Mip level that should be bound as a render texture if applicable.</param>
        /// <param name="cubemapFace">Cubemap face that should be bound as a render texture if applicable.</param>
        /// <param name="depthSlice">Depth slice that should be bound as a render texture if applicable.</param>
        public static void SetRenderTarget(CommandBuffer cmd, RenderTargetIdentifier buffer, ClearFlag clearFlag, Color clearColor, int miplevel = 0, CubemapFace cubemapFace = CubemapFace.Unknown, int depthSlice = -1)
        {
            depthSlice = FixupDepthSlice(depthSlice, cubemapFace);
            cmd.SetRenderTarget(buffer, miplevel, cubemapFace, depthSlice);
            ClearRenderTarget(cmd, clearFlag, clearColor);
        }
        /// <summary>
        /// Set the current render texture.
        /// </summary>
        /// <param name="cmd">CommandBuffer used for rendering commands.</param>
        /// <param name="buffer">RenderTargetIdentifier of the render texture.</param>
        /// <param name="clearFlag">If not set to ClearFlag.None, specifies how to clear the render target after setup.</param>
        /// <param name="miplevel">Mip level that should be bound as a render texture if applicable.</param>
        /// <param name="cubemapFace">Cubemap face that should be bound as a render texture if applicable.</param>
        /// <param name="depthSlice">Depth slice that should be bound as a render texture if applicable.</param>
        public static void SetRenderTarget(CommandBuffer cmd, RenderTargetIdentifier buffer, ClearFlag clearFlag = ClearFlag.None, int miplevel = 0, CubemapFace cubemapFace = CubemapFace.Unknown, int depthSlice = -1)
        {
            SetRenderTarget(cmd, buffer, clearFlag, Color.clear, miplevel, cubemapFace, depthSlice);
        }

        /// <summary>
        /// Set the current render texture.
        /// </summary>
        /// <param name="cmd">CommandBuffer used for rendering commands.</param>
        /// <param name="colorBuffer">RenderTargetIdentifier of the color render texture.</param>
        /// <param name="depthBuffer">RenderTargetIdentifier of the depth render texture.</param>
        /// <param name="miplevel">Mip level that should be bound as a render texture if applicable.</param>
        /// <param name="cubemapFace">Cubemap face that should be bound as a render texture if applicable.</param>
        /// <param name="depthSlice">Depth slice that should be bound as a render texture if applicable.</param>
        public static void SetRenderTarget(CommandBuffer cmd, RenderTargetIdentifier colorBuffer, RenderTargetIdentifier depthBuffer, int miplevel = 0, CubemapFace cubemapFace = CubemapFace.Unknown, int depthSlice = -1)
        {
            SetRenderTarget(cmd, colorBuffer, depthBuffer, ClearFlag.None, Color.clear, miplevel, cubemapFace, depthSlice);
        }

        /// <summary>
        /// Set the current render texture.
        /// </summary>
        /// <param name="cmd">CommandBuffer used for rendering commands.</param>
        /// <param name="colorBuffer">RenderTargetIdentifier of the color render texture.</param>
        /// <param name="depthBuffer">RenderTargetIdentifier of the depth render texture.</param>
        /// <param name="clearFlag">If not set to ClearFlag.None, specifies how to clear the render target after setup.</param>
        /// <param name="miplevel">Mip level that should be bound as a render texture if applicable.</param>
        /// <param name="cubemapFace">Cubemap face that should be bound as a render texture if applicable.</param>
        /// <param name="depthSlice">Depth slice that should be bound as a render texture if applicable.</param>
        public static void SetRenderTarget(CommandBuffer cmd, RenderTargetIdentifier colorBuffer, RenderTargetIdentifier depthBuffer, ClearFlag clearFlag, int miplevel = 0, CubemapFace cubemapFace = CubemapFace.Unknown, int depthSlice = -1)
        {
            SetRenderTarget(cmd, colorBuffer, depthBuffer, clearFlag, Color.clear, miplevel, cubemapFace, depthSlice);
        }

        /// <summary>
        /// Set the current render texture.
        /// </summary>
        /// <param name="cmd">CommandBuffer used for rendering commands.</param>
        /// <param name="colorBuffer">RenderTargetIdentifier of the color render texture.</param>
        /// <param name="depthBuffer">RenderTargetIdentifier of the depth render texture.</param>
        /// <param name="clearFlag">If not set to ClearFlag.None, specifies how to clear the render target after setup.</param>
        /// <param name="clearColor">If applicable, color with which to clear the render texture after setup.</param>
        /// <param name="miplevel">Mip level that should be bound as a render texture if applicable.</param>
        /// <param name="cubemapFace">Cubemap face that should be bound as a render texture if applicable.</param>
        /// <param name="depthSlice">Depth slice that should be bound as a render texture if applicable.</param>
        public static void SetRenderTarget(CommandBuffer cmd, RenderTargetIdentifier colorBuffer, RenderTargetIdentifier depthBuffer, ClearFlag clearFlag, Color clearColor, int miplevel = 0, CubemapFace cubemapFace = CubemapFace.Unknown, int depthSlice = -1)
        {
            depthSlice = FixupDepthSlice(depthSlice, cubemapFace);
            cmd.SetRenderTarget(colorBuffer, depthBuffer, miplevel, cubemapFace, depthSlice);
            ClearRenderTarget(cmd, clearFlag, clearColor);
        }

        /// <summary>
        /// Set the current multiple render texture.
        /// </summary>
        /// <param name="cmd">CommandBuffer used for rendering commands.</param>
        /// <param name="colorBuffers">RenderTargetIdentifier array of the color render textures.</param>
        /// <param name="depthBuffer">RenderTargetIdentifier of the depth render texture.</param>
        public static void SetRenderTarget(CommandBuffer cmd, RenderTargetIdentifier[] colorBuffers, RenderTargetIdentifier depthBuffer)
        {
            SetRenderTarget(cmd, colorBuffers, depthBuffer, ClearFlag.None, Color.clear);
        }

        /// <summary>
        /// Set the current multiple render texture.
        /// </summary>
        /// <param name="cmd">CommandBuffer used for rendering commands.</param>
        /// <param name="colorBuffers">RenderTargetIdentifier array of the color render textures.</param>
        /// <param name="depthBuffer">RenderTargetIdentifier of the depth render texture.</param>
        /// <param name="clearFlag">If not set to ClearFlag.None, specifies how to clear the render target after setup.</param>
        public static void SetRenderTarget(CommandBuffer cmd, RenderTargetIdentifier[] colorBuffers, RenderTargetIdentifier depthBuffer, ClearFlag clearFlag = ClearFlag.None)
        {
            SetRenderTarget(cmd, colorBuffers, depthBuffer, clearFlag, Color.clear);
        }

        /// <summary>
        /// Set the current multiple render texture.
        /// </summary>
        /// <param name="cmd">CommandBuffer used for rendering commands.</param>
        /// <param name="colorBuffers">RenderTargetIdentifier array of the color render textures.</param>
        /// <param name="depthBuffer">RenderTargetIdentifier of the depth render texture.</param>
        /// <param name="clearFlag">If not set to ClearFlag.None, specifies how to clear the render target after setup.</param>
        /// <param name="clearColor">If applicable, color with which to clear the render texture after setup.</param>
        public static void SetRenderTarget(CommandBuffer cmd, RenderTargetIdentifier[] colorBuffers, RenderTargetIdentifier depthBuffer, ClearFlag clearFlag, Color clearColor)
        {
            cmd.SetRenderTarget(colorBuffers, depthBuffer, 0, CubemapFace.Unknown, -1);
            ClearRenderTarget(cmd, clearFlag, clearColor);
        }

        // Explicit load and store actions
        /// <summary>
        /// Set the current render texture.
        /// </summary>
        /// <param name="cmd">CommandBuffer used for rendering commands.</param>
        /// <param name="buffer">Color buffer RenderTargetIdentifier.</param>
        /// <param name="loadAction">Load action.</param>
        /// <param name="storeAction">Store action.</param>
        /// <param name="clearFlag">If not set to ClearFlag.None, specifies how to clear the render target after setup.</param>
        /// <param name="clearColor">If applicable, color with which to clear the render texture after setup.</param>
        public static void SetRenderTarget(CommandBuffer cmd, RenderTargetIdentifier buffer, RenderBufferLoadAction loadAction, RenderBufferStoreAction storeAction, ClearFlag clearFlag, Color clearColor)
        {
            cmd.SetRenderTarget(buffer, loadAction, storeAction);
            ClearRenderTarget(cmd, clearFlag, clearColor);
        }

        /// <summary>
        /// Set the current render texture.
        /// </summary>
        /// <param name="cmd">CommandBuffer used for rendering commands.</param>
        /// <param name="buffer">Color buffer RenderTargetIdentifier.</param>
        /// <param name="loadAction">Load action.</param>
        /// <param name="storeAction">Store action.</param>
        /// <param name="clearFlag">If not set to ClearFlag.None, specifies how to clear the render target after setup.</param>
        public static void SetRenderTarget(CommandBuffer cmd, RenderTargetIdentifier buffer, RenderBufferLoadAction loadAction, RenderBufferStoreAction storeAction, ClearFlag clearFlag)
        {
            SetRenderTarget(cmd, buffer, loadAction, storeAction, clearFlag, Color.clear);
        }

        /// <summary>
        /// Set the current render texture.
        /// </summary>
        /// <param name="cmd">CommandBuffer used for rendering commands.</param>
        /// <param name="colorBuffer">Color buffer RenderTargetIdentifier.</param>
        /// <param name="colorLoadAction">Color buffer load action.</param>
        /// <param name="colorStoreAction">Color buffer store action.</param>
        /// <param name="depthBuffer">Depth buffer RenderTargetIdentifier.</param>
        /// <param name="depthLoadAction">Depth buffer load action.</param>
        /// <param name="depthStoreAction">Depth buffer store action.</param>
        /// <param name="clearFlag">If not set to ClearFlag.None, specifies how to clear the render target after setup.</param>
        /// <param name="clearColor">If applicable, color with which to clear the render texture after setup.</param>
        public static void SetRenderTarget(CommandBuffer cmd, RenderTargetIdentifier colorBuffer, RenderBufferLoadAction colorLoadAction, RenderBufferStoreAction colorStoreAction,
            RenderTargetIdentifier depthBuffer, RenderBufferLoadAction depthLoadAction, RenderBufferStoreAction depthStoreAction,
            ClearFlag clearFlag, Color clearColor)
        {
            cmd.SetRenderTarget(colorBuffer, colorLoadAction, colorStoreAction, depthBuffer, depthLoadAction, depthStoreAction);
            ClearRenderTarget(cmd, clearFlag, clearColor);
        }

        /// <summary>
        /// Set the current render texture.
        /// </summary>
        /// <param name="cmd">CommandBuffer used for rendering commands.</param>
        /// <param name="colorBuffer">Color buffer RenderTargetIdentifier.</param>
        /// <param name="colorLoadAction">Color buffer load action.</param>
        /// <param name="colorStoreAction">Color buffer store action.</param>
        /// <param name="depthBuffer">Depth buffer RenderTargetIdentifier.</param>
        /// <param name="depthLoadAction">Depth buffer load action.</param>
        /// <param name="depthStoreAction">Depth buffer store action.</param>
        /// <param name="clearFlag">If not set to ClearFlag.None, specifies how to clear the render target after setup.</param>
        public static void SetRenderTarget(CommandBuffer cmd, RenderTargetIdentifier colorBuffer, RenderBufferLoadAction colorLoadAction, RenderBufferStoreAction colorStoreAction,
            RenderTargetIdentifier depthBuffer, RenderBufferLoadAction depthLoadAction, RenderBufferStoreAction depthStoreAction,
            ClearFlag clearFlag)
        {
            SetRenderTarget(cmd, colorBuffer, colorLoadAction, colorStoreAction, depthBuffer, depthLoadAction, depthStoreAction, clearFlag, Color.clear);
        }

        private static void SetViewportAndClear(CommandBuffer cmd, RTHandle buffer, ClearFlag clearFlag, Color clearColor)
        {
            // Clearing a partial viewport currently does not go through the hardware clear.
            // Instead it goes through a quad rendered with a specific shader.
            // When enabling wireframe mode in the scene view, unfortunately it overrides this shader thus breaking every clears.
            // That's why in the editor we don't set the viewport before clearing (it's set to full screen by the previous SetRenderTarget) but AFTER so that we benefit from un-bugged hardware clear.
            // We consider that the small loss in performance is acceptable in the editor.
            // A refactor of wireframe is needed before we can fix this properly (with not doing anything!)
#if !UNITY_EDITOR
            SetViewport(cmd, buffer);
#endif
            CoreUtils.ClearRenderTarget(cmd, clearFlag, clearColor);
#if UNITY_EDITOR
            SetViewport(cmd, buffer);
#endif
        }

        // This set of RenderTarget management methods is supposed to be used when rendering RTHandle render texture.
        // This will automatically set the viewport based on the RTHandle System reference size and the RTHandle scaling info.

        /// <summary>
        /// Setup the current render texture using an RTHandle
        /// </summary>
        /// <param name="cmd">CommandBuffer used for rendering commands</param>
        /// <param name="buffer">Color buffer RTHandle</param>
        /// <param name="clearFlag">If not set to ClearFlag.None, specifies how to clear the render target after setup.</param>
        /// <param name="clearColor">If applicable, color with which to clear the render texture after setup.</param>
        /// <param name="miplevel">Mip level that should be bound as a render texture if applicable.</param>
        /// <param name="cubemapFace">Cubemap face that should be bound as a render texture if applicable.</param>
        /// <param name="depthSlice">Depth slice that should be bound as a render texture if applicable.</param>
        public static void SetRenderTarget(CommandBuffer cmd, RTHandle buffer, ClearFlag clearFlag, Color clearColor, int miplevel = 0, CubemapFace cubemapFace = CubemapFace.Unknown, int depthSlice = -1)
        {
            depthSlice = FixupDepthSlice(depthSlice, buffer);
            cmd.SetRenderTarget(buffer, miplevel, cubemapFace, depthSlice);
            SetViewportAndClear(cmd, buffer, clearFlag, clearColor);
        }

        /// <summary>
        /// Setup the current render texture using an RTHandle
        /// </summary>
        /// <param name="cmd">CommandBuffer used for rendering commands</param>
        /// <param name="buffer">Color buffer RTHandle</param>
        /// <param name="clearFlag">If not set to ClearFlag.None, specifies how to clear the render target after setup.</param>
        /// <param name="miplevel">Mip level that should be bound as a render texture if applicable.</param>
        /// <param name="cubemapFace">Cubemap face that should be bound as a render texture if applicable.</param>
        /// <param name="depthSlice">Depth slice that should be bound as a render texture if applicable.</param>
        public static void SetRenderTarget(CommandBuffer cmd, RTHandle buffer, ClearFlag clearFlag = ClearFlag.None, int miplevel = 0, CubemapFace cubemapFace = CubemapFace.Unknown, int depthSlice = -1)
            => SetRenderTarget(cmd, buffer, clearFlag, Color.clear, miplevel, cubemapFace, depthSlice);

        /// <summary>
        /// Setup the current render texture using an RTHandle
        /// </summary>
        /// <param name="cmd">CommandBuffer used for rendering commands</param>
        /// <param name="colorBuffer">Color buffer RTHandle</param>
        /// <param name="depthBuffer">Depth buffer RTHandle</param>
        /// <param name="miplevel">Mip level that should be bound as a render texture if applicable.</param>
        /// <param name="cubemapFace">Cubemap face that should be bound as a render texture if applicable.</param>
        /// <param name="depthSlice">Depth slice that should be bound as a render texture if applicable.</param>
        public static void SetRenderTarget(CommandBuffer cmd, RTHandle colorBuffer, RTHandle depthBuffer, int miplevel = 0, CubemapFace cubemapFace = CubemapFace.Unknown, int depthSlice = -1)
        {
            int cw = colorBuffer.rt.width;
            int ch = colorBuffer.rt.height;
            int dw = depthBuffer.rt.width;
            int dh = depthBuffer.rt.height;

            Debug.Assert(cw == dw && ch == dh);

            SetRenderTarget(cmd, colorBuffer, depthBuffer, ClearFlag.None, Color.clear, miplevel, cubemapFace, depthSlice);
        }

        /// <summary>
        /// Setup the current render texture using an RTHandle
        /// </summary>
        /// <param name="cmd">CommandBuffer used for rendering commands</param>
        /// <param name="colorBuffer">Color buffer RTHandle</param>
        /// <param name="depthBuffer">Depth buffer RTHandle</param>
        /// <param name="clearFlag">If not set to ClearFlag.None, specifies how to clear the render target after setup.</param>
        /// <param name="miplevel">Mip level that should be bound as a render texture if applicable.</param>
        /// <param name="cubemapFace">Cubemap face that should be bound as a render texture if applicable.</param>
        /// <param name="depthSlice">Depth slice that should be bound as a render texture if applicable.</param>
        public static void SetRenderTarget(CommandBuffer cmd, RTHandle colorBuffer, RTHandle depthBuffer, ClearFlag clearFlag, int miplevel = 0, CubemapFace cubemapFace = CubemapFace.Unknown, int depthSlice = -1)
        {
            int cw = colorBuffer.rt.width;
            int ch = colorBuffer.rt.height;
            int dw = depthBuffer.rt.width;
            int dh = depthBuffer.rt.height;

            Debug.Assert(cw == dw && ch == dh);

            SetRenderTarget(cmd, colorBuffer, depthBuffer, clearFlag, Color.clear, miplevel, cubemapFace, depthSlice);
        }

        /// <summary>
        /// Setup the current render texture using an RTHandle
        /// </summary>
        /// <param name="cmd">CommandBuffer used for rendering commands</param>
        /// <param name="colorBuffer">Color buffer RTHandle</param>
        /// <param name="depthBuffer">Depth buffer RTHandle</param>
        /// <param name="clearFlag">If not set to ClearFlag.None, specifies how to clear the render target after setup.</param>
        /// <param name="clearColor">If applicable, color with which to clear the render texture after setup.</param>
        /// <param name="miplevel">Mip level that should be bound as a render texture if applicable.</param>
        /// <param name="cubemapFace">Cubemap face that should be bound as a render texture if applicable.</param>
        /// <param name="depthSlice">Depth slice that should be bound as a render texture if applicable.</param>
        public static void SetRenderTarget(CommandBuffer cmd, RTHandle colorBuffer, RTHandle depthBuffer, ClearFlag clearFlag, Color clearColor, int miplevel = 0, CubemapFace cubemapFace = CubemapFace.Unknown, int depthSlice = -1)
        {
            int cw = colorBuffer.rt.width;
            int ch = colorBuffer.rt.height;
            int dw = depthBuffer.rt.width;
            int dh = depthBuffer.rt.height;

            Debug.Assert(cw == dw && ch == dh);

            CoreUtils.SetRenderTarget(cmd, colorBuffer.rt, depthBuffer.rt, miplevel, cubemapFace, depthSlice);
            SetViewportAndClear(cmd, colorBuffer, clearFlag, clearColor);
        }

        /// <summary>
        /// Set the current multiple render texture.
        /// </summary>
        /// <param name="cmd">CommandBuffer used for rendering commands.</param>
        /// <param name="colorBuffers">RenderTargetIdentifier array of the color render textures.</param>
        /// <param name="depthBuffer">Depth Buffer RTHandle.</param>
        public static void SetRenderTarget(CommandBuffer cmd, RenderTargetIdentifier[] colorBuffers, RTHandle depthBuffer)
        {
            CoreUtils.SetRenderTarget(cmd, colorBuffers, depthBuffer.rt, ClearFlag.None, Color.clear);
            SetViewport(cmd, depthBuffer);
        }

        /// <summary>
        /// Set the current multiple render texture.
        /// </summary>
        /// <param name="cmd">CommandBuffer used for rendering commands.</param>
        /// <param name="colorBuffers">RenderTargetIdentifier array of the color render textures.</param>
        /// <param name="depthBuffer">Depth Buffer RTHandle.</param>
        /// <param name="clearFlag">If not set to ClearFlag.None, specifies how to clear the render target after setup.</param>
        public static void SetRenderTarget(CommandBuffer cmd, RenderTargetIdentifier[] colorBuffers, RTHandle depthBuffer, ClearFlag clearFlag = ClearFlag.None)
        {
            CoreUtils.SetRenderTarget(cmd, colorBuffers, depthBuffer.rt); // Don't clear here, viewport needs to be set before we do.
            SetViewportAndClear(cmd, depthBuffer, clearFlag, Color.clear);
        }

        /// <summary>
        /// Set the current multiple render texture.
        /// </summary>
        /// <param name="cmd">CommandBuffer used for rendering commands.</param>
        /// <param name="colorBuffers">RenderTargetIdentifier array of the color render textures.</param>
        /// <param name="depthBuffer">Depth Buffer RTHandle.</param>
        /// <param name="clearFlag">If not set to ClearFlag.None, specifies how to clear the render target after setup.</param>
        /// <param name="clearColor">If applicable, color with which to clear the render texture after setup.</param>
        public static void SetRenderTarget(CommandBuffer cmd, RenderTargetIdentifier[] colorBuffers, RTHandle depthBuffer, ClearFlag clearFlag, Color clearColor)
        {
            cmd.SetRenderTarget(colorBuffers, depthBuffer, 0, CubemapFace.Unknown, -1);
            SetViewportAndClear(cmd, depthBuffer, clearFlag, clearColor);
        }

        // Scaling viewport is done for auto-scaling render targets.
        // In the context of SRP, every auto-scaled RT is scaled against the maximum RTHandles reference size (that can only grow).
        // When we render using a camera whose viewport is smaller than the RTHandles reference size (and thus smaller than the RT actual size), we need to set it explicitly (otherwise, native code will set the viewport at the size of the RT)
        // For auto-scaled RTs (like for example a half-resolution RT), we need to scale this viewport accordingly.
        // For non scaled RTs we just do nothing, the native code will set the viewport at the size of the RT anyway.

        /// <summary>
        /// Setup the viewport to the size of the provided RTHandle.
        /// </summary>
        /// <param name="cmd">CommandBuffer used for rendering commands.</param>
        /// <param name="target">RTHandle from which to compute the proper viewport.</param>
        public static void SetViewport(CommandBuffer cmd, RTHandle target)
        {
            if (target.useScaling)
            {
                Vector2Int scaledViewportSize = target.GetScaledSize(target.rtHandleProperties.currentViewportSize);
                cmd.SetViewport(new Rect(0.0f, 0.0f, scaledViewportSize.x, scaledViewportSize.y));
            }
        }

        /// <summary>
        /// Generate a name based on render texture parameters.
        /// </summary>
        /// <param name="width">With of the texture.</param>
        /// <param name="height">Height of the texture.</param>
        /// <param name="depth">Depth of the texture.</param>
        /// <param name="format">Format of the render texture.</param>
        /// <param name="name">Base name of the texture.</param>
        /// <param name="mips">True if the texture has mip maps.</param>
        /// <param name="enableMSAA">True if the texture is multisampled.</param>
        /// <param name="msaaSamples">Number of MSAA samples.</param>
        /// <returns>Generated names bassed on the provided parameters.</returns>
        public static string GetRenderTargetAutoName(int width, int height, int depth, RenderTextureFormat format, string name, bool mips = false, bool enableMSAA = false, MSAASamples msaaSamples = MSAASamples.None)
            => GetRenderTargetAutoName(width, height, depth, format.ToString(), name, mips, enableMSAA, msaaSamples);
            
        /// <summary>
        /// Generate a name based on render texture parameters.
        /// </summary>
        /// <param name="width">With of the texture.</param>
        /// <param name="height">Height of the texture.</param>
        /// <param name="depth">Depth of the texture.</param>
        /// <param name="format">Graphics format of the render texture.</param>
        /// <param name="name">Base name of the texture.</param>
        /// <param name="mips">True if the texture has mip maps.</param>
        /// <param name="enableMSAA">True if the texture is multisampled.</param>
        /// <param name="msaaSamples">Number of MSAA samples.</param>
        /// <returns>Generated names bassed on the provided parameters.</returns>
        public static string GetRenderTargetAutoName(int width, int height, int depth, GraphicsFormat format, string name, bool mips = false, bool enableMSAA = false, MSAASamples msaaSamples = MSAASamples.None)
            => GetRenderTargetAutoName(width, height, depth, format.ToString(), name, mips, enableMSAA, msaaSamples);

        static string GetRenderTargetAutoName(int width, int height, int depth, string format, string name, bool mips = false, bool enableMSAA = false, MSAASamples msaaSamples = MSAASamples.None)
        {
            string result = string.Format("{0}_{1}x{2}", name, width, height);

            if (depth > 1)
                result = string.Format("{0}x{1}", result, depth);

            if (mips)
                result = string.Format("{0}_{1}", result, "Mips");

            result = string.Format("{0}_{1}", result, format);

            if (enableMSAA)
                result = string.Format("{0}_{1}", result, msaaSamples.ToString());

            return result;
        }

        /// <summary>
        /// Generate a name based on texture parameters.
        /// </summary>
        /// <param name="width">With of the texture.</param>
        /// <param name="height">Height of the texture.</param>
        /// <param name="format">Format of the texture.</param>
        /// <param name="dim">Dimension of the texture.</param>
        /// <param name="name">Base name of the texture.</param>
        /// <param name="mips">True if the texture has mip maps.</param>
        /// <param name="depth">Depth of the texture.</param>
        /// <returns>Generated names based on the provided parameters.</returns>
        public static string GetTextureAutoName(int width, int height, TextureFormat format, TextureDimension dim = TextureDimension.None, string name = "", bool mips = false, int depth = 0)
            => GetTextureAutoName(width, height, format.ToString(), dim, name, mips, depth);

        /// <summary>
        /// Generate a name based on texture parameters.
        /// </summary>
        /// <param name="width">With of the texture.</param>
        /// <param name="height">Height of the texture.</param>
        /// <param name="format">Graphics format of the texture.</param>
        /// <param name="dim">Dimension of the texture.</param>
        /// <param name="name">Base name of the texture.</param>
        /// <param name="mips">True if the texture has mip maps.</param>
        /// <param name="depth">Depth of the texture.</param>
        /// <returns>Generated names based on the provided parameters.</returns>
        public static string GetTextureAutoName(int width, int height, GraphicsFormat format, TextureDimension dim = TextureDimension.None, string name = "", bool mips = false, int depth = 0)
            => GetTextureAutoName(width, height, format.ToString(), dim, name, mips, depth);

        static string GetTextureAutoName(int width, int height, string format, TextureDimension dim = TextureDimension.None, string name = "", bool mips = false, int depth = 0)
        {
            string temp;
            if (depth == 0)
                temp = string.Format("{0}x{1}{2}_{3}", width, height, mips ? "_Mips" : "", format);
            else
                temp = string.Format("{0}x{1}x{2}{3}_{4}", width, height, depth, mips ? "_Mips" : "", format);
            temp = String.Format("{0}_{1}_{2}", name == "" ? "Texture" : name, (dim == TextureDimension.None) ? "" : dim.ToString(), temp);

            return temp;
        }

        /// <summary>
        /// Clear a cubemap render texture.
        /// </summary>
        /// <param name="cmd">CommandBuffer used for rendering commands.</param>
        /// <param name="renderTexture">Cubemap render texture that needs to be cleared.</param>
        /// <param name="clearColor">Color used for clearing.</param>
        /// <param name="clearMips">Set to true to clear the mip maps of the render texture.</param>
        public static void ClearCubemap(CommandBuffer cmd, RenderTexture renderTexture, Color clearColor, bool clearMips = false)
        {
            int mipCount = 1;
            if (renderTexture.useMipMap && clearMips)
            {
                mipCount = (int)Mathf.Log((float)renderTexture.width, 2.0f) + 1;
            }

            for (int i = 0; i < 6; ++i)
            {
                for (int mip = 0; mip < mipCount; ++mip)
                {
                    SetRenderTarget(cmd, new RenderTargetIdentifier(renderTexture), ClearFlag.Color, clearColor, mip, (CubemapFace)i);
                }
            }
        }

        /// <summary>
        /// Draws a full screen triangle.
        /// </summary>
        /// <param name="commandBuffer">CommandBuffer used for rendering commands.</param>
        /// <param name="material">Material used on the full screen triangle.</param>
        /// <param name="properties">Optional material property block for the provided material.</param>
        /// <param name="shaderPassId">Index of the material pass.</param>
        public static void DrawFullScreen(CommandBuffer commandBuffer, Material material,
            MaterialPropertyBlock properties = null, int shaderPassId = 0)
        {
            commandBuffer.DrawProcedural(Matrix4x4.identity, material, shaderPassId, MeshTopology.Triangles, 3, 1, properties);
        }

        /// <summary>
        /// Draws a full screen triangle.
        /// </summary>
        /// <param name="commandBuffer">CommandBuffer used for rendering commands.</param>
        /// <param name="material">Material used on the full screen triangle.</param>
        /// <param name="colorBuffer">RenderTargetIdentifier of the color buffer that needs to be set before drawing the full screen triangle.</param>
        /// <param name="properties">Optional material property block for the provided material.</param>
        /// <param name="shaderPassId">Index of the material pass.</param>
        public static void DrawFullScreen(CommandBuffer commandBuffer, Material material,
            RenderTargetIdentifier colorBuffer,
            MaterialPropertyBlock properties = null, int shaderPassId = 0)
        {
            commandBuffer.SetRenderTarget(colorBuffer);
            commandBuffer.DrawProcedural(Matrix4x4.identity, material, shaderPassId, MeshTopology.Triangles, 3, 1, properties);
        }

        /// <summary>
        /// Draws a full screen triangle.
        /// </summary>
        /// <param name="commandBuffer">CommandBuffer used for rendering commands.</param>
        /// <param name="material">Material used on the full screen triangle.</param>
        /// <param name="colorBuffer">RenderTargetIdentifier of the color buffer that needs to be set before drawing the full screen triangle.</param>
        /// <param name="depthStencilBuffer">RenderTargetIdentifier of the depth buffer that needs to be set before drawing the full screen triangle.</param>
        /// <param name="properties">Optional material property block for the provided material.</param>
        /// <param name="shaderPassId">Index of the material pass.</param>
        public static void DrawFullScreen(CommandBuffer commandBuffer, Material material,
            RenderTargetIdentifier colorBuffer, RenderTargetIdentifier depthStencilBuffer,
            MaterialPropertyBlock properties = null, int shaderPassId = 0)
        {
            commandBuffer.SetRenderTarget(colorBuffer, depthStencilBuffer, 0, CubemapFace.Unknown, -1);
            commandBuffer.DrawProcedural(Matrix4x4.identity, material, shaderPassId, MeshTopology.Triangles, 3, 1, properties);
        }

        /// <summary>
        /// Draws a full screen triangle.
        /// </summary>
        /// <param name="commandBuffer">CommandBuffer used for rendering commands.</param>
        /// <param name="material">Material used on the full screen triangle.</param>
        /// <param name="colorBuffers">RenderTargetIdentifier array of the color buffers that needs to be set before drawing the full screen triangle.</param>
        /// <param name="depthStencilBuffer">RenderTargetIdentifier of the depth buffer that needs to be set before drawing the full screen triangle.</param>
        /// <param name="properties">Optional material property block for the provided material.</param>
        /// <param name="shaderPassId">Index of the material pass.</param>
        public static void DrawFullScreen(CommandBuffer commandBuffer, Material material,
            RenderTargetIdentifier[] colorBuffers, RenderTargetIdentifier depthStencilBuffer,
            MaterialPropertyBlock properties = null, int shaderPassId = 0)
        {
            commandBuffer.SetRenderTarget(colorBuffers, depthStencilBuffer, 0, CubemapFace.Unknown, -1);
            commandBuffer.DrawProcedural(Matrix4x4.identity, material, shaderPassId, MeshTopology.Triangles, 3, 1, properties);
        }

        // Important: the first RenderTarget must be created with 0 depth bits!

        /// <summary>
        /// Draws a full screen triangle.
        /// </summary>
        /// <param name="commandBuffer">CommandBuffer used for rendering commands.</param>
        /// <param name="material">Material used on the full screen triangle.</param>
        /// <param name="colorBuffers">RenderTargetIdentifier array of the color buffers that needs to be set before drawing the full screen triangle.</param>
        /// <param name="properties">Optional material property block for the provided material.</param>
        /// <param name="shaderPassId">Index of the material pass.</param>
        public static void DrawFullScreen(CommandBuffer commandBuffer, Material material,
            RenderTargetIdentifier[] colorBuffers,
            MaterialPropertyBlock properties = null, int shaderPassId = 0)
        {
            // It is currently not possible to have MRT without also setting a depth target.
            // To work around this deficiency of the CommandBuffer.SetRenderTarget() API,
            // we pass the first color target as the depth target. If it has 0 depth bits,
            // no depth target ends up being bound.
            DrawFullScreen(commandBuffer, material, colorBuffers, colorBuffers[0], properties, shaderPassId);
        }

        // Color space utilities
        /// <summary>
        /// Converts the provided sRGB color to the current active color space.
        /// </summary>
        /// <param name="color">Input color.</param>
        /// <returns>Linear color if the active color space is ColorSpace.Linear, the original input otherwise.</returns>
        public static Color ConvertSRGBToActiveColorSpace(Color color)
        {
            return (QualitySettings.activeColorSpace == ColorSpace.Linear) ? color.linear : color;
        }

        /// <summary>
        /// Converts the provided linear color to the current active color space.
        /// </summary>
        /// <param name="color">Input color.</param>
        /// <returns>sRGB color if the active color space is ColorSpace.Gamma, the original input otherwise.</returns>
        public static Color ConvertLinearToActiveColorSpace(Color color)
        {
            return (QualitySettings.activeColorSpace == ColorSpace.Linear) ? color : color.gamma;
        }

        /// <summary>
        /// Creates a Material with the provided shader path.
        /// hideFlags will be set to HideFlags.HideAndDontSave.
        /// </summary>
        /// <param name="shaderPath">Path of the shader used for the material.</param>
        /// <returns>A new Material instance using the shader found at the provided path.</returns>
        public static Material CreateEngineMaterial(string shaderPath)
        {
            Shader shader = Shader.Find(shaderPath);
            if (shader == null)
            {
                Debug.LogError("Cannot create required material because shader " + shaderPath + " could not be found");
                return null;
            }

            var mat = new Material(shader)
            {
                hideFlags = HideFlags.HideAndDontSave
            };
            return mat;
        }

        /// <summary>
        /// Creates a Material with the provided shader.
        /// hideFlags will be set to HideFlags.HideAndDontSave.
        /// </summary>
        /// <param name="shader">Shader used for the material.</param>
        /// <returns>A new Material instance using the provided shader.</returns>
        public static Material CreateEngineMaterial(Shader shader)
        {
            if (shader == null)
            {
                Debug.LogError("Cannot create required material because shader is null");
                return null;
            }

            var mat = new Material(shader)
            {
                hideFlags = HideFlags.HideAndDontSave
            };
            return mat;
        }

        /// <summary>
        /// Bitfield flag test.
        /// </summary>
        /// <typeparam name="T">Type of the enum flag.</typeparam>
        /// <param name="mask">Bitfield to test the flag against.</param>
        /// <param name="flag">Flag to be tested against the provided mask.</param>
        /// <returns>True if the flag is present in the mask.</returns>
        public static bool HasFlag<T>(T mask, T flag) where T : IConvertible
        {
            return (mask.ToUInt32(null) & flag.ToUInt32(null)) != 0;
        }

        /// <summary>
        /// Swaps two values.
        /// </summary>
        /// <typeparam name="T">Type of the values</typeparam>
        /// <param name="a">First value.</param>
        /// <param name="b">Second value.</param>
        public static void Swap<T>(ref T a, ref T b)
        {
            var tmp = a;
            a = b;
            b = tmp;
        }

        /// <summary>
        /// Set a global keyword using a CommandBuffer
        /// </summary>
        /// <param name="cmd">CommandBuffer on which to set the global keyword.</param>
        /// <param name="keyword">Keyword to be set.</param>
        /// <param name="state">Value of the keyword to be set.</param>
        public static void SetKeyword(CommandBuffer cmd, string keyword, bool state)
        {
            if (state)
                cmd.EnableShaderKeyword(keyword);
            else
                cmd.DisableShaderKeyword(keyword);
        }

        // Caution: such a call should not be use interlaced with command buffer command, as it is immediate
        /// <summary>
        /// Set a keyword immediatly on a Material.
        /// </summary>
        /// <param name="material">Material on which to set the keyword.</param>
        /// <param name="keyword">Keyword to set on the material.</param>
        /// <param name="state">Value of the keyword to set on the material.</param>
        public static void SetKeyword(Material material, string keyword, bool state)
        {
            if (state)
                material.EnableKeyword(keyword);
            else
                material.DisableKeyword(keyword);
        }

        /// <summary>
        /// Set a keyword to a compute shader
        /// </summary>
        /// <param name="cmd">ComputeShader on which to set the keyword.</param>
        /// <param name="keyword">Keyword to be set.</param>
        /// <param name="state">Value of the keyword to be set.</param>
        public static void SetKeyword(ComputeShader cs, string keyword, bool state)
        {
            if (state)
                cs.EnableKeyword(keyword);
            else
                cs.DisableKeyword(keyword);
        }

        /// <summary>
        /// Destroys a UnityObject safely.
        /// </summary>
        /// <param name="obj">Object to be destroyed.</param>
        public static void Destroy(UnityObject obj)
        {
            if (obj != null)
            {
#if UNITY_EDITOR
                if (Application.isPlaying)
                    UnityObject.Destroy(obj);
                else
                    UnityObject.DestroyImmediate(obj);
#else
                UnityObject.Destroy(obj);
#endif
            }
        }

        static IEnumerable<Type> m_AssemblyTypes;

        /// <summary>
        /// Returns all assembly types.
        /// </summary>
        /// <returns>The list of all assembly types of the current domain.</returns>
        public static IEnumerable<Type> GetAllAssemblyTypes()
        {
            if (m_AssemblyTypes == null)
            {
                m_AssemblyTypes = AppDomain.CurrentDomain.GetAssemblies()
                    .SelectMany(t =>
                    {
                        // Ugly hack to handle mis-versioned dlls
                        var innerTypes = new Type[0];
                        try
                        {
                            innerTypes = t.GetTypes();
                        }
                        catch {}
                        return innerTypes;
                    });
            }

            return m_AssemblyTypes;
        }

        /// <summary>
        /// Returns a list of types that inherit from the provided type.
        /// </summary>
        /// <typeparam name="T">Parent Type</typeparam>
        /// <returns>A list of types that inherit from the provided type.</returns>
        public static IEnumerable<Type> GetAllTypesDerivedFrom<T>()
        {
#if UNITY_EDITOR && UNITY_2019_2_OR_NEWER
            return UnityEditor.TypeCache.GetTypesDerivedFrom<T>();
#else
            return GetAllAssemblyTypes().Where(t => t.IsSubclassOf(typeof(T)));
#endif
        }

        /// <summary>
        /// Safely release a Compute Buffer.
        /// </summary>
        /// <param name="buffer">Compute Buffer that needs to be released.</param>
        public static void SafeRelease(ComputeBuffer buffer)
        {
            if (buffer != null)
                buffer.Release();
        }

        /// <summary>
        /// Creates a cube mesh.
        /// </summary>
        /// <param name="min">Minimum corner coordinates in local space.</param>
        /// <param name="max">Maximum corner coordinates in local space.</param>
        /// <returns>A new instance of a cube Mesh.</returns>
        public static Mesh CreateCubeMesh(Vector3 min, Vector3 max)
        {
            Mesh mesh = new Mesh();

            Vector3[] vertices = new Vector3[8];

            vertices[0] = new Vector3(min.x, min.y, min.z);
            vertices[1] = new Vector3(max.x, min.y, min.z);
            vertices[2] = new Vector3(max.x, max.y, min.z);
            vertices[3] = new Vector3(min.x, max.y, min.z);
            vertices[4] = new Vector3(min.x, min.y, max.z);
            vertices[5] = new Vector3(max.x, min.y, max.z);
            vertices[6] = new Vector3(max.x, max.y, max.z);
            vertices[7] = new Vector3(min.x, max.y, max.z);

            mesh.vertices = vertices;

            int[] triangles = new int[36];

            triangles[0] = 0; triangles[1] = 2; triangles[2] = 1;
            triangles[3] = 0; triangles[4] = 3; triangles[5] = 2;
            triangles[6] = 1; triangles[7] = 6; triangles[8] = 5;
            triangles[9] = 1; triangles[10] = 2; triangles[11] = 6;
            triangles[12] = 5; triangles[13] = 7; triangles[14] = 4;
            triangles[15] = 5; triangles[16] = 6; triangles[17] = 7;
            triangles[18] = 4; triangles[19] = 3; triangles[20] = 0;
            triangles[21] = 4; triangles[22] = 7; triangles[23] = 3;
            triangles[24] = 3; triangles[25] = 6; triangles[26] = 2;
            triangles[27] = 3; triangles[28] = 7; triangles[29] = 6;
            triangles[30] = 4; triangles[31] = 1; triangles[32] = 5;
            triangles[33] = 4; triangles[34] = 0; triangles[35] = 1;

            mesh.triangles = triangles;
            return mesh;
        }

        /// <summary>
        /// Returns true if "Post Processes" are enabled for the view associated with the given camera.
        /// </summary>
        /// <param name="camera">Input camera.</param>
        /// <returns>True if "Post Processes" are enabled for the view associated with the given camera.</returns>
        public static bool ArePostProcessesEnabled(Camera camera)
        {
            bool enabled = true;

        #if UNITY_EDITOR
            if (camera.cameraType == CameraType.SceneView)
            {
                enabled = false;

                // Determine whether the "Post Processes" checkbox is checked for the current view.
                for (int i = 0; i < UnityEditor.SceneView.sceneViews.Count; i++)
                {
                    var sv = UnityEditor.SceneView.sceneViews[i] as UnityEditor.SceneView;

                    // Post-processing is disabled in scene view if either showImageEffects is disabled or we are
                    // rendering in wireframe mode.
                    if (sv.camera == camera &&
                        (sv.sceneViewState.imageEffectsEnabled && sv.cameraMode.drawMode != UnityEditor.DrawCameraMode.Wireframe))
                    {
                        enabled = true;
                        break;
                    }
                }
            }
        #endif

            return enabled;
        }

        /// <summary>
        /// Returns true if "Animated Materials" are enabled for the view associated with the given camera.
        /// </summary>
        /// <param name="camera">Input camera.</param>
        /// <returns>True if "Animated Materials" are enabled for the view associated with the given camera.</returns>
        public static bool AreAnimatedMaterialsEnabled(Camera camera)
        {
            bool animateMaterials = true;

        #if UNITY_EDITOR
            animateMaterials = Application.isPlaying; // For Game and VR views; Reflection views pass the parent camera

            if (camera.cameraType == CameraType.SceneView)
            {
                animateMaterials = false;

                // Determine whether the "Animated Materials" checkbox is checked for the current view.
                for (int i = 0; i < UnityEditor.SceneView.sceneViews.Count; i++) // Using a foreach on an ArrayList generates garbage ...
                {
                    var sv = UnityEditor.SceneView.sceneViews[i] as UnityEditor.SceneView;
<<<<<<< HEAD
                    if (sv.camera == camera && sv.sceneViewState.alwaysRefreshEnabled)
=======
            #if UNITY_2020_2_OR_NEWER
                    if (sv.camera == camera && sv.sceneViewState.alwaysRefreshEnabled)
            #else
                    if (sv.camera == camera && sv.sceneViewState.materialUpdateEnabled)                    
            #endif
>>>>>>> 14bebef9
                    {
                        animateMaterials = true;
                        break;
                    }
                }
            }
            else if (camera.cameraType == CameraType.Preview)
            {
                // Enable for previews so the shader graph main preview works with time parameters.
                animateMaterials = true;
            }
            else if (camera.cameraType == CameraType.Reflection)
            {
                // Reflection cameras should be handled outside this function.
                // Debug.Assert(false, "Unexpected View type.");
            }

            // IMHO, a better solution would be:
            // A window invokes a camera render. The camera knows which window called it, so it can query its properies
            // (such as animated materials). This camera provides the space-time position. It should also be able
            // to access the rendering settings somehow. Using this information, it is then able to construct the
            // primary view with information about camera-relative rendering, LOD, time, rendering passes/features
            // enabled, etc. We then render this view. It can have multiple sub-views (shadows, reflections).
            // They inherit all the properties of the primary view, but also have the ability to override them
            // (e.g. primary cam pos and time are retained, matrices are modified, SSS and tessellation are disabled).
            // These views can then have multiple sub-views (probably not practical for games),
            // which simply amounts to a recursive call, and then the story repeats itself.
            //
            // TLDR: we need to know the caller and its status/properties to make decisions.
        #endif

            return animateMaterials;
        }

        /// <summary>
        /// Returns true if "Scene Lighting" is enabled for the view associated with the given camera.
        /// </summary>
        /// <param name="camera">Input camera.</param>
        /// <returns>True if "Scene Lighting" is enabled for the view associated with the given camera.</returns>
        public static bool IsSceneLightingDisabled(Camera camera)
        {
            bool disabled = false;
#if UNITY_EDITOR
            if (camera.cameraType == CameraType.SceneView)
            {
                // Determine whether the "No Scene Lighting" checkbox is checked for the current view.
                for (int i = 0; i < UnityEditor.SceneView.sceneViews.Count; i++)
                {
                    var sv = UnityEditor.SceneView.sceneViews[i] as UnityEditor.SceneView;
                    if (sv.camera == camera && !sv.sceneLighting)
                    {
                        disabled = true;
                        break;
                    }
                }
            }
#endif
            return disabled;
        }

#if UNITY_EDITOR
        static Func<List<UnityEditor.MaterialEditor>> materialEditors;

        static CoreUtils()
        {
            //quicker than standard reflection as it is compiled
            System.Reflection.FieldInfo field = typeof(UnityEditor.MaterialEditor).GetField("s_MaterialEditors", System.Reflection.BindingFlags.NonPublic | System.Reflection.BindingFlags.Static);
            var fieldExpression = System.Linq.Expressions.Expression.Field(null, field);
            var lambda = System.Linq.Expressions.Expression.Lambda<Func<List<UnityEditor.MaterialEditor>>>(fieldExpression);
            materialEditors = lambda.Compile();
        }
#endif

        /// <summary>
        /// Returns true if "Fog" is enabled for the view associated with the given camera.
        /// </summary>
        /// <param name="camera">Input camera.</param>
        /// <returns>True if "Fog" is enabled for the view associated with the given camera.</returns>
        public static bool IsSceneViewFogEnabled(Camera camera)
        {
            bool fogEnable = true;

#if UNITY_EDITOR
            if (camera.cameraType == CameraType.SceneView)
            {
                fogEnable = false;

                // Determine whether the "Animated Materials" checkbox is checked for the current view.
                for (int i = 0; i < UnityEditor.SceneView.sceneViews.Count; i++)
                {
                    var sv = UnityEditor.SceneView.sceneViews[i] as UnityEditor.SceneView;
                    if (sv.camera == camera && sv.sceneViewState.fogEnabled)
                    {
                        fogEnable = true;
                        break;
                    }
                }
            }
#endif

            return fogEnable;
        }
    }
}<|MERGE_RESOLUTION|>--- conflicted
+++ resolved
@@ -1059,15 +1059,11 @@
                 for (int i = 0; i < UnityEditor.SceneView.sceneViews.Count; i++) // Using a foreach on an ArrayList generates garbage ...
                 {
                     var sv = UnityEditor.SceneView.sceneViews[i] as UnityEditor.SceneView;
-<<<<<<< HEAD
-                    if (sv.camera == camera && sv.sceneViewState.alwaysRefreshEnabled)
-=======
             #if UNITY_2020_2_OR_NEWER
                     if (sv.camera == camera && sv.sceneViewState.alwaysRefreshEnabled)
             #else
                     if (sv.camera == camera && sv.sceneViewState.materialUpdateEnabled)                    
             #endif
->>>>>>> 14bebef9
                     {
                         animateMaterials = true;
                         break;
