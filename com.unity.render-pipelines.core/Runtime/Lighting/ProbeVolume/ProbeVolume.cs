using System;
using UnityEngine.Serialization;
using UnityEditor.Experimental;
using Unity.Collections;
using System.Collections.Generic;
using UnityEngine.Rendering;
using UnityEngine.SceneManagement;

#if UNITY_EDITOR
using UnityEditor;
#endif

namespace UnityEngine.Experimental.Rendering
{
    /// <summary>
    /// A marker to determine what area of the scene is considered by the Probe Volumes system
    /// </summary>
    [ExecuteAlways]
    [AddComponentMenu("Light/Probe Volume (Experimental)")]
    public class ProbeVolume : MonoBehaviour
    {
        public bool globalVolume = false;
        public Vector3 size = new Vector3(10, 10, 10);
        [HideInInspector, Range(0f, 2f)]
        public float geometryDistanceOffset = 0.2f;

        public LayerMask objectLayerMask = -1;


        [HideInInspector]
        public int lowestSubdivLevelOverride = 0;
        [HideInInspector]
        public int highestSubdivLevelOverride = -1;

        [SerializeField] internal bool mightNeedRebaking = false;

        [SerializeField] internal Matrix4x4 cachedTransform;
        [SerializeField] internal int cachedHashCode;

        /// <summary>
        /// Returns the extents of the volume.
        /// </summary>
        /// <returns>The extents of the ProbeVolume.</returns>
        public Vector3 GetExtents()
        {
            return size;
        }

#if UNITY_EDITOR
        internal void UpdateGlobalVolume(Scene scene)
        {
            if (gameObject.scene != scene) return;

            Bounds bounds = new Bounds();
            bool foundABound = false;
            bool ContributesToGI(Renderer renderer)
            {
                var flags = GameObjectUtility.GetStaticEditorFlags(renderer.gameObject) & StaticEditorFlags.ContributeGI;
                return (flags & StaticEditorFlags.ContributeGI) != 0;
            }

            void ExpandBounds(Bounds currBound)
            {
                if (!foundABound)
                {
                    bounds = currBound;
                    foundABound = true;
                }
                else
                {
                    bounds.Encapsulate(currBound);
                }
            }

            var renderers = UnityEngine.GameObject.FindObjectsOfType<Renderer>();

            foreach (Renderer renderer in renderers)
            {
                bool contributeGI = ContributesToGI(renderer) && renderer.gameObject.activeInHierarchy && renderer.enabled;

                if (contributeGI && renderer.gameObject.scene == scene)
                {
                    ExpandBounds(renderer.bounds);
                }
            }

            transform.position = bounds.center;

            float minBrickSize = ProbeReferenceVolume.instance.MinBrickSize();
            Vector3 tmpClamp = (bounds.size + new Vector3(minBrickSize, minBrickSize, minBrickSize));
            tmpClamp.x = Mathf.Max(0f, tmpClamp.x);
            tmpClamp.y = Mathf.Max(0f, tmpClamp.y);
            tmpClamp.z = Mathf.Max(0f, tmpClamp.z);
            size = tmpClamp;
        }

        internal void OnLightingDataAssetCleared()
        {
            mightNeedRebaking = true;
        }

        internal void OnBakeCompleted()
        {
            // We cache the data of last bake completed.
            cachedTransform = gameObject.transform.worldToLocalMatrix;
            cachedHashCode = GetHashCode();
            mightNeedRebaking = false;
        }

        public override int GetHashCode()
        {
            int hash = 17;

            unchecked
            {
                hash = hash * 23 + size.GetHashCode();
                hash = hash * 23 + highestSubdivLevelOverride.GetHashCode();
                hash = hash * 23 + lowestSubdivLevelOverride.GetHashCode();
                hash = hash * 23 + geometryDistanceOffset.GetHashCode();
                hash = hash * 23 + objectLayerMask.GetHashCode();
            }

            return hash;
        }

#endif

        internal float GetMinSubdivMultiplier()
        {
            float maxSubdiv = ProbeReferenceVolume.instance.GetMaxSubdivision() - 1;
            return Mathf.Max(0.0f, lowestSubdivLevelOverride / maxSubdiv);
        }

        internal float GetMaxSubdivMultiplier()
        {
            float maxSubdiv = ProbeReferenceVolume.instance.GetMaxSubdivision() - 1;
            return Mathf.Max(0.0f, highestSubdivLevelOverride / maxSubdiv);
        }

        // Momentarily moving the gizmo rendering for bricks and cells to Probe Volume itself,
        // only the first probe volume in the scene will render them. The reason is that we dont have any
        // other non-hidden component related to APV.
        #region APVGizmo

        MeshGizmo m_MeshGizmo;

        void DisposeGizmos()
        {
            m_MeshGizmo?.Dispose();
            m_MeshGizmo = null;
        }

        void OnDestroy()
        {
            DisposeGizmos();
        }

        void OnDisable()
        {
            DisposeGizmos();
        }
#if UNITY_EDITOR

        // Only the first PV of the available ones will draw gizmos.
        bool IsResponsibleToDrawGizmo()
        {
            var pvList = GameObject.FindObjectsOfType<ProbeVolume>();
            return this == pvList[0];
        }

        internal bool ShouldCullCell(Vector3 cellPosition, Vector3 originWS = default(Vector3))
        {
            var cellSizeInMeters = ProbeReferenceVolume.instance.MaxBrickSize();
            var debugDisplay = ProbeReferenceVolume.instance.debugDisplay;
            if (debugDisplay.realtimeSubdivision)
            {
                var profile = ProbeReferenceVolume.instance.sceneData.GetProfileForScene(gameObject.scene);
                if (profile == null)
                    return true;
                cellSizeInMeters = profile.cellSizeInMeters;
            }

            var cameraTransform = SceneView.lastActiveSceneView.camera.transform;

            Vector3 cellCenterWS = cellPosition * cellSizeInMeters + originWS + Vector3.one * (cellSizeInMeters / 2.0f);

            // Round down to cell size distance
            float roundedDownDist = Mathf.Floor(Vector3.Distance(cameraTransform.position, cellCenterWS) / cellSizeInMeters) * cellSizeInMeters;

            if (roundedDownDist > ProbeReferenceVolume.instance.debugDisplay.subdivisionViewCullingDistance)
                return true;

            var frustumPlanes = GeometryUtility.CalculateFrustumPlanes(SceneView.lastActiveSceneView.camera);
            var volumeAABB = new Bounds(cellCenterWS, cellSizeInMeters * Vector3.one);

            return !GeometryUtility.TestPlanesAABB(frustumPlanes, volumeAABB);
        }

        // TODO: We need to get rid of Handles.DrawWireCube to be able to have those at runtime as well.
        void OnDrawGizmos()
        {
            var prv = ProbeReferenceVolume.instance;

            if (!prv.isInitialized || !IsResponsibleToDrawGizmo() || prv.sceneData == null)
                return;

<<<<<<< HEAD
            var profile = ProbeReferenceVolume.instance.sceneData.GetProfileForScene(gameObject.scene);
            if (profile == null)
                return;

            var debugDisplay = prv.debugDisplay;

            if (m_MeshGizmo == null)
                m_MeshGizmo = new MeshGizmo((int)(Mathf.Pow(3, ProbeBrickIndex.kMaxSubdivisionLevels) * 12), prv.cells.Count * 12); // 12 lines and 12 triangles per cube

            m_MeshGizmo.Clear();
=======
            var debugDisplay = ProbeReferenceVolume.instance.debugDisplay;
>>>>>>> 1fbd894b

            var cellSizeInMeters = ProbeReferenceVolume.instance.MaxBrickSize();
            if (debugDisplay.realtimeSubdivision)
            {
                var profile = ProbeReferenceVolume.instance.sceneData.GetProfileForScene(gameObject.scene);
                if (profile == null)
                    return;
                cellSizeInMeters = profile.cellSizeInMeters;
            }


            if (debugDisplay.drawBricks)
            {
                var subdivColors = prv.subdivisionDebugColors;

                IEnumerable<ProbeBrickIndex.Brick> GetVisibleBricks()
                {
                    if (debugDisplay.realtimeSubdivision)
                    {
                        // realtime subdiv cells are already culled
                        foreach (var kp in prv.realtimeSubdivisionInfo)
                        {
                            var cellVolume = kp.Key;

                            foreach (var brick in kp.Value)
                            {
                                yield return brick;
                            }
                        }
                    }
                    else
                    {
                        foreach (var cellInfo in prv.cells.Values)
                        {
                            if (!cellInfo.loaded)
                                continue;

                            var cell = cellInfo.cell;
                            if (ShouldCullCell(cell.position, prv.GetTransform().posWS))
                                continue;

                            if (cell.bricks == null)
                                continue;

                            foreach (var brick in cell.bricks)
                                yield return brick;
                        }
                    }
                }

                foreach (var brick in GetVisibleBricks())
                {
                    if (brick.subdivisionLevel < 0)
                        continue;

                    float brickSize = prv.BrickSize(brick.subdivisionLevel);
                    float minBrickSize = prv.MinBrickSize();
                    Vector3 scaledSize = new Vector3(brickSize, brickSize, brickSize);
                    Vector3 scaledPos = new Vector3(brick.position.x * minBrickSize, brick.position.y * minBrickSize, brick.position.z * minBrickSize) + scaledSize / 2;

                    m_MeshGizmo.AddWireCube(scaledPos, scaledSize, subdivColors[brick.subdivisionLevel]);
                }
            }

            if (debugDisplay.drawCells)
            {
                IEnumerable<Vector4> GetVisibleCellCentersAndState()
                {
                    if (debugDisplay.realtimeSubdivision)
                    {
                        foreach (var kp in prv.realtimeSubdivisionInfo)
                        {
                            kp.Key.CalculateCenterAndSize(out var center, out var _);
                            yield return new Vector4(center.x, center.y, center.z, 1.0f);
                        }
                    }
                    else
                    {
                        foreach (var cellInfo in prv.cells.Values)
                        {
                            var cell = cellInfo.cell;
                            if (ShouldCullCell(cell.position, prv.GetTransform().posWS))
                                continue;

<<<<<<< HEAD
                            var positionF = new Vector4(cell.position.x, cell.position.y, cell.position.z, 0.0f);
                            var center = positionF * profile.cellSizeInMeters + profile.cellSizeInMeters * 0.5f * Vector4.one;
                            center.w = cellInfo.loaded ? 1.0f : 0.0f;
=======
                            var positionF = new Vector3(cell.position.x, cell.position.y, cell.position.z);
                            var center = positionF * cellSizeInMeters + cellSizeInMeters * 0.5f * Vector3.one;
>>>>>>> 1fbd894b
                            yield return center;
                        }
                    }
                }

                foreach (var center in GetVisibleCellCentersAndState())
                {
<<<<<<< HEAD
                    bool loaded = center.w == 1.0f;
                    m_MeshGizmo.AddWireCube(center, Vector3.one * profile.cellSizeInMeters, loaded ? new Color(0, 1, 0.5f, 1) : new Color(1, 0.0f, 0.0f, 1));
                    m_MeshGizmo.AddCube(center, Vector3.one * profile.cellSizeInMeters, loaded ? new Color(0, 1, 0.5f, 0.2f) : new Color(1, 0.0f, 0.0f, 0.2f));
=======
                    Gizmos.DrawCube(center, Vector3.one * cellSizeInMeters);
                    cellGizmo.AddWireCube(center, Vector3.one * cellSizeInMeters, new Color(0, 1, 0.5f, 1));
>>>>>>> 1fbd894b
                }
            }

            m_MeshGizmo.Draw(Matrix4x4.identity, gizmoName: "Probe Volume Cell Rendering");
        }

#endif
        #endregion
    }
} // UnityEngine.Experimental.Rendering.HDPipeline<|MERGE_RESOLUTION|>--- conflicted
+++ resolved
@@ -204,20 +204,7 @@
             if (!prv.isInitialized || !IsResponsibleToDrawGizmo() || prv.sceneData == null)
                 return;
 
-<<<<<<< HEAD
-            var profile = ProbeReferenceVolume.instance.sceneData.GetProfileForScene(gameObject.scene);
-            if (profile == null)
-                return;
-
             var debugDisplay = prv.debugDisplay;
-
-            if (m_MeshGizmo == null)
-                m_MeshGizmo = new MeshGizmo((int)(Mathf.Pow(3, ProbeBrickIndex.kMaxSubdivisionLevels) * 12), prv.cells.Count * 12); // 12 lines and 12 triangles per cube
-
-            m_MeshGizmo.Clear();
-=======
-            var debugDisplay = ProbeReferenceVolume.instance.debugDisplay;
->>>>>>> 1fbd894b
 
             var cellSizeInMeters = ProbeReferenceVolume.instance.MaxBrickSize();
             if (debugDisplay.realtimeSubdivision)
@@ -228,6 +215,11 @@
                 cellSizeInMeters = profile.cellSizeInMeters;
             }
 
+
+            if (m_MeshGizmo == null)
+                m_MeshGizmo = new MeshGizmo((int)(Mathf.Pow(3, ProbeBrickIndex.kMaxSubdivisionLevels) * 12), prv.cells.Count * 12); // 12 lines and 12 triangles per cube
+
+            m_MeshGizmo.Clear();
 
             if (debugDisplay.drawBricks)
             {
@@ -302,14 +294,13 @@
                             if (ShouldCullCell(cell.position, prv.GetTransform().posWS))
                                 continue;
 
-<<<<<<< HEAD
+                            var positionF = new Vector3(cell.position.x, cell.position.y, cell.position.z);
+                            var center = positionF * profile.cellSizeInMeters + profile.cellSizeInMeters * 0.5f * Vector3.one;
+                            var positionF = new Vector3(cell.position.x, cell.position.y, cell.position.z);
+                            var center = positionF * cellSizeInMeters + cellSizeInMeters * 0.5f * Vector3.one;
                             var positionF = new Vector4(cell.position.x, cell.position.y, cell.position.z, 0.0f);
                             var center = positionF * profile.cellSizeInMeters + profile.cellSizeInMeters * 0.5f * Vector4.one;
                             center.w = cellInfo.loaded ? 1.0f : 0.0f;
-=======
-                            var positionF = new Vector3(cell.position.x, cell.position.y, cell.position.z);
-                            var center = positionF * cellSizeInMeters + cellSizeInMeters * 0.5f * Vector3.one;
->>>>>>> 1fbd894b
                             yield return center;
                         }
                     }
@@ -317,14 +308,13 @@
 
                 foreach (var center in GetVisibleCellCentersAndState())
                 {
-<<<<<<< HEAD
+                    Gizmos.DrawCube(center, Vector3.one * profile.cellSizeInMeters);
+                    cellGizmo.AddWireCube(center, Vector3.one * profile.cellSizeInMeters, new Color(0, 1, 0.5f, 1));
+                    Gizmos.DrawCube(center, Vector3.one * cellSizeInMeters);
+                    cellGizmo.AddWireCube(center, Vector3.one * cellSizeInMeters, new Color(0, 1, 0.5f, 1));
                     bool loaded = center.w == 1.0f;
                     m_MeshGizmo.AddWireCube(center, Vector3.one * profile.cellSizeInMeters, loaded ? new Color(0, 1, 0.5f, 1) : new Color(1, 0.0f, 0.0f, 1));
                     m_MeshGizmo.AddCube(center, Vector3.one * profile.cellSizeInMeters, loaded ? new Color(0, 1, 0.5f, 0.2f) : new Color(1, 0.0f, 0.0f, 0.2f));
-=======
-                    Gizmos.DrawCube(center, Vector3.one * cellSizeInMeters);
-                    cellGizmo.AddWireCube(center, Vector3.one * cellSizeInMeters, new Color(0, 1, 0.5f, 1));
->>>>>>> 1fbd894b
                 }
             }
 
