--- conflicted
+++ resolved
@@ -4,14 +4,11 @@
 The format is based on [Keep a Changelog](http://keepachangelog.com/en/1.0.0/)
 and this project adheres to [Semantic Versioning](http://semver.org/spec/v2.0.0.html).
 
-## [3.2.1] - 2021-12-16
-
-### Fixed
-<<<<<<< HEAD
+## [3.2.1] - 2022-01-12
+
+### Fixed
+- Fixed missing XR warnings for XR non-friendly effects when using XR plugins (case 1328062)
 - Incorrect Screen-space Reflections rendering on OpenGL platforms (case 1368370)
-=======
-- Fixed missing XR warnings for XR non-friendly effects when using XR plugins (case 1328062)
->>>>>>> 12ced9ab
 
 ## [3.2.0] - 2021-11-15
 
